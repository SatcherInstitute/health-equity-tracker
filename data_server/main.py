--- conflicted
+++ resolved
@@ -139,9 +139,6 @@
 app = create_app()
 cache = DatasetCache()
 
-<<<<<<< HEAD
-=======
-
 @app.route("/", methods=["GET"])
 def get_program_name():
     return "Running data server."
@@ -203,6 +200,5 @@
     return Response(generate_response(), mimetype="application/json", headers=headers)
 
 
->>>>>>> 41e527ba
 if __name__ == "__main__":
     app.run(debug=True, host="0.0.0.0", port=int(os.environ.get("PORT", 8080)))