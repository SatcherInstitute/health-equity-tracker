# Health Equity Tracker

Codebase for the [Health Equity Tracker](https://healthequitytracker.org/), Satcher Health Leadership Institute, Morehouse School of Medicine.

> Prompted by the COVID-19 pandemic, the Health Equity Tracker was created in 2020 to aggregate up-to-date demographic data from the hardest-hit communities. The Health Equity Tracker aims to give a detailed view of health outcomes by race, ethnicity, sex, socioeconomic status, and other critical factors. Our hope is that it will help policymakers understand what resources and support affected communities need to be able to improve their outcomes.

[![GitHub Super-Linter](https://github.com/SatcherInstitute/health-equity-tracker/workflows/Lint%20Code%20Base/badge.svg)](https://github.com/marketplace/actions/super-linter)

## Contributing

To contribute to this project:

1. [Fork the repository on github](https://docs.github.com/en/free-pro-team@latest/github/getting-started-with-github/fork-a-repo)
2. On your development machine, clone your forked repo and add the official repo as a remote.
    - Tip: our development team keeps the remote name `origin` for the original repo, and uses a different name for our forked remote like `josh` or `ben`.

When you're ready to make changes:

1. Pull the latest changes from the official repo.
    - Tip: If your official remote is named `origin`, run `git pull origin main`
2. Create a local branch, make changes, and commit to your local branch. Repeat until changes are ready for review.
3. [Optional] Rebase your commits so you have few commits with clear commit messages.
4. Push your branch to your remote fork, use the github UI to open a pull request (PR), and add reviewer(s).
5. Push new commits to your remote branch as you respond to reviewer comments.
    - Note: once a PR is under review, don't rebase changes you've already pushed to the PR. This can confuse reviewers.
6. When ready to submit, use the "Squash and merge" option (found under the submit button dropdown options). This maintains linear history and ensures your entire PR is merged as a single commit, while being simple to use in most cases. If there are conflicts, pull the latest changes from main, merge them into your PR, and try again.

Note that there are a few downsides to "Squash and merge"

- The official repo will not show commits from collaborators if the PR is a collaborative branch.
- Working off the same branch or a dependent branch duplicates commits on the dependent branch and can cause repeated merge conflicts. To work around this, if you have a PR `my_branch_1` and you want to start work on a new PR that is dependent on `my_branch_1`, you can do the following:
  1. Create a new local branch `my_branch_2` based on `my_branch_1`. Continue to develop on `my_branch_2`.
  2. If `my_branch_1` is updated (including by merging changes from main), switch to `my_branch_2` and run `git rebase -i my_branch_1` to incorporate the changes into `my_branch_2` while maintaining the the branch dependency.
  3. When review is done, squash and merge `my_branch_1`. Don't delete `my_branch_1`yet.
  4. From local client, go to main branch and pull from main to update the local main branch with the squashed change.
  5. From local client, run `git rebase --onto main my_branch_1 my_branch_2`. This tells git to move all the commits between `my_branch_1` and `my_branch_2` onto main. You can now delete `my_branch_1`.

Read more about the forking workflow [here](https://www.atlassian.com/git/tutorials/comparing-workflows/forking-workflow). For details on "Squash and merge" see [here](https://docs.github.com/en/free-pro-team@latest/github/administering-a-repository/about-merge-methods-on-github#squashing-your-merge-commits)

# Frontend

The frontend consists of
1. `health-equity-tracker/frontend/`: A React app that contains all code and static resources needed in the browser (html, JS, CSS, images). This app was bootstrapped with [Create React App](https://github.com/facebook/create-react-app). Documentation on Create React App can be found [here](https://create-react-app.dev/docs/getting-started/).
2. `health-equity-tracker/frontend_server/`: A lightweight server that serves the React app as static files and forwards data requests to the data server.
3. `health-equity-tracker/data_server/`: A data server that responds to data requests by serving data files that have been exported from the data pipeline.

In addition, we have a Storybook project that also lives in `health-equity-tracker/frontend/`. Storybook is a library that allows us to explore and develop UI components in isolation. Stories for each UI component are contained in the same directory as the component in a subfolder called "storybook". The current main branch version of Storybook can be seen here: https://het-storybook.netlify.app

### Frontend React App Environments

The frontend React App runs in different environments. We use configuration files (`frontend/.env.prod`, `frontend/.env.staging`, etc) to control settings in different environments. These include things like the data server URL and logging settings. These can be overridden for local development using a `frontend/.env.development` file.

### Running just the React App locally

#### One Time Setup

Switch to the `frontend/` directory, then install dependencies using NPM.

_Note: you will need a compatible version of Node.JS and NPM installed locally; see the "engines" field in `frontend/package.json` for the required  of each. It's recommended to use [Node Version Manager (`nvm`)](https://github.com/nvm-sh/nvm) if you need to have multiple versions of Node.JS / NPM installed on your machine, though members have also had success with Homebrew._

```bash
cd frontend && npm install
```

#### Trouble-shooting Install

If you encounter errors during install that mention `gyp`, that refers to a Node.js native addon build tool that is required for some modules. Follow the instructions on the [gyp github repo](https://github.com/nodejs/node-gyp#installation) for installation and setting up required dependencies (eg Python and certain build tools like XCode Command Line Tools for OS X).

#### Running the React App

Since the frontend is a static site that just connects to an API for data requests, most frontend development happens independently of server-side changes. If you're only changing client-side behavior, you only need to run the React App. The simplest way to do this is to connect the frontend to the test website server. First, copy `frontend/.env.example` into `frontend/.env.development`. This file is already set up to point to the test website server.

To start a local development server, switch to the `frontend/` directory and run:
```bash
npm run start:development
```

The site should now be visible at `http://localhost:3000`. Any changes to source code will cause a live reload of the site.

Note: you can also run `npm start` without a `.env.development` file. This will read environment variables from your terminal.

Note: when new environment variables are added, be sure to update the `.env.example` file so developers can reference it for their own `.env.development` files.

#### Available Overrides for local development

Environment variables in `frontend/.env.development` can be tweaked as needed for local development.

The `REACT_APP_BASE_API_URL` can be changed for different setups:
- You can deploy the frontend server to your own GCP project
- You can run the frontend server locally (see below)
- You can run Docker locally (see below)
- You can set it to an empty string or remove it to make the frontend read files from the `/public/tmp` directory. This allows testing behavior by simply dropping local files into that directory.

You can also force specific dataset files to read from the `/public/tmp` directory by setting an environment variable with the name `REACT_APP_FORCE_STATIC` variable to a comma-separated list of filenames. For example, `REACT_APP_FORCE_STATIC=my_file1.json,my_file2.json` would force `my_file1.json` and `my_file2.json` to be served from `/public/tmp` even if `REACT_APP_BASE_API_URL` is set to a real server url.

### Running the Frontend Server locally

If you need to run the frontend server locally to test server-side changes, copy `frontend_server/.env.example` into `frontend_server/.env.development`, and update `DATA_SERVER_URL` to point to a specific data server url, similar to above.

To run the frontend server locally, navigate to the `frontend_server/` directory and run:
```bash
node -r dotenv/config server.js dotenv_config_path=.env.development
```

This will start the server at `http://localhost:8080`. However, since it mostly serves static files from the `build/` directory, you will either need to
1. run the frontend server separately and set the `REACT_APP_BASE_API_URL` url to `http://localhost:8080` (see above), or
2. go to the `frontend/` directory and run `npm run build:development`. Then copy the `frontend/build/` directory to `frontend_server/build/`

Similarly to the frontend React app, the frontend server can be configured for local development by changing environment variables in `frontend_server/.env.development`. Copy `frontend_server/.env.example` to get started.

#### Running the Frontend Server with Docker locally

If you need to test Dockerfile changes or run the frontend in a way that more closely mirrors the production environment, you can run it using Docker. This will build both the frontend React app and the frontend server.

Run the following commands from the root project directory:
1. Build the frontend Docker image:
   `docker build -t <some-identifying-tag> -f frontend_server/Dockerfile . --build-arg="DEPLOY_CONTEXT=development"`
2. Run the frontend Docker image:
   `docker run -p 49160:8080 -d <some-identifying-tag>`
3. Navigate to `http://localhost:49160`.

When building with Docker, changes will not automatically be applied; you will need to rebuild the Docker image.

#### Running the Frontend Sever in your own GCP project

Refer to [Deploying your own instance with terraform](#Deploying-your-own-instance-with-terraform) for instructions on deploying the frontend server to your own GCP project.

### Running Storybook locally

To run storybook locally, switch to the `frontend/` directory and run:
```bash
npm run storybook:development
```

Storybook local development also uses `frontend/.env.development` for configuration. However, storybook environment variables must start with `STORYBOOK_` instead of `REACT_APP_`. Most environment variables have an equivalent `STORYBOOK_` version.

### Tests

To run unit tests, switch to the `frontend/` directory and run:
```bash
npm test
```

This will run tests in watch mode, so you may have the tests running while developing.

### Build

To create a "production" build do:

```bash
npm run build:${DEPLOY_CONTEXT}
```

This will use the `frontend/.env.${DEPLOY_CONTEXT}` file for environment variables and outputs bundled files in the `frontend/build/` directory. These are the files that are used for hosting the app in production environments.

### Ejecting Create React App

_Note: this is a one-way operation. Once you `eject`, you can’t go back!_

Don't do this unless there's a strong need to. See https://create-react-app.dev/docs/available-scripts/#npm-run-eject for further information.


# Backend

## One-time development setup

Install Cloud SDK ([Quickstart](https://cloud.google.com/sdk/docs/quickstart))
Install Terraform ([Getting started](https://learn.hashicorp.com/tutorials/terraform/install-cli?in=terraform/gcp-get-started))
Install Docker Desktop ([Get Docker](https://docs.docker.com/get-docker/))

`gcloud config set project <project-id>`

## Testing

Unit tests can be run using pytest. Running pytest will recursively look for and execute test files.

```bash
pip install pytest
pytest
```

To test from the packaged version of the ingestion library, run `pip install -e python/ingestion` before testing.

### Python environment setup

1. Create a virtual environment in your project directory, for example: `python3 -m venv .venv`
2. Activate the venv: `source .venv/bin/activate`
3. Install pip-tools and other packages as needed: `pip install pip-tools`

## Testing Pub/Sub triggers

To test a Cloud Run service triggered by a Pub/Sub topic, run
`gcloud pubsub topics publish projects/<project-id>/topics/<your_topic_name> --message "your_message" --attribute=KEY1=VAL1,KEY2=VAL2`

See [Documentation](https://cloud.google.com/sdk/gcloud/reference/pubsub/topics/publish) for details.

## Shared python code

Most python code should go in the `/python` directory, which contains packages that can be installed into any service. Each sub-directory of `/python` is a package with an `__init__.py` file, a `setup.py` file, and a `requirements.in` file. Shared code should go in one of these packages. If a new sub-package is added:

1. Create a folder `/python/<new_package>`. Inside, add:

   - An empty `__init__.py` file
   - A `setup.py` file with options: `name=<new_package>`, `package_dir={'<new_package>': ''}`, and `packages=['<new_package>']`
   - A `requirements.in` file with the necessary dependencies

2. For each service that depends on `/python/<new_package>`, follow instructions at [Adding an internal dependency](#adding-an-internal-dependency)

To work with the code locally, run `pip install ./python/<package>` from the root project directory. If your IDE complains about imports after changing code in `/python`, re-run `pip install ./python/<package>`.

## Adding a new root-level python directory

Note: generally this should only be done for a new service. Otherwise, please add python code to the `python/` directory.

When adding a new python root-level python directory, be sure to update `.github/workflows/linter.yml` to ensure the directory is linted and type-checked.

## Adding python dependencies

### Adding an external dependency

1. Add the dependency to the appropriate `requirements.in` file.
   - If the dependency is used by `/python/<package>`, add it to the `/python/<package>/requirements.in` file.
   - If the dependency is used directly by a service, add it to the `<service_directory>/requirements.in` file.

1. For each service that needs the dependency (for deps in `/python/<package>` this means every service that depends on `/python/<package>`):
   - Run `cd <service_directory>`, then `pip-compile requirements.in` where `<service_directory>` is the root-level directory for the service. This will generate a `requirements.txt` file.
   - Run `pip install -r requirements.txt` to ensure your local environment has the dependencies, or run `pip install <new_dep>` directly. Note, you'll first need to have followed the python environment setup described above [Python environment setup](#python-environment-setup).

1. Update the requirements.txt for unit tests
`pip-compile python/tests/requirements.in -o python/tests/requirements.txt`

### Adding an internal dependency

If a service adds a dependency on `/python/<some_package>`:

- Add `-r ../python/<some_package>/requirements.in` to the `<service_directory>/requirements.in` file. This will ensure that any deps needed for the package get installed for the service.
- Follow step 2 of [Adding an external dependency](#adding-an-external-dependency) to generate the relevant `requirements.txt` files.
- Add the line `RUN pip install ./python/<some_package>` to `<service_directory>/Dockerfile`

## Launch the data ingestion pipeline on your local machine

### Set up

- Install [Docker](https://www.docker.com/)
- Install [Docker Compose](https://docs.docker.com/compose/install/)
- Set environment variables
  - PROJECT_ID
  - GCP_KEY_PATH (See [documentation](https://cloud.google.com/iam/docs/creating-managing-service-account-keys#creating_service_account_keys) on creating and downloading keys.)
  - DATASET_NAME
  - GCS_LANDING_BUCKET
  - GCS_MANUAL_UPLOADS_BUCKET
  - MANUAL_UPLOADS_DATASET
  - MANUAL_UPLOADS_PROJECT
  - EXPORT_BUCKET

### Getting Started

From inside the `airflow/dev/` directory:

1. Build the Docker containers

    `make build`

1. Stand up the multi-container environment

   `make run`

1. At the UI link below, you should see the list of DAGs pulled from the `dags/` folder. These files will automatically update the Airflow webserver when changed.
1. To run them manually, select the desired DAG, toggle to `On` and click `Trigger Dag` .
1. When finished, turn down the containers

   `make kill`

More info on [Apache Airflow](https://airflow.apache.org/docs/stable/) in general.

### Airflow UI link

- [localhost:8080](http://localhost:8080/)

## Developing locally with BigQuery

To upload to BigQuery from your local development environment, use [these setup directions](https://cloud.google.com/bigquery/docs/quickstarts/quickstart-client-libraries) with an experimental Cloud project. This may be useful when iterating quickly if your Cloud Run ingestion job isn’t able to upload to BigQuery for some reason such as JSON parsing errors.

## Deploying your own instance with terraform

Before deploying, make sure you have installed Terraform and a Docker client (e.g. Docker Desktop). See [Set up](#Set-up) above.

* Edit the `config/example.tfvars` file and rename it to `config/terraform.tfvars`

* Login to glcoud

```bash
gcloud auth application-default login
```

* Login to docker

```bash
gcloud auth configure-docker
```

* Build and push docker images

```bash
./push_images
```

* Setup your cloud environemnt with `terraform`

```bash
pushd config
  terraform apply --var-file digest.tfvars
popd
```

* Configure the airflow server

```bash
pushd airflow
  ./upload-dags.sh
  ./update-environment-variables.sh
popd
```

## To test changes to python code:

* Build and push docker images

```bash
./push_images
```

* Setup your cloud environemnt with `terraform`

```bash
<<<<<<< HEAD
pushd config
  terraform config --var-file digest.tfvars
popd
=======
$ pushd config
$   terraform apply --var-file digest.tfvars
$ popd
>>>>>>> 55ac539e
```

6. To redeploy, e.g. after making changes to a Cloud Run service, repeat steps 4-5. Make sure you run the docker commands from your base project dir and the terraform commands from the `config/` directory.

### Terraform deployment notes

Terraform doesn't automatically diff the contents of cloud run services, so simply calling `terraform apply` after making code changes won't upload your new changes. This is why Steps 4 and 5 are needed above. Here is an alternative:

Use [`terraform taint`](https://www.terraform.io/docs/commands/taint.html) to mark a resource as requiring redeploy. Eg `terraform taint google_cloud_run_service.ingestion_service`.
You can then set the `ingestion_image_name` variable in your tfvars file to `<your-ingestion-image-name>` and `gcs_to_bq_image_name` to `<your-gcs-to-bq-image-name>`. Then replace Step 5 above with just `terraform apply`. Step 4 is still required.

## Accessing the Terraform UI Deployed
1. Go to [Cloud Console](console.cloud.google.com).

2. Search for Composer

3. A list of environments should be present.  Look for data-ingestion-environment

4. Click into the details, and navigate to the environment configuration tab.

5. One of the properties listed is Airflow web UI link.

## Test and Production Environments

### A note on Airflow DAGS

All files in the airflows/dags directory will be uploaded to the test airflow environment. Please only put DAG files in this directory.

# License

[MIT](./LICENSE)<|MERGE_RESOLUTION|>--- conflicted
+++ resolved
@@ -333,15 +333,9 @@
 * Setup your cloud environemnt with `terraform`
 
 ```bash
-<<<<<<< HEAD
 pushd config
-  terraform config --var-file digest.tfvars
+  terraform apply --var-file digest.tfvars
 popd
-=======
-$ pushd config
-$   terraform apply --var-file digest.tfvars
-$ popd
->>>>>>> 55ac539e
 ```
 
 6. To redeploy, e.g. after making changes to a Cloud Run service, repeat steps 4-5. Make sure you run the docker commands from your base project dir and the terraform commands from the `config/` directory.
