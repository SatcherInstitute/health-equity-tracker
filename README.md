--- conflicted
+++ resolved
@@ -132,7 +132,6 @@
 2. Using IAM, grant the appropriate permissions to the service account
 3. Inside the `launch.json` file, set the `configuration->service->serviceAccountName` attribute to the service account email you just created.
 
-<<<<<<< HEAD
 ## Launch the data ingestion pipeline on your local machine 
 ### Set up
 * Install [Docker](https://www.docker.com/)
@@ -153,11 +152,10 @@
 ### Airflow UI link
 
 - [localhost:8080](http://localhost:8080/)
-=======
+
 ## Developing locally with BigQuery
 
 To upload to BigQuery from your local development environment, use [these setup directions](https://cloud.google.com/bigquery/docs/quickstarts/quickstart-client-libraries) with an experimental Cloud project. This may be useful when iterating quickly if your Cloud Run ingestion job isn’t able to upload to BigQuery for some reason such as JSON parsing errors.
->>>>>>> 795ea8c9
 
 ## Deploying your own instance with terraform
 
