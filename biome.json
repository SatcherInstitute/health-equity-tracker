--- conflicted
+++ resolved
@@ -45,9 +45,6 @@
 			},
 			"complexity": {
 				"noForEach": "off",
-<<<<<<< HEAD
-				"useLiteralKeys": "off"
-=======
 				"useLiteralKeys": "off",
 				"noUselessEmptyExport": "off",
 				"noUselessSwitchCase": "off",
@@ -55,7 +52,6 @@
 			},
 			"security": {
 				"noDangerouslySetInnerHtml": "warn"
->>>>>>> d62d4a9f
 			}
 		}
 	}
