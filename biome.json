--- conflicted
+++ resolved
@@ -13,15 +13,10 @@
 		"formatter": {
 			"quoteStyle": "single",
 			"jsxQuoteStyle": "single",
-<<<<<<< HEAD
-			"indentStyle": "tab",
-			"indentWidth": 2
-=======
 			"semicolons": "asNeeded",
 			"indentStyle": "space",
 			"indentWidth": 2,
 			"trailingComma": "es5"
->>>>>>> d62d4a9f
 		}
 	},
 	"linter": {
