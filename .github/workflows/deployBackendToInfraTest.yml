--- conflicted
+++ resolved
@@ -1,12 +1,8 @@
 name: Deploy to Infra Test
 
-<<<<<<< HEAD
 # TODO: Currently this deploys ALL of the microservices including the frontend and data server
-# TODO: ideally we should reduce this to the minimum services needed
-
-=======
-# TODO: only run services below that are required for backend deployment
->>>>>>> 9cea8136
+# TODO: ideally we should reduce this to the minimum services needed for backend
+
 
 on:
   push:
