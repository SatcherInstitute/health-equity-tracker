# For more information see: https://help.github.com/actions/language-and-framework-guides/using-nodejs-with-github-actions

name: Check Outgoing Links
on:
  schedule:
    - cron: "0 13 * * 1" # Every Monday at 1PM UTC (9AM EST)
  workflow_dispatch:

defaults:
  run:
    working-directory: frontend

jobs:
  build:
    runs-on: ubuntu-latest
    steps:
    - uses: actions/checkout@v3
<<<<<<< HEAD
    - name: Run tests with Node.js 16.13.0
=======
>>>>>>> 3463940a
      uses: actions/setup-node@v3
      with:
        node-version: 16
    - run: npm install
    - run: npm run build
    - run: npm run url<|MERGE_RESOLUTION|>--- conflicted
+++ resolved
@@ -15,10 +15,6 @@
     runs-on: ubuntu-latest
     steps:
     - uses: actions/checkout@v3
-<<<<<<< HEAD
-    - name: Run tests with Node.js 16.13.0
-=======
->>>>>>> 3463940a
       uses: actions/setup-node@v3
       with:
         node-version: 16
