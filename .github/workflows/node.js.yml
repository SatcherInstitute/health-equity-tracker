--- conflicted
+++ resolved
@@ -26,9 +26,4 @@
     - run: npm install
     - run: npm run build
     - run: npm test
-<<<<<<< HEAD
-    - run: npm run e2e
-    # - run: npm run playwright
-=======
-    - run: npm run e2e
->>>>>>> 37849aa0
+    - run: npm run e2e