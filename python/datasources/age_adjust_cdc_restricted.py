import ingestion.standardized_columns as std_col
import pandas as pd

import datasources.census_pop_estimates as census_pop_estimates
import datasources.cdc_restricted_local as cdc_restricted_local

from datasources.data_source import DataSource
from ingestion import gcs_to_bq_util
from ingestion import dataset_utils

REFERENCE_POPULATION = std_col.Race.TOTAL.value
BASE_POPULATION = std_col.Race.WHITE_NH.value

AGE_ADJUST_RACES = {std_col.Race.WHITE_NH.value, std_col.Race.BLACK_NH.value, std_col.Race.HISP.value,
                    std_col.Race.AIAN_NH.value, std_col.Race.NHPI_NH.value, std_col.Race.ASIAN_NH.value}


class AgeAdjustCDCRestricted(DataSource):

    @staticmethod
    def get_id():
        return 'AGE_ADJUST_CDC_RESTRICTED'

    @staticmethod
    def get_table_name():
        return 'cdc_restricted_data'

    def upload_to_gcs(self, _, **attrs):
        raise NotImplementedError(
            'upload_to_gcs should not be called for AgeAdjustCDCRestricted')

    def write_to_bq(self, dataset, gcs_bucket, **attrs):
        table_names_to_dfs = {}

        for geo in ['state', 'national']:
            with_race_age = 'by_race_age_state'
            with_race_age_df = gcs_to_bq_util.load_df_from_bigquery(
                'cdc_restricted_data', with_race_age, dtype={'state_fips': str})

            pop_df = gcs_to_bq_util.load_df_from_bigquery(
                'census_pop_estimates', 'race_and_ethnicity', dtype={'state_fips': str})

            # Only get the covid data from states we have population data for
            states_with_pop = set(
                pop_df[std_col.STATE_FIPS_COL].drop_duplicates().to_list())
            with_race_age_df = with_race_age_df.loc[
                with_race_age_df[std_col.STATE_FIPS_COL].isin(states_with_pop)
            ].reset_index(drop=True)

            pop_df_death, pop_df_hosp = pop_df, pop_df

            if geo == 'national':
                with_race_age_df_death = with_race_age_df.loc[~with_race_age_df[std_col.COVID_DEATH_Y].isna(
                )]
                states_to_include_death = set(
                    with_race_age_df_death[std_col.STATE_FIPS_COL].drop_duplicates().to_list())

                pop_df_death = census_pop_estimates.generate_national_pop_data(
                    pop_df, states_to_include_death)

                with_race_age_df_hosp = with_race_age_df.loc[~with_race_age_df[std_col.COVID_HOSP_Y].isna(
                )]
                states_to_include_hosp = set(
                    with_race_age_df_hosp[std_col.STATE_FIPS_COL].drop_duplicates().to_list())

                pop_df_hosp = census_pop_estimates.generate_national_pop_data(
                    pop_df, states_to_include_hosp)

                groupby_cols = list(std_col.RACE_COLUMNS) + [std_col.AGE_COL]
                with_race_age_df = cdc_restricted_local.generate_national_dataset(
                    with_race_age_df, groupby_cols)

            # Clean with race age df
            with_race_age_df = with_race_age_df.loc[
                with_race_age_df[std_col.AGE_COL] != "UNKNOWN"
            ].reset_index(drop=True)

            with_race_age_df = with_race_age_df.loc[
                with_race_age_df[std_col.RACE_CATEGORY_ID_COL].isin(
                    AGE_ADJUST_RACES)
            ].reset_index(drop=True)

            df = get_expected_deaths(with_race_age_df, pop_df_death)
            df = get_expected_hosps(df, pop_df_hosp)
            age_adjusted_df = age_adjust_from_expected(df)

            only_race = 'by_race_%s' % geo
            table_name = '%s-with_age_adjust' % only_race

            # TODO: Get rid of this when we do all national calculations on the backend
            if geo == 'state':
                only_race_df = gcs_to_bq_util.load_df_from_bigquery(
                    'cdc_restricted_data', only_race)
                table_names_to_dfs[table_name] = merge_age_adjusted(
                    only_race_df, age_adjusted_df)
            else:
                table_names_to_dfs[table_name] = age_adjusted_df

        # For each of the files, we load it as a dataframe and add it as a
        # table in the BigQuery dataset. We expect that all aggregation and
        # standardization of the data has been done by this point.
        int_cols = [std_col.COVID_CASES, std_col.COVID_HOSP_Y,
                    std_col.COVID_HOSP_N, std_col.COVID_HOSP_UNKNOWN,
                    std_col.COVID_DEATH_Y, std_col.COVID_DEATH_N,
                    std_col.COVID_DEATH_UNKNOWN]

        for table_name, df in table_names_to_dfs.items():
            # All columns are str, except outcome columns.
            column_types = {c: 'STRING' for c in df.columns}
            for col in int_cols:
                if col in column_types:
                    column_types[col] = 'FLOAT'
            if std_col.RACE_INCLUDES_HISPANIC_COL in df.columns:
                column_types[std_col.RACE_INCLUDES_HISPANIC_COL] = 'BOOL'

            # Clean up column names.
            self.clean_frame_column_names(df)

            gcs_to_bq_util.add_df_to_bq(
                df, dataset, table_name, column_types=column_types)


def merge_age_adjusted(df, age_adjusted_df):
    """Merges the age adjusted death rate into the standard COVID dataset.
       Returns a dataframe with all needed COVID info for the frontend.

       df: a dataframe with covid date without age adjusted numbers
       age_adjusted_df: a dataframe with age adjusted covid numbers"""

    merge_cols = [std_col.STATE_FIPS_COL, std_col.STATE_NAME_COL]
    merge_cols.extend(std_col.RACE_COLUMNS)

    df = df.reset_index(drop=True)
    age_adjusted_df = age_adjusted_df.reset_index(drop=True)

    return pd.merge(df, age_adjusted_df, how='left', on=merge_cols)


def get_expected_hosps(race_and_age_df, population_df):
    """Calculates the age adjusted expected hospitalizations of each racial group.
       I made this function to break up the age adjustment into smaller, more easily testable pieces.

       Returns a dataframe meant to be used in memory.

       race_and_age_df: a dataframe with covid hospitalizations broken down by race and age
       population_df: a dataframe with population broken down by race and age"""

    def get_expected_hosp_rate(row):
        this_pop_size = float(population_df.loc[
            (population_df[std_col.RACE_CATEGORY_ID_COL] == row[std_col.RACE_CATEGORY_ID_COL]) &
            (population_df[std_col.AGE_COL] == row[std_col.AGE_COL]) &
            (population_df[std_col.STATE_FIPS_COL]
             == row[std_col.STATE_FIPS_COL])
        ][std_col.POPULATION_COL].values[0])

        if not this_pop_size:
            raise ValueError('Population size for %s demographic is 0 or nil' %
                             row[std_col.RACE_CATEGORY_ID_COL])

        true_hosp_rate = float(row[std_col.COVID_HOSP_Y]) / this_pop_size

        ref_pop_size = float(population_df.loc[
            (population_df[std_col.RACE_CATEGORY_ID_COL] == REFERENCE_POPULATION) &
            (population_df[std_col.AGE_COL] == row[std_col.AGE_COL]) &
            (population_df[std_col.STATE_FIPS_COL]
             == row[std_col.STATE_FIPS_COL])
        ][std_col.POPULATION_COL].values[0])

        if not ref_pop_size:
            raise ValueError(
                'Population size for %s demographic is 0 or nil' % REFERENCE_POPULATION)

        if not row[std_col.COVID_HOSP_Y]:
            return None
        else:
            true_hosp_rate = float(row[std_col.COVID_HOSP_Y]) / this_pop_size
            return round(true_hosp_rate * ref_pop_size, 2)

    df = race_and_age_df
    df['expected_hosps'] = df.apply(get_expected_hosp_rate, axis=1)

    return df


def get_expected_deaths(race_and_age_df, population_df):
    """Calculates the age adjusted expected deaths of each racial group.
       I made this function to break up the age adjustment into smaller, more easily testable pieces.

       Returns a dataframe meant to be used in memory.

       race_and_age_df: a dataframe with covid deaths broken down by race and age
       population_df: a dataframe with population broken down by race and age"""

    def get_expected_death_rate(row):
        this_pop_size = float(population_df.loc[
            (population_df[std_col.RACE_CATEGORY_ID_COL] == row[std_col.RACE_CATEGORY_ID_COL]) &
            (population_df[std_col.AGE_COL] == row[std_col.AGE_COL]) &
            (population_df[std_col.STATE_FIPS_COL]
             == row[std_col.STATE_FIPS_COL])
        ][std_col.POPULATION_COL].values[0])

        if not this_pop_size:
            raise ValueError('Population size for %s demographic is 0 or nil' %
                             row[std_col.RACE_CATEGORY_ID_COL])

        true_death_rate = float(row[std_col.COVID_DEATH_Y]) / this_pop_size

        ref_pop_size = float(population_df.loc[
            (population_df[std_col.RACE_CATEGORY_ID_COL] == REFERENCE_POPULATION) &
            (population_df[std_col.AGE_COL] == row[std_col.AGE_COL]) &
            (population_df[std_col.STATE_FIPS_COL]
             == row[std_col.STATE_FIPS_COL])
        ][std_col.POPULATION_COL].values[0])

        if not ref_pop_size:
            raise ValueError(
                'Population size for %s demographic is 0 or nil' % REFERENCE_POPULATION)

        if not row[std_col.COVID_DEATH_Y]:
            return None
        else:
            true_death_rate = float(row[std_col.COVID_DEATH_Y]) / this_pop_size
            return round(true_death_rate * ref_pop_size, 2)

    df = race_and_age_df
    df['expected_deaths'] = df.apply(get_expected_death_rate, axis=1)

    return df


def age_adjust_from_expected(df):
    """Calculates the age adjusted death rate against the standard population
       when given a dataframe with the expected deaths from each racial group.
       Returns a dataframe with the age adjusted death rate.

       df: dataframe with an 'expected_deaths' and 'expected_hosps' field"""

    def get_age_adjusted_death_rate(row):
        ref_pop_expected_deaths = df.loc[
<<<<<<< HEAD
                (df[std_col.RACE_CATEGORY_ID_COL] == BASE_POPULATION) &
                (df[std_col.STATE_FIPS_COL] == row[std_col.STATE_FIPS_COL])
            ]['expected_deaths'].values[0]
=======
            (df[std_col.RACE_CATEGORY_ID_COL] == REFERENCE_POPULATION) &
            (df[std_col.STATE_FIPS_COL] == row[std_col.STATE_FIPS_COL])
        ][std_col.COVID_DEATH_Y].values[0]
>>>>>>> 3f570b94

        if not ref_pop_expected_deaths:
            return None

        return dataset_utils.ratio_round_to_None(row['expected_deaths'], ref_pop_expected_deaths)

    def get_age_adjusted_hosp_rate(row):
        ref_pop_expected_hosp = df.loc[
<<<<<<< HEAD
                (df[std_col.RACE_CATEGORY_ID_COL] == BASE_POPULATION) &
                (df[std_col.STATE_FIPS_COL] == row[std_col.STATE_FIPS_COL])
            ]['expected_hosps'].values[0]
=======
            (df[std_col.RACE_CATEGORY_ID_COL] == REFERENCE_POPULATION) &
            (df[std_col.STATE_FIPS_COL] == row[std_col.STATE_FIPS_COL])
        ][std_col.COVID_HOSP_Y].values[0]
>>>>>>> 3f570b94

        if not ref_pop_expected_hosp:
            return None

        return dataset_utils.ratio_round_to_None(row['expected_hosps'], ref_pop_expected_hosp)

    groupby_cols = [std_col.STATE_FIPS_COL, std_col.STATE_NAME_COL]
    groupby_cols.extend(std_col.RACE_COLUMNS)

    grouped = df.groupby(groupby_cols)
    df = grouped.sum().reset_index()

    df[std_col.COVID_DEATH_RATIO_AGE_ADJUSTED] = df.apply(
        get_age_adjusted_death_rate, axis=1)
    df[std_col.COVID_HOSP_RATIO_AGE_ADJUSTED] = df.apply(
        get_age_adjusted_hosp_rate, axis=1)

    needed_cols = groupby_cols
    needed_cols.extend([std_col.COVID_DEATH_RATIO_AGE_ADJUSTED,
                       std_col.COVID_HOSP_RATIO_AGE_ADJUSTED])

    return df[needed_cols]<|MERGE_RESOLUTION|>--- conflicted
+++ resolved
@@ -237,15 +237,9 @@
 
     def get_age_adjusted_death_rate(row):
         ref_pop_expected_deaths = df.loc[
-<<<<<<< HEAD
-                (df[std_col.RACE_CATEGORY_ID_COL] == BASE_POPULATION) &
-                (df[std_col.STATE_FIPS_COL] == row[std_col.STATE_FIPS_COL])
-            ]['expected_deaths'].values[0]
-=======
-            (df[std_col.RACE_CATEGORY_ID_COL] == REFERENCE_POPULATION) &
+            (df[std_col.RACE_CATEGORY_ID_COL] == BASE_POPULATION) &
             (df[std_col.STATE_FIPS_COL] == row[std_col.STATE_FIPS_COL])
-        ][std_col.COVID_DEATH_Y].values[0]
->>>>>>> 3f570b94
+        ]['expected_deaths'].values[0]
 
         if not ref_pop_expected_deaths:
             return None
@@ -254,15 +248,9 @@
 
     def get_age_adjusted_hosp_rate(row):
         ref_pop_expected_hosp = df.loc[
-<<<<<<< HEAD
-                (df[std_col.RACE_CATEGORY_ID_COL] == BASE_POPULATION) &
-                (df[std_col.STATE_FIPS_COL] == row[std_col.STATE_FIPS_COL])
-            ]['expected_hosps'].values[0]
-=======
-            (df[std_col.RACE_CATEGORY_ID_COL] == REFERENCE_POPULATION) &
+            (df[std_col.RACE_CATEGORY_ID_COL] == BASE_POPULATION) &
             (df[std_col.STATE_FIPS_COL] == row[std_col.STATE_FIPS_COL])
-        ][std_col.COVID_HOSP_Y].values[0]
->>>>>>> 3f570b94
+        ]['expected_hosps'].values[0]
 
         if not ref_pop_expected_hosp:
             return None
