import pandas as pd

from ingestion.standardized_columns import (HISPANIC_COL, RACE_COL,
                                            STATE_FIPS_COL, COUNTY_FIPS_COL,
                                            STATE_NAME_COL, COUNTY_NAME_COL,
                                            POPULATION_COL, AGE_COL, SEX_COL,
                                            Race, RACE_CATEGORY_ID_COL,
                                            RACE_INCLUDES_HISPANIC_COL,
                                            TOTAL_VALUE,
                                            add_race_columns_from_category_id)
from ingestion import url_file_to_gcs, gcs_to_bq_util, census
from datasources.data_source import DataSource
from ingestion.census import (get_census_params, parse_acs_metadata,
                              get_vars_for_group, standardize_frame)
from ingestion.dataset_utils import add_sum_of_rows
<<<<<<< HEAD

=======
>>>>>>> 9e7736ff

# TODO pass this in from message data.
BASE_ACS_URL = "https://api.census.gov/data/2019/acs/acs5"


HISPANIC_BY_RACE_CONCEPT = "HISPANIC OR LATINO ORIGIN BY RACE"


GROUPS = {
  # Hispanic/latino separate. When doing it this way, we don't get sex/age
  # breakdowns. This is the best way to get cannonical race/ethnicity categories
  "B03002": HISPANIC_BY_RACE_CONCEPT,

  # By sex and age, for various races.
  "B01001": "SEX BY AGE",
  "B01001A": "SEX BY AGE (WHITE ALONE)",
  "B01001B": "SEX BY AGE (BLACK OR AFRICAN AMERICAN ALONE)",
  "B01001C": "SEX BY AGE (AMERICAN INDIAN AND ALASKA NATIVE ALONE)",
  "B01001D": "SEX BY AGE (ASIAN ALONE)",
  "B01001E": "SEX BY AGE (NATIVE HAWAIIAN AND OTHER PACIFIC ISLANDER ALONE)",
  "B01001F": "SEX BY AGE (SOME OTHER RACE ALONE)",
  "B01001G": "SEX BY AGE (TWO OR MORE RACES)",
  "B01001H": "SEX BY AGE (WHITE ALONE, NOT HISPANIC OR LATINO)",
  "B01001I": "SEX BY AGE (HISPANIC OR LATINO)"
}


SEX_BY_AGE_CONCEPTS_TO_RACE = {
  # These include Hispanic/Latino, so they're not standardized categories.
  "SEX BY AGE": Race.TOTAL.value,
  "SEX BY AGE (WHITE ALONE)": Race.WHITE.value,
  "SEX BY AGE (BLACK OR AFRICAN AMERICAN ALONE)": Race.BLACK.value,
  "SEX BY AGE (AMERICAN INDIAN AND ALASKA NATIVE ALONE)": Race.AIAN.value,
  "SEX BY AGE (ASIAN ALONE)": Race.ASIAN.value,
  "SEX BY AGE (NATIVE HAWAIIAN AND OTHER PACIFIC ISLANDER ALONE)": Race.NHPI.value,
  "SEX BY AGE (SOME OTHER RACE ALONE)": Race.OTHER_STANDARD.value,
  "SEX BY AGE (TWO OR MORE RACES)": Race.MULTI.value,
  "SEX BY AGE (HISPANIC OR LATINO)": Race.HISP.value,

  # Doesn't include Hispanic/Latino
  "SEX BY AGE (WHITE ALONE, NOT HISPANIC OR LATINO)": Race.WHITE_NH.value
}


RACE_STRING_TO_CATEGORY_ID_INCLUDE_HISP = {
    "American Indian and Alaska Native alone": Race.AIAN.value,
    "Asian alone": Race.ASIAN.value,
    "Black or African American alone": Race.BLACK.value,
    "Native Hawaiian and Other Pacific Islander alone": Race.NHPI.value,
    "Some other race alone": Race.OTHER_STANDARD.value,
    "Two or more races": Race.MULTI.value,
    "White alone": Race.WHITE.value
}


RACE_STRING_TO_CATEGORY_ID_EXCLUDE_HISP = {
    "American Indian and Alaska Native alone": Race.AIAN_NH.value,
    "Asian alone": Race.ASIAN_NH.value,
    "Black or African American alone": Race.BLACK_NH.value,
    "Native Hawaiian and Other Pacific Islander alone": Race.NHPI_NH.value,
    "Some other race alone": Race.OTHER_STANDARD_NH.value,
    "Two or more races": Race.MULTI_NH.value,
    "White alone": Race.WHITE_NH.value
}


<<<<<<< HEAD
=======
def get_decade_age_bucket(age_range):
    if age_range in {'0-4', '5-9'}:
        return '0-9'
    elif age_range in {'10-14', '15-17', '18-19'}:
        return '10-19'
    elif age_range in {'20-20', '21-21', '22-24', '25-29'}:
        return '20-29'
    elif age_range in {'30-34', '35-39'}:
        return '30-39'
    elif age_range in {'40-44', '45-49'}:
        return '40-49'
    elif age_range in {'50-54', '55-59'}:
        return '50-59'
    elif age_range in {'60-61', '62-64', '65-66', '67-69'}:
        return '60-69'
    elif age_range in {'70-74', '75-79'}:
        return '70-79'
    elif age_range in {'80-84', '85+'}:
        return '80+'
    elif age_range == 'Total':
        return 'Total'
    else:
        return 'Unknown'


def get_uhc_age_bucket(age_range):
    if age_range in {'18-19', '20-24', '20-20', '21-21', '22-24', '25-29', '30-34', '35-44', '35-39', '40-44'}:
        return '18-44'
    elif age_range in {'45-54', '45-49', '50-54', '55-64', '55-59', '60-61', '62-64'}:
        return '45-64'
    elif age_range in {'65-74', '65-66', '67-69', '70-74', '75-84', '75-79', '80-84', '85+'}:
        return '65+'
    elif age_range == 'Total':
        return 'Total'


>>>>>>> 9e7736ff
def rename_age_bracket(bracket):
    """Converts ACS age bracket label to standardized bracket format of "a-b",
       where a is the lower end of the bracket and b is the upper end,
       inclusive.

       bracket: ACS age bracket."""
    parts = bracket.split()
    if len(parts) == 3 and parts[0] == "Under":
        return "0-" + str(int(parts[1]) - 1)
    elif len(parts) == 4 and parts[1] == "to" and parts[3] == "years":
        return parts[0] + "-" + parts[2]
    elif len(parts) == 4 and parts[1] == "and" and parts[3] == "years":
        return parts[0] + "-" + parts[2]
    elif len(parts) == 2 and parts[1] == "years":
        return parts[0] + "-" + parts[0]
    elif len(parts) == 4 and " ".join(parts[1:]) == "years and over":
        return parts[0] + "+"
    else:
        return bracket


def update_col_types(frame):
    """Returns a new DataFrame with the column types replaced with int64 for
       population columns and string for other columns.

       frame: The original DataFrame"""
    colTypes = {}
    for col in frame.columns:
        if col != "NAME" and col != "state" and col != "county":
            colTypes[col] = "int64"
        else:
            colTypes["state"] = "string"
    frame = frame.astype(colTypes)
    return frame


class ACSPopulationIngester():
    """American Community Survey population data in the United States from the
       US Census."""

    def __init__(self, county_level, base_acs_url):
        # The base ACS url to use for API calls.
        self.base_acs_url = base_acs_url

        # Whether the data is at the county level. If false, it is at the state
        # level
        self.county_level = county_level

        # The base columns that are always used to group by.
        self.base_group_by_cols = (
            [STATE_FIPS_COL, COUNTY_FIPS_COL, COUNTY_NAME_COL] if county_level
            else [STATE_FIPS_COL, STATE_NAME_COL])

        # The base columns that are always used to sort by
        self.base_sort_by_cols = (
            [STATE_FIPS_COL, COUNTY_FIPS_COL] if county_level
            else [STATE_FIPS_COL])

    def upload_to_gcs(self, gcs_bucket):
        """Uploads population data from census to GCS bucket."""
        metadata = census.fetch_acs_metadata(self.base_acs_url)
        var_map = parse_acs_metadata(metadata, list(GROUPS.keys()))

        concepts = list(SEX_BY_AGE_CONCEPTS_TO_RACE.keys())
        concepts.append(HISPANIC_BY_RACE_CONCEPT)

        file_diff = False
        for concept in concepts:
            group_vars = get_vars_for_group(concept, var_map, 2)
            cols = list(group_vars.keys())
            url_params = get_census_params(cols, self.county_level)
            concept_file_diff = url_file_to_gcs.url_file_to_gcs(
                self.base_acs_url, url_params, gcs_bucket,
                self.get_filename(concept))
            file_diff = file_diff or concept_file_diff

        return file_diff

    def write_to_bq(self, dataset, gcs_bucket):
        """Writes population data to BigQuery from the provided GCS bucket

        dataset: The BigQuery dataset to write to
        gcs_bucket: The name of the gcs bucket to read the data from"""
        # TODO change this to have it read metadata from GCS bucket
        metadata = census.fetch_acs_metadata(self.base_acs_url)
        var_map = parse_acs_metadata(metadata, list(GROUPS.keys()))

        race_and_hispanic_frame = gcs_to_bq_util.load_values_as_dataframe(
            gcs_bucket, self.get_filename(HISPANIC_BY_RACE_CONCEPT))
        race_and_hispanic_frame = update_col_types(race_and_hispanic_frame)

        race_and_hispanic_frame = standardize_frame(
            race_and_hispanic_frame,
            get_vars_for_group(HISPANIC_BY_RACE_CONCEPT, var_map, 2),
            [HISPANIC_COL, RACE_COL],
            self.county_level,
            POPULATION_COL)

        sex_by_age_frames = {}
        for concept in SEX_BY_AGE_CONCEPTS_TO_RACE:
            sex_by_age_frame = gcs_to_bq_util.load_values_as_dataframe(
                gcs_bucket, self.get_filename(concept))
            sex_by_age_frame = update_col_types(sex_by_age_frame)
            sex_by_age_frames[concept] = sex_by_age_frame

        frames = {
            self.get_table_name_by_race(): self.get_all_races_frame(
                race_and_hispanic_frame),
            self.get_table_name_by_sex_age_race(): self.get_sex_by_age_and_race(
                var_map, sex_by_age_frames)
        }

        frames['by_sex_age_%s' % self.get_geo_name()] = self.get_by_sex_age(
                frames[self.get_table_name_by_sex_age_race()], get_decade_age_bucket)

        by_sex_age_uhc = None
        if not self.county_level:
            by_sex_age_uhc = self.get_by_sex_age(frames[self.get_table_name_by_sex_age_race()], get_uhc_age_bucket)

        frames['by_age_%s' % self.get_geo_name()] = self.get_by_age(
            frames['by_sex_age_%s' % self.get_geo_name()],
            by_sex_age_uhc)

        frames['by_sex_%s' % self.get_geo_name()] = self.get_by_sex(
                frames[self.get_table_name_by_sex_age_race()])

        for table_name, df in frames.items():
            # All breakdown columns are strings
            column_types = {c: 'STRING' for c in df.columns}
            column_types[POPULATION_COL] = 'INT64'
            if RACE_INCLUDES_HISPANIC_COL in df.columns:
                column_types[RACE_INCLUDES_HISPANIC_COL] = 'BOOL'

            gcs_to_bq_util.add_dataframe_to_bq(
                df, dataset, table_name, column_types=column_types)

    def get_table_geo_suffix(self):
        return "_county" if self.county_level else "_state"
<<<<<<< HEAD
=======

    def get_geo_name(self):
        return 'county' if self.county_level else 'state'

    def get_fips_col(self):
        return COUNTY_FIPS_COL if self.county_level else STATE_FIPS_COL

    def get_geo_name_col(self):
        return COUNTY_NAME_COL if self.county_level else STATE_NAME_COL
>>>>>>> 9e7736ff

    def get_table_name_by_race(self):
        return "by_race" + self.get_table_geo_suffix() + "_std"

    def get_table_name_by_sex_age_race(self):
        return "by_sex_age_race" + self.get_table_geo_suffix() + "_std"

    def get_filename(self, concept):
        """Returns the name of a file for the given ACS concept

        concept: The ACS concept description, eg 'SEX BY AGE'"""
        return self.add_filename_suffix(concept.replace(" ", "_"))

    def add_filename_suffix(self, root_name):
        """Adds geography and file type suffix to the root name.

        root_name: The root file name."""
        return root_name + self.get_table_geo_suffix() + ".json"

    def sort_race_frame(self, df):
        sort_cols = self.base_sort_by_cols.copy()
        sort_cols.append(RACE_CATEGORY_ID_COL)
        return df.sort_values(sort_cols).reset_index(drop=True)

    def sort_sex_age_race_frame(self, df):
        sort_cols = self.base_sort_by_cols.copy()
        # Note: This sorts alphabetically, which isn't ideal for the age column.
        # However, it doesn't matter how these are sorted in the backend, this
        # is just for convenience when looking at the data in BigQuery.
        sort_cols.extend([RACE_CATEGORY_ID_COL, SEX_COL, AGE_COL])
        return df.sort_values(sort_cols).reset_index(drop=True)

    def standardize_race_exclude_hispanic(self, df):
        """Standardized format using mutually exclusive groups by excluding
           Hispanic or Latino from other racial groups. Summing across all race
           categories equals the total population."""

        def get_race_category_id_exclude_hispanic(row):
            if (row[HISPANIC_COL] == 'Hispanic or Latino'):
                return Race.HISP.value
            else:
                return RACE_STRING_TO_CATEGORY_ID_EXCLUDE_HISP[row[RACE_COL]]

        standardized_race = df.copy()
        standardized_race[RACE_CATEGORY_ID_COL] = standardized_race.apply(
            get_race_category_id_exclude_hispanic, axis=1)
        standardized_race.drop(HISPANIC_COL, axis=1, inplace=True)

        group_by_cols = self.base_group_by_cols.copy()
        group_by_cols.append(RACE_CATEGORY_ID_COL)
        standardized_race = standardized_race.groupby(
            group_by_cols).sum().reset_index()
        return standardized_race

    def standardize_race_include_hispanic(self, df):
        """Alternative format where race categories include Hispanic/Latino.
           Totals are also included because summing over the column will give a
           larger number than the actual total."""
        by_hispanic = df.copy()
        group_by_cols = self.base_group_by_cols.copy()
        group_by_cols.append(HISPANIC_COL)
        by_hispanic = by_hispanic.groupby(group_by_cols).sum().reset_index()
        by_hispanic[RACE_CATEGORY_ID_COL] = by_hispanic.apply(
            lambda r: (Race.HISP.value
                       if r[HISPANIC_COL] == 'Hispanic or Latino'
                       else Race.NH.value),
            axis=1)
        by_hispanic.drop(HISPANIC_COL, axis=1, inplace=True)

        by_race = df.copy()
        group_by_cols = self.base_group_by_cols.copy()
        group_by_cols.append(RACE_COL)
        by_race = by_race.groupby(group_by_cols).sum().reset_index()
        by_race[RACE_CATEGORY_ID_COL] = by_race.apply(
            lambda r: RACE_STRING_TO_CATEGORY_ID_INCLUDE_HISP[r[RACE_COL]],
            axis=1)

        return pd.concat([by_hispanic, by_race])

    def get_all_races_frame(self, race_and_hispanic_frame):
        """Includes all race categories, both including and not including
           Hispanic/Latino."""
        all_races = self.standardize_race_include_hispanic(
            race_and_hispanic_frame)
        standardized_race = self.standardize_race_exclude_hispanic(
            race_and_hispanic_frame)
        standardized_race = standardized_race.copy()
        # both variants of standardized race include a "Hispanic or Latino"
        # group, so remove from one before concatenating.
        standardized_race = standardized_race[
            standardized_race[RACE_CATEGORY_ID_COL] != Race.HISP.value]
        all_races = pd.concat([all_races, standardized_race])

        # Drop extra columns before adding derived rows so they don't interfere
        # with grouping.
        all_races.drop(RACE_COL, axis=1, inplace=True)

        # Add derived rows.
        all_races = add_sum_of_rows(
            all_races, RACE_CATEGORY_ID_COL, POPULATION_COL, Race.TOTAL.value,
            list(RACE_STRING_TO_CATEGORY_ID_INCLUDE_HISP.values()))
        all_races = add_sum_of_rows(
            all_races, RACE_CATEGORY_ID_COL, POPULATION_COL,
            Race.MULTI_OR_OTHER_STANDARD_NH.value,
            [Race.MULTI_NH.value, Race.OTHER_STANDARD_NH.value])
        all_races = add_sum_of_rows(
            all_races, RACE_CATEGORY_ID_COL, POPULATION_COL,
            Race.MULTI_OR_OTHER_STANDARD.value,
            [Race.MULTI.value, Race.OTHER_STANDARD.value])

        add_race_columns_from_category_id(all_races)
        return self.sort_race_frame(all_races)

    def get_sex_by_age_and_race(self, var_map, sex_by_age_frames):
        """Returns a DataFrame of population by sex and age and race.

           var_map: ACS metadata variable map, as returned by
                    `parse_acs_metadata`
           sex_by_age_frames: Map of concept to non-standardized DataFrame for
                              that concept."""
        frames = []
        for concept, race in SEX_BY_AGE_CONCEPTS_TO_RACE.items():
            frame = sex_by_age_frames[concept]
            group_vars = get_vars_for_group(concept, var_map, 2)
            sex_by_age = standardize_frame(frame, group_vars,
                                           [SEX_COL, AGE_COL],
                                           self.county_level, POPULATION_COL)

            sex_by_age[RACE_CATEGORY_ID_COL] = race
            frames.append(sex_by_age)
        result = pd.concat(frames)
        result[AGE_COL] = result[AGE_COL].apply(rename_age_bracket)

        result = add_sum_of_rows(result, AGE_COL, POPULATION_COL, TOTAL_VALUE)
        result = add_sum_of_rows(result, SEX_COL, POPULATION_COL, TOTAL_VALUE)

        add_race_columns_from_category_id(result)
        return self.sort_sex_age_race_frame(result)

    def get_by_sex_age(self, by_sex_age_race_frame, age_aggregator_func):
        by_sex_age = by_sex_age_race_frame.loc[by_sex_age_race_frame[RACE_CATEGORY_ID_COL] == Race.TOTAL.value]

        cols = [
            STATE_FIPS_COL,
            self.get_fips_col(),
            self.get_geo_name_col(),
            SEX_COL,
            AGE_COL,
            POPULATION_COL,
        ]

        by_sex_age = by_sex_age[cols] if self.county_level else by_sex_age[cols[1:]]
        by_sex_age[AGE_COL] = by_sex_age[AGE_COL].apply(age_aggregator_func)

        groupby_cols = cols[:-1] if self.county_level else cols[1: -1]
        by_sex_age = by_sex_age.groupby(groupby_cols)[POPULATION_COL].sum().reset_index()

        return by_sex_age

    def get_by_age(self, by_sex_age, by_sex_age_uhc=None):
        by_age = by_sex_age.loc[by_sex_age[SEX_COL] == TOTAL_VALUE]

        cols = [
            STATE_FIPS_COL,
            self.get_fips_col(),
            self.get_geo_name_col(),
            AGE_COL,
            POPULATION_COL,
        ]

        by_age = by_age[cols] if self.county_level else by_age[cols[1:]]

        if not self.county_level:
            by_age_uhc = by_sex_age_uhc.loc[by_sex_age_uhc[SEX_COL] == TOTAL_VALUE]
            by_age_uhc = by_age_uhc[cols[1:]]

            by_age = pd.concat([by_age, by_age_uhc]).drop_duplicates().reset_index(drop=True)

        by_age = by_age.sort_values(by=cols[1:-1]).reset_index(drop=True)
        return by_age

    def get_by_sex(self, by_sex_age_race_frame):
        by_sex = by_sex_age_race_frame.loc[
                (by_sex_age_race_frame[RACE_CATEGORY_ID_COL] == Race.TOTAL.value) &
                (by_sex_age_race_frame[AGE_COL] == TOTAL_VALUE)]

        cols = [
            STATE_FIPS_COL,
            self.get_fips_col(),
            self.get_geo_name_col(),
            SEX_COL,
            POPULATION_COL,
        ]

        by_sex = by_sex[cols] if self.county_level else by_sex[cols[1:]]

        by_sex = by_sex.sort_values(by=cols[1:-1]).reset_index(drop=True)
        return by_sex


class ACSPopulation(DataSource):

    @staticmethod
    def get_table_name():
        # Writes multiple tables, so this is not applicable.
        pass

    @staticmethod
    def get_id():
        """Returns the data source's unique id. """
        return 'ACS_POPULATION'

    def upload_to_gcs(self, gcs_bucket, **attrs):
        file_diff = False
        for ingester in self._create_ingesters():
            next_file_diff = ingester.upload_to_gcs(gcs_bucket)
            file_diff = file_diff or next_file_diff
        return file_diff

    def write_to_bq(self, dataset, gcs_bucket, **attrs):
        for ingester in self._create_ingesters():
            ingester.write_to_bq(dataset, gcs_bucket)

    def _create_ingesters(self):
        return [
            ACSPopulationIngester(False, BASE_ACS_URL),
            ACSPopulationIngester(True, BASE_ACS_URL)
        ]<|MERGE_RESOLUTION|>--- conflicted
+++ resolved
@@ -13,10 +13,6 @@
 from ingestion.census import (get_census_params, parse_acs_metadata,
                               get_vars_for_group, standardize_frame)
 from ingestion.dataset_utils import add_sum_of_rows
-<<<<<<< HEAD
-
-=======
->>>>>>> 9e7736ff
 
 # TODO pass this in from message data.
 BASE_ACS_URL = "https://api.census.gov/data/2019/acs/acs5"
@@ -83,8 +79,6 @@
 }
 
 
-<<<<<<< HEAD
-=======
 def get_decade_age_bucket(age_range):
     if age_range in {'0-4', '5-9'}:
         return '0-9'
@@ -121,7 +115,6 @@
         return 'Total'
 
 
->>>>>>> 9e7736ff
 def rename_age_bracket(bracket):
     """Converts ACS age bracket label to standardized bracket format of "a-b",
        where a is the lower end of the bracket and b is the upper end,
@@ -260,8 +253,6 @@
 
     def get_table_geo_suffix(self):
         return "_county" if self.county_level else "_state"
-<<<<<<< HEAD
-=======
 
     def get_geo_name(self):
         return 'county' if self.county_level else 'state'
@@ -271,7 +262,6 @@
 
     def get_geo_name_col(self):
         return COUNTY_NAME_COL if self.county_level else STATE_NAME_COL
->>>>>>> 9e7736ff
 
     def get_table_name_by_race(self):
         return "by_race" + self.get_table_geo_suffix() + "_std"
