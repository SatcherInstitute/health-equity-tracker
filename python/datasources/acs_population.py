import pandas as pd  # type: ignore

import ingestion.standardized_columns as std_col
import ingestion.constants as constants

from ingestion.standardized_columns import Race
from ingestion import url_file_to_gcs, gcs_to_bq_util, census
from datasources.data_source import DataSource
from ingestion.census import (get_census_params, parse_acs_metadata,
                              get_vars_for_group, standardize_frame)
from ingestion.dataset_utils import add_sum_of_rows, generate_pct_share_col_without_unknowns

# TODO pass this in from message data.
BASE_ACS_URL = "https://api.census.gov/data/2019/acs/acs5"


HISPANIC_BY_RACE_CONCEPT = "HISPANIC OR LATINO ORIGIN BY RACE"


GROUPS = {
    # Hispanic/latino separate. When doing it this way, we don't get sex/age
    # breakdowns. This is the best way to get canonical race/ethnicity categories
    "B03002": HISPANIC_BY_RACE_CONCEPT,

    # By sex and age, for various races.
    "B01001": "SEX BY AGE",
    "B01001A": "SEX BY AGE (WHITE ALONE)",
    "B01001B": "SEX BY AGE (BLACK OR AFRICAN AMERICAN ALONE)",
    "B01001C": "SEX BY AGE (AMERICAN INDIAN AND ALASKA NATIVE ALONE)",
    "B01001D": "SEX BY AGE (ASIAN ALONE)",
    "B01001E": "SEX BY AGE (NATIVE HAWAIIAN AND OTHER PACIFIC ISLANDER ALONE)",
    "B01001F": "SEX BY AGE (SOME OTHER RACE ALONE)",
    "B01001G": "SEX BY AGE (TWO OR MORE RACES)",
    "B01001H": "SEX BY AGE (WHITE ALONE, NOT HISPANIC OR LATINO)",
    "B01001I": "SEX BY AGE (HISPANIC OR LATINO)"
}


SEX_BY_AGE_CONCEPTS_TO_RACE = {
    # These include Hispanic/Latino, so they're not standardized categories.
    "SEX BY AGE": Race.ALL.value,
    "SEX BY AGE (WHITE ALONE)": Race.WHITE.value,
    "SEX BY AGE (BLACK OR AFRICAN AMERICAN ALONE)": Race.BLACK.value,
    "SEX BY AGE (AMERICAN INDIAN AND ALASKA NATIVE ALONE)": Race.AIAN.value,
    "SEX BY AGE (ASIAN ALONE)": Race.ASIAN.value,
    "SEX BY AGE (NATIVE HAWAIIAN AND OTHER PACIFIC ISLANDER ALONE)": Race.NHPI.value,
    "SEX BY AGE (SOME OTHER RACE ALONE)": Race.OTHER_STANDARD.value,
    "SEX BY AGE (TWO OR MORE RACES)": Race.MULTI.value,
    "SEX BY AGE (HISPANIC OR LATINO)": Race.HISP.value,

    # Doesn't include Hispanic/Latino
    "SEX BY AGE (WHITE ALONE, NOT HISPANIC OR LATINO)": Race.WHITE_NH.value
}


RACE_STRING_TO_CATEGORY_ID_INCLUDE_HISP = {
    "American Indian and Alaska Native alone": Race.AIAN.value,
    "Asian alone": Race.ASIAN.value,
    "Black or African American alone": Race.BLACK.value,
    "Native Hawaiian and Other Pacific Islander alone": Race.NHPI.value,
    "Some other race alone": Race.OTHER_STANDARD.value,
    "Two or more races": Race.MULTI.value,
    "White alone": Race.WHITE.value
}


RACE_STRING_TO_CATEGORY_ID_EXCLUDE_HISP = {
    "American Indian and Alaska Native alone": Race.AIAN_NH.value,
    "Asian alone": Race.ASIAN_NH.value,
    "Black or African American alone": Race.BLACK_NH.value,
    "Native Hawaiian and Other Pacific Islander alone": Race.NHPI_NH.value,
    "Some other race alone": Race.OTHER_STANDARD_NH.value,
    "Two or more races": Race.MULTI_NH.value,
    "White alone": Race.WHITE_NH.value
}


# This only works for the "Total" race category, because ACS provides more
# granular age buckets when looking at all races than when breaking down by
# race.
def get_decade_age_bucket(age_range):
    if age_range in {'0-4', '5-9'}:
        return '0-9'
    elif age_range in {'10-14', '15-17', '18-19'}:
        return '10-19'
    elif age_range in {'20-20', '21-21', '22-24', '25-29'}:
        return '20-29'
    elif age_range in {'30-34', '35-39'}:
        return '30-39'
    elif age_range in {'40-44', '45-49'}:
        return '40-49'
    elif age_range in {'50-54', '55-59'}:
        return '50-59'
    elif age_range in {'60-61', '62-64', '65-66', '67-69'}:
        return '60-69'
    elif age_range in {'70-74', '75-79'}:
        return '70-79'
    elif age_range in {'80-84', '85+'}:
        return '80+'
    elif age_range == std_col.ALL_VALUE:
        return std_col.ALL_VALUE


def get_uhc_standard_age_bucket(age_range):
    if age_range == std_col.ALL_VALUE:
        return std_col.ALL_VALUE
    # buckets for most UHC / AHR determinants
    elif age_range in {'18-19', '20-24', '20-20', '21-21', '22-24',
                       '25-29', '30-34', '35-44', '35-39', '40-44'}:
        return '18-44'
    elif age_range in {'45-54', '45-49', '50-54', '55-64', '55-59', '60-61', '62-64'}:
        return '45-64'
    elif age_range in {'65-74', '65-66', '67-69', '70-74', '75-84', '75-79', '80-84', '85+'}:
        return '65+'


def get_uhc_decade_plus_5_age_bucket(age_range):
    if age_range == std_col.ALL_VALUE:
        return std_col.ALL_VALUE
    # buckets for Suicide
    elif age_range in {'15-17', '18-19', '20-20', '21-21', '22-24'}:
        return '15-24'
    elif age_range in {'25-29', '30-34'}:
        return '25-34'
    elif age_range in {'35-39', '40-44'}:
        return '35-44'
    elif age_range in {'45-49', '50-54'}:
        return '45-54'
    elif age_range in {'55-59', '60-61', '62-64'}:
        return '55-64'
    elif age_range in {'65-66', '67-69', '70-74'}:
        return '65-74'
    elif age_range in {'75-79', '80-84'}:
        return '75-84'
    elif age_range in {'85+'}:
        return '85+'


def get_uhc_voter_age_bucket(age_range):
    if age_range == std_col.ALL_VALUE:
        return std_col.ALL_VALUE
    # buckets for Voter Participation
    elif age_range in {'18-19', '20-20', '21-21', '22-24'}:
        return '18-24'
    elif age_range in {'25-29', '30-34'}:
        return '25-34'
    elif age_range in {'35-39', '40-44'}:
        return '35-44'
    elif age_range in {'45-49', '50-54'}:
        return '45-54'
    elif age_range in {'55-59', '60-61', '62-64'}:
        return '55-64'


<<<<<<< HEAD
def get_bjs_age_bucket(age_range):
    if age_range in {'0-4', '5-9', '10-14', '15-17'}:
        return '0-17'
    elif age_range in {'18-19'}:
        return age_range
    elif age_range in {'20-20', '21-21', '22-24'}:
        return '20-24'
    elif age_range in {'25-29', '30-34', '35-39', '40-44', '45-49', '50-54', '55-59'}:
        return age_range
    elif age_range in {'60-61', '62-64'}:
        return '60-64'
    elif age_range in {'65-66', '67-69'}:
        return '65-69'
    elif age_range in {'70-74', '75-79', '80-84', '85+'}:
        return age_range
    elif age_range == std_col.ALL_VALUE:
        return std_col.ALL_VALUE


=======
# buckets for BJS prisoners 2020
>>>>>>> 8a122d22
def get_juv_adult_age_bucket(age_range):
    # buckets for juvenile/adult
    if age_range in {'0-4', '5-9', '10-14', '15-17'}:
        return '0-17'
    elif age_range in {'18-19', '20-20', '21-21', '22-24', '25-29',
                       '30-34', '35-39', '40-44', '45-49', '50-54', '55-59',
                       '60-61', '62-64', '65-66', '67-69', '70-74', '75-79',
                       '80-84', '85+'}:
        return '18+'
    elif age_range == std_col.ALL_VALUE:
        return std_col.ALL_VALUE


def rename_age_bracket(bracket):
    """Converts ACS age bracket label to standardized bracket format of "a-b",
       where a is the lower end of the bracket and b is the upper end,
       inclusive.

       bracket: ACS age bracket."""
    parts = bracket.split()
    if len(parts) == 3 and parts[0] == "Under":
        return "0-" + str(int(parts[1]) - 1)
    elif len(parts) == 4 and parts[1] == "to" and parts[3] == "years":
        return parts[0] + "-" + parts[2]
    elif len(parts) == 4 and parts[1] == "and" and parts[3] == "years":
        return parts[0] + "-" + parts[2]
    elif len(parts) == 2 and parts[1] == "years":
        return parts[0] + "-" + parts[0]
    elif len(parts) == 4 and " ".join(parts[1:]) == "years and over":
        return parts[0] + "+"
    else:
        return bracket


def update_col_types(frame):
    """Returns a new DataFrame with the column types replaced with int64 for
       population columns and string for other columns.

       frame: The original DataFrame"""
    colTypes = {}
    for col in frame.columns:
        if col != "NAME" and col != "state" and col != "county":
            colTypes[col] = "int64"
        else:
            colTypes["state"] = str
    frame = frame.astype(colTypes)
    return frame


class ACSPopulationIngester():
    """American Community Survey population data in the United States from the
       US Census."""

    def __init__(self, county_level, base_acs_url):
        # The base ACS url to use for API calls.
        self.base_acs_url = base_acs_url

        # Whether the data is at the county level. If false, it is at the state
        # level
        self.county_level = county_level

        # The base columns that are always used to group by.
        self.base_group_by_cols = (
            [std_col.STATE_FIPS_COL, std_col.COUNTY_FIPS_COL, std_col.COUNTY_NAME_COL] if county_level
            else [std_col.STATE_FIPS_COL, std_col.STATE_NAME_COL])

        # The base columns that are always used to sort by
        self.base_sort_by_cols = (
            [std_col.STATE_FIPS_COL, std_col.COUNTY_FIPS_COL] if county_level
            else [std_col.STATE_FIPS_COL])

    def upload_to_gcs(self, gcs_bucket):
        """Uploads population data from census to GCS bucket."""
        metadata = census.fetch_acs_metadata(self.base_acs_url)
        var_map = parse_acs_metadata(metadata, list(GROUPS.keys()))

        concepts = list(SEX_BY_AGE_CONCEPTS_TO_RACE.keys())
        concepts.append(HISPANIC_BY_RACE_CONCEPT)

        file_diff = False
        for concept in concepts:
            group_vars = get_vars_for_group(concept, var_map, 2)
            cols = list(group_vars.keys())
            url_params = get_census_params(cols, self.county_level)
            concept_file_diff = url_file_to_gcs.url_file_to_gcs(
                self.base_acs_url, url_params, gcs_bucket,
                self.get_filename(concept))
            file_diff = file_diff or concept_file_diff

        return file_diff

    def write_to_bq(self, dataset, gcs_bucket):
        """Writes population data to BigQuery from the provided GCS bucket

        dataset: The BigQuery dataset to write to
        gcs_bucket: The name of the gcs bucket to read the data from"""
        # TODO change this to have it read metadata from GCS bucket
        metadata = census.fetch_acs_metadata(self.base_acs_url)
        var_map = parse_acs_metadata(metadata, list(GROUPS.keys()))

        race_and_hispanic_frame = gcs_to_bq_util.load_values_as_df(
            gcs_bucket, self.get_filename(HISPANIC_BY_RACE_CONCEPT))
        race_and_hispanic_frame = update_col_types(race_and_hispanic_frame)

        race_and_hispanic_frame = standardize_frame(
            race_and_hispanic_frame,
            get_vars_for_group(HISPANIC_BY_RACE_CONCEPT, var_map, 2),
            [std_col.HISPANIC_COL, std_col.RACE_COL],
            self.county_level,
            std_col.POPULATION_COL)

        sex_by_age_frames = {}
        for concept in SEX_BY_AGE_CONCEPTS_TO_RACE:
            sex_by_age_frame = gcs_to_bq_util.load_values_as_df(
                gcs_bucket, self.get_filename(concept))
            sex_by_age_frame = update_col_types(sex_by_age_frame)
            sex_by_age_frames[concept] = sex_by_age_frame

        frames = {
            self.get_table_name_by_race(): self.get_all_races_frame(
                race_and_hispanic_frame),
            self.get_table_name_by_sex_age_race(): self.get_sex_by_age_and_race(
                var_map, sex_by_age_frames)
        }

        frames['by_sex_age_%s' % self.get_geo_name()] = self.get_by_sex_age(
            frames[self.get_table_name_by_sex_age_race()], get_decade_age_bucket)

        by_sex_standard_age_uhc = None
        by_sex_decade_plus_5_age_uhc = None
        by_sex_voter_age_uhc = None
        by_sex_age_juv_adult = None

        if not self.county_level:
            by_sex_standard_age_uhc = self.get_by_sex_age(
                frames[self.get_table_name_by_sex_age_race()], get_uhc_standard_age_bucket)
            by_sex_decade_plus_5_age_uhc = self.get_by_sex_age(
                frames[self.get_table_name_by_sex_age_race()], get_uhc_decade_plus_5_age_bucket)
            by_sex_voter_age_uhc = self.get_by_sex_age(
                frames[self.get_table_name_by_sex_age_race()], get_uhc_voter_age_bucket)
            by_sex_age_juv_adult = self.get_by_sex_age(
                frames[self.get_table_name_by_sex_age_race()], get_juv_adult_age_bucket)

        frames['by_age_%s' % self.get_geo_name()] = self.get_by_age(
            frames['by_sex_age_%s' % self.get_geo_name()],
            by_sex_standard_age_uhc, by_sex_decade_plus_5_age_uhc,
            by_sex_voter_age_uhc, by_sex_age_juv_adult)

        frames['by_sex_%s' % self.get_geo_name()] = self.get_by_sex(
            frames[self.get_table_name_by_sex_age_race()])

        # Generate national level datasets based on the state datasets
        if not self.county_level:
            for demo in ['age', 'race', 'sex']:
                state_table_name = 'by_race_state_std' if demo == 'race' else 'by_%s_state' % demo
                frames['by_%s_national' % demo] = generate_national_dataset_with_all_states(
                    frames[state_table_name], demo)

        for table_name, df in frames.items():
            # All breakdown columns are strings
            column_types = {c: 'STRING' for c in df.columns}
            column_types[std_col.POPULATION_COL] = 'INT64'
            if std_col.RACE_INCLUDES_HISPANIC_COL in df.columns:
                column_types[std_col.RACE_INCLUDES_HISPANIC_COL] = 'BOOL'

            if std_col.POPULATION_PCT_COL in df.columns:
                column_types[std_col.POPULATION_PCT_COL] = 'FLOAT'

            gcs_to_bq_util.add_df_to_bq(
                df, dataset, table_name, column_types=column_types)

    def get_table_geo_suffix(self):
        return "_county" if self.county_level else "_state"

    def get_geo_name(self):
        return 'county' if self.county_level else 'state'

    def get_fips_col(self):
        return std_col.COUNTY_FIPS_COL if self.county_level else std_col.STATE_FIPS_COL

    def get_geo_name_col(self):
        return std_col.COUNTY_NAME_COL if self.county_level else std_col.STATE_NAME_COL

    def get_table_name_by_race(self):
        return "by_race" + self.get_table_geo_suffix() + "_std"

    def get_table_name_by_sex_age_race(self):
        return "by_sex_age_race" + self.get_table_geo_suffix() + "_std"

    def get_filename(self, concept):
        """Returns the name of a file for the given ACS concept

        concept: The ACS concept description, eg 'SEX BY AGE'"""
        return self.add_filename_suffix(concept.replace(" ", "_"))

    def add_filename_suffix(self, root_name):
        """Adds geography and file type suffix to the root name.

        root_name: The root file name."""
        return root_name + self.get_table_geo_suffix() + ".json"

    def sort_race_frame(self, df):
        sort_cols = self.base_sort_by_cols.copy()
        sort_cols.append(std_col.RACE_CATEGORY_ID_COL)
        return df.sort_values(sort_cols).reset_index(drop=True)

    def sort_sex_age_race_frame(self, df):
        sort_cols = self.base_sort_by_cols.copy()
        # Note: This sorts alphabetically, which isn't ideal for the age column.
        # However, it doesn't matter how these are sorted in the backend, this
        # is just for convenience when looking at the data in BigQuery.
        sort_cols.extend([std_col.RACE_CATEGORY_ID_COL,
                         std_col.SEX_COL, std_col.AGE_COL])
        return df.sort_values(sort_cols).reset_index(drop=True)

    def standardize_race_exclude_hispanic(self, df):
        """Standardized format using mutually exclusive groups by excluding
           Hispanic or Latino from other racial groups. Summing across all race
           categories equals the total population."""

        def get_race_category_id_exclude_hispanic(row):
            if (row[std_col.HISPANIC_COL] == 'Hispanic or Latino'):
                return Race.HISP.value
            else:
                return RACE_STRING_TO_CATEGORY_ID_EXCLUDE_HISP[row[std_col.RACE_COL]]

        standardized_race = df.copy()
        standardized_race[std_col.RACE_CATEGORY_ID_COL] = standardized_race.apply(
            get_race_category_id_exclude_hispanic, axis=1)
        standardized_race.drop(std_col.HISPANIC_COL, axis=1, inplace=True)

        group_by_cols = self.base_group_by_cols.copy()
        group_by_cols.append(std_col.RACE_CATEGORY_ID_COL)
        standardized_race = standardized_race.groupby(
            group_by_cols).sum().reset_index()
        return standardized_race

    def standardize_race_include_hispanic(self, df):
        """Alternative format where race categories include Hispanic/Latino.
           Totals are also included because summing over the column will give a
           larger number than the actual total."""
        by_hispanic = df.copy()
        group_by_cols = self.base_group_by_cols.copy()
        group_by_cols.append(std_col.HISPANIC_COL)
        by_hispanic = by_hispanic.groupby(group_by_cols).sum().reset_index()
        by_hispanic[std_col.RACE_CATEGORY_ID_COL] = by_hispanic.apply(
            lambda r: (Race.HISP.value
                       if r[std_col.HISPANIC_COL] == 'Hispanic or Latino'
                       else Race.NH.value),
            axis=1)
        by_hispanic.drop(std_col.HISPANIC_COL, axis=1, inplace=True)

        by_race = df.copy()
        group_by_cols = self.base_group_by_cols.copy()
        group_by_cols.append(std_col.RACE_COL)
        by_race = by_race.groupby(group_by_cols).sum().reset_index()
        by_race[std_col.RACE_CATEGORY_ID_COL] = by_race.apply(
            lambda r: RACE_STRING_TO_CATEGORY_ID_INCLUDE_HISP[r[std_col.RACE_COL]],
            axis=1)

        return pd.concat([by_hispanic, by_race])

    def get_all_races_frame(self, race_and_hispanic_frame):
        """Includes all race categories, both including and not including
           Hispanic/Latino."""
        all_races = self.standardize_race_include_hispanic(
            race_and_hispanic_frame)
        standardized_race = self.standardize_race_exclude_hispanic(
            race_and_hispanic_frame)
        standardized_race = standardized_race.copy()
        # both variants of standardized race include a "Hispanic or Latino"
        # group, so remove from one before concatenating.
        standardized_race = standardized_race[
            standardized_race[std_col.RACE_CATEGORY_ID_COL] != Race.HISP.value]
        all_races = pd.concat([all_races, standardized_race])

        # Drop extra columns before adding derived rows so they don't interfere
        # with grouping.
        all_races.drop(std_col.RACE_COL, axis=1, inplace=True)

        # Add derived rows.
        all_races = add_sum_of_rows(
            all_races, std_col.RACE_CATEGORY_ID_COL, std_col.POPULATION_COL, Race.ALL.value,
            list(RACE_STRING_TO_CATEGORY_ID_INCLUDE_HISP.values()))
        all_races = add_sum_of_rows(
            all_races, std_col.RACE_CATEGORY_ID_COL, std_col.POPULATION_COL,
            Race.MULTI_OR_OTHER_STANDARD_NH.value,
            [Race.MULTI_NH.value, Race.OTHER_STANDARD_NH.value])
        all_races = add_sum_of_rows(
            all_races, std_col.RACE_CATEGORY_ID_COL, std_col.POPULATION_COL,
            Race.MULTI_OR_OTHER_STANDARD.value,
            [Race.MULTI.value, Race.OTHER_STANDARD.value])
        all_races = add_sum_of_rows(
            all_races, std_col.RACE_CATEGORY_ID_COL, std_col.POPULATION_COL,
            Race.API_NH.value,
            [Race.ASIAN_NH.value, Race.NHPI_NH.value])

        all_races = generate_pct_share_col_without_unknowns(
            all_races, {std_col.POPULATION_COL: std_col.POPULATION_PCT_COL},
            std_col.RACE_CATEGORY_ID_COL, Race.ALL.value)

        std_col.add_race_columns_from_category_id(all_races)
        return self.sort_race_frame(all_races)

    def get_sex_by_age_and_race(self, var_map, sex_by_age_frames):
        """Returns a DataFrame of population by sex and age and race.

           var_map: ACS metadata variable map, as returned by
                    `parse_acs_metadata`
           sex_by_age_frames: Map of concept to non-standardized DataFrame for
                              that concept."""
        frames = []
        for concept, race in SEX_BY_AGE_CONCEPTS_TO_RACE.items():
            frame = sex_by_age_frames[concept]
            group_vars = get_vars_for_group(concept, var_map, 2)
            sex_by_age = standardize_frame(frame, group_vars,
                                           [std_col.SEX_COL, std_col.AGE_COL],
                                           self.county_level, std_col.POPULATION_COL)

            sex_by_age[std_col.RACE_CATEGORY_ID_COL] = race
            frames.append(sex_by_age)
        result = pd.concat(frames)
        result[std_col.AGE_COL] = result[std_col.AGE_COL].apply(
            rename_age_bracket)

        result = add_sum_of_rows(
            result, std_col.AGE_COL, std_col.POPULATION_COL, std_col.ALL_VALUE)
        result = add_sum_of_rows(
            result, std_col.SEX_COL, std_col.POPULATION_COL, std_col.ALL_VALUE)

        std_col.add_race_columns_from_category_id(result)
        return self.sort_sex_age_race_frame(result)

    def get_by_sex_age(self, by_sex_age_race_frame, age_aggregator_func):
        by_sex_age = by_sex_age_race_frame.loc[by_sex_age_race_frame[std_col.RACE_CATEGORY_ID_COL]
                                               == Race.ALL.value]

        cols = [
            std_col.STATE_FIPS_COL,
            self.get_fips_col(),
            self.get_geo_name_col(),
            std_col.SEX_COL,
            std_col.AGE_COL,
            std_col.POPULATION_COL,
        ]

        by_sex_age = by_sex_age[cols] if self.county_level else by_sex_age[cols[1:]]
        by_sex_age[std_col.AGE_COL] = by_sex_age[std_col.AGE_COL].apply(
            age_aggregator_func)

        groupby_cols = cols[:-1] if self.county_level else cols[1: -1]
        by_sex_age = by_sex_age.groupby(
            groupby_cols)[std_col.POPULATION_COL].sum().reset_index()

        return by_sex_age

    def get_by_age(self,
                   by_sex_age,
                   by_sex_standard_age_uhc=None,
                   by_sex_decade_plus_5_age_uhc=None,
                   by_sex_voter_age_uhc=None,
                   by_sex_age_juv_adult=None
                   ):
        by_age = by_sex_age.loc[by_sex_age[std_col.SEX_COL]
                                == std_col.ALL_VALUE]

        cols = [
            std_col.STATE_FIPS_COL,
            self.get_fips_col(),
            self.get_geo_name_col(),
            std_col.AGE_COL,
            std_col.POPULATION_COL,
        ]

        by_age = by_age[cols] if self.county_level else by_age[cols[1:]]

        if not self.county_level:
            by_standard_age_uhc = by_sex_standard_age_uhc.loc[
                by_sex_standard_age_uhc[std_col.SEX_COL] == std_col.ALL_VALUE]
            by_standard_age_uhc = by_standard_age_uhc[cols[1:]]
            by_decade_plus_5_age_uhc = by_sex_decade_plus_5_age_uhc.loc[
                by_sex_decade_plus_5_age_uhc[std_col.SEX_COL] == std_col.ALL_VALUE]
            by_decade_plus_5_age_uhc = by_decade_plus_5_age_uhc[cols[1:]]
            by_voter_age_uhc = by_sex_voter_age_uhc.loc[
                by_sex_voter_age_uhc[std_col.SEX_COL] == std_col.ALL_VALUE]
            by_voter_age_uhc = by_voter_age_uhc[cols[1:]]
            by_age_juv_adult = by_sex_age_juv_adult.loc[
                by_sex_age_juv_adult[std_col.SEX_COL] == std_col.ALL_VALUE]
            by_age_juv_adult = by_age_juv_adult[cols[1:]]

            by_age = pd.concat([by_age,
                                by_standard_age_uhc,
                                by_decade_plus_5_age_uhc,
                                by_voter_age_uhc,
                                by_age_juv_adult
                                ]).drop_duplicates().reset_index(drop=True)

        by_age = generate_pct_share_col_without_unknowns(
            by_age, {std_col.POPULATION_COL: std_col.POPULATION_PCT_COL}, std_col.AGE_COL, std_col.ALL_VALUE)

        by_age = by_age.sort_values(by=cols[1:-1]).reset_index(drop=True)
        return by_age

    def get_by_sex(self, by_sex_age_race_frame):
        by_sex = by_sex_age_race_frame.loc[
            (by_sex_age_race_frame[std_col.RACE_CATEGORY_ID_COL] == Race.ALL.value) &
            (by_sex_age_race_frame[std_col.AGE_COL] == std_col.ALL_VALUE)]

        cols = [
            std_col.STATE_FIPS_COL,
            self.get_fips_col(),
            self.get_geo_name_col(),
            std_col.SEX_COL,
            std_col.POPULATION_COL,
        ]

        by_sex = by_sex[cols] if self.county_level else by_sex[cols[1:]]

        by_sex = generate_pct_share_col_without_unknowns(
            by_sex, {std_col.POPULATION_COL: std_col.POPULATION_PCT_COL}, std_col.SEX_COL, std_col.ALL_VALUE)

        by_sex = by_sex.sort_values(by=cols[1:-1]).reset_index(drop=True)
        return by_sex


class ACSPopulation(DataSource):

    @staticmethod
    def get_table_name():
        # Writes multiple tables, so this is not applicable.
        pass

    @staticmethod
    def get_id():
        """Returns the data source's unique id. """
        return 'ACS_POPULATION'

    def upload_to_gcs(self, gcs_bucket, **attrs):
        file_diff = False
        for ingester in self._create_ingesters():
            next_file_diff = ingester.upload_to_gcs(gcs_bucket)
            file_diff = file_diff or next_file_diff
        return file_diff

    def write_to_bq(self, dataset, gcs_bucket, **attrs):
        for ingester in self._create_ingesters():
            ingester.write_to_bq(dataset, gcs_bucket)

    def _create_ingesters(self):
        return [
            ACSPopulationIngester(False, BASE_ACS_URL),
            ACSPopulationIngester(True, BASE_ACS_URL)
        ]


def generate_national_dataset_with_all_states(state_df, demographic_breakdown_category):
    all_state_fips = set(state_df[std_col.STATE_FIPS_COL].to_list())
    return GENERATE_NATIONAL_DATASET(state_df, all_state_fips, demographic_breakdown_category)


def GENERATE_NATIONAL_DATASET(state_df, states_to_include, demographic_breakdown_category):
    df = state_df.loc[state_df[std_col.STATE_FIPS_COL].isin(states_to_include)]
    df = df.drop(columns=std_col.POPULATION_PCT_COL)

    breakdown_map = {
        'race': std_col.RACE_CATEGORY_ID_COL,
        'age': std_col.AGE_COL,
        'sex': std_col.SEX_COL,
    }

    df = df.groupby(
        breakdown_map[demographic_breakdown_category]).sum().reset_index()

    df[std_col.STATE_FIPS_COL] = constants.US_FIPS
    df[std_col.STATE_NAME_COL] = constants.US_NAME

    needed_cols = [std_col.STATE_FIPS_COL, std_col.STATE_NAME_COL,
                   std_col.POPULATION_COL, std_col.POPULATION_PCT_COL]
    if demographic_breakdown_category == 'race':
        needed_cols.extend(std_col.RACE_COLUMNS)
    else:
        needed_cols.append(breakdown_map[demographic_breakdown_category])

    total_val = std_col.ALL_VALUE
    if demographic_breakdown_category == 'race':
        total_val = Race.ALL.value

    df = generate_pct_share_col_without_unknowns(
        df, {std_col.POPULATION_COL: std_col.POPULATION_PCT_COL},
        breakdown_map[demographic_breakdown_category], total_val)

    if demographic_breakdown_category == 'race':
        std_col.add_race_columns_from_category_id(df)

    df[std_col.STATE_FIPS_COL] = df[std_col.STATE_FIPS_COL].astype(str)
    return df[needed_cols].sort_values(by=breakdown_map[demographic_breakdown_category]).reset_index(drop=True)<|MERGE_RESOLUTION|>--- conflicted
+++ resolved
@@ -152,29 +152,7 @@
         return '55-64'
 
 
-<<<<<<< HEAD
-def get_bjs_age_bucket(age_range):
-    if age_range in {'0-4', '5-9', '10-14', '15-17'}:
-        return '0-17'
-    elif age_range in {'18-19'}:
-        return age_range
-    elif age_range in {'20-20', '21-21', '22-24'}:
-        return '20-24'
-    elif age_range in {'25-29', '30-34', '35-39', '40-44', '45-49', '50-54', '55-59'}:
-        return age_range
-    elif age_range in {'60-61', '62-64'}:
-        return '60-64'
-    elif age_range in {'65-66', '67-69'}:
-        return '65-69'
-    elif age_range in {'70-74', '75-79', '80-84', '85+'}:
-        return age_range
-    elif age_range == std_col.ALL_VALUE:
-        return std_col.ALL_VALUE
-
-
-=======
 # buckets for BJS prisoners 2020
->>>>>>> 8a122d22
 def get_juv_adult_age_bucket(age_range):
     # buckets for juvenile/adult
     if age_range in {'0-4', '5-9', '10-14', '15-17'}:
