--- conflicted
+++ resolved
@@ -175,8 +175,6 @@
     else:
         return 'Unknown'
 
-<<<<<<< HEAD
-=======
 # buckets for juvenile/adult
 
 
@@ -193,7 +191,6 @@
     else:
         return 'Unknown'
 
->>>>>>> 2e56fc57
 
 def rename_age_bracket(bracket):
     """Converts ACS age bracket label to standardized bracket format of "a-b",
@@ -314,10 +311,7 @@
         by_sex_decade_plus_5_age_uhc = None
         by_sex_voter_age_uhc = None
         by_sex_age_bjs = None
-<<<<<<< HEAD
-=======
         by_sex_age_juv_adult = None
->>>>>>> 2e56fc57
 
         if not self.county_level:
             by_sex_standard_age_uhc = self.get_by_sex_age(
@@ -328,12 +322,6 @@
                 frames[self.get_table_name_by_sex_age_race()], get_uhc_voter_age_bucket)
             by_sex_age_bjs = self.get_by_sex_age(
                 frames[self.get_table_name_by_sex_age_race()], get_bjs_age_bucket)
-<<<<<<< HEAD
-
-        frames['by_age_%s' % self.get_geo_name()] = self.get_by_age(
-            frames['by_sex_age_%s' % self.get_geo_name()],
-            by_sex_standard_age_uhc, by_sex_decade_plus_5_age_uhc, by_sex_voter_age_uhc, by_sex_age_bjs)
-=======
             by_sex_age_juv_adult = self.get_by_sex_age(
                 frames[self.get_table_name_by_sex_age_race()], get_juv_adult_age_bucket)
 
@@ -341,7 +329,6 @@
             frames['by_sex_age_%s' % self.get_geo_name()],
             by_sex_standard_age_uhc, by_sex_decade_plus_5_age_uhc,
             by_sex_voter_age_uhc, by_sex_age_bjs, by_sex_age_juv_adult)
->>>>>>> 2e56fc57
 
         frames['by_sex_%s' % self.get_geo_name()] = self.get_by_sex(
             frames[self.get_table_name_by_sex_age_race()])
@@ -556,12 +543,8 @@
                    by_sex_standard_age_uhc=None,
                    by_sex_decade_plus_5_age_uhc=None,
                    by_sex_voter_age_uhc=None,
-<<<<<<< HEAD
-                   by_sex_age_bjs=None
-=======
                    by_sex_age_bjs=None,
                    by_sex_age_juv_adult=None
->>>>>>> 2e56fc57
                    ):
         by_age = by_sex_age.loc[by_sex_age[std_col.SEX_COL]
                                 == std_col.ALL_VALUE]
@@ -586,32 +569,20 @@
             by_voter_age_uhc = by_sex_voter_age_uhc.loc[
                 by_sex_voter_age_uhc[std_col.SEX_COL] == std_col.ALL_VALUE]
             by_voter_age_uhc = by_voter_age_uhc[cols[1:]]
-<<<<<<< HEAD
-            by_sex_age_bjs = by_sex_age_bjs.loc[
-                by_sex_age_bjs[std_col.SEX_COL] == std_col.ALL_VALUE]
-            by_sex_age_bjs = by_sex_age_bjs[cols[1:]]
-=======
             by_age_bjs = by_sex_age_bjs.loc[
                 by_sex_age_bjs[std_col.SEX_COL] == std_col.ALL_VALUE]
             by_age_bjs = by_age_bjs[cols[1:]]
             by_age_juv_adult = by_sex_age_juv_adult.loc[
                 by_sex_age_juv_adult[std_col.SEX_COL] == std_col.ALL_VALUE]
             by_age_juv_adult = by_age_juv_adult[cols[1:]]
->>>>>>> 2e56fc57
 
             by_age = pd.concat([by_age,
                                 by_standard_age_uhc,
                                 by_decade_plus_5_age_uhc,
                                 by_voter_age_uhc,
-<<<<<<< HEAD
-                                by_sex_age_bjs
-                                ]
-                               ).drop_duplicates().reset_index(drop=True)
-=======
                                 by_age_bjs,
                                 by_age_juv_adult
                                 ]).drop_duplicates().reset_index(drop=True)
->>>>>>> 2e56fc57
 
         by_age = generate_pct_share_col(
             by_age, std_col.POPULATION_COL, std_col.POPULATION_PCT_COL, std_col.AGE_COL, std_col.ALL_VALUE)
