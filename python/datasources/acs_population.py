--- conflicted
+++ resolved
@@ -155,16 +155,8 @@
 
 
 def get_bjs_age_bucket(age_range):
-<<<<<<< HEAD
-    # buckets for BJS prisoners 2020
-    if age_range in {'0-4', '5-9', '10-14', '15-17'}:
-        return '0-17'
-    elif age_range in {'18-19'}:
-        return '18-19'
-=======
     if age_range in {'15-17', '18-19'}:
         return age_range
->>>>>>> 8345b2c4
     elif age_range in {'20-20', '21-21', '22-24'}:
         return '20-24'
     elif age_range in {'25-29', '30-34', '35-39', '40-44', '45-49', '50-54', '55-59'}:
