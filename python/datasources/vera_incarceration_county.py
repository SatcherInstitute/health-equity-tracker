--- conflicted
+++ resolved
@@ -17,36 +17,18 @@
 import ingestion.standardized_columns as std_col
 from functools import reduce
 from typing import Literal, cast
-<<<<<<< HEAD
-=======
 from ingestion.types import (
     INCARCERATION_TYPE, VERA_PROPERTY_TYPE, SEX_RACE_AGE_TYPE, SEX_RACE_ETH_AGE_TYPE
 )
->>>>>>> 4af3e77b
-
-SEX_RACE_AGE_TYPE = Literal["sex", "age", "race"]
-SEX_RACE_ETH_AGE_TYPE = Literal["sex", "age", "race_and_ethnicity"]
-INCARCERATION_TYPE = Literal["jail", "prison"]
-VERA_PROPERTY_TYPE = Literal["raw", "rate",
-                             "population", "total_confined_children"]
-
-<<<<<<< HEAD
-JAIL = cast(INCARCERATION_TYPE, "jail")
-PRISON = "prison"
-=======
+
 JAIL = cast(INCARCERATION_TYPE, std_col.JAIL_PREFIX)
 PRISON = std_col.PRISON_PREFIX
->>>>>>> 4af3e77b
 
 RAW = "raw"
 RATE = "rate"
 PCT_SHARE = "pct_share"
 POP = "population"
-<<<<<<< HEAD
-CHILDREN = cast(VERA_PROPERTY_TYPE, "total_confined_children")
-=======
 CHILDREN = cast(VERA_PROPERTY_TYPE, std_col.CHILDREN)
->>>>>>> 4af3e77b
 
 RAW_COL_MAP = {
     JAIL: std_col.JAIL_RAW,
@@ -54,13 +36,8 @@
 }
 
 PER_100K_COL_MAP = {
-<<<<<<< HEAD
-    JAIL: "jail_per_100k",
-    PRISON: "prison_per_100k"
-=======
     JAIL: std_col.JAIL_RATE,
     PRISON: std_col.PRISON_RATE
->>>>>>> 4af3e77b
 }
 
 PCT_SHARE_COL_MAP = {
@@ -74,15 +51,7 @@
     PRISON: std_col.PRISON_PCT_INEQUITY
 }
 
-<<<<<<< HEAD
-PCT_REL_INEQUITY_COL_MAP = {
-    JAIL: "jail_pct_relative_inequity",
-    PRISON: "prison_relative_inequity"
-}
-
-=======
 # VERA ALL COLS
->>>>>>> 4af3e77b
 PRISON_RAW_ALL = "total_prison_pop"
 JAIL_RAW_ALL = "total_jail_pop"
 PRISON_RATE_ALL = "total_prison_pop_rate"
@@ -181,10 +150,6 @@
 
 ALL_JAIL_PCT_SHARE = "all_jail_pct_share"
 
-<<<<<<< HEAD
-
-=======
->>>>>>> 4af3e77b
 JUVENILE_COLS = [
     "female_juvenile_jail_pop",
     "male_juvenile_jail_pop"
@@ -256,13 +221,9 @@
         df = ensure_leading_zeros(df, std_col.COUNTY_FIPS_COL, 5)
         df = merge_county_names(df)
 
-<<<<<<< HEAD
-        df = add_jail_pct_share_col(df, demo_type)
-=======
         # use SUM OF GROUP COUNTS as ALL for sex/race; we only have ALLs for AGE
         if demo_type == SEX_COL or demo_type == RACE_OR_HISPANIC_COL:
             df = use_sum_of_jail_counts_as_all(df, demo_type)
->>>>>>> 4af3e77b
         df = add_confined_children_col(df)
 
         table_name = f'by_{demo_type}_county_time_series'
@@ -307,17 +268,10 @@
         # create and melt multiple partial dfs (to avoid column name collisions)
         for data_type in [PRISON, JAIL]:
 
-<<<<<<< HEAD
-            # only need population once, only need pct_share here for jail
-            # (prison_pct_share and pop_pct_share later post-melt)
-            needed_property_types = [RAW, RATE, POP,
-                                     PCT_SHARE] if data_type == JAIL else [RAW, RATE]
-=======
             # only need population once
             needed_property_types = [RAW, RATE]
             if data_type == JAIL:
                 needed_property_types.append(POP)
->>>>>>> 4af3e77b
 
             # collect needed partial dfs for merging
             for property_type in needed_property_types:
@@ -346,14 +300,6 @@
         breakdown_df[std_col.STATE_FIPS_COL] = breakdown_df[std_col.COUNTY_FIPS_COL].astype(
             str).str[:2]
 
-<<<<<<< HEAD
-        # calculate pct_share cols for PRISON and POP (jail done already pre-melt)
-        breakdown_df = generate_pct_share_col_without_unknowns(
-            breakdown_df,
-            {**DATA_TYPE_TO_COL_MAP[PRISON],
-                POP: PCT_SHARE_COL_MAP[POP]},
-            demo_col,
-=======
         # calculate pct_share cols for JAIL (share of summed group counts)
         # and PRISON and POP (share of provided ALL counts)
         breakdown_df = generate_pct_share_col_without_unknowns(
@@ -364,7 +310,6 @@
                 POP: PCT_SHARE_COL_MAP[POP]
             },
             cast(SEX_RACE_AGE_TYPE, demo_col),
->>>>>>> 4af3e77b
             all_val)
 
         # add relative inequity cols for jail and prison
@@ -391,11 +336,7 @@
                        CHILDREN
                        ]
 
-<<<<<<< HEAD
-        # by_race gets race and race_id cols
-=======
         # by_race gets extra cols
->>>>>>> 4af3e77b
         if demo_type == std_col.RACE_OR_HISPANIC_COL:
             std_col.add_race_columns_from_category_id(breakdown_df)
             needed_cols.append(std_col.RACE_CATEGORY_ID_COL)
@@ -407,11 +348,6 @@
 
 
 def generate_partial_breakdown(df,
-<<<<<<< HEAD
-                               demo_type: SEX_RACE_ETH_AGE_TYPE,
-                               data_type: INCARCERATION_TYPE,
-                               property_type: VERA_PROPERTY_TYPE):
-=======
                                demo_type: Literal["sex",
                                                   "race_and_ethnicity",
                                                   "age"],
@@ -421,7 +357,6 @@
                                                       "rate",
                                                       "population",
                                                       "total_confined_children"]):
->>>>>>> 4af3e77b
     """
     Takes a Vera style df with demographic groups as columns and geographies as rows, and
     generates a partial HET style df with each row representing a geo/demo combo and a single property
@@ -458,14 +393,6 @@
                 col_to_demographic_map = RACE_JAIL_RATE_COLS_TO_STANDARD
                 vera_all_col = JAIL_RATE_ALL
                 het_value_column = PER_100K_COL_MAP[JAIL]
-<<<<<<< HEAD
-
-            if property_type == PCT_SHARE:
-                col_to_demographic_map = RACE_JAIL_PCT_SHARE_MELT_COLS_MAP
-                vera_all_col = "all_jail_pct_share"
-                het_value_column = PCT_SHARE_COL_MAP[JAIL]
-=======
->>>>>>> 4af3e77b
 
         if data_type == PRISON:
             if property_type == RAW:
@@ -497,14 +424,6 @@
                 col_to_demographic_map = SEX_JAIL_RATE_COLS_TO_STANDARD
                 vera_all_col = JAIL_RATE_ALL
                 het_value_column = PER_100K_COL_MAP[JAIL]
-<<<<<<< HEAD
-
-            if property_type == PCT_SHARE:
-                col_to_demographic_map = SEX_JAIL_PCT_SHARE_MELT_COLS_MAP
-                vera_all_col = ALL_JAIL_PCT_SHARE
-                het_value_column = PCT_SHARE_COL_MAP[JAIL]
-=======
->>>>>>> 4af3e77b
 
         if data_type == PRISON:
             if property_type == RAW:
@@ -548,14 +467,6 @@
                 col_to_demographic_map = {}
                 vera_all_col = PRISON_RATE_ALL
                 het_value_column = PER_100K_COL_MAP[PRISON]
-<<<<<<< HEAD
-
-        if property_type == PCT_SHARE:
-            col_to_demographic_map = {}
-            vera_all_col = ALL_JAIL_PCT_SHARE
-            het_value_column = PCT_SHARE_COL_MAP[JAIL]
-=======
->>>>>>> 4af3e77b
 
     if property_type == CHILDREN:
         # treat children as All; no extra groups to calc
@@ -604,57 +515,25 @@
     return df
 
 
-<<<<<<< HEAD
-def add_jail_pct_share_col(df, demo_type: SEX_RACE_ETH_AGE_TYPE):
-=======
 def use_sum_of_jail_counts_as_all(df, demo_type: Literal["sex", "race_and_ethnicity"]):
->>>>>>> 4af3e77b
     """ Jail pct_share needs to be calculated a bit differently,
     as Vera TOTAL jail counts are yearly averages, while the GROUP
     jail counts are single-day actual counts.
     This means that the sum of the groups might not equal the TOTAL.
-<<<<<<< HEAD
-    Because of this, we will calculate pct_share as a pct of the summed group totals,
-    and due to the table structure we will do this on the Vera-shaped, pre-melted WIDE table,
-    rather than the skinny/long HET style table that is used in the util fn."""
-=======
     Because of this, we will overwrite the given ALL JAIL ESTIMATE TOTAL with a
     SUM OF ALL GROUPS ESTIMATED TOTALS for sex and race. We don't do this for age
     as we don't have any group breakdowns for age, only the given ALL values.
 
     """
->>>>>>> 4af3e77b
 
     if demo_type == std_col.SEX_COL:
         groups_map = SEX_JAIL_RAW_COLS_TO_STANDARD
     elif demo_type == std_col.RACE_OR_HISPANIC_COL:
         groups_map = RACE_JAIL_RAW_COLS_TO_STANDARD
-<<<<<<< HEAD
-    elif demo_type == std_col.AGE_COL:
-        df[ALL_JAIL_PCT_SHARE] = 100.0
-        return df
-    else:
-        raise ValueError(
-            f'demo_type sent as {demo_type}; must be "sex", "age", or "race_and_ethnicity". ')
-
-    _tmp_sum_col = "temporary_sum_of_groups_col"
-
-    df[_tmp_sum_col] = df[groups_map.keys()].sum(axis=1, numeric_only=True)
-
-    # # add new col for each group with group / sum as pct_share
-    for vera_group, het_group in groups_map.items():
-        pct_share_col = f'{het_group}_{PCT_SHARE_COL_MAP[JAIL]}'
-        df[pct_share_col] = (df[
-            vera_group].mul(100) / df[_tmp_sum_col]).round(1)
-
-    df[ALL_JAIL_PCT_SHARE] = 100.0
-
-=======
     else:
         raise ValueError(
             f'demo_type sent as "{demo_type}"; must be "sex" or "race_and_ethnicity". ')
 
     df[JAIL_RAW_ALL] = df[groups_map.keys()].sum(axis=1,
                                                  numeric_only=True)
->>>>>>> 4af3e77b
     return df