--- conflicted
+++ resolved
@@ -138,10 +138,6 @@
 
             # MAKE RACE-AGE BREAKDOWN WITH ONLY COUNTS (NOT RATES) FOR AGE-ADJUSTMENT
             for geo_level in [NATIONAL_LEVEL, STATE_LEVEL]:
-<<<<<<< HEAD
-=======
-                print("make race-age", geo_level)
->>>>>>> e1b34bb2
                 table_name = f'by_race_age_{geo_level}'
                 race_age_df = self.generate_race_age_deaths_df(geo_level)
                 float_cols = [TOTAL_DEATHS, std_col.POPULATION_COL]
@@ -311,11 +307,7 @@
             subdirectory="hiv_deaths",
             skiprows=8,
             na_values=NA_VALUES,
-<<<<<<< HEAD
             usecols=['Year', 'Geography', 'FIPS', 'Age Group', 'Race/Ethnicity', 'Cases', 'Population'],
-=======
-            usecols=['Geography', 'FIPS', 'Age Group', 'Race/Ethnicity', 'Cases', 'Population'],
->>>>>>> e1b34bb2
             thousands=',',
             dtype=DTYPE
         )
@@ -325,10 +317,44 @@
 
         # rename columns
         df = df.rename(columns={
-<<<<<<< HEAD
             'Year': std_col.TIME_PERIOD_COL,
-=======
->>>>>>> e1b34bb2
+            'Geography': std_col.STATE_NAME_COL,
+            'FIPS': std_col.STATE_FIPS_COL,
+            'Age Group': std_col.AGE_COL,
+            'Race/Ethnicity': std_col.RACE_CATEGORY_ID_COL,
+            'Cases': TOTAL_DEATHS,
+            'Population': std_col.POPULATION_COL
+        })
+
+        # rename data items
+        df = df.replace(to_replace=BREAKDOWN_TO_STANDARD_BY_COL)
+        if geo_level == NATIONAL_LEVEL:
+            df[std_col.STATE_FIPS_COL] = US_FIPS
+
+        std_col.add_race_columns_from_category_id(df)
+
+        return df
+
+    def generate_race_age_deaths_df(self, geo_level):
+        """ load in CDC Atlas table from /data for by race by age by geo_level,
+        and keep the counts needed for age-adjustment """
+
+        df = gcs_to_bq_util.load_csv_as_df_from_data_dir(
+            'cdc_hiv',
+            f'hiv-deaths-{geo_level}-race_and_ethnicity-age.csv',
+            subdirectory="hiv_deaths",
+            skiprows=8,
+            na_values=NA_VALUES,
+            usecols=['Geography', 'FIPS', 'Age Group', 'Race/Ethnicity', 'Cases', 'Population'],
+            thousands=',',
+            dtype=DTYPE
+        )
+
+        # fix poorly formatted state names
+        df['Geography'] = df['Geography'].str.replace('^', '', regex=False)
+
+        # rename columns
+        df = df.rename(columns={
             'Geography': std_col.STATE_NAME_COL,
             'FIPS': std_col.STATE_FIPS_COL,
             'Age Group': std_col.AGE_COL,
