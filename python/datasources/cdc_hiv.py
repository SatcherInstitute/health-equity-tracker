import numpy as np
import pandas as pd
from datasources.data_source import DataSource
from ingestion.constants import (COUNTY_LEVEL,
                                 STATE_LEVEL,
                                 NATIONAL_LEVEL,
                                 US_FIPS)
from ingestion.dataset_utils import (generate_pct_share_col_without_unknowns,
                                     generate_pct_rel_inequity_col)
from ingestion import gcs_to_bq_util, standardized_columns as std_col
from ingestion.merge_utils import merge_county_names
from typing import cast
from ingestion.types import SEX_RACE_ETH_AGE_TYPE

# constants
HIV_DIR = 'cdc_hiv'
DIAGNOSES = 'diagnoses'
DEATHS = 'deaths'
PREP = 'prep'
NA_VALUES = ['Data suppressed', 'Data not available']
CDC_ATLAS_COLS = ['Year', 'Geography', 'FIPS']
CDC_DEM_COLS = ['Age Group', 'Race/Ethnicity', 'Sex']
DEM_COLS_STANDARD = {
    std_col.AGE_COL: 'Age Group',
    std_col.RACE_OR_HISPANIC_COL: 'Race/Ethnicity',
    std_col.SEX_COL: 'Sex'}
DTYPE = {'FIPS': str, 'Year': str}

HIV_DETERMINANTS = {
    DIAGNOSES: std_col.HIV_DIAGNOSES_PREFIX,
    DEATHS: std_col.HIV_DEATHS_PREFIX,
    PREP: std_col.PREP_PREFIX}

PCT_SHARE_MAP = {}
for prefix in HIV_DETERMINANTS.values():
    PCT_SHARE_MAP[prefix] = std_col.generate_column_name(
        prefix, std_col.PCT_SHARE_SUFFIX)
PCT_SHARE_MAP[std_col.HIV_PREP_POPULATION] = std_col.HIV_PREP_POPULATION_PCT
PCT_SHARE_MAP[std_col.POPULATION_COL] = std_col.HIV_POPULATION_PCT

PER_100K_MAP = {}
for prefix in HIV_DETERMINANTS.values():
    PER_100K_MAP[prefix] = std_col.generate_column_name(
        prefix, std_col.PER_100K_SUFFIX)

# a nested dictionary that contains values swaps per column name
BREAKDOWN_TO_STANDARD_BY_COL = {
    std_col.AGE_COL: {'Ages 13 years and older': std_col.ALL_VALUE},
    std_col.RACE_CATEGORY_ID_COL: {
        'All races/ethnicities': std_col.Race.ALL.value,
        'American Indian/Alaska Native': std_col.Race.AIAN_NH.value,
        'Asian': std_col.Race.ASIAN_NH.value,
        'Black/African American': std_col.Race.BLACK_NH.value,
        'Hispanic/Latino': std_col.Race.HISP.value,
        'Multiracial': std_col.Race.MULTI_NH.value,
        'Other': std_col.Race.RACE_ETHNICITY_UNKNOWN.value,
        'Native Hawaiian/Other Pacific Islander': std_col.Race.NHPI_NH.value,
        'White': std_col.Race.WHITE_NH.value},
    std_col.SEX_COL: {'Both sexes': std_col.ALL_VALUE}
}


class CDCHIVData(DataSource):

    @ staticmethod
    def get_id():
        return 'CDC_HIV_DATA'

    @ staticmethod
    def get_table_name():
        return 'cdc_hiv_data'

    def upload_to_gcs(self, gcs_bucket, **attrs):
        raise NotImplementedError(
            'upload_to_gcs should not be called for CDCHIVData')

    def write_to_bq(self, dataset, gcs_bucket, **attrs):

        for geo_level in [COUNTY_LEVEL, NATIONAL_LEVEL, STATE_LEVEL]:
            alls_df = load_atlas_df_from_data_dir(geo_level, 'all')

            for breakdown in [std_col.AGE_COL, std_col.RACE_OR_HISPANIC_COL, std_col.SEX_COL]:
                table_name = f'{breakdown}_{geo_level}_time_series'
                df = self.generate_breakdown_df(breakdown, geo_level, alls_df)

                float_cols = []
                for col in HIV_DETERMINANTS.values():
                    float_cols.append(col)
                    float_cols.append(std_col.generate_column_name(
                        col, std_col.PCT_REL_INEQUITY_SUFFIX))
                    float_cols.append(std_col.generate_column_name(
                        col, std_col.PCT_SHARE_SUFFIX))
                    if col != std_col.PREP_PREFIX:
                        float_cols.append(std_col.generate_column_name(
                            col, std_col.PER_100K_SUFFIX))
                float_cols.extend(
                    [std_col.HIV_PREP_COVERAGE, std_col.HIV_POPULATION_PCT])

                col_types = gcs_to_bq_util.get_bq_column_types(df, float_cols)

                gcs_to_bq_util.add_df_to_bq(df,
                                            dataset,
                                            table_name,
                                            column_types=col_types)

    def generate_breakdown_df(self, breakdown: str, geo_level: str, alls_df: pd.DataFrame):
        """generate_breakdown_df generates a HIV data frame by breakdown and geo_level

        breakdown: string equal to `age`, `race_and_ethnicity`, or `sex`
        geo_level: string equal to `county`, `national`, or `state`
        alls_df: the data frame containing the all values for each demographic breakdown.
        return: a data frame of time-based HIV data by breakdown and geo_level"""

        geo_to_use = std_col.COUNTY_NAME_COL if geo_level == COUNTY_LEVEL else std_col.STATE_NAME_COL
        fips_to_use = std_col.COUNTY_FIPS_COL if geo_level == COUNTY_LEVEL else std_col.STATE_FIPS_COL

        cols_to_standard = {
            'Age Group': std_col.AGE_COL,
            'FIPS': fips_to_use,
            'Geography': geo_to_use,
            'Population': std_col.POPULATION_COL,
            'Race/Ethnicity': std_col.RACE_CATEGORY_ID_COL,
            'Sex': std_col.SEX_COL,
            'Year': std_col.TIME_PERIOD_COL}

        breakdown_group_df = load_atlas_df_from_data_dir(geo_level, breakdown)

        combined_group_df = pd.concat([breakdown_group_df, alls_df], axis=0)

        df = combined_group_df.rename(columns=cols_to_standard)

        df = df.replace(to_replace=BREAKDOWN_TO_STANDARD_BY_COL)

        if geo_level == COUNTY_LEVEL:
            df = merge_county_names(df)
            df[std_col.STATE_FIPS_COL] = df[std_col.COUNTY_FIPS_COL].str.slice(0,
                                                                               2)

        if geo_level == NATIONAL_LEVEL:
            df[std_col.STATE_FIPS_COL] = US_FIPS

        if breakdown == std_col.RACE_OR_HISPANIC_COL:
            std_col.add_race_columns_from_category_id(df)

        if std_col.HIV_DEATHS_PREFIX not in df.columns:
            df[[std_col.HIV_DEATHS_PREFIX,
                PER_100K_MAP[std_col.HIV_DEATHS_PREFIX]]] = np.nan

        if std_col.PREP_PREFIX not in df.columns:
            df[[std_col.PREP_PREFIX, std_col.HIV_PREP_COVERAGE]] = np.nan

        df = generate_pct_share_col_without_unknowns(df,
<<<<<<< HEAD
                                                     PCT_SHARE_MAP,
                                                     breakdown,
=======
                                                     PCT_SHARE_DICT,
                                                     cast(SEX_RACE_ETH_AGE_TYPE,
                                                          breakdown),
>>>>>>> 4af3e77b
                                                     std_col.ALL_VALUE)

        for col in HIV_DETERMINANTS.values():
            df = generate_pct_rel_inequity_col(df,
                                               std_col.generate_column_name(
                                                   col, std_col.PCT_SHARE_SUFFIX),
                                               std_col.HIV_POPULATION_PCT,
                                               std_col.generate_column_name(
                                                   col, std_col.PCT_REL_INEQUITY_SUFFIX))

        df = df.sort_values(
            [std_col.TIME_PERIOD_COL, breakdown]).reset_index(drop=True)
        df = df.drop(columns='population')
        df.to_csv(f'{breakdown}_{geo_level}_output.csv', index=False)

        return df


def load_atlas_df_from_data_dir(geo_level: str, breakdown: str):
    """load_atlas_from_data_dir generates HIV data (diagnoes, deaths & prep) 
    by breakdown and geo_level

    breakdown: string equal to `age`, `race_and_ethnicity`, or `sex`
    geo_level: string equal to `county`, `national`, or `state`
    return: a data frame of time-based HIV data by breakdown and 
    geo_level with AtlasPlus columns"""
    cols_to_exclude = generate_cols_to_exclude(breakdown)
    is_county = geo_level == COUNTY_LEVEL
    is_not_national = geo_level != NATIONAL_LEVEL
    is_race = breakdown == std_col.RACE_OR_HISPANIC_COL
    output_df = pd.DataFrame(columns=CDC_ATLAS_COLS)

    for determinant in HIV_DETERMINANTS.values():
        deaths_unavailable = determinant == std_col.HIV_DEATHS_PREFIX and is_county
        prep_unavailable = determinant == std_col.PREP_PREFIX and is_race and is_not_national

        if deaths_unavailable or prep_unavailable:
            pass
        else:
            df = gcs_to_bq_util.load_csv_as_df_from_data_dir(HIV_DIR,
                                                             f'{determinant}-{geo_level}-{breakdown}.csv',
                                                             subdirectory=determinant,
                                                             skiprows=8,
                                                             na_values=NA_VALUES,
                                                             usecols=lambda x: x not in cols_to_exclude,
                                                             thousands=',',
                                                             dtype=DTYPE)
            cols_to_standard = {
                'Cases': determinant,
                'Rate per 100000': PER_100K_MAP[determinant],
            }

            if determinant == std_col.PREP_PREFIX:
                cols_to_standard['Percent']: std_col.HIV_PREP_COVERAGE
                cols_to_standard['Population'] = std_col.HIV_PREP_POPULATION
                df = df.replace({'13-24': '16-24'})
            df = df.rename(columns=cols_to_standard)

            output_df = output_df.merge(df, how='outer')

    return output_df


def generate_cols_to_exclude(breakdown):
    """
    breakdown: string equal to `age`, `race_and_ethnicity`, or `sex`
    return: a list of columns to exclude when reading csv file
    """

    cols = ['Indicator', 'Transmission Category']
    cols.extend([x for x in CDC_DEM_COLS if x != DEM_COLS_STANDARD[breakdown]])

    return cols<|MERGE_RESOLUTION|>--- conflicted
+++ resolved
@@ -150,14 +150,9 @@
             df[[std_col.PREP_PREFIX, std_col.HIV_PREP_COVERAGE]] = np.nan
 
         df = generate_pct_share_col_without_unknowns(df,
-<<<<<<< HEAD
                                                      PCT_SHARE_MAP,
-                                                     breakdown,
-=======
-                                                     PCT_SHARE_DICT,
                                                      cast(SEX_RACE_ETH_AGE_TYPE,
                                                           breakdown),
->>>>>>> 4af3e77b
                                                      std_col.ALL_VALUE)
 
         for col in HIV_DETERMINANTS.values():
