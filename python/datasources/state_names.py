import json
import logging

from ingestion import url_file_to_gcs, gcs_to_bq_util
from datasources.data_source import DataSource


# Names of the states in the United States from US Census data.
class StateNames(DataSource):

    @staticmethod
    def get_id():
        """Returns the data source's unique id. """
        return 'STATE_NAMES'

    @staticmethod
    def get_table_name():
        """Returns the BigQuery table name where the data source's data will
        stored. """
        return 'state_names'

    def upload_to_gcs(self, url, gcs_bucket, filename):
        """Uploads state names and FIPS codes from census to GCS bucket."""
        url_params = {'get': 'NAME', 'for': 'state:*'}
        return url_file_to_gcs.url_file_to_gcs(url, url_params, gcs_bucket, filename)

    def write_to_bq(self, dataset, gcs_bucket, filename):
        """Writes state names to BigQuery from the provided GCS bucket

        dataset: The BigQuery dataset to write to
        table_name: The name of the bigquery table to write to
        gcs_bucket: The name of the gcs bucket to read the data from
        filename: The name of the file in the gcs bucket to read from"""
        try:
<<<<<<< HEAD
            frame = gcs_to_bq_util.load_values_as_dataframe(
=======
            frame = gcs_to_bq_util.load_values_as_df(
>>>>>>> 94e9b296
                gcs_bucket, filename)
            frame = frame.rename(columns={
                'state': 'state_fips_code',
                'NAME': 'state_name'
            })
            column_types = {'state_fips_code': 'STRING',
                            'state_name': 'STRING'}
<<<<<<< HEAD
            gcs_to_bq_util.add_dataframe_to_bq(
=======
            gcs_to_bq_util.add_df_to_bq(
>>>>>>> 94e9b296
                frame, dataset, self.get_table_name(), column_types=column_types)
        except json.JSONDecodeError as err:
            logging.error(
                'Unable to write to BigQuery due to improperly formatted data: %s', err)<|MERGE_RESOLUTION|>--- conflicted
+++ resolved
@@ -32,11 +32,7 @@
         gcs_bucket: The name of the gcs bucket to read the data from
         filename: The name of the file in the gcs bucket to read from"""
         try:
-<<<<<<< HEAD
-            frame = gcs_to_bq_util.load_values_as_dataframe(
-=======
             frame = gcs_to_bq_util.load_values_as_df(
->>>>>>> 94e9b296
                 gcs_bucket, filename)
             frame = frame.rename(columns={
                 'state': 'state_fips_code',
@@ -44,11 +40,7 @@
             })
             column_types = {'state_fips_code': 'STRING',
                             'state_name': 'STRING'}
-<<<<<<< HEAD
-            gcs_to_bq_util.add_dataframe_to_bq(
-=======
             gcs_to_bq_util.add_df_to_bq(
->>>>>>> 94e9b296
                 frame, dataset, self.get_table_name(), column_types=column_types)
         except json.JSONDecodeError as err:
             logging.error(
