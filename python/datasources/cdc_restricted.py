import numpy as np  # type: ignore
import pandas as pd  # type: ignore
import time

import ingestion.standardized_columns as std_col
from ingestion.standardized_columns import (
    generate_column_name,
    Race)

from ingestion.constants import (
    US_FIPS,
    US_NAME,
    NATIONAL_LEVEL,
    STATE_LEVEL,
    COUNTY_LEVEL,
    RACE,
    AGE,
    SEX,
    UNKNOWN)

from datasources.data_source import DataSource
from datasources.cdc_restricted_local import (
    HOSP_DATA_SUPPRESSION_STATES,
    DEATH_DATA_SUPPRESSION_STATES,
    RACE_NAMES_MAPPING,
    SEX_NAMES_MAPPING,
    AGE_NAMES_MAPPING)

from ingestion import gcs_to_bq_util
from ingestion.dataset_utils import (
    generate_per_100k_col,
    generate_pct_share_col_with_unknowns,
<<<<<<< HEAD
    generate_pct_rel_inequity_col)
=======
    generate_pct_rel_inequity_col,
    zero_out_pct_rel_inequity
)
>>>>>>> 7df30ec0

from ingestion.merge_utils import (
    merge_state_ids,
    merge_pop_numbers,
    merge_multiple_pop_cols,
    merge_county_names)

DC_COUNTY_FIPS = '11001'

ONLY_FIPS_FILES = {
    # These files only need to get their fips codes merged in
    'cdc_restricted_by_race_and_age_state.csv': 'by_race_age_state',
}

COVID_CONDITION_TO_PREFIX = {
    std_col.COVID_CASES: std_col.COVID_CASES_PREFIX,
    std_col.COVID_HOSP_Y: std_col.COVID_HOSP_PREFIX,
    std_col.COVID_DEATH_Y: std_col.COVID_DEATH_PREFIX,
}

COVID_RATES_TO_PCT_REL_INEQUITY_MAP = {}
for prefix in COVID_CONDITION_TO_PREFIX.values():
    COVID_RATES_TO_PCT_REL_INEQUITY_MAP[
        generate_column_name(
            prefix,
            std_col.PER_100K_SUFFIX
        )] = generate_column_name(
        prefix,
        std_col.PCT_REL_INEQUITY_SUFFIX
    )

DEMO_COL_MAPPING = {
    RACE: (std_col.RACE_CATEGORY_ID_COL, list(RACE_NAMES_MAPPING.values())),
    AGE: (std_col.AGE_COL, list(AGE_NAMES_MAPPING.values())),
    SEX: (std_col.SEX_COL, list(SEX_NAMES_MAPPING.values())),
}

POPULATION_SUFFIX = 'population'


class CDCRestrictedData(DataSource):

    @staticmethod
    def get_id():
        return 'CDC_RESTRICTED_DATA'

    @staticmethod
    def get_table_name():
        return 'cdc_restricted_data'

    def upload_to_gcs(self, _, **attrs):
        raise NotImplementedError(
            'upload_to_gcs should not be called for CDCRestrictedData')

    def write_to_bq(self, dataset, gcs_bucket, **attrs):
        demo = self.get_attr(attrs, 'demographic')
        for geo in [NATIONAL_LEVEL, STATE_LEVEL, COUNTY_LEVEL]:
            for cumulative in [True, False]:
                geo_to_pull = STATE_LEVEL if geo == NATIONAL_LEVEL else geo
                filename = f'cdc_restricted_by_{demo}_{geo_to_pull}.csv'

                df = gcs_to_bq_util.load_csv_as_df(
                    gcs_bucket, filename, dtype={'county_fips': str})

                df = self.generate_breakdown(df, demo, geo, cumulative)

                if demo == RACE:
                    std_col.add_race_columns_from_category_id(df)

                column_types = get_col_types(df, cumulative)

                table_name = f'by_{demo}_{geo}_processed'
                if not cumulative:
                    table_name += '_time_series'

                gcs_to_bq_util.add_df_to_bq(
                    df, dataset, table_name, column_types=column_types)

        # Only do this once, open to a less weird way of doing this
        if demo == RACE:
            for filename, table_name in ONLY_FIPS_FILES.items():
                df = gcs_to_bq_util.load_csv_as_df(gcs_bucket, filename)

                df = df[df[std_col.STATE_POSTAL_COL] != UNKNOWN]
                df = merge_state_ids(df)
                df = df[df[std_col.STATE_FIPS_COL].notna()]

                self.clean_frame_column_names(df)

                int_cols = [std_col.COVID_CASES, std_col.COVID_HOSP_Y,
                            std_col.COVID_HOSP_N, std_col.COVID_HOSP_UNKNOWN,
                            std_col.COVID_DEATH_Y, std_col.COVID_DEATH_N,
                            std_col.COVID_DEATH_UNKNOWN]

                # Add race metadata columns.
                if std_col.RACE_CATEGORY_ID_COL in df.columns:
                    std_col.add_race_columns_from_category_id(df)

                column_types = {c: 'STRING' for c in df.columns}
                for col in int_cols:
                    if col in column_types:
                        column_types[col] = 'FLOAT'

                if std_col.RACE_INCLUDES_HISPANIC_COL in df.columns:
                    column_types[std_col.RACE_INCLUDES_HISPANIC_COL] = 'BOOL'

                print(f'uploading {table_name}')
                gcs_to_bq_util.add_df_to_bq(
                    df, dataset, table_name, column_types=column_types)

    def generate_breakdown(self, df, demo, geo, cumulative):
        print(f'processing {demo} {geo} cumulative = {cumulative}')
        start = time.time()

        demo_col = std_col.RACE_CATEGORY_ID_COL if demo == RACE else demo
        unknown_val = Race.UNKNOWN.value if demo == RACE else UNKNOWN
        all_val = Race.ALL.value if demo == RACE else std_col.ALL_VALUE

        all_columns = [
            std_col.STATE_FIPS_COL,
            std_col.STATE_NAME_COL,
            demo_col,
            std_col.COVID_POPULATION_PCT,
        ]

        geo_to_pull = STATE_LEVEL if geo == NATIONAL_LEVEL else geo
        df = add_missing_demographic_values(df, geo_to_pull, demo)

        if cumulative:
            groupby_cols = [
                std_col.STATE_POSTAL_COL,
                demo_col,
            ]

            if geo == COUNTY_LEVEL:
                groupby_cols.extend(
                    [std_col.COUNTY_NAME_COL, std_col.COUNTY_FIPS_COL])

            df = df.groupby(groupby_cols).sum(min_count=1).reset_index()

        else:
            all_columns.append(std_col.TIME_PERIOD_COL)

        df = merge_state_ids(df, keep_postal=True)

        if geo == COUNTY_LEVEL:
            all_columns.extend(
                [std_col.COUNTY_NAME_COL, std_col.COUNTY_FIPS_COL])
            df = merge_county_names(df)

        if geo == NATIONAL_LEVEL:
            pop_cols = [
                generate_column_name(std_col.COVID_CASES, POPULATION_SUFFIX),
                generate_column_name(std_col.COVID_DEATH_Y, POPULATION_SUFFIX),
                generate_column_name(std_col.COVID_HOSP_Y, POPULATION_SUFFIX),
            ]

            df = merge_multiple_pop_cols(df, demo, pop_cols)
            null_out_suppressed_deaths_hosps(df, True)
            df = generate_national_dataset(df, demo_col, cumulative)

        fips = std_col.COUNTY_FIPS_COL if geo == COUNTY_LEVEL else std_col.STATE_FIPS_COL

        # Drop annoying column that doesnt match any fips codes or have
        # an associated time period
        df = df[df[fips].notna()]
        if not cumulative:
            df = df[df[std_col.TIME_PERIOD_COL].notna()]

        if geo == COUNTY_LEVEL:
            df = remove_bad_fips_cols(df)

        df = merge_pop_numbers(df, demo, geo)
        df = df.rename(
            columns={std_col.POPULATION_PCT_COL: std_col.COVID_POPULATION_PCT})

        for raw_count_col, prefix in COVID_CONDITION_TO_PREFIX.items():
            per_100k_col = generate_column_name(
                prefix, std_col.PER_100K_SUFFIX)
            all_columns.append(per_100k_col)

            pop_col = std_col.POPULATION_COL
            if geo == NATIONAL_LEVEL:
                pop_col = generate_column_name(
                    raw_count_col, POPULATION_SUFFIX)
            df = generate_per_100k_col(
                df, raw_count_col, pop_col, per_100k_col)

        raw_count_to_pct_share = {}
        for raw_count_col, prefix in COVID_CONDITION_TO_PREFIX.items():
            raw_count_to_pct_share[raw_count_col] = generate_column_name(
                prefix, std_col.SHARE_SUFFIX)

        all_columns.extend(list(raw_count_to_pct_share.values()))
        df = generate_pct_share_col_with_unknowns(df, raw_count_to_pct_share,
                                                  demo_col, all_val, unknown_val)

        if not cumulative and geo != NATIONAL_LEVEL:
            df = remove_or_set_to_zero(df, geo, demo)

        if not cumulative:
            for prefix in COVID_CONDITION_TO_PREFIX.values():
                pct_relative_inequity_col = generate_column_name(
<<<<<<< HEAD
=======

>>>>>>> 7df30ec0
                    prefix, std_col.PCT_REL_INEQUITY_SUFFIX)
                df = generate_pct_rel_inequity_col(
                    df, generate_column_name(prefix, std_col.SHARE_SUFFIX),
                    std_col.COVID_POPULATION_PCT,
                    pct_relative_inequity_col)

                all_columns.append(pct_relative_inequity_col)

        if geo != NATIONAL_LEVEL:
            null_out_suppressed_deaths_hosps(df, False)

        if geo == COUNTY_LEVEL:
            null_out_dc_county_rows(df)

        if geo == COUNTY_LEVEL and cumulative:
            null_out_all_unknown_deaths_hosps(df)

        if not cumulative:
            df = zero_out_pct_rel_inequity(
                df, geo, demo, COVID_RATES_TO_PCT_REL_INEQUITY_MAP)

        df = df[all_columns]
        self.clean_frame_column_names(df)

        sortby_cols = [fips, demo_col]
        df = df.sort_values(by=sortby_cols).reset_index(drop=True)

        end = time.time()
        print("took", round(end - start, 2),
              f"seconds to process {demo} {geo}")
        return df


def null_out_dc_county_rows(df):
    """Clear all county-level DC data. See issue for more details:
       https://github.com/SatcherInstitute/health-equity-tracker/issues/872.

       Note: This is an in place function so it doesnt return anything

       df: DataFrame to remove DC info from"""
    for prefix in COVID_CONDITION_TO_PREFIX.values():
        df.loc[df[std_col.COUNTY_FIPS_COL] == DC_COUNTY_FIPS,
               generate_column_name(prefix, std_col.PER_100K_SUFFIX)] = np.nan
        df.loc[df[std_col.COUNTY_FIPS_COL] == DC_COUNTY_FIPS,
               generate_column_name(prefix, std_col.SHARE_SUFFIX)] = np.nan

    df.loc[df[std_col.COUNTY_FIPS_COL] == DC_COUNTY_FIPS,
           std_col.COVID_POPULATION_PCT] = np.nan


def get_col_types(df, cumulative):
    """Returns a dict of column types to send to bigquery

      df: DataFrame to generate column types dict for"""
    column_types = {c: 'STRING' for c in df.columns}
    for prefix in COVID_CONDITION_TO_PREFIX.values():
        column_types[generate_column_name(
            prefix, std_col.PER_100K_SUFFIX)] = 'FLOAT'
        column_types[generate_column_name(
            prefix, std_col.SHARE_SUFFIX)] = 'FLOAT'

        if not cumulative:
            column_types[generate_column_name(
                prefix, std_col.PCT_REL_INEQUITY_SUFFIX)] = 'FLOAT'

    column_types[std_col.COVID_POPULATION_PCT] = 'FLOAT'

    if std_col.RACE_INCLUDES_HISPANIC_COL in df.columns:
        column_types[std_col.RACE_INCLUDES_HISPANIC_COL] = 'BOOL'

    return column_types


def remove_bad_fips_cols(df):
    """Throws out any row where the first two digits of the county fips do not
       equal the state fips. This is a mistake in the dataset and we can not
       tell where the cases are from.

       df: The DataFrame to toss rows out of."""
    def fips_code_is_good(row):
        return row[std_col.COUNTY_FIPS_COL][0:2] == row[std_col.STATE_FIPS_COL]

    df = df[df.apply(fips_code_is_good, axis=1)]
    return df.reset_index(drop=True)


def generate_national_dataset(state_df, demo_col, cumulative):
    """Generates a national dataset based on a state_df and demographic column"""
    int_cols = [
        std_col.COVID_CASES,
        std_col.COVID_DEATH_Y,
        std_col.COVID_HOSP_Y,
        generate_column_name(std_col.COVID_CASES, POPULATION_SUFFIX),
        generate_column_name(std_col.COVID_DEATH_Y, POPULATION_SUFFIX),
        generate_column_name(std_col.COVID_HOSP_Y, POPULATION_SUFFIX),
    ]

    state_df[int_cols] = state_df[int_cols].fillna(0)
    state_df[int_cols] = state_df[int_cols].replace("", 0)
    state_df[int_cols] = state_df[int_cols].astype(int)

    groupby_cols = [demo_col]
    if not cumulative:
        groupby_cols.append(std_col.TIME_PERIOD_COL)
    df = state_df.groupby(groupby_cols).sum().reset_index()

    df[std_col.STATE_FIPS_COL] = US_FIPS
    df[std_col.STATE_NAME_COL] = US_NAME

    needed_cols = [
        std_col.STATE_FIPS_COL,
        std_col.STATE_NAME_COL,
    ]

    if not cumulative:
        needed_cols.append(std_col.TIME_PERIOD_COL)

    needed_cols.extend(int_cols)
    needed_cols.append(demo_col)

    return df[needed_cols].reset_index(drop=True)


def add_missing_demographic_values(df, geo, demographic):
    """Adds in missing demographic values for each geo in the df. For example,
    if a given county only has WHITE, adds in empty data rows for all other
    race/ethnicity groups.
    See https://github.com/SatcherInstitute/health-equity-tracker/issues/841.

    df: Pandas dataframe to append onto.
    geo: Geographic level. Must be "state" or "county".
    demographic: Demographic breakdown. Must be "race", "age", or "sex".
    """
    geo_col_mapping = {
        STATE_LEVEL: [std_col.STATE_POSTAL_COL],
        COUNTY_LEVEL: [
            std_col.STATE_POSTAL_COL,
            std_col.COUNTY_FIPS_COL,
            std_col.COUNTY_NAME_COL,
        ],
    }

    geo_cols = geo_col_mapping[geo]
    demog_col = DEMO_COL_MAPPING[demographic][0]
    all_demos = DEMO_COL_MAPPING[demographic][1]
    unknown_values = ["Unknown", std_col.Race.UNKNOWN.value]
    all_demos = set([v for v in all_demos if v not in unknown_values])

    # Map from each geo to the demographic values present. Note that multiple
    # values/columns may define each geo.
    geo_demo_map = df.loc[:, geo_cols + [
        demog_col, std_col.TIME_PERIOD_COL]].groupby(geo_cols + [std_col.TIME_PERIOD_COL])

    geo_demo_map = geo_demo_map.agg({demog_col: list}).to_dict()[demog_col]

    # List where each entry is a geo and demographic value pair that need to be
    # added to the df. Example entry: ["06035", "LASSEN", "CA", "ASIAN_NH"].
    geo_demo_to_add = []
    for geo_key, demo_values in geo_demo_map.items():
        geo_lst = [geo_key] if isinstance(geo_key, str) else list(geo_key)
        values_to_add = sorted(list(all_demos.difference(set(demo_values))))
        for val in values_to_add:
            geo_demo_to_add.append(geo_lst + [val])

    # Build the dataframe (as a dict) that we want to append to the original.
    df_to_append = []
    columns = list(df.columns)
    for geo_demo in geo_demo_to_add:
        row = []
        for col in columns:
            if col in geo_cols:
                row.append(geo_demo[geo_cols.index(col)])
            elif col == demog_col:
                row.append(geo_demo[-1])
            elif col == std_col.TIME_PERIOD_COL:
                row.append(geo_demo[-2])
            else:
                row.append(np.NaN)
        df_to_append.append(row)

    return pd.concat([df, pd.DataFrame(df_to_append, columns=columns)],
                     ignore_index=True)


def remove_or_set_to_zero(df, geo, demographic):
    """Cleans a dataframe by either removing unneeded rows
    or changing rows to zero

    df: Pandas dataframe to append onto.
    geo: Geographic level. Must be `state` or `county`.
    demographic: Demographic breakdown. Must be `race`, `age`, or `sex`."""

    geo_col_mapping = {
        STATE_LEVEL: [
            std_col.STATE_POSTAL_COL,
            std_col.STATE_FIPS_COL,
            std_col.STATE_NAME_COL,
        ],
        COUNTY_LEVEL: [
            std_col.STATE_POSTAL_COL,
            std_col.COUNTY_FIPS_COL,
            std_col.COUNTY_NAME_COL,
        ],
    }

    geo_cols = geo_col_mapping[geo]
    demog_col = DEMO_COL_MAPPING[demographic][0]

    grouped_df = df.groupby(
<<<<<<< HEAD
        geo_cols + [demog_col]).sum(min_count=1).reset_index()
    grouped_df = grouped_df.rename(
=======

        geo_cols + [demog_col]).sum(min_count=1).reset_index()
    grouped_df = grouped_df.rename(

>>>>>>> 7df30ec0
        columns={std_col.COVID_CASES: 'grouped_cases'})
    grouped_df = grouped_df[geo_cols + [demog_col, 'grouped_cases']]

    # Remove all rows that have zero cases throughout the pandemic
    df = pd.merge(df, grouped_df, how='left', on=geo_cols + [demog_col])
    df = df[~pd.isna(df['grouped_cases'])]
    df = df.drop(columns='grouped_cases')

    # Unknowns are a special case, we want to keep the per_100k values
    # as NULL no matter what
    unknown = Race.UNKNOWN.value if demographic == 'race' else UNKNOWN
    unknown_df = df.loc[df[demog_col] == unknown]

    # Set all other null conditions to zero
    condition_cols = []
    for prefix in COVID_CONDITION_TO_PREFIX.values():
        for suffix in [std_col.PER_100K_SUFFIX, std_col.SHARE_SUFFIX]:
            condition_cols.append(generate_column_name(prefix, suffix))

    df = df.loc[df[demog_col] != unknown]
    df[condition_cols] = df[condition_cols].fillna(0)
    df = pd.concat([df, unknown_df])

    return df.reset_index()


def null_out_suppressed_deaths_hosps(df, modify_pop_rows):
    """Sets suppressed states deaths and hospitalizations to null based on the
       tuples defined in `cdc_restricted_local.py`.
       Note: This is an in place function and doesn't return anything.

       df: Pandas df to modify
       modify_pop_rows: Boolean, whether or not to set corresponding population
                        rows to np.nan. Note, these population rows must have been
                        created using the `merge_multiple_pop_cols` function."""

    suffixes = [std_col.PER_100K_SUFFIX,
<<<<<<< HEAD
=======

>>>>>>> 7df30ec0
                std_col.SHARE_SUFFIX, std_col.PCT_REL_INEQUITY_SUFFIX]
    hosp_rows_to_modify = df[std_col.STATE_POSTAL_COL].isin(
        HOSP_DATA_SUPPRESSION_STATES)
    for suffix in suffixes:
        df.loc[hosp_rows_to_modify,
               generate_column_name(std_col.COVID_HOSP_PREFIX, suffix)] = np.nan

    death_rows_to_modify = df[std_col.STATE_POSTAL_COL].isin(
        DEATH_DATA_SUPPRESSION_STATES)
    for suffix in suffixes:
        df.loc[death_rows_to_modify,
               generate_column_name(std_col.COVID_DEATH_PREFIX, suffix)] = np.nan

    if modify_pop_rows:
        df.loc[hosp_rows_to_modify,
               generate_column_name(std_col.COVID_HOSP_Y, POPULATION_SUFFIX)] = np.nan
        df.loc[death_rows_to_modify,
               generate_column_name(std_col.COVID_DEATH_Y, POPULATION_SUFFIX)] = np.nan


def null_out_all_unknown_deaths_hosps(df):
    """If a given geo x breakdown has all unknown hospitalizations or deaths,
       we treat it as if it has "no data," i.e. we clear the hosp/death fields.
       Note: This is an in place function so it doesnt return anything

       df: DataFrame to null out rows on"""

    df.loc[df[std_col.COVID_DEATH_UNKNOWN] ==
           df[std_col.COVID_CASES], generate_column_name(std_col.COVID_DEATH_PREFIX, std_col.PER_100K_SUFFIX)] = np.nan
    df.loc[df[std_col.COVID_DEATH_UNKNOWN] ==
           df[std_col.COVID_CASES], generate_column_name(std_col.COVID_DEATH_PREFIX, std_col.SHARE_SUFFIX)] = np.nan

    df.loc[df[std_col.COVID_HOSP_UNKNOWN] ==
           df[std_col.COVID_CASES], generate_column_name(std_col.COVID_HOSP_PREFIX, std_col.PER_100K_SUFFIX)] = np.nan
    df.loc[df[std_col.COVID_HOSP_UNKNOWN] ==
<<<<<<< HEAD
           df[std_col.COVID_CASES], generate_column_name(std_col.COVID_HOSP_PREFIX, std_col.SHARE_SUFFIX)] = np.nan


def zero_out_pct_relative_inequity(df, geo, demographic):
    """Sets inequitable share of cases/deaths/hosps to zero if there
       are zero cases/deaths/hosps with a known demographic.

       df: Dataframe to zero rows out on.
       geo: Geographic level. Must be `national`, `state` or `county`.
       demographic: Demographic breakdown. Must be `race`, `age`, or `sex`."""

    geo_col_mapping = {
        NATIONAL_LEVEL: [
            std_col.STATE_FIPS_COL,
            std_col.STATE_NAME_COL,
        ],
        STATE_LEVEL: [
            std_col.STATE_FIPS_COL,
            std_col.STATE_NAME_COL,
        ],
        COUNTY_LEVEL: [
            std_col.COUNTY_FIPS_COL,
            std_col.COUNTY_NAME_COL,
        ],
    }
    geo_cols = geo_col_mapping[geo]

    per_100k_col_names = {}
    for prefix in COVID_CONDITION_TO_PREFIX.values():
        per_100k_col_name = generate_column_name(
            prefix, std_col.PER_100K_SUFFIX)
        per_100k_col_names[per_100k_col_name] = f'{per_100k_col_name}_grouped'

    demo_col = std_col.RACE_CATEGORY_ID_COL if demographic == RACE else demographic
    unknown_val = Race.UNKNOWN.value if demographic == RACE else UNKNOWN
    all_val = Race.ALL.value if demographic == RACE else std_col.ALL_VALUE

    df_without_all_unknown = df.loc[~df[demo_col].isin({unknown_val, all_val})]
    df_all_unknown = df.loc[df[demo_col].isin({unknown_val, all_val})]

    grouped_df = df_without_all_unknown.groupby(
        geo_cols + [std_col.TIME_PERIOD_COL]).sum(min_count=1).reset_index()
    grouped_df = grouped_df.rename(columns=per_100k_col_names)
    grouped_df = grouped_df[geo_cols +
                            list(per_100k_col_names.values()) + [std_col.TIME_PERIOD_COL]]

    df = pd.merge(df_without_all_unknown, grouped_df,
                  on=geo_cols + [std_col.TIME_PERIOD_COL])
    for prefix in COVID_CONDITION_TO_PREFIX.values():
        grouped_col = f'{generate_column_name(prefix, std_col.PER_100K_SUFFIX)}_grouped'
        df.loc[df[grouped_col] == 0, generate_column_name(
            prefix, std_col.PCT_REL_INEQUITY_SUFFIX)] = 0

    df = df.drop(columns=list(per_100k_col_names.values()))
    df = pd.concat([df, df_all_unknown])

    return df
=======
           df[std_col.COVID_CASES], generate_column_name(std_col.COVID_HOSP_PREFIX, std_col.SHARE_SUFFIX)] = np.nan
>>>>>>> 7df30ec0
<|MERGE_RESOLUTION|>--- conflicted
+++ resolved
@@ -30,13 +30,9 @@
 from ingestion.dataset_utils import (
     generate_per_100k_col,
     generate_pct_share_col_with_unknowns,
-<<<<<<< HEAD
-    generate_pct_rel_inequity_col)
-=======
     generate_pct_rel_inequity_col,
     zero_out_pct_rel_inequity
 )
->>>>>>> 7df30ec0
 
 from ingestion.merge_utils import (
     merge_state_ids,
@@ -221,6 +217,7 @@
             pop_col = std_col.POPULATION_COL
             if geo == NATIONAL_LEVEL:
                 pop_col = generate_column_name(
+
                     raw_count_col, POPULATION_SUFFIX)
             df = generate_per_100k_col(
                 df, raw_count_col, pop_col, per_100k_col)
@@ -240,10 +237,6 @@
         if not cumulative:
             for prefix in COVID_CONDITION_TO_PREFIX.values():
                 pct_relative_inequity_col = generate_column_name(
-<<<<<<< HEAD
-=======
-
->>>>>>> 7df30ec0
                     prefix, std_col.PCT_REL_INEQUITY_SUFFIX)
                 df = generate_pct_rel_inequity_col(
                     df, generate_column_name(prefix, std_col.SHARE_SUFFIX),
@@ -453,15 +446,12 @@
     demog_col = DEMO_COL_MAPPING[demographic][0]
 
     grouped_df = df.groupby(
-<<<<<<< HEAD
+
+
         geo_cols + [demog_col]).sum(min_count=1).reset_index()
     grouped_df = grouped_df.rename(
-=======
-
-        geo_cols + [demog_col]).sum(min_count=1).reset_index()
-    grouped_df = grouped_df.rename(
-
->>>>>>> 7df30ec0
+
+
         columns={std_col.COVID_CASES: 'grouped_cases'})
     grouped_df = grouped_df[geo_cols + [demog_col, 'grouped_cases']]
 
@@ -499,10 +489,8 @@
                         created using the `merge_multiple_pop_cols` function."""
 
     suffixes = [std_col.PER_100K_SUFFIX,
-<<<<<<< HEAD
-=======
-
->>>>>>> 7df30ec0
+
+
                 std_col.SHARE_SUFFIX, std_col.PCT_REL_INEQUITY_SUFFIX]
     hosp_rows_to_modify = df[std_col.STATE_POSTAL_COL].isin(
         HOSP_DATA_SUPPRESSION_STATES)
@@ -538,64 +526,4 @@
     df.loc[df[std_col.COVID_HOSP_UNKNOWN] ==
            df[std_col.COVID_CASES], generate_column_name(std_col.COVID_HOSP_PREFIX, std_col.PER_100K_SUFFIX)] = np.nan
     df.loc[df[std_col.COVID_HOSP_UNKNOWN] ==
-<<<<<<< HEAD
-           df[std_col.COVID_CASES], generate_column_name(std_col.COVID_HOSP_PREFIX, std_col.SHARE_SUFFIX)] = np.nan
-
-
-def zero_out_pct_relative_inequity(df, geo, demographic):
-    """Sets inequitable share of cases/deaths/hosps to zero if there
-       are zero cases/deaths/hosps with a known demographic.
-
-       df: Dataframe to zero rows out on.
-       geo: Geographic level. Must be `national`, `state` or `county`.
-       demographic: Demographic breakdown. Must be `race`, `age`, or `sex`."""
-
-    geo_col_mapping = {
-        NATIONAL_LEVEL: [
-            std_col.STATE_FIPS_COL,
-            std_col.STATE_NAME_COL,
-        ],
-        STATE_LEVEL: [
-            std_col.STATE_FIPS_COL,
-            std_col.STATE_NAME_COL,
-        ],
-        COUNTY_LEVEL: [
-            std_col.COUNTY_FIPS_COL,
-            std_col.COUNTY_NAME_COL,
-        ],
-    }
-    geo_cols = geo_col_mapping[geo]
-
-    per_100k_col_names = {}
-    for prefix in COVID_CONDITION_TO_PREFIX.values():
-        per_100k_col_name = generate_column_name(
-            prefix, std_col.PER_100K_SUFFIX)
-        per_100k_col_names[per_100k_col_name] = f'{per_100k_col_name}_grouped'
-
-    demo_col = std_col.RACE_CATEGORY_ID_COL if demographic == RACE else demographic
-    unknown_val = Race.UNKNOWN.value if demographic == RACE else UNKNOWN
-    all_val = Race.ALL.value if demographic == RACE else std_col.ALL_VALUE
-
-    df_without_all_unknown = df.loc[~df[demo_col].isin({unknown_val, all_val})]
-    df_all_unknown = df.loc[df[demo_col].isin({unknown_val, all_val})]
-
-    grouped_df = df_without_all_unknown.groupby(
-        geo_cols + [std_col.TIME_PERIOD_COL]).sum(min_count=1).reset_index()
-    grouped_df = grouped_df.rename(columns=per_100k_col_names)
-    grouped_df = grouped_df[geo_cols +
-                            list(per_100k_col_names.values()) + [std_col.TIME_PERIOD_COL]]
-
-    df = pd.merge(df_without_all_unknown, grouped_df,
-                  on=geo_cols + [std_col.TIME_PERIOD_COL])
-    for prefix in COVID_CONDITION_TO_PREFIX.values():
-        grouped_col = f'{generate_column_name(prefix, std_col.PER_100K_SUFFIX)}_grouped'
-        df.loc[df[grouped_col] == 0, generate_column_name(
-            prefix, std_col.PCT_REL_INEQUITY_SUFFIX)] = 0
-
-    df = df.drop(columns=list(per_100k_col_names.values()))
-    df = pd.concat([df, df_all_unknown])
-
-    return df
-=======
-           df[std_col.COVID_CASES], generate_column_name(std_col.COVID_HOSP_PREFIX, std_col.SHARE_SUFFIX)] = np.nan
->>>>>>> 7df30ec0
+           df[std_col.COVID_CASES], generate_column_name(std_col.COVID_HOSP_PREFIX, std_col.SHARE_SUFFIX)] = np.nan