--- conflicted
+++ resolved
@@ -91,39 +91,6 @@
             gcs_to_bq_util.add_df_to_bq(
                 df, dataset, table_name, column_types=column_types)
 
-<<<<<<< HEAD
-=======
-        # TODO, delete this whole section after national data
-        # is calculated here
-        for filename in EXTRA_FILES:
-            df = gcs_to_bq_util.load_csv_as_df(
-                gcs_bucket, filename, dtype={'county_fips': str})
-
-            self.clean_frame_column_names(df)
-
-            int_cols = [std_col.COVID_CASES, std_col.COVID_HOSP_Y,
-                        std_col.COVID_HOSP_N, std_col.COVID_HOSP_UNKNOWN,
-                        std_col.COVID_DEATH_Y, std_col.COVID_DEATH_N,
-                        std_col.COVID_DEATH_UNKNOWN]
-
-            column_types = {c: 'STRING' for c in df.columns}
-            for col in int_cols:
-                if col in column_types:
-                    column_types[col] = 'FLOAT'
-
-            if std_col.RACE_INCLUDES_HISPANIC_COL in df.columns:
-                column_types[std_col.RACE_INCLUDES_HISPANIC_COL] = 'BOOL'
-
-            print('uploading extra file')
-
-            table_name = filename.replace(
-                '.csv', '')  # Table name is file name
-            gcs_to_bq_util.add_df_to_bq(
-                df, dataset, table_name, column_types=column_types)
-
-        print('uploaded extra file')
-
->>>>>>> 8c6e334b
     def generate_breakdown(self, df, demo, geo):
         print(f'processing {demo} {geo}')
         start = time.time()
@@ -144,14 +111,11 @@
                 [std_col.COUNTY_NAME_COL, std_col.COUNTY_FIPS_COL])
             df = merge_county_names(df)
 
-<<<<<<< HEAD
         if geo == 'national':
             df = generate_national_dataset(df, [demo_col])
 
-        df = merge_fips_codes(df, geo == 'county')
-=======
         df = merge_state_fips_codes(df)
->>>>>>> 8c6e334b
+
         fips = std_col.COUNTY_FIPS_COL if geo == 'county' else std_col.STATE_FIPS_COL
 
         # Drop annoying column that doesnt match any fips code
