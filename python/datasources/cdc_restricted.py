--- conflicted
+++ resolved
@@ -30,13 +30,9 @@
 from ingestion.dataset_utils import (
     generate_per_100k_col,
     generate_pct_share_col_with_unknowns,
-<<<<<<< HEAD
-    generate_pct_relative_inequity_column,
+    generate_pct_rel_inequity_col,
     zero_out_pct_rel_inequity
 )
-=======
-    generate_pct_rel_inequity_col)
->>>>>>> 11fccd84
 
 from ingestion.merge_utils import (
     merge_state_ids,
@@ -240,12 +236,9 @@
         if not cumulative:
             for prefix in COVID_CONDITION_TO_PREFIX.values():
                 pct_relative_inequity_col = generate_column_name(
+
                     prefix, std_col.PCT_REL_INEQUITY_SUFFIX)
-<<<<<<< HEAD
-                df = generate_pct_relative_inequity_column(
-=======
                 df = generate_pct_rel_inequity_col(
->>>>>>> 11fccd84
                     df, generate_column_name(prefix, std_col.SHARE_SUFFIX),
                     std_col.COVID_POPULATION_PCT,
                     pct_relative_inequity_col)
@@ -453,8 +446,10 @@
     demog_col = DEMO_COL_MAPPING[demographic][0]
 
     grouped_df = df.groupby(
+
         geo_cols + [demog_col]).sum(min_count=1).reset_index()
     grouped_df = grouped_df.rename(
+
         columns={std_col.COVID_CASES: 'grouped_cases'})
     grouped_df = grouped_df[geo_cols + [demog_col, 'grouped_cases']]
 
@@ -492,6 +487,7 @@
                         created using the `merge_multiple_pop_cols` function."""
 
     suffixes = [std_col.PER_100K_SUFFIX,
+
                 std_col.SHARE_SUFFIX, std_col.PCT_REL_INEQUITY_SUFFIX]
     hosp_rows_to_modify = df[std_col.STATE_POSTAL_COL].isin(
         HOSP_DATA_SUPPRESSION_STATES)
@@ -527,9 +523,6 @@
     df.loc[df[std_col.COVID_HOSP_UNKNOWN] ==
            df[std_col.COVID_CASES], generate_column_name(std_col.COVID_HOSP_PREFIX, std_col.PER_100K_SUFFIX)] = np.nan
     df.loc[df[std_col.COVID_HOSP_UNKNOWN] ==
-<<<<<<< HEAD
-           df[std_col.COVID_CASES], generate_column_name(std_col.COVID_HOSP_PREFIX, std_col.SHARE_SUFFIX)] = np.nan
-=======
            df[std_col.COVID_CASES], generate_column_name(std_col.COVID_HOSP_PREFIX, std_col.SHARE_SUFFIX)] = np.nan
 
 
@@ -586,5 +579,4 @@
     df = df.drop(columns=list(per_100k_col_names.values()))
     df = pd.concat([df, df_all_unknown])
 
-    return df
->>>>>>> 11fccd84
+    return df