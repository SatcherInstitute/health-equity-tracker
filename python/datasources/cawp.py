import pandas as pd
from ingestion.standardized_columns import Race
import ingestion.standardized_columns as std_col

from datasources.data_source import DataSource
from ingestion import gcs_to_bq_util, constants
from ingestion.dataset_utils import (percent_avoid_rounding_to_zero,
                                     merge_fips_codes,
                                     merge_pop_numbers,
                                     replace_state_abbr_with_names)

# Tables for CAWP data and State Legislature Denominators
CAWP_LINE_ITEMS_FILE = "cawp-by_race_and_ethnicity.csv"
CAWP_TOTALS_URL = "https://cawp.rutgers.edu/tablefield/export/paragraph/1028/field_table/und/0"

# Tables for US Congress Denominators
PROPUB_US_SENATE_FILE = "propublica-us-senate.json"
PROPUB_US_HOUSE_FILE = "propublica-us-house.json"


# CAWP COLUMNS
RACE_COL = "race_ethnicity"
POSTAL_COL = "state_postal_abbreviation"
COUNT_ALL = "total_count"
COUNT_W = "total_count_women"

RATIO_COL = "Total Women/Total Legislators"
PCT_W_COL = "%Women Overall"
STATE_COL_CAWP_TOTALS = "State"
STATE_COL_LINE = "state"
POSITION_COL = "position"

# PROPUB COLUMNS
IN_OFFICE_COL = "in_office"

# CAWP CONSTS
NATIONAL = "national"
STATE = "state"


CAWP_RACE_GROUPS_TO_STANDARD = {
    'Asian American/Pacific Islander': Race.ASIAN_PAC.value,
    'Latina': Race.HISP.value,
    'Middle Eastern/North African': Race.MENA.value,
    # MULTI = "Multiracial Alone" + women w multiple specific races
    'Multiracial Alone': Race.MULTI_OR_OTHER_STANDARD.value,
    'Native American/Alaska Native/Native Hawaiian': Race.AIANNH.value,
    'Black': Race.BLACK.value,
    'White': Race.WHITE.value,
    'Unavailable': Race.UNKNOWN.value,
    'All': Race.ALL.value
}

CAWP_DATA_TYPES = {
    STATE: ["Territorial/D.C. Senator", "Territorial/D.C. Representative", "State Representative", "State Senator"],
    NATIONAL: ["U.S. Representative", "U.S. Senator", "U.S. Delegate"]
}


def pct_never_null(numerator, denominator):
    """ The function acts as a filter for the util fn that calculates a pct
         based on two values. Normally we would want a number divided by 0 to be null,
         but for CAWP data we want it to return 0.0% (e.g. if there are 0 black women
         senators, and zero women senators of any color, we still want to show the
         result as 0% rather than null)

        Parameters:
            numerator: top number of ratio to convert to pct
            denominator: bottom number of ratio to convert to pct

        Returns:
            the pct value, with an attempt to avoid rounding to zero if both inputs are not 0
    """
<<<<<<< HEAD
    if denominator == 0:
=======
    numerator = int(numerator)
    denominator = int(denominator)

    if numerator > denominator:
        raise ValueError(
            f'The number of women legislators *of a particular race*: ({numerator}) ' +
            "cannot be larger then the *total* number of " +
            f'women legislators in that place: ({denominator})')
    if numerator == 0 and denominator == 0:
>>>>>>> 70d15869
        return 0.0
    return percent_avoid_rounding_to_zero(numerator, denominator)


def get_standard_code_from_cawp_phrase(cawp_place_phrase: str):
    """ Accepts a CAWP place phrase found in the LINE ITEM table
    `{STATE_COL_LINE NAME} - {CODE}` with the standard 2 letter code
     """

    # swap out non-standard 2 letter codes
    cawp_place_phrase = {"American Samoa - AM":
                         "American Samoa - AS",
                         "Northern Mariana Islands - MI":
                         "Northern Mariana Islands - MP"}.get(
                             cawp_place_phrase, cawp_place_phrase)

    # only keep 2 letter code portion
    place_terms_list = cawp_place_phrase.split(" - ")
    place_code = place_terms_list[1]

    return place_code


def remove_markup(datum: str):
    """Returns the string with any asterisks and/r italics markup removed """
    datum = str(datum)
    return datum.replace("<i>", "").replace("</i>", "").replace("*", "")


def count_matching_rows(df, place_code: str, gov_level: str, race_to_match: str):
    """ Accepts a dataframe, a level of government, a place code,
    and a race name (CAWP terminology) string to match within the
     race_ethnicity column. It then counts the number of
    rows where those conditions are all met  """

    df = df[(df[POSITION_COL].isin(CAWP_DATA_TYPES[gov_level]))]

    # to get national values, don't restrict by state
    if place_code != constants.US_ABBR:
        df = df[(
            df[POSTAL_COL] == place_code)]

    # to get ALL women, don't restrict by race
    if race_to_match == std_col.ALL_VALUE:
        return len(df.index)
    else:
        df_race_matches = df[(df[RACE_COL].str.contains(race_to_match))]

    # for individual race matches
    if race_to_match != "Multiracial Alone":
        return len(df_race_matches.index)

    # combine 3 CAWP categorizations to form MULTI_OR_OTHER_STANDARD
    # - "Multiracial Alone"
    # - ", " (women who have a list of specific races)
    # - "Other"
    df_race_list_matches = df[(df[RACE_COL].str.contains(", "))]
    df_race_other_matches = df[(df[RACE_COL].str.contains("Other"))]

    return len(df_race_matches.index) + len(df_race_list_matches.index) + len(df_race_other_matches.index)


def get_cawp_line_items_as_df():
    """
    Load in line-item table from CAWP (needs to be manually saved in /data)
    with all women, all positions, by state/territory, by race
    https://cawpdata.rutgers.edu/women-elected-officials/race-ethnicity/export-roles/csv?page&_format=csv

    Returns a dataframe with columns POSTAL_COL, POSITION_COL, RACE_COL,
    and each row as an individual woman in gov
     """
    df = gcs_to_bq_util.load_csv_as_df_from_data_dir(
        'cawp', CAWP_LINE_ITEMS_FILE)
    df = df[[POSITION_COL, STATE_COL_LINE, RACE_COL]]
    df = df.dropna()
    df[STATE_COL_LINE] = df[STATE_COL_LINE].apply(
        get_standard_code_from_cawp_phrase)
    df = df.rename(
        columns={STATE_COL_LINE: POSTAL_COL})
    return df


def get_state_leg_totals_as_df():
    """
    Fetches and parses table from CAWP "Facts" website with the COUNT_ALL (total of all genders)
    state legislators and COUNT_W (total women of all races) from each state/territory
    https://cawp.rutgers.edu/tablefield/export/paragraph/1028/field_table/und/0

    Returns a dataframe with columns POSTAL_COL, COUNT_W, COUNT_ALL, and each row as a state/territory
     """
    df = gcs_to_bq_util.load_csv_as_df_from_web(
        CAWP_TOTALS_URL)
    df = df[[STATE_COL_CAWP_TOTALS,
             RATIO_COL,
             PCT_W_COL]]
    df = df.dropna()
    df = df.applymap(remove_markup)
    df = df.rename(
        columns={STATE_COL_CAWP_TOTALS: POSTAL_COL})
    df[[COUNT_W, COUNT_ALL]
       ] = df[RATIO_COL].str.split("/", expand=True)
    df = df[[
        POSTAL_COL, COUNT_W, COUNT_ALL]]
    df = df.sort_values(
        by=[POSTAL_COL])
    return df


def get_congress_totals_as_df():
    """
    Fetch ProPublica Congress tables (Senate and House)
    and combine to create a US Congress totals (all genders) table
    https://www.propublica.org/datastore/api/propublica-congress-api

    Returns a dataframe with columns POSTAL_COL, COUNT_ALL, and each row as a state/territory
     """
    df_us_house = gcs_to_bq_util.load_json_as_df_from_data_dir_based_on_key_list(
        'cawp', PROPUB_US_HOUSE_FILE, ["results", "members"])
    df_us_senate = gcs_to_bq_util.load_json_as_df_from_data_dir_based_on_key_list(
        'cawp', PROPUB_US_SENATE_FILE, ["results", "members"])
    df = pd.concat([df_us_senate, df_us_house])
    df = df[df[IN_OFFICE_COL]]
    df = df[[STATE]]
    df = df.rename(
        columns={STATE_COL_LINE: POSTAL_COL})
    df = df[POSTAL_COL].value_counts(
    ).reset_index()
    df.columns = [POSTAL_COL, COUNT_ALL]
    df = df.sort_values(
        by=[POSTAL_COL]).reset_index()
    return df


class CAWPData(DataSource):

    @ staticmethod
    def get_id():
        return 'CAWP_DATA'

    @ staticmethod
    def get_table_name():
        return 'cawp_data'

    def upload_to_gcs(self, _, **attrs):
        raise NotImplementedError(
            'upload_to_gcs should not be called for CAWPData')

    def write_to_bq(self, dataset, gcs_bucket, **attrs):

        df_line_items = get_cawp_line_items_as_df()
        df_state_leg_totals = get_state_leg_totals_as_df()
        df_us_congress_totals = get_congress_totals_as_df()

        # set column types for BigQuery
        column_types = {}
        column_types[std_col.STATE_NAME_COL] = 'STRING'
        column_types[std_col.WOMEN_STATE_LEG_PCT] = 'DECIMAL'
        column_types[std_col.WOMEN_STATE_LEG_PCT_SHARE] = 'DECIMAL'
        column_types[std_col.WOMEN_US_CONGRESS_PCT] = 'DECIMAL'
        column_types[std_col.WOMEN_US_CONGRESS_PCT_SHARE] = 'DECIMAL'
        column_types[std_col.RACE_CATEGORY_ID_COL] = 'STRING'
        column_types[std_col.STATE_FIPS_COL] = 'STRING'
        column_types[std_col.POPULATION_PCT_COL] = 'DECIMAL'
        column_types[std_col.RACE_COL] = "STRING"
        column_types[std_col.RACE_INCLUDES_HISPANIC_COL] = 'BOOL'
        column_types[std_col.RACE_OR_HISPANIC_COL] = "STRING"

        # make two tables
        for geo_level in [STATE, NATIONAL]:
            table_name = f'race_and_ethnicity_{geo_level}'
            breakdown_df = self.generate_breakdown(df_us_congress_totals,
                                                   df_state_leg_totals,
                                                   df_line_items, geo_level)

            # TODO need new fn that accepts state postal codes/state names/state FIPS and returns only FIPS+NAMES
            breakdown_df = replace_state_abbr_with_names(breakdown_df)
            breakdown_df = merge_fips_codes(breakdown_df)
            breakdown_df = merge_pop_numbers(
                breakdown_df, std_col.RACE_COL, geo_level)
            breakdown_df = breakdown_df.drop(columns=[std_col.POPULATION_COL])
            std_col.add_race_columns_from_category_id(breakdown_df)

            gcs_to_bq_util.add_df_to_bq(
                breakdown_df, dataset, table_name, column_types=column_types)

    def generate_breakdown(self, df_us_congress_totals, df_state_leg_totals, df_line_items, level: str):

        if level == NATIONAL:
            all_place_codes = [constants.US_ABBR]

            # make a row for US and set value to the sum of all states/territories
            national_sum_state_leg_count = pd.DataFrame(
                [{POSTAL_COL: constants.US_ABBR,
                  COUNT_W: df_state_leg_totals[COUNT_W].astype(int).sum(),
                  COUNT_ALL: df_state_leg_totals[COUNT_ALL].astype(int).sum()}])

            us_congress_count = pd.DataFrame(
                [{POSTAL_COL: constants.US_ABBR, COUNT_ALL: df_us_congress_totals[COUNT_ALL].sum()}])

            # replace state/terr dfs with just US dfs
            df_state_leg_totals = national_sum_state_leg_count
            df_us_congress_totals = us_congress_count

        elif level == STATE:
            all_place_codes = df_us_congress_totals[POSTAL_COL].to_list(
            )

        output = []
        for current_place_code in all_place_codes:
            us_congress_women_current_place_all_races = count_matching_rows(
                df_line_items, current_place_code, NATIONAL, std_col.ALL_VALUE)

            us_congress_match_row = df_us_congress_totals.loc[
                df_us_congress_totals[POSTAL_COL] == current_place_code]

            us_congress_members_current_place_all_races = (
                0 if us_congress_match_row.empty
                else us_congress_match_row[COUNT_ALL].values[0])

            state_leg_women_current_place_all_races = count_matching_rows(
                df_line_items, current_place_code, STATE_COL_LINE, std_col.ALL_VALUE)

            state_leg_match_row = df_state_leg_totals.loc[
                df_state_leg_totals[POSTAL_COL] == current_place_code]

            state_leg_members_current_place_all_races = (
                0 if state_leg_match_row.empty
                else state_leg_match_row[COUNT_ALL].values[0])

            for cawp_race_name in CAWP_RACE_GROUPS_TO_STANDARD.keys():
                output_row = {}
                race_code = CAWP_RACE_GROUPS_TO_STANDARD[cawp_race_name]

                # calculate raw counts
                us_congress_women_current_place_current_race = count_matching_rows(
                    df_line_items, current_place_code, NATIONAL, cawp_race_name)
                state_leg_women_current_place_current_race = count_matching_rows(
                    df_line_items, current_place_code, STATE, cawp_race_name)

                # calculate incidence rates
                output_row[std_col.WOMEN_US_CONGRESS_PCT] = pct_never_null(
                    us_congress_women_current_place_current_race,
                    us_congress_members_current_place_all_races)

                output_row[std_col.WOMEN_STATE_LEG_PCT] = pct_never_null(
                    state_leg_women_current_place_current_race,
                    state_leg_members_current_place_all_races)

                # calculate incidence shares
                output_row[std_col.WOMEN_US_CONGRESS_PCT_SHARE] = pct_never_null(
                    us_congress_women_current_place_current_race,
                    us_congress_women_current_place_all_races)

                output_row[std_col.WOMEN_STATE_LEG_PCT_SHARE] = pct_never_null(
                    state_leg_women_current_place_current_race,
                    state_leg_women_current_place_all_races)

                # set this rows PLACE and RACE
                output_row[std_col.RACE_CATEGORY_ID_COL] = race_code
                output_row[POSTAL_COL] = current_place_code

                # add row for this place/race to output
                output.append(output_row)

        # column names for output df
        columns = [POSTAL_COL,
                   std_col.WOMEN_STATE_LEG_PCT,
                   std_col.WOMEN_STATE_LEG_PCT_SHARE,
                   std_col.WOMEN_US_CONGRESS_PCT,
                   std_col.WOMEN_US_CONGRESS_PCT_SHARE,
                   std_col.RACE_CATEGORY_ID_COL,
                   ]

        return pd.DataFrame(output, columns=columns)<|MERGE_RESOLUTION|>--- conflicted
+++ resolved
@@ -71,9 +71,6 @@
         Returns:
             the pct value, with an attempt to avoid rounding to zero if both inputs are not 0
     """
-<<<<<<< HEAD
-    if denominator == 0:
-=======
     numerator = int(numerator)
     denominator = int(denominator)
 
@@ -82,8 +79,8 @@
             f'The number of women legislators *of a particular race*: ({numerator}) ' +
             "cannot be larger then the *total* number of " +
             f'women legislators in that place: ({denominator})')
+
     if numerator == 0 and denominator == 0:
->>>>>>> 70d15869
         return 0.0
     return percent_avoid_rounding_to_zero(numerator, denominator)
 
