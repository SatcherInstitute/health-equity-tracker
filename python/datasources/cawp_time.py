--- conflicted
+++ resolved
@@ -321,11 +321,7 @@
         df.loc[df[std_col.RACE_CATEGORY_ID_COL]
                == Race.AIAN_API.value][std_col.PCT_OF_CONGRESS] = None
         df.loc[df[std_col.RACE_CATEGORY_ID_COL]
-<<<<<<< HEAD
                == Race.AIAN_API.value][std_col.PCT_OF_STLEG] = None
-=======
-               == Race.AIAN_API][std_col.PCT_OF_STLEG] = None
->>>>>>> 4fab107a
 
         return [df, bq_table_name]
 
@@ -611,14 +607,6 @@
         # remove weird chars from col headers
         state_df.columns = state_df.columns.str.replace(r'\W', '', regex=True)
 
-<<<<<<< HEAD
-        # Deal with non-digits in the buggy year column for 1982
-        state_df["10"] = state_df["10"].astype(str).replace(
-            r'\D', '', regex=True).astype(int)
-
-        # TODO: confirm this weird shifted column data; ideally get them to fix
-        state_df["10"] = pd.to_numeric(state_df["10"])
-=======
         # TODO:notify CAWP of weird shifted column data; ideally get them to fix
         # remove non-digits (like the * on mass. 1982) from buggy index/years column
         # column is originally "-10" which is swapped to "10" above, this is really
@@ -626,7 +614,6 @@
         state_df["10"] = state_df["10"].astype(str).replace(
             r'\D', '', regex=True).astype(int)
         # if a number is < 1800 is a buggy index value, if it's > then it's a year
->>>>>>> 4fab107a
         df_leftIndex = state_df[state_df["10"] < 1800]
         df_rightIndex = state_df[state_df["10"] >= 1800]
         # df_leftIndex = state_df[int(state_df["10"]) < 1800]
