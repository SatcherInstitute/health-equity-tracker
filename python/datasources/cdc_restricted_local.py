"""
This program is intended to be run locally by someone who has access to the CDC
restricted public surveillance data and has downloaded the latest version of
the data from the secure GCS bucket to their local machine. It requires as
flags path and prefix of the CSV files which make up the CDC restricted data
(e.g. "COVID_Cases_Restricted_Detailed_01312021" is the prefix for the 1/31/21
data performs aggregation and standardization, and outputs the resulting CSV
to the same path that was input. The resulting CSVs are intended to be uploaded
to the manual-uploads GCS bucket for consumption by the ingestion pipeline.

Example usage:
python cdc_restricted_local.py --dir="/Users/vanshkumar/Downloads" --prefix="COVID_Cases_Restricted_Detailed_01312021"
"""
import argparse
import os
import sys
import time

import ingestion.standardized_columns as std_col
import ingestion.constants as constants
import numpy as np
import pandas as pd
pd.options.mode.chained_assignment = None  # default='warn'


# Command line flags for the dir and file name prefix for the data.
parser = argparse.ArgumentParser()
parser.add_argument("-dir", "--dir", help="Path to the CDC restricted data CSV files")
parser.add_argument("-prefix", "--prefix", help="Prefix for the CDC restricted CSV files")

# These are the columns that we want to keep from the data.
# Geo columns (state, county) - we aggregate or groupby either state or county.
# Demog columns (race, age, sex) - we groupby one of these at a time.
# Outcome columns (hosp, death) - these are the measured variables we count.
STATE_COL = 'res_state'
COUNTY_FIPS_COL = 'county_fips_code'
COUNTY_COL = 'res_county'
RACE_COL = 'race_ethnicity_combined'
SEX_COL = 'sex'
AGE_COL = 'age_group'
OUTCOME_COLS = ['hosp_yn', 'death_yn']

# Convenience list for when we group the data by county.
COUNTY_COLS = [COUNTY_FIPS_COL, COUNTY_COL, STATE_COL]

# Mapping from column name in the data to standardized version.
COL_NAME_MAPPING = {
    STATE_COL: std_col.STATE_POSTAL_COL,
    COUNTY_FIPS_COL: std_col.COUNTY_FIPS_COL,
    COUNTY_COL: std_col.COUNTY_NAME_COL,
    RACE_COL: std_col.RACE_CATEGORY_ID_COL,
    SEX_COL: std_col.SEX_COL,
    AGE_COL: std_col.AGE_COL,
}

# Mapping for county_fips, county, and state unknown values to "Unknown".
COUNTY_FIPS_NAMES_MAPPING = {"NA": ""}
COUNTY_NAMES_MAPPING = {"Missing": "Unknown", "NA": "Unknown"}
STATE_NAMES_MAPPING = {"Missing": "Unknown", "NA": "Unknown"}

# Mappings for race, sex, and age values in the data to a standardized forms.
# Note that these mappings exhaustively cover the possible values in the data
# as of the latest dataset. New data should be checked for schema changes.
RACE_NAMES_MAPPING = {
    "American Indian/Alaska Native, Non-Hispanic": std_col.Race.AIAN_NH.value,
    "Asian, Non-Hispanic": std_col.Race.ASIAN_NH.value,
    "Black, Non-Hispanic": std_col.Race.BLACK_NH.value,
    "Multiple/Other, Non-Hispanic": std_col.Race.MULTI_OR_OTHER_STANDARD_NH.value,
    "Native Hawaiian/Other Pacific Islander, Non-Hispanic": std_col.Race.NHPI_NH.value,
    "White, Non-Hispanic": std_col.Race.WHITE_NH.value,
    "Hispanic/Latino": std_col.Race.HISP.value,
    "NA": std_col.Race.UNKNOWN.value,
    "Missing": std_col.Race.UNKNOWN.value,
    "Unknown": std_col.Race.UNKNOWN.value,
}

SEX_NAMES_MAPPING = {
    "Male": "Male",
    "Female": "Female",
    "Other": "Other",
    "NA": "Unknown",
    "Missing": "Unknown",
    "Unknown": "Unknown",
}

AGE_NAMES_MAPPING = {
    "0 - 9 Years": "0-9",
    "10 - 19 Years": "10-19",
    "20 - 29 Years": "20-29",
    "30 - 39 Years": "30-39",
    "40 - 49 Years": "40-49",
    "50 - 59 Years": "50-59",
    "60 - 69 Years": "60-69",
    "70 - 79 Years": "70-79",
    "80+ Years": "80+",
    "NA": "Unknown",
    "Missing": "Unknown",
}

# Mapping from geo and demo to relevant column(s) in the data. The demo
# mapping also includes the values mapping for transforming demographic values
# to their standardized form.
GEO_COL_MAPPING = {'state': [STATE_COL], 'county': COUNTY_COLS}
DEMOGRAPHIC_COL_MAPPING = {
    'race': ([RACE_COL], RACE_NAMES_MAPPING),
    'sex': ([SEX_COL], SEX_NAMES_MAPPING),
    'age': ([AGE_COL], AGE_NAMES_MAPPING),
    'race_and_age': ([RACE_COL, AGE_COL], {**AGE_NAMES_MAPPING, **RACE_NAMES_MAPPING}),
}

# States that we have decided to suppress different kinds of data for, due to
# very incomplete data. Note that states that have all data suppressed will
# have case, hospitalization, and death data suppressed.
# See https://github.com/SatcherInstitute/health-equity-tracker/issues/617.
ALL_DATA_SUPPRESSION_STATES = ("MS", "TX", "WV")
HOSP_DATA_SUPPRESSION_STATES = ("HI", "NE", "RI", "SD")
DEATH_DATA_SUPPRESSION_STATES = ("HI", "NE", "SD", "DE")


def accumulate_data(df, geo_cols, overall_df, demog_cols, names_mapping):
    """Converts/adds columns for cases, hospitalizations, deaths. Does some
    basic standardization of dataframe elements. Groups by given groupby_cols
    and aggregates. Returns sum of the aggregated df & overall_df.

    df: Pandas dataframe that contains a chunk of all of the raw data.
    geo_cols: List of geo columns we want to groupby / aggregate on.
    overall_df: Pandas dataframe to add our aggregated data to.
    demog_col: Name of the demographic column to aggregate on & standardize.
    names_mapping: Mapping from demographic value to standardized form.
    """
    # Add a columns of all ones, for counting the # of cases / records.
    df[std_col.COVID_CASES] = np.ones(df.shape[0], dtype=int)

    # Add columns for hospitalization yes/no/unknown and death yes/no/unknown,
    # as we aggregate and count these individually. Do a sanity check that we
    # covered all the data and drop the original hospitalization/death columns.
    df[std_col.COVID_HOSP_Y] = (df['hosp_yn'] == 'Yes')
    df[std_col.COVID_HOSP_N] = (df['hosp_yn'] == 'No')
    df[std_col.COVID_HOSP_UNKNOWN] = ((df['hosp_yn'] == 'Unknown') |
                                      (df['hosp_yn'] == 'Missing'))
    df[std_col.COVID_DEATH_Y] = (df['death_yn'] == 'Yes')
    df[std_col.COVID_DEATH_N] = (df['death_yn'] == 'No')
    df[std_col.COVID_DEATH_UNKNOWN] = ((df['death_yn'] == 'Unknown') |
                                       (df['death_yn'] == 'Missing'))

    check_hosp = (df[std_col.COVID_HOSP_Y] | df[std_col.COVID_HOSP_N] |
                  df[std_col.COVID_HOSP_UNKNOWN]).all()
    check_deaths = (df[std_col.COVID_DEATH_Y] | df[std_col.COVID_DEATH_N] |
                    df[std_col.COVID_DEATH_UNKNOWN]).all()

    assert check_hosp, "All possible hosp_yn values are not accounted for"
    assert check_deaths, "All possible death_yn values are not accounted for"

    df = df.drop(columns=['hosp_yn', 'death_yn'])

    # Standardize the values in demog_col using names_mapping.
    for demog_col in demog_cols:
        df = df.replace({demog_col: names_mapping})

    # Group by the geo and demographic columns and compute the sum/counts of
    # cases/hospitalizations/deaths. Add total rows and add to overall_df.
    groupby_cols = geo_cols + demog_cols
    df = df.groupby(groupby_cols).sum().reset_index()
    totals = df.groupby(geo_cols).sum().reset_index()
    if demog_cols[0] == RACE_COL:  # Special case required due to later processing.
        totals[demog_cols[0]] = std_col.Race.TOTAL.value
    else:
<<<<<<< HEAD
        totals[demog_cols[0]] = std_col.TOTAL_VALUE
    df = df.append(totals)
=======
        totals[demog_col] = std_col.TOTAL_VALUE

    df = pd.concat([df, totals])
>>>>>>> 9f511c56
    df = df.set_index(groupby_cols)

    if not overall_df.empty:
        return overall_df.add(df, fill_value=0)
    return df


def sanity_check_data(df):
    # Perform some simple sanity checks that we are covering all the data.
    cases = df[std_col.COVID_CASES]
    assert cases.equals(df[std_col.COVID_HOSP_Y] + df[std_col.COVID_HOSP_N] +
                        df[std_col.COVID_HOSP_UNKNOWN])
    assert cases.equals(df[std_col.COVID_DEATH_Y] + df[std_col.COVID_DEATH_N] +
                        df[std_col.COVID_DEATH_UNKNOWN])


def standardize_data(df):
    """Standardizes the data by cleaning string values and standardizing column
    names.

    df: Pandas dataframe to standardize.
    """
    # Clean string values in the dataframe.
    df = df.applymap(
        lambda x: x.replace('"', '').strip() if isinstance(x, str) else x)

    # Standardize column names.
    df = df.rename(columns=COL_NAME_MAPPING)

    # Add race metadata columns.
    if std_col.RACE_CATEGORY_ID_COL in df.columns:
        std_col.add_race_columns_from_category_id(df)

    return df


def add_missing_demographic_values(df, geo, demographic):
    """Adds in missing demographic values for each geo in the df. For example,
    if a given county only has WHITE, adds in empty data rows for all other
    race/ethnicity groups.
    See https://github.com/SatcherInstitute/health-equity-tracker/issues/841.

    df: Pandas dataframe to append onto.
    geo: Geographic level. Must be "state" or "county".
    demographic: Demographic breakdown. Must be "race", "age", or "sex".
    """
    geo_cols = GEO_COL_MAPPING[geo]
    demog_col = DEMOGRAPHIC_COL_MAPPING[demographic][0][0]
    all_demos = DEMOGRAPHIC_COL_MAPPING[demographic][1].values()
    unknown_values = ["Unknown", std_col.Race.UNKNOWN.value]
    all_demos = set([v for v in all_demos if v not in unknown_values])

    # Map from each geo to the demographic values present. Note that multiple
    # values/columns may define each geo.
    geo_demo_map = df.loc[:, geo_cols + [demog_col]].groupby(geo_cols)
    geo_demo_map = geo_demo_map.agg({demog_col: list}).to_dict()[demog_col]

    # List where each entry is a geo and demographic value pair that need to be
    # added to the df. Example entry: ["06035", "LASSEN", "CA", "ASIAN_NH"].
    geo_demo_to_add = []
    for geo_key, demo_values in geo_demo_map.items():
        geo_lst = [geo_key] if isinstance(geo_key, str) else list(geo_key)
        values_to_add = sorted(list(all_demos.difference(set(demo_values))))
        for val in values_to_add:
            geo_demo_to_add.append(geo_lst + [val])

    # Build the dataframe (as a dict) that we want to append to the original.
    df_to_append = []
    columns = list(df.columns)
    for geo_demo in geo_demo_to_add:
        row = []
        for col in columns:
            if col in geo_cols:
                row.append(geo_demo[geo_cols.index(col)])
            elif col == demog_col:
                row.append(geo_demo[-1])
            else:
                row.append("")
        df_to_append.append(row)

    return pd.concat([df, pd.DataFrame(df_to_append, columns=columns)],
                     ignore_index=True)


def generate_national_dataset(state_df, groupby_cols):
    """Generates a national level dataset from the state_df.
       Returns a national level dataframe

       state_df: state level dataframe
       groupy_cols: list of columns to group on"""

    # This is hacky but I think we have to do this because everything comes
    # from big query as a string.
    int_cols = [std_col.COVID_CASES, std_col.COVID_DEATH_Y, std_col.COVID_HOSP_Y]
    state_df[int_cols] = state_df[int_cols].fillna(0)
    state_df[int_cols] = state_df[int_cols].replace("", 0)
    state_df[int_cols] = state_df[int_cols].astype(int)

    df = state_df.groupby(groupby_cols).sum().reset_index()

    df[std_col.STATE_FIPS_COL] = constants.US_FIPS
    df[std_col.STATE_NAME_COL] = constants.US_NAME

    needed_cols = [
        std_col.STATE_FIPS_COL,
        std_col.STATE_NAME_COL,
        std_col.COVID_CASES,
        std_col.COVID_DEATH_Y,
        std_col.COVID_HOSP_Y,
    ]

    needed_cols.extend(groupby_cols)
    return df[needed_cols].reset_index(drop=True)


def process_data(dir, files):
    """Given a directory and a list of files which contain line item-level
    covid data, standardizes and aggregates by race, age, and sex. Returns a
    map from (geography, demographic) to the associated dataframe.

    dir: Directory in which the files live.
    files: List of file paths that contain covid data.
    """

    all_demographic_combos = [
        ("state", "race"),
        ("county", "race"),
        ("state", "age"),
        ("county", "age"),
        ("state", "sex"),
        ("county", "sex"),

        # for age adjustment
        ("state", "race_and_age"),
    ]

    all_dfs = {}
    for combo in all_demographic_combos:
        all_dfs[combo] = pd.DataFrame()

    for f in sorted(files):
        start = time.time()

        # Note that we read CSVs with keep_default_na = False as we want to
        # prevent pandas from interpreting "NA" in the data as NaN
        chunked_frame = pd.read_csv(os.path.join(dir, f), dtype=str,
                                    chunksize=100000, keep_default_na=False)
        for chunk in chunked_frame:
            # We first do a bit of cleaning up of geo values and str values.
            df = chunk.replace({COUNTY_FIPS_COL: COUNTY_FIPS_NAMES_MAPPING})
            df = df.replace({COUNTY_COL: COUNTY_NAMES_MAPPING})
            df = df.replace({STATE_COL: STATE_NAMES_MAPPING})

            def _clean_str(x):
                return x.replace('"', '').strip() if isinstance(x, str) else x
            df = df.applymap(_clean_str)

            # For county fips, we make sure they are strings of length 5 as per
            # our standardization (ignoring empty values).
            df[COUNTY_FIPS_COL] = df[COUNTY_FIPS_COL].map(
                lambda x: x.zfill(5) if len(x) > 0 else x)

            # Remove records from states where we want to suppress all data.
            df = df[~df[STATE_COL].isin(ALL_DATA_SUPPRESSION_STATES)]

            # For each of ({state, county} x {race, sex, age}), we slice the
            # data to focus on that dimension and aggregate.
            for (geo, demo), _ in all_dfs.items():
                # Build the columns we will group by.
                geo_cols = GEO_COL_MAPPING[geo]
                demog_col, demog_names_mapping = DEMOGRAPHIC_COL_MAPPING[demo]

                # Slice the data and aggregate for the given dimension.
                sliced_df = df[geo_cols + demog_col + OUTCOME_COLS]
                all_dfs[(geo, demo)] = accumulate_data(
                    sliced_df, geo_cols, all_dfs[(geo, demo)], demog_col,
                    demog_names_mapping)

        end = time.time()
        print("Took", round(end - start, 2), "seconds to process file", f)

    # Post-processing of the data.
    for key in all_dfs:
        geo, demographic = key

        # Some brief sanity checks to make sure the data is OK.
        sanity_check_data(all_dfs[key])

        # The outcomes data is automatically converted to float when the chunks
        # are added together, so we convert back to int here. We also reset the
        # index for simplicity.
        all_dfs[key] = all_dfs[key].astype(int).reset_index()

        # Ensure that all geos have a row for all possible demographic values,
        # adding the missing values in with empty data.
        if demographic != "race_and_age":
            all_dfs[key] = add_missing_demographic_values(all_dfs[key], geo, demographic)

        # Standardize the column names and race/age/sex values.
        all_dfs[key] = standardize_data(all_dfs[key])

        # Set hospitalization and death data for states we want to suppress to
        # an empty string, indicating missing data.
        rows_to_modify = all_dfs[key][std_col.STATE_POSTAL_COL].isin(
            HOSP_DATA_SUPPRESSION_STATES)
        all_dfs[key].loc[rows_to_modify, std_col.COVID_HOSP_Y] = ""
        all_dfs[key].loc[rows_to_modify, std_col.COVID_HOSP_N] = ""
        all_dfs[key].loc[rows_to_modify, std_col.COVID_HOSP_UNKNOWN] = ""

        rows_to_modify = all_dfs[key][std_col.STATE_POSTAL_COL].isin(
            DEATH_DATA_SUPPRESSION_STATES)
        all_dfs[key].loc[rows_to_modify, std_col.COVID_DEATH_Y] = ""
        all_dfs[key].loc[rows_to_modify, std_col.COVID_DEATH_N] = ""
        all_dfs[key].loc[rows_to_modify, std_col.COVID_DEATH_UNKNOWN] = ""

        # Standardize all None/NaNs in the data to an empty string, and convert
        # everything to string before returning & writing to CSV.
        all_dfs[key] = all_dfs[key].fillna("").astype(str)

    return all_dfs


def main():
    # Get the dir and prefix from the command line flags.
    args = parser.parse_args()
    dir = args.dir
    prefix = args.prefix

    # Get the files in the specified directory which match the prefix.
    matching_files = []
    files = [
        f for f in os.listdir(dir) if os.path.isfile(os.path.join(dir, f))]
    for f in files:
        filename_parts = f.split('.')
        if (len(filename_parts) == 2 and prefix in filename_parts[0] and
                filename_parts[1] == 'csv'):
            matching_files.append(f)

    if len(matching_files) == 0:
        print("Unable to find any files that match the prefix!")
        sys.exit()

    print("Matching files: ")
    for f in matching_files:
        print(f)

    all_dfs = process_data(dir, matching_files)

    # Write the results out to CSVs.
    for (geo, demo), df in all_dfs.items():
        file_path = os.path.join(dir, f"cdc_restricted_by_{demo}_{geo}.csv")
        df.to_csv(file_path, index=False)


if __name__ == "__main__":
    main()<|MERGE_RESOLUTION|>--- conflicted
+++ resolved
@@ -165,14 +165,9 @@
     if demog_cols[0] == RACE_COL:  # Special case required due to later processing.
         totals[demog_cols[0]] = std_col.Race.TOTAL.value
     else:
-<<<<<<< HEAD
         totals[demog_cols[0]] = std_col.TOTAL_VALUE
-    df = df.append(totals)
-=======
-        totals[demog_col] = std_col.TOTAL_VALUE
 
     df = pd.concat([df, totals])
->>>>>>> 9f511c56
     df = df.set_index(groupby_cols)
 
     if not overall_df.empty:
