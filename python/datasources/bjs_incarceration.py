--- conflicted
+++ resolved
@@ -1,20 +1,13 @@
 from datasources.data_source import DataSource
 import ingestion.standardized_columns as std_col
-import numpy as np
 import pandas as pd
-from ingestion.standardized_columns import Race
-<<<<<<< HEAD
-from ingestion import gcs_to_bq_util, dataset_utils
-from ingestion.constants import NATIONAL_LEVEL, STATE_LEVEL, Sex
-from ingestion.dataset_utils import generate_per_100k_col
-=======
+from ingestion.standardized_columns import Race, Sex
 from ingestion import gcs_to_bq_util
 from ingestion.constants import NATIONAL_LEVEL, STATE_LEVEL
 from ingestion.dataset_utils import (generate_per_100k_col,
                                      generate_pct_share_col_with_unknowns,
                                      generate_pct_share_col_without_unknowns)
 from ingestion.merge_utils import merge_fips_codes, merge_pop_numbers
->>>>>>> dd84901e
 from ingestion.bjs_utils import (standardize_table_2_df,
                                  standardize_table_10_df,
                                  standardize_table_13_df,
@@ -170,7 +163,6 @@
 
     df_jail = keep_only_national(jail_6, std_col.ALL_VALUE)
 
-<<<<<<< HEAD
     columns_to_keep = [*BJS_JAIL_AGE_GROUPS, std_col.STATE_NAME_COL]
     df_jail = df_jail[columns_to_keep]
 
@@ -179,19 +171,13 @@
 
     total_raw_prison = prison_10.loc[
         prison_10[std_col.AGE_COL] == 'Number of sentenced prisoners', PRISON_PCT_SHARE_COL].values[0]
-=======
-    # standardize df with ADULT RAW # / AGE / USA
-    df = merge_fips_codes(df)
-    df = merge_pop_numbers(
-        df, std_col.AGE_COL, NATIONAL_LEVEL)
->>>>>>> dd84901e
 
     df_prison = prison_10.loc[prison_10[std_col.AGE_COL]
                               != 'Number of sentenced prisoners']
 
     # standardize df_prison with ADULT RAW # / AGE / USA
-    df_prison = dataset_utils.merge_fips_codes(df_prison)
-    df_prison = dataset_utils.merge_pop_numbers(
+    df_prison = merge_fips_codes(df_prison)
+    df_prison = merge_pop_numbers(
         df_prison, std_col.AGE_COL, NATIONAL_LEVEL)
 
     df_prison[RAW_PRISON_COL] = df_prison[PRISON_PCT_SHARE_COL] * \
