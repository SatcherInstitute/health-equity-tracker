import ingestion.standardized_columns as std_col
from ingestion.constants import (
    NATIONAL_LEVEL, STATE_LEVEL, COUNTY_LEVEL)
from datasources.data_source import DataSource
from ingestion import gcs_to_bq_util, dataset_utils
import numpy as np
import pandas as pd  # type: ignore
from typing import Literal

from ingestion.merge_utils import (
    merge_county_names, merge_state_ids, merge_pop_numbers)


def format_svi(value: float) -> float:
    """
    Takes the RPL_THEMES column and formats it to match an expected number between 0.0 - 1.0,
    or null. If the RPL_THEMES column that is greater than 1.0, this function raises an
    assertion error. The columns that have a value within the expected range, are then rounded
    to two decimal places. The value is then outputted on the svi column of the dataframe.
    Parameters:
        svi: number
    Returns:
        df: return svi wih two decimal places, nan, or an assertion error.
    """
    if value == -999.0:
        return np.nan
    if value >= 0 and value <= 1:
        return round(value, 2)
    raise ValueError(
        f'The provided SVI: {value} is not an expected number between 0.0-1.0')


class GeoContext(DataSource):

    @staticmethod
    def get_id():
        return 'GEO_CONTEXT'

    @staticmethod
    def get_table_name():
        return 'geo_context'

    def upload_to_gcs(self, _, **attrs):
        raise NotImplementedError(
            'upload_to_gcs should not be called for GeoContext')

    def write_to_bq(self, dataset, gcs_bucket, **attrs):

        float_cols = [std_col.POPULATION_COL]
        for geo_level in [NATIONAL_LEVEL, STATE_LEVEL, COUNTY_LEVEL]:
            df = self.generate_breakdown(geo_level)
            if geo_level == COUNTY_LEVEL:
                float_cols.append(std_col.SVI)
            column_types = gcs_to_bq_util.get_bq_column_types(
                df, float_cols=float_cols)
            gcs_to_bq_util.add_df_to_bq(
                df, dataset, f'{geo_level}', column_types=column_types)

    def generate_breakdown(self, geo_level: Literal["national", "state", "county"]) -> pd.DataFrame:

        df = dataset_utils.scaffold_fips_df(geo_level)
        df[std_col.AGE_COL] = std_col.ALL_VALUE
        df = merge_pop_numbers(df, std_col.AGE_COL, geo_level)
        fips_col = (std_col.COUNTY_FIPS_COL
                    if geo_level == COUNTY_LEVEL
                    else std_col.STATE_FIPS_COL)

        df = df[[fips_col, std_col.POPULATION_COL]]
        if geo_level == COUNTY_LEVEL:
            df = merge_svi_data(df)
            df = merge_county_names(df)
        else:
            df = merge_state_ids(df)

        df = df.sort_values(fips_col).reset_index(drop=True)

        return df


def merge_svi_data(df):
    """ Merge a column containing SVI data onto a county level df

    Parameters:
        df: county level df containing a "county_fips" column
    Returns:
        original df with added std_col.SVI column of floats
    """
    svi_df = gcs_to_bq_util.load_csv_as_df_from_data_dir(
        'cdc_svi_county', "cdc_svi_county_totals.csv", dtype={'FIPS': str})
    columns_to_standard = {"FIPS": std_col.COUNTY_FIPS_COL,
                           "RPL_THEMES": std_col.SVI}
    svi_df = svi_df.rename(columns=columns_to_standard)
    svi_df[std_col.SVI] = svi_df[std_col.SVI].apply(format_svi)
    cols_to_keep = columns_to_standard.values()
    svi_df = svi_df[cols_to_keep]
    df = df[[std_col.COUNTY_FIPS_COL,
             std_col.POPULATION_COL]]
    df = pd.merge(svi_df, df, how="outer", on=[
        std_col.COUNTY_FIPS_COL])

<<<<<<< HEAD
    return df


def add_territory_populations(df: pd.DataFrame, geo_level: Literal["county", "state"]):
    """ Add rows with territory populations to state and county level dfs

    Parameters:
        df: df containing a row for every location's total population, and columns
            for "population" and FIP
        geo_level: string "county" or "state" for which geographic level should be merged

    Returns:
        df with added rows for every territory or territory county equivalent"""

    if geo_level not in [COUNTY_LEVEL, STATE_LEVEL]:
        raise ValueError(
            f'Invalid argument for geo_level: {geo_level}\nMust be one of `county` or `state`')

    # load territory population table (demographic breakdown doesn't matter because we
    # are only retrieving the ALL values which are the same for every breakdown type)
    terr_pop_df = gcs_to_bq_util.load_df_from_bigquery(
        'decia_2020_territory_population', f'by_age_territory_{geo_level}_level')

    # only keep ALL rows,
    terr_pop_df = terr_pop_df.loc[terr_pop_df[std_col.AGE_COL]
                                  == std_col.ALL_VALUE]
    geo_col = std_col.COUNTY_FIPS_COL if geo_level == COUNTY_LEVEL else std_col.STATE_FIPS_COL
    terr_pop_df = terr_pop_df[[
        geo_col, std_col.POPULATION_COL]]

    # append territory ROWS
    df = pd.concat([df, terr_pop_df]).reset_index(drop=True)

=======
>>>>>>> 722e568e
    return df<|MERGE_RESOLUTION|>--- conflicted
+++ resolved
@@ -98,40 +98,4 @@
     df = pd.merge(svi_df, df, how="outer", on=[
         std_col.COUNTY_FIPS_COL])
 
-<<<<<<< HEAD
-    return df
-
-
-def add_territory_populations(df: pd.DataFrame, geo_level: Literal["county", "state"]):
-    """ Add rows with territory populations to state and county level dfs
-
-    Parameters:
-        df: df containing a row for every location's total population, and columns
-            for "population" and FIP
-        geo_level: string "county" or "state" for which geographic level should be merged
-
-    Returns:
-        df with added rows for every territory or territory county equivalent"""
-
-    if geo_level not in [COUNTY_LEVEL, STATE_LEVEL]:
-        raise ValueError(
-            f'Invalid argument for geo_level: {geo_level}\nMust be one of `county` or `state`')
-
-    # load territory population table (demographic breakdown doesn't matter because we
-    # are only retrieving the ALL values which are the same for every breakdown type)
-    terr_pop_df = gcs_to_bq_util.load_df_from_bigquery(
-        'decia_2020_territory_population', f'by_age_territory_{geo_level}_level')
-
-    # only keep ALL rows,
-    terr_pop_df = terr_pop_df.loc[terr_pop_df[std_col.AGE_COL]
-                                  == std_col.ALL_VALUE]
-    geo_col = std_col.COUNTY_FIPS_COL if geo_level == COUNTY_LEVEL else std_col.STATE_FIPS_COL
-    terr_pop_df = terr_pop_df[[
-        geo_col, std_col.POPULATION_COL]]
-
-    # append territory ROWS
-    df = pd.concat([df, terr_pop_df]).reset_index(drop=True)
-
-=======
->>>>>>> 722e568e
     return df