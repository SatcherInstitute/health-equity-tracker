--- conflicted
+++ resolved
@@ -1,18 +1,14 @@
 import pandas as pd
 from datetime import datetime
-from typing import cast, Literal, List, Dict
+from typing import cast, Literal, List
 from datasources.data_source import DataSource
 from ingestion import gcs_to_bq_util
 from ingestion import standardized_columns as std_col
-from ingestion.constants import US_ABBR, NATIONAL_LEVEL, CURRENT, Sex, BQ_FLOAT, BQ_STRING
+from ingestion.constants import US_ABBR, NATIONAL_LEVEL, CURRENT, Sex
 from ingestion.dataset_utils import (
     generate_estimated_total_col,
     generate_pct_share_col_of_summed_alls,
-<<<<<<< HEAD
-    preserve_most_recent_year_rows_per_topic,
-=======
     get_timeview_df_and_cols,
->>>>>>> a8145f8e
 )
 from ingestion.graphql_ahr_utils import (
     fetch_ahr_data_from_graphql,
@@ -21,7 +17,7 @@
     AHR_MEASURES_TO_RATES_MAP_ALL_AGES,
     PCT_RATE_TO_PER_100K_TOPICS,
 )  # type: ignore
-from ingestion.het_types import DEMOGRAPHIC_TYPE, GEO_TYPE, SEX_RACE_AGE_TYPE, SEX_RACE_ETH_AGE_TYPE, TIME_VIEW_TYPE
+from ingestion.het_types import DEMOGRAPHIC_TYPE, GEO_TYPE, SEX_RACE_AGE_TYPE, SEX_RACE_ETH_AGE_TYPE
 
 # pylint: disable=no-name-in-module
 from ingestion.merge_utils import merge_state_ids, merge_yearly_pop_numbers, merge_intersectional_pop
@@ -105,20 +101,11 @@
         df = graphql_response_to_dataframe(response_data, geo_level)
         df = self.generate_breakdown_df(demographic, geo_level, df)
 
-<<<<<<< HEAD
         for time_view in [CURRENT]:
             table_name = f"{demographic}_{geo_level}_{time_view}"
-
-            # df_for_bq, col_types = generate_time_df_with_cols_and_types(merged_df, float_cols, time_view, demographic)
-            df_for_bq, col_types = get_timeview_df_and_cols(df, time_view)
-=======
-        for table_type in [CURRENT]:
-            table_name = f"{demographic}_{geo_level}_{table_type}"
             topic_prefixes = [std_col.extract_prefix(rate_col) for rate_col in AHR_BASE_MEASURES_TO_RATES_MAP.values()]
             topic_prefixes.append('ahr')
-            # topic_prefixes.extend(self.intersectional_pop_cols)
-            df_for_bq, col_types = get_timeview_df_and_cols(df, table_type, topic_prefixes)
->>>>>>> a8145f8e
+            df_for_bq, col_types = get_timeview_df_and_cols(df, time_view, topic_prefixes)
 
         gcs_to_bq_util.add_df_to_bq(df_for_bq, dataset, table_name, column_types=col_types)
 
@@ -395,31 +382,4 @@
 
     # TODO: historical tables will get pct_relative_inequity cols
 
-    return float_cols
-
-
-def get_timeview_df_and_cols(df: pd.DataFrame, time_view: TIME_VIEW_TYPE) -> pd.DataFrame:
-
-    df = df.copy()
-
-    # remove unneeded columns
-    unwanted_suffixes = (
-        std_col.SUFFIXES_CURRENT_TIME_VIEWS if time_view == 'historical' else std_col.SUFFIXES_HISTORICAL_TIME_VIEWS
-    )
-    for col in df.columns:
-        if std_col.ends_with_suffix_from_list(col, unwanted_suffixes):
-            df.drop(columns=[col], inplace=True)
-
-    # remove unneeded rows
-    if time_view == 'current':
-        rate_cols = list(AHR_BASE_MEASURES_TO_RATES_MAP.values())
-        df = preserve_most_recent_year_rows_per_topic(df, rate_cols)
-
-    # build BigQuery types dict
-    bq_col_types: Dict[str, str] = {}
-    for kept_col in df.columns:
-        bq_col_types[kept_col] = (
-            BQ_FLOAT if std_col.ends_with_suffix_from_list(kept_col, std_col.SUFFIXES) else BQ_STRING
-        )
-
-    return (df, bq_col_types)+    return float_cols