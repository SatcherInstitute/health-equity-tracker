--- conflicted
+++ resolved
@@ -94,15 +94,6 @@
 }
 
 RAW_TO_SHARE_ALL_AGES_MAP = {
-<<<<<<< HEAD
-    rate_col: f'{std_col.extract_prefix(rate_col)}_{std_col.PCT_SHARE_SUFFIX}'
-    for rate_col in AHR_MEASURES_TO_RATES_MAP_ALL_AGES.values()
-}
-
-RAW_TO_SHARE_18PLUS_MAP = {
-    rate_col: f'{std_col.extract_prefix(rate_col)}_{std_col.PCT_SHARE_SUFFIX}'
-    for rate_col in AHR_MEASURES_TO_RATES_MAP_18PLUS.values()
-=======
     raw_col: f'{std_col.extract_prefix(raw_col)}_{std_col.PCT_SHARE_SUFFIX}'
     for raw_col in RATE_TO_RAW_ALL_AGES_MAP.values()
 }
@@ -110,7 +101,6 @@
 RAW_TO_SHARE_18PLUS_MAP = {
     raw_col: f'{std_col.extract_prefix(raw_col)}_{std_col.PCT_SHARE_SUFFIX}'
     for raw_col in RATE_TO_RAW_18PLUS_MAP.values()
->>>>>>> bc170d1f
 }
 
 
