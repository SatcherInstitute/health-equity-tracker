--- conflicted
+++ resolved
@@ -1,23 +1,16 @@
 import pandas as pd
 from datetime import datetime
 from typing import cast, Literal, List
-<<<<<<< HEAD
-
-=======
->>>>>>> 54d91725
+
 from datasources.data_source import DataSource
 from ingestion import gcs_to_bq_util
 from ingestion import standardized_columns as std_col
 from ingestion.constants import US_ABBR, NATIONAL_LEVEL, CURRENT, Sex
-<<<<<<< HEAD
 from ingestion.dataset_utils import (
     generate_time_df_with_cols_and_types,
     generate_estimated_total_col,
     generate_pct_share_col_of_summed_alls,
 )
-=======
-from ingestion.dataset_utils import generate_time_df_with_cols_and_types, generate_estimated_total_col
->>>>>>> 54d91725
 from ingestion.graphql_ahr_utils import (
     generate_cols_map,
     fetch_ahr_data_from_graphql,
@@ -34,15 +27,6 @@
     merge_yearly_pop_numbers,
     merge_intersectional_pop,
 )
-<<<<<<< HEAD
-=======
-from ingestion.types import DEMOGRAPHIC_TYPE, GEO_TYPE, SEX_RACE_AGE_TYPE
-from ingestion.merge_utils import (
-    merge_state_ids,
-    merge_yearly_pop_numbers,
-    merge_intersectional_pop,
-)
->>>>>>> 54d91725
 
 # String constants from AHR source data
 AHR_MEASURE = 'Measure'
@@ -108,7 +92,6 @@
     rate_col: f'{std_col.extract_prefix(rate_col)}_{std_col.RAW_SUFFIX}'
     for rate_col in AHR_MEASURES_TO_RATES_MAP_ALL_AGES.values()
 }
-<<<<<<< HEAD
 
 RAW_TO_SHARE_ALL_AGES_MAP = {
     rate_col: f'{std_col.extract_prefix(rate_col)}_{std_col.PCT_SHARE_SUFFIX}'
@@ -119,8 +102,6 @@
     rate_col: f'{std_col.extract_prefix(rate_col)}_{std_col.PCT_SHARE_SUFFIX}'
     for rate_col in AHR_MEASURES_TO_RATES_MAP_18PLUS.values()
 }
-=======
->>>>>>> 54d91725
 
 
 class GraphQlAHRData(DataSource):
@@ -148,10 +129,7 @@
         for table_type in [CURRENT]:
             table_name = f"{demographic}_{geo_level}_{table_type}"
             float_cols = get_float_cols(table_type, demographic, self.intersectional_pop_cols)
-<<<<<<< HEAD
             # print("cols before generate_time_df_with_cols_and_types", df.columns)
-=======
->>>>>>> 54d91725
             df_for_bq, col_types = generate_time_df_with_cols_and_types(df, float_cols, table_type, demographic)
 
         gcs_to_bq_util.add_df_to_bq(df_for_bq, dataset, table_name, column_types=col_types)
@@ -162,7 +140,6 @@
         filtered_df = df[df[AHR_MEASURE].isin(measures_for_demographic)]
         breakdown_df = parse_raw_data(filtered_df, breakdown)
         breakdown_df = self.post_process(breakdown_df, breakdown, geo_level)
-<<<<<<< HEAD
 
         return breakdown_df
 
@@ -173,18 +150,6 @@
         Args:
         - df (pd.DataFrame): The DataFrame containing the raw demographic data.
         - breakdown_col (DEMOGRAPHIC_TYPE): The type of demographic to be standardized.
-=======
-
-        return breakdown_df
-
-    def post_process(self, df: pd.DataFrame, breakdown: DEMOGRAPHIC_TYPE, geo_level: GEO_TYPE):
-        """
-        Post-processes a DataFrame containing demographic data.
-
-        Args:
-        - df (pd.DataFrame): The DataFrame containing the raw demographic data.
-        - breakdown_col (DEMOGRAPHIC_TYPE): The type of demographic breakdown to be standardized.
->>>>>>> 54d91725
         - geo_level (GEO_TYPE): The geographic level of the data.
 
         Returns:
@@ -193,25 +158,16 @@
         This function performs the following steps:
         - Standardizes demographic breakdowns based on the specified demographic type.
         - Merges state IDs with the DataFrame.
-<<<<<<< HEAD
         - Merges yearly population numbers based on the demographic and geographic level.
         - Merges intersection population col for adult populations for race and sex breakdowns.
         - Adds estimated total columns based on specified mappings.
         - Generates percentage share (of summed groups) columns.
-=======
-        - Merges yearly population numbers based on the demographic breakdown and geographic level.
-        - Merges intersection population col for adult populations for race and sex breakdowns.
-        - Adds estimated total columns based on specified mappings.
-        - TODO: Generates percentage share columns without unknowns based on specified mappings.
-        - TODO: Drops the 'Population' column from the DataFrame.
->>>>>>> 54d91725
         - Sorts the DataFrame by state FIPS code and time period in descending order.
         - Converts the 'Time Period' column to datetime and filters data up to the year 2021.
         """
 
         breakdown_df = df.copy()
 
-<<<<<<< HEAD
         if demographic == std_col.AGE_COL:
             breakdown_df = breakdown_df.replace(to_replace=AGE_GROUPS_TO_STANDARD)
         if demographic == std_col.RACE_OR_HISPANIC_COL:
@@ -221,21 +177,11 @@
         pop_breakdown = std_col.RACE_COL if demographic == std_col.RACE_OR_HISPANIC_COL else demographic
         share_demo = std_col.RACE_OR_HISPANIC_COL if demographic == std_col.RACE_OR_HISPANIC_COL else demographic
 
-=======
-        if breakdown == std_col.AGE_COL:
-            breakdown_df = breakdown_df.replace(to_replace=AGE_GROUPS_TO_STANDARD)
-        if breakdown == std_col.RACE_OR_HISPANIC_COL:
-            breakdown_df = breakdown_df.rename(columns={std_col.RACE_OR_HISPANIC_COL: std_col.RACE_CATEGORY_ID_COL})
-            breakdown_df = breakdown_df.replace(to_replace=RACE_GROUPS_TO_STANDARD)
-
-        pop_breakdown = std_col.RACE_COL if breakdown == std_col.RACE_OR_HISPANIC_COL else breakdown
->>>>>>> 54d91725
         breakdown_df = merge_state_ids(breakdown_df)
 
         # merge general population by primary demographic
         breakdown_df = merge_yearly_pop_numbers(breakdown_df, cast(SEX_RACE_AGE_TYPE, pop_breakdown), geo_level)
 
-<<<<<<< HEAD
         # all ages counts
         breakdown_df = generate_estimated_total_col(breakdown_df, std_col.POPULATION_COL, RATE_TO_RAW_ALL_AGES_MAP)
 
@@ -252,15 +198,6 @@
 
             breakdown_df, pop_18plus_col = merge_intersectional_pop(
                 breakdown_df, geo_level, demographic, age_specific_group='18+'
-=======
-        # suicide is all ages
-        breakdown_df = generate_estimated_total_col(breakdown_df, std_col.POPULATION_COL, RATE_TO_RAW_ALL_AGES_MAP)
-
-        # merge another col with 18+ population if by race or by sex
-        if breakdown != std_col.AGE_COL:
-            breakdown_df, pop_18plus_col = merge_intersectional_pop(
-                breakdown_df, geo_level, breakdown, age_specific_group='18+'
->>>>>>> 54d91725
             )
 
             breakdown_df = generate_estimated_total_col(
@@ -273,15 +210,10 @@
             # save the generated intersectional population column for later use writing to bq
             self.intersectional_pop_cols.append(pop_18plus_col)
 
-<<<<<<< HEAD
             # share cols for 18+
             breakdown_df = generate_pct_share_col_of_summed_alls(
                 breakdown_df, RAW_TO_SHARE_18PLUS_MAP, cast(SEX_RACE_ETH_AGE_TYPE, share_demo)
             )
-=======
-        if breakdown == std_col.RACE_OR_HISPANIC_COL:
-            std_col.add_race_columns_from_category_id(breakdown_df)
->>>>>>> 54d91725
 
         breakdown_df = breakdown_df.sort_values(
             by=[std_col.STATE_FIPS_COL, std_col.TIME_PERIOD_COL], ascending=[True, False]
@@ -447,7 +379,6 @@
             ]
         )
 
-<<<<<<< HEAD
         float_cols.extend(list(RATE_TO_RAW_ALL_AGES_MAP.values()))
         float_cols.extend(list(RAW_TO_SHARE_ALL_AGES_MAP.values()))
 
@@ -456,15 +387,6 @@
             float_cols.extend(intersectional_pop_cols)
             float_cols.extend(list(RATE_TO_RAW_18PLUS_MAP.values()))
             float_cols.extend(list(RAW_TO_SHARE_18PLUS_MAP.values()))
-=======
-        # all breakdowns get all ages counts
-        float_cols.extend(list(RATE_TO_RAW_ALL_AGES_MAP.values()))
-
-        # race/sex get age 18+ topic counts
-        if demo_col != std_col.AGE_COL:
-            float_cols.extend(intersectional_pop_cols)
-            float_cols.extend(list(RATE_TO_RAW_18PLUS_MAP.values()))
->>>>>>> 54d91725
 
     # TODO: historical tables will get pct_relative_inequity cols
 
