import pandas as pd  # type: ignore
from datetime import datetime
from typing import cast

from datasources.data_source import DataSource
from ingestion import gcs_to_bq_util

from ingestion import standardized_columns as std_col
from ingestion.constants import US_ABBR, NATIONAL_LEVEL, CURRENT, Sex
from ingestion.dataset_utils import generate_time_df_with_cols_and_types, generate_estimated_total_col
from ingestion.graphql_ahr_utils import (
    generate_cols_map,
    fetch_ahr_data_from_graphql,
    AHR_BASE_MEASURES,
    PCT_RATE_TO_PER_100K_TOPICS,
)
from ingestion.merge_utils import merge_state_ids, merge_yearly_pop_numbers, merge_intersectional_pop
from ingestion.types import DEMOGRAPHIC_TYPE, GEO_TYPE, SEX_RACE_AGE_TYPE

AGE_GROUPS_TO_STANDARD = {
    'Ages 15-24': '15-24',
    'Ages 18-44': '18-44',
    'Ages 25-34': '24-34',
    'Ages 35-44': '35-44',
    'Ages 45-54': '45-54',
    'Ages 45-64': '45-64',
    'Ages 55-64': '55-64',
    'Ages 65+': '65+',
    'Ages 65-74': '65-74',
    'Ages 75-84': '75-84',
    'Ages 85+': '85+',
}

RACE_GROUPS_TO_STANDARD = {
    'American Indian/Alaska Native': std_col.Race.AIAN_NH.value,
    'Asian': std_col.Race.ASIAN_NH.value,
    'Asian/Pacific Islander': std_col.Race.API_NH.value,
    'Black': std_col.Race.BLACK_NH.value,
    'Hispanic': std_col.Race.HISP.value,
    'Hawaiian/Pacific Islander': std_col.Race.NHPI_NH.value,
    'Other Race': std_col.Race.OTHER_STANDARD_NH.value,
    'White': std_col.Race.WHITE_NH.value,
    'Multiracial': std_col.Race.MULTI_NH.value,
    'All': std_col.Race.ALL.value,
}

AHR_AGE_GROUPS = list(AGE_GROUPS_TO_STANDARD.keys())
AHR_RACE_GROUPS = list(RACE_GROUPS_TO_STANDARD.keys())
AHR_SEX_GROUPS = [Sex.FEMALE, Sex.MALE]

PCT_RATE_TOPICS = [std_col.AVOIDED_CARE_PREFIX, std_col.VOTER_PARTICIPATION_PREFIX]
PER_100K_TOPICS = [
    std_col.ASTHMA_PREFIX,
    std_col.CARDIOVASCULAR_PREFIX,
    std_col.CHRONIC_KIDNEY_PREFIX,
    std_col.COPD_PREFIX,
    std_col.DEPRESSION_PREFIX,
    std_col.DIABETES_PREFIX,
    std_col.EXCESSIVE_DRINKING_PREFIX,
    std_col.FREQUENT_MENTAL_DISTRESS_PREFIX,
    std_col.NON_MEDICAL_DRUG_USE_PREFIX,
    std_col.PREVENTABLE_HOSP_PREFIX,
    std_col.SUICIDE_PREFIX,
]

PCT_RATE_MAP = generate_cols_map(PCT_RATE_TOPICS, std_col.PCT_RATE_SUFFIX)
PER_100K_MAP = generate_cols_map(PER_100K_TOPICS, std_col.PER_100K_SUFFIX)

TIME_MAP = {CURRENT: list(AHR_BASE_MEASURES.values()) + [std_col.POPULATION_COL, std_col.POPULATION_PCT_COL]}


class GraphQlAHRData(DataSource):
    @staticmethod
    def get_id():
        return 'GRAPHQL_AHR_DATA'

    @staticmethod
    def get_table_name():
        return 'graphql_ahr_data'

    def upload_to_gcs(self, _, **attrs):
        raise NotImplementedError('upload_to_gcs should not be called for AHRData')

    def write_to_bq(self, dataset, gcs_bucket, write_local_instead_of_bq=False, **attrs):
        demographic = self.get_attr(attrs, "demographic")
        geo_level = self.get_attr(attrs, "geographic")

        response_data = fetch_ahr_data_from_graphql()

        df = graphql_response_to_dataframe(response_data, geo_level)

        df = self.generate_breakdown_df(demographic, geo_level, df)

        for table_type in [CURRENT]:
            table_name = f"{demographic}_{geo_level}_{table_type}"
            time_cols = TIME_MAP[table_type]

            df_for_bq, col_types = generate_time_df_with_cols_and_types(df, time_cols, table_type, demographic)

        gcs_to_bq_util.add_df_to_bq(df_for_bq, dataset, table_name, column_types=col_types)

    def generate_breakdown_df(self, breakdown: DEMOGRAPHIC_TYPE, geo_level: GEO_TYPE, df: pd.DataFrame):
        measure_map = create_measure_map()

        measures_for_demographic = measure_map[breakdown]

        filtered_df = df[df['Measure'].isin(measures_for_demographic)]

        breakdown_df = parse_raw_data(filtered_df, breakdown)
        breakdown_df = post_process(breakdown_df, breakdown, geo_level)

        return breakdown_df


def graphql_response_to_dataframe(response_data, geo_level: GEO_TYPE):
    """
    Converts a GraphQL API response containing nested data into a flattened Pandas DataFrame.

    Args:
    - response_data (dict): The GraphQL API response data.
    - geo_level (str): The geographic level of the data (e.g., 'national', 'state').

    Returns:
    - pd.DataFrame: A Pandas DataFrame containing the flattened data.

    The function flattens the nested response_data structure, extracts relevant fields,
    and creates a DataFrame. It also standardizes the state codes and filters the data
    based on the geographic level.
    """
    flattened_data = []

    for dataset in response_data:
        for data in dataset:
            for row in data['data']:
                dt_obj = datetime.strptime(row['endDate'], '%Y-%m-%dT%H:%M:%S.%fZ')
                row['time_period'] = str(dt_obj.year)
                row['Measure'] = row['measure']['name']
                row['state_postal'] = row['state']
                row['Value'] = row['value']
                del row['endDate']
                del row['value']
                del row['measure']
                del row['state']
                flattened_data.append(row)

    df = pd.DataFrame(flattened_data)

    df[std_col.STATE_POSTAL_COL] = df[std_col.STATE_POSTAL_COL].replace('ALL', US_ABBR)

    if geo_level == NATIONAL_LEVEL:
        df = df.loc[df[std_col.STATE_POSTAL_COL] == US_ABBR]
    else:
        df = df.loc[df[std_col.STATE_POSTAL_COL] != US_ABBR]

    return df


def parse_raw_data(df: pd.DataFrame, breakdown_col: DEMOGRAPHIC_TYPE):
    """
    Parses raw data in a DataFrame to extract breakdown information and create a pivot table.

    Args:
    - df (pd.DataFrame): The DataFrame containing the raw data.
    - breakdown_col (DEMOGRAPHIC_TYPE): The name of the column where the breakdown information will be placed.

    Returns:
    - pd.DataFrame: A pivot table DataFrame containing the parsed and aggregated data.

    This function iterates over topics in the AHR_BASE_MEASURES dictionary, extracts breakdown
    information from the 'Measure' column, sets the measure type, and pivots the DataFrame to
    create a summary table. It also converts values to per 100,000 if necessary and sorts the
    resulting DataFrame by time period in descending order.
    """
    breakdown_df = df.copy()

    for ahr_topic, ahr_measure_type in AHR_BASE_MEASURES.items():
        # Check if the ahr topic, e.g Asthma, is present in the `Measure` column
        is_topic_present = breakdown_df['Measure'].str.contains(ahr_topic, regex=False)

        # Extracts the breakdown from the 'Measure' column and places it in the 'breakdown_col'
        breakdown_df.loc[is_topic_present, breakdown_col] = (
            breakdown_df.loc[is_topic_present, 'Measure'].str.replace(ahr_topic, "", regex=False).str.strip(" - ")
        )

        # Fills any empty breakdown_col rows with the 'ALL' value
        breakdown_df.loc[breakdown_df[breakdown_col] == "", breakdown_col] = std_col.ALL_VALUE

        # Set measure type for the topics
        breakdown_df.loc[is_topic_present, 'Measure'] = ahr_measure_type

        if ahr_topic in PCT_RATE_TO_PER_100K_TOPICS:
            breakdown_df.loc[is_topic_present, 'Value'] *= 1000

    pivot_df = breakdown_df.pivot_table(
        index=[std_col.TIME_PERIOD_COL, std_col.STATE_POSTAL_COL, breakdown_col],
        columns='Measure',
        values='Value',
        aggfunc='first',
    ).reset_index()

    pivot_df = pivot_df.sort_values(by=std_col.TIME_PERIOD_COL, ascending=False)

    return pivot_df


def post_process(df: pd.DataFrame, breakdown: DEMOGRAPHIC_TYPE, geo_level: GEO_TYPE):
    """
    Post-processes a DataFrame containing demographic data.

    Args:
    - df (pd.DataFrame): The DataFrame containing the raw demographic data.
    - breakdown_col (DEMOGRAPHIC_TYPE): The type of demographic breakdown to be standardized.
    - geo_level (GEO_TYPE): The geographic level of the data.

    Returns:
    - pd.DataFrame: A processed DataFrame containing the post-processed data.

    This function performs the following steps:
    - Standardizes demographic breakdowns based on the specified demographic type.
    - Merges state IDs with the DataFrame.
    - Merges yearly population numbers based on the demographic breakdown and geographic level.
    - Merges intersection population col for adult populations for race and sex breakdowns.
    - TODO: Adds estimated total columns based on specified mappings.
    - TODO: Generates percentage share columns without unknowns based on specified mappings.
    - TODO: Drops the 'Population' column from the DataFrame.
    - Sorts the DataFrame by state FIPS code and time period in descending order.
    - Converts the 'Time Period' column to datetime and filters data up to the year 2021.
    """
    breakdown_df = df.copy()

    if breakdown == std_col.AGE_COL:
        breakdown_df = breakdown_df.replace(to_replace=AGE_GROUPS_TO_STANDARD)
    if breakdown == std_col.RACE_OR_HISPANIC_COL:
        breakdown_df = breakdown_df.rename(columns={std_col.RACE_OR_HISPANIC_COL: std_col.RACE_CATEGORY_ID_COL})
        breakdown_df = breakdown_df.replace(to_replace=RACE_GROUPS_TO_STANDARD)

    pop_breakdown = std_col.RACE_COL if breakdown == std_col.RACE_OR_HISPANIC_COL else breakdown

    breakdown_df = merge_state_ids(breakdown_df)

    # merge general population by primary demographic
    breakdown_df = merge_yearly_pop_numbers(breakdown_df, cast(SEX_RACE_AGE_TYPE, pop_breakdown), geo_level)

<<<<<<< HEAD
    # get estimated total for suicide from general population

=======
>>>>>>> f322b1e2
    # merge another col with 18+ population if by race or by sex
    if breakdown != std_col.AGE_COL:
        breakdown_df, pop_18plus_col = merge_intersectional_pop(
            breakdown_df, geo_level, breakdown, age_specific_group='18+'
        )
        # add 18+ column to TIME_MAP
        if pop_18plus_col not in TIME_MAP[CURRENT]:
            TIME_MAP[CURRENT].append(pop_18plus_col)

<<<<<<< HEAD
        breakdown_df = generate_estimated_total_col(
            breakdown_df,
            pop_18plus_col,
            # topics that are 18+ only
            {
                'asthma_per_100k': 'asthma_estimated_total',
                'avoided_care_pct_rate': 'avoided_care_estimated_total',
                'cardiovascular_diseases_per_100k': 'cardiovascular_estimated_total',
                'chronic_kidney_disease_per_100k': 'chronic_kidney_disease_estimated_total',
                'copd_per_100k': 'copd_estimated_total',
                'depression_per_100k': 'depression_estimated_total',
                'diabetes_per_100k': 'diabetes_estimated_total',
                'excessive_drinking_per_100k': 'excessive_drinking_estimated_total',
                'frequent_mental_distress_per_100k': 'frequent_mental_distress_estimated_total',
                'non_medical_drug_use_per_100k': 'non_medical_drug_use_estimated_total',
                'preventable_hospitalizations_per_100k': 'preventable_hospitalizations_estimated_total',
            },
        )

        print(breakdown_df.columns)
        print(breakdown_df.to_string())

=======
>>>>>>> f322b1e2
    if breakdown == std_col.RACE_OR_HISPANIC_COL:
        std_col.add_race_columns_from_category_id(breakdown_df)

    breakdown_df = breakdown_df.sort_values(
        by=[std_col.STATE_FIPS_COL, std_col.TIME_PERIOD_COL], ascending=[True, False]
    )

    # TODO: GitHub 3358 - should keep most recent data post-2021 somehow
    breakdown_df[std_col.TIME_PERIOD_COL] = pd.to_datetime(breakdown_df[std_col.TIME_PERIOD_COL])
    breakdown_df[std_col.TIME_PERIOD_COL] = breakdown_df[std_col.TIME_PERIOD_COL].dt.year
    breakdown_df = breakdown_df[breakdown_df[std_col.TIME_PERIOD_COL] <= 2021]

    return breakdown_df


def create_measure_map():
    """
    Creates a map of measures based on demographic categories.

    Returns:
    - dict: A dictionary mapping demographic categories to lists of measures.

    This function iterates over the AHR_BASE_MEASURES dictionary and generates a map
    containing the base measures and their breakdowns for age, race or ethnicity,
    and sex categories.
    """
    measure_map = {std_col.AGE_COL: [], std_col.RACE_OR_HISPANIC_COL: [], std_col.SEX_COL: []}

    # Add base measures to each category
    for base_measure in AHR_BASE_MEASURES:
        for category, measures_list in measure_map.items():
            measures_list.append(base_measure)

    # Add breakdowns for each base measure
    for category, measures_list in measure_map.items():
        for base_measure in AHR_BASE_MEASURES:
            if base_measure == 'Non-Medical Drug Use - Past Year':
                base_measure = 'Non-Medical Drug Use'
            if category is std_col.AGE_COL:
                for demographic in AHR_AGE_GROUPS:
                    measures_list.append(f"{base_measure} - {demographic}")
            if category is std_col.RACE_OR_HISPANIC_COL:
                for demographic in AHR_RACE_GROUPS:
                    measures_list.append(f"{base_measure} - {demographic}")
            if category is std_col.SEX_COL:
                for demographic in AHR_SEX_GROUPS:
                    measures_list.append(f"{base_measure} - {demographic}")

    return measure_map<|MERGE_RESOLUTION|>--- conflicted
+++ resolved
@@ -14,8 +14,14 @@
     AHR_BASE_MEASURES,
     PCT_RATE_TO_PER_100K_TOPICS,
 )
-from ingestion.merge_utils import merge_state_ids, merge_yearly_pop_numbers, merge_intersectional_pop
 from ingestion.types import DEMOGRAPHIC_TYPE, GEO_TYPE, SEX_RACE_AGE_TYPE
+
+# pylint: disable=no-name-in-module
+from ingestion.merge_utils import (
+    merge_state_ids,
+    merge_yearly_pop_numbers,
+    merge_intersectional_pop,
+)
 
 AGE_GROUPS_TO_STANDARD = {
     'Ages 15-24': '15-24',
@@ -241,11 +247,8 @@
     # merge general population by primary demographic
     breakdown_df = merge_yearly_pop_numbers(breakdown_df, cast(SEX_RACE_AGE_TYPE, pop_breakdown), geo_level)
 
-<<<<<<< HEAD
-    # get estimated total for suicide from general population
-
-=======
->>>>>>> f322b1e2
+    # TODO: get estimated total for suicide from general population
+
     # merge another col with 18+ population if by race or by sex
     if breakdown != std_col.AGE_COL:
         breakdown_df, pop_18plus_col = merge_intersectional_pop(
@@ -255,7 +258,6 @@
         if pop_18plus_col not in TIME_MAP[CURRENT]:
             TIME_MAP[CURRENT].append(pop_18plus_col)
 
-<<<<<<< HEAD
         breakdown_df = generate_estimated_total_col(
             breakdown_df,
             pop_18plus_col,
@@ -278,8 +280,6 @@
         print(breakdown_df.columns)
         print(breakdown_df.to_string())
 
-=======
->>>>>>> f322b1e2
     if breakdown == std_col.RACE_OR_HISPANIC_COL:
         std_col.add_race_columns_from_category_id(breakdown_df)
 
