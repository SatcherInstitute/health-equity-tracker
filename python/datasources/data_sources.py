from datasources.acs_population import ACSPopulation
from datasources.cdc_covid_deaths import CDCCovidDeaths
from datasources.cdc_restricted import CDCRestrictedData
from datasources.county_adjacency import CountyAdjacency
from datasources.county_names import CountyNames
from datasources.covid_tracking_project import CovidTrackingProject
from datasources.covid_tracking_project_metadata import CtpMetadata
from datasources.household_income import HouseholdIncome
from datasources.manual_uploads import ManualUploads
from datasources.primary_care_access import PrimaryCareAccess
from datasources.state_names import StateNames
from datasources.urgent_care_facilities import UrgentCareFacilities
from datasources.acs_health_insurance import ACSHealthInsurance
<<<<<<< HEAD
from datasources.acs_household_income import ACSIncomeDatasource
from datasources.acs_poverty import ACSPovertyDataSource
=======
from datasources.acs_household_income import ACSHouseholdIncomeDatasource
>>>>>>> b122a94d

# Map of data source ID to the class that implements the ingestion methods for
# that data source.
DATA_SOURCES_DICT = {
    ACSPopulation.get_id(): ACSPopulation(),
    CDCCovidDeaths.get_id(): CDCCovidDeaths(),
    CDCRestrictedData.get_id(): CDCRestrictedData(),
    CountyAdjacency.get_id(): CountyAdjacency(),
    CountyNames.get_id(): CountyNames(),
    CovidTrackingProject.get_id(): CovidTrackingProject(),
    CtpMetadata.get_id(): CtpMetadata(),
    HouseholdIncome.get_id(): HouseholdIncome(),
    ManualUploads.get_id(): ManualUploads(),
    PrimaryCareAccess.get_id(): PrimaryCareAccess(),
    StateNames.get_id(): StateNames(),
    UrgentCareFacilities.get_id(): UrgentCareFacilities(),
    ACSHealthInsurance.get_id(): ACSHealthInsurance(),
<<<<<<< HEAD
    ACSIncomeDatasource.get_id(): ACSIncomeDatasource()
    ACSPovertyDataSource.get_id(): ACSPovertyDataSource()
=======
    ACSHouseholdIncomeDatasource.get_id(): ACSHouseholdIncomeDatasource()
>>>>>>> b122a94d
}<|MERGE_RESOLUTION|>--- conflicted
+++ resolved
@@ -11,12 +11,8 @@
 from datasources.state_names import StateNames
 from datasources.urgent_care_facilities import UrgentCareFacilities
 from datasources.acs_health_insurance import ACSHealthInsurance
-<<<<<<< HEAD
-from datasources.acs_household_income import ACSIncomeDatasource
 from datasources.acs_poverty import ACSPovertyDataSource
-=======
 from datasources.acs_household_income import ACSHouseholdIncomeDatasource
->>>>>>> b122a94d
 
 # Map of data source ID to the class that implements the ingestion methods for
 # that data source.
@@ -34,10 +30,6 @@
     StateNames.get_id(): StateNames(),
     UrgentCareFacilities.get_id(): UrgentCareFacilities(),
     ACSHealthInsurance.get_id(): ACSHealthInsurance(),
-<<<<<<< HEAD
     ACSIncomeDatasource.get_id(): ACSIncomeDatasource()
     ACSPovertyDataSource.get_id(): ACSPovertyDataSource()
-=======
-    ACSHouseholdIncomeDatasource.get_id(): ACSHouseholdIncomeDatasource()
->>>>>>> b122a94d
 }