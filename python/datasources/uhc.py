--- conflicted
+++ resolved
@@ -142,13 +142,9 @@
             'upload_to_gcs should not be called for UHCData')
 
     def write_to_bq(self, dataset, gcs_bucket, **attrs):
-<<<<<<< HEAD
-        df = gcs_to_bq_util.load_csv_as_dataframe_from_web(BASE_UHC_URL)
+        df = gcs_to_bq_util.load_csv_as_df_from_web(BASE_UHC_URL)
         df = df.rename(columns={'State Name': std_col.STATE_NAME_COL})
         df = dataset_utils.merge_fips_codes(df)
-=======
-        df = gcs_to_bq_util.load_csv_as_df_from_web(BASE_UHC_URL)
->>>>>>> 3f570b94
 
         for breakdown in [std_col.RACE_OR_HISPANIC_COL, std_col.AGE_COL, std_col.SEX_COL]:
             breakdown_df = self.generate_breakdown(breakdown, df)
@@ -165,16 +161,11 @@
                 for col in UHC_DETERMINANTS.values():
                     column_types[col] = 'FLOAT'
 
-<<<<<<< HEAD
                 if std_col.RACE_INCLUDES_HISPANIC_COL in breakdown_df.columns:
                     column_types[std_col.RACE_INCLUDES_HISPANIC_COL] = 'BOOL'
 
-                gcs_to_bq_util.add_dataframe_to_bq(
+                gcs_to_bq_util.add_df_to_bq(
                     breakdown_df, dataset, breakdown, column_types=column_types)
-=======
-            gcs_to_bq_util.add_df_to_bq(
-                breakdown_df, dataset, breakdown, column_types=column_types)
->>>>>>> 3f570b94
 
     def generate_breakdown(self, breakdown, df):
         output = []
