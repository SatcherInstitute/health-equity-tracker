--- conflicted
+++ resolved
@@ -235,11 +235,7 @@
         json.dumps(_fake_data_missing_zeros)).reset_index(drop=True)
     df = dataset_utils.ensure_leading_zeros(df, "state_fips", 2)
 
-<<<<<<< HEAD
-    assert_frame_equal(df, _fake_race_data_without_totals, check_like=True)
-=======
     expected_df = gcs_to_bq_util.values_json_to_df(
         json.dumps(_fake_race_data_without_totals)).reset_index(drop=True)
 
-    assert_frame_equal(df, expected_df, check_like=True)
->>>>>>> c329a8da
+    assert_frame_equal(df, expected_df, check_like=True)