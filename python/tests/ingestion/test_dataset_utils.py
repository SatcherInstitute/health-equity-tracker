--- conflicted
+++ resolved
@@ -77,7 +77,6 @@
     ['California', 'something'],
     ['Georgia', 'something_else'],
     ['U.S. Virgin Islands', 'something_else_entirely'],
-<<<<<<< HEAD
 ]
 
 _data_without_state_names = [
@@ -86,8 +85,6 @@
     ['CA', 'something_cool'],
     ['GA', 'something_else'],
     ['VI', 'something_else_entirely'],
-=======
->>>>>>> 63e8b2f8
 ]
 
 _fips_codes_from_bq = [
@@ -177,11 +174,7 @@
 def _get_pop_data_as_df(*args):
 
     # intercept mock call for territories and reroute
-<<<<<<< HEAD
-    if args[1] == "by_race_and_ethnicity_territory":
-=======
     if args[1].endswith("_territory"):
->>>>>>> 63e8b2f8
         return _get_pop_2010_data_as_df()
 
     # regular mock call
@@ -301,7 +294,6 @@
 
     assert mock_bq.call_count == 2
 
-<<<<<<< HEAD
     assert_frame_equal(df, expected_df, check_like=True)
 
 
@@ -319,6 +311,4 @@
 
     assert mock_bq.call_count == 1
 
-=======
->>>>>>> 63e8b2f8
     assert_frame_equal(df, expected_df, check_like=True)