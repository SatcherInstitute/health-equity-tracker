from unittest import mock

import json
import pytest

import pandas as pd

from pandas.testing import assert_frame_equal
from ingestion import gcs_to_bq_util, dataset_utils  # pylint: disable=no-name-in-module

_fake_race_data = [
    ['state_fips', 'state_name', 'race', 'population'],
    ['01', 'Alabama', 'Asian alone', '660'],
    ['01', 'Alabama', 'Some other race alone', '700'],
    ['01', 'Alabama', 'Two or more races', '919'],
    ['01', 'Alabama', 'An underespresented race', '1'],
    ['01', 'Alabama', 'TOTAL', '2280'],
    ['02', 'Alaska', 'Asian alone', '45'],
    ['02', 'Alaska', 'Some other race alone', '11'],
    ['02', 'Alaska', 'Two or more races', '60'],
    ['02', 'Alaska', 'TOTAL', '116'],
    ['04', 'Arizona', 'Asian alone', '23'],
    ['04', 'Arizona', 'Some other race alone', '46'],
    ['04', 'Arizona', 'Two or more races', '26'],
    ['04', 'Arizona', 'TOTAL', '95'],
]

_expected_pct_share_data = [
    ['state_fips', 'state_name', 'race', 'population', 'pct_share'],
    ['01', 'Alabama', 'Asian alone', '660', '28.9'],
    ['01', 'Alabama', 'Some other race alone', '700', '30.7'],
    ['01', 'Alabama', 'Two or more races', '919', '40.3'],
    ['01', 'Alabama', 'An underespresented race', '1', '.04'],
    ['01', 'Alabama', 'TOTAL', '2280', '100'],
    ['02', 'Alaska', 'Asian alone', '45', '38.8'],
    ['02', 'Alaska', 'Some other race alone', '11', '9.5'],
    ['02', 'Alaska', 'Two or more races', '60', '51.7'],
    ['02', 'Alaska', 'TOTAL', '116', '100'],
    ['04', 'Arizona', 'Asian alone', '23', '24.2'],
    ['04', 'Arizona', 'Some other race alone', '46', '48.4'],
    ['04', 'Arizona', 'Two or more races', '26', '27.4'],
    ['04', 'Arizona', 'TOTAL', '95', '100'],
]

_fake_race_data_without_totals = [
    ['state_fips', 'state_name', 'race', 'population'],
    ['01', 'Alabama', 'Asian alone', '66'],
    ['01', 'Alabama', 'Some other race alone', '70'],
    ['01', 'Alabama', 'Two or more races', '92'],
    ['02', 'Alaska', 'Asian alone', '45'],
    ['02', 'Alaska', 'Some other race alone', '11'],
    ['02', 'Alaska', 'Two or more races', '60'],
    ['04', 'Arizona', 'Asian alone', '23'],
    ['04', 'Arizona', 'Some other race alone', '46'],
    ['04', 'Arizona', 'Two or more races', '26'],
]

_expected_race_data_with_totals = [
    ['state_fips', 'state_name', 'race', 'population'],
    ['01', 'Alabama', 'Asian alone', '66'],
    ['01', 'Alabama', 'Some other race alone', '70'],
    ['01', 'Alabama', 'Two or more races', '92'],
    ['02', 'Alaska', 'Asian alone', '45'],
    ['02', 'Alaska', 'Some other race alone', '11'],
    ['02', 'Alaska', 'Two or more races', '60'],
    ['04', 'Arizona', 'Asian alone', '23'],
    ['04', 'Arizona', 'Some other race alone', '46'],
    ['04', 'Arizona', 'Two or more races', '26'],
    ['01', 'Alabama', 'TOTAL', '228'],
    ['02', 'Alaska', 'TOTAL', '116'],
    ['04', 'Arizona', 'TOTAL', '95'],
]


_data_without_fips_codes = [
    ['state_name', 'other_col'],
    ['California', 'something'],
    ['Georgia', 'something_else'],
]


_fips_codes_from_bq = [
    ['state_fips_code', 'state_postal_abbreviation', 'state_name', 'state_gnisid'],
    ['06', 'CA', 'California', '01779778'],
    ['13', 'GA', 'Georgia', '01705317'],
]


_expected_merged_fips = [
    ['state_name', 'other_col', 'state_fips'],
    ['California', 'something', '06'],
    ['Georgia', 'something_else', '13'],
]


def _get_fips_codes_as_df():
    return gcs_to_bq_util.values_json_to_dataframe(
        json.dumps(_fips_codes_from_bq), dtype=str).reset_index(drop=True)


def testRatioRoundToNone():
    assert dataset_utils.ratio_round_to_None(1, 3) == 0.3
    assert dataset_utils.ratio_round_to_None(1, 11) is None


def testPercentAvoidRoundingToZero():
    assert dataset_utils.percent_avoid_rounding_to_zero(1, 3) == 33.3
    assert dataset_utils.percent_avoid_rounding_to_zero(1, 5000) == .02


def testAddSumOfRows():
    df = gcs_to_bq_util.values_json_to_df(
        json.dumps(_fake_race_data_without_totals)).reset_index(drop=True)

    df['population'] = df['population'].astype(int)

    df = dataset_utils.add_sum_of_rows(df, 'race', 'population', 'TOTAL')

    expected_df = gcs_to_bq_util.values_json_to_df(
        json.dumps(_expected_race_data_with_totals)).reset_index(drop=True)

    expected_df['population'] = expected_df['population'].astype(int)

    assert_frame_equal(expected_df, df)


def testGeneratePctShareCol():
    df = gcs_to_bq_util.values_json_to_df(
        json.dumps(_fake_race_data)).reset_index(drop=True)

    df['population'] = df['population'].astype(int)

    expected_df = gcs_to_bq_util.values_json_to_df(
        json.dumps(_expected_pct_share_data)).reset_index(drop=True)

    expected_df['population'] = expected_df['population'].astype(int)
    expected_df['pct_share'] = expected_df['pct_share'].astype(float)

    df = dataset_utils.generate_pct_share_col(
        df, 'population', 'pct_share', 'race', 'TOTAL')

    assert_frame_equal(expected_df, df)


def testGeneratePctShareColNoTotalError():
    df = gcs_to_bq_util.values_json_to_df(
        json.dumps(_fake_race_data)).reset_index(drop=True)

    df = df.loc[df['race'] != 'TOTAL']

    df['population'] = df['population'].astype(int)

    expected_error = r"There is no TOTAL value for this chunk of data"
    with pytest.raises(ValueError, match=expected_error):
        df = dataset_utils.generate_pct_share_col(
            df, 'population', 'pct_share', 'race', 'TOTAL')


def testGeneratePctShareColExtraTotalError():
    df = gcs_to_bq_util.values_json_to_df(
        json.dumps(_fake_race_data)).reset_index(drop=True)

    extra_row = pd.DataFrame([{
        'state_fips': '01',
        'state_name': 'Alabama',
        'race': 'TOTAL',
        'population': '66',
    }])

    df = pd.concat([df, extra_row])

    df['population'] = df['population'].astype(int)

    expected_error = r"There are multiple TOTAL values for this chunk of data, there should only be one"
    with pytest.raises(ValueError, match=expected_error):
<<<<<<< HEAD
        df = dataset_utils.generate_pct_share_col(
            df, 'population', 'pct_share', 'race', 'TOTAL')
=======
        df = dataset_utils.generate_pct_share_col(df, 'population', 'pct_share', 'race', 'TOTAL')


@mock.patch('ingestion.gcs_to_bq_util.load_public_dataset_from_bigquery_as_df',
            return_value=_get_fips_codes_as_df())
def testMergeFipsCodes(mock_bq: mock.MagicMock):
    df = gcs_to_bq_util.values_json_to_dataframe(
        json.dumps(_data_without_fips_codes), dtype=str).reset_index(drop=True)
    expected_df = gcs_to_bq_util.values_json_to_dataframe(
        json.dumps(_expected_merged_fips), dtype=str).reset_index(drop=True)

    df = dataset_utils.merge_fips_codes(df)

    assert mock_bq.call_count == 1
    assert_frame_equal(df, expected_df, check_like=True)
>>>>>>> 1cf14840
<|MERGE_RESOLUTION|>--- conflicted
+++ resolved
@@ -173,11 +173,8 @@
 
     expected_error = r"There are multiple TOTAL values for this chunk of data, there should only be one"
     with pytest.raises(ValueError, match=expected_error):
-<<<<<<< HEAD
         df = dataset_utils.generate_pct_share_col(
             df, 'population', 'pct_share', 'race', 'TOTAL')
-=======
-        df = dataset_utils.generate_pct_share_col(df, 'population', 'pct_share', 'race', 'TOTAL')
 
 
 @mock.patch('ingestion.gcs_to_bq_util.load_public_dataset_from_bigquery_as_df',
@@ -191,5 +188,4 @@
     df = dataset_utils.merge_fips_codes(df)
 
     assert mock_bq.call_count == 1
-    assert_frame_equal(df, expected_df, check_like=True)
->>>>>>> 1cf14840
+    assert_frame_equal(df, expected_df, check_like=True)