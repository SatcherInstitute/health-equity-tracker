--- conflicted
+++ resolved
@@ -116,30 +116,6 @@
     ['04', 'Arizona', 'Two or more races', 20, 4000, 500],
     ['04', 'Arizona', 'TOTAL', 10, 2000, 500],
 ]
-<<<<<<< HEAD
-
-_fake_condition_data = [
-    ['state_fips', 'state_name', 'race', 'some_condition_total', 'population'],
-    ['01', 'Alabama', 'Asian alone', 100, 1000],
-    ['01', 'Alabama', 'Some other race alone', 200, 5000],
-    ['02', 'Alaska', 'Two or more races', 10, 2000],
-    ['02', 'Alaska', 'TOTAL', 100, 4000],
-    ['04', 'Arizona', 'Two or more races', 20, 4000],
-    ['04', 'Arizona', 'TOTAL', 10, 2000],
-]
-
-_fake_condition_data_with_per_100k = [
-    ['state_fips', 'state_name', 'race', 'some_condition_total',
-        'population', 'condition_per_100k'],
-    ['01', 'Alabama', 'Asian alone', 100, 1000, 10000],
-    ['01', 'Alabama', 'Some other race alone', 200, 5000, 4000],
-    ['02', 'Alaska', 'Two or more races', 10, 2000, 500],
-    ['02', 'Alaska', 'TOTAL', 100, 4000, 2500],
-    ['04', 'Arizona', 'Two or more races', 20, 4000, 500],
-    ['04', 'Arizona', 'TOTAL', 10, 2000, 500],
-]
-=======
->>>>>>> 06277879
 _fake_race_data_without_totals = [
     ['state_fips', 'state_name', 'race', 'population'],
     ['01', 'Alabama', 'Asian alone', '66'],
@@ -369,29 +345,6 @@
         json.dumps(_expected_pct_share_data_with_unknowns)).reset_index(drop=True)
 
     expected_df['population'] = expected_df['population'].astype(float)
-<<<<<<< HEAD
-
-    expected_df['pct_share'] = expected_df['pct_share'].astype(float)
-
-    df = dataset_utils.generate_pct_share_col_with_unknowns(
-        df, {'population': 'pct_share'}, 'race', 'ALL', 'UNKNOWN')
-
-    df = df.sort_values(by=['state_fips']).reset_index(drop=True)
-    assert_frame_equal(expected_df, df)
-
-
-def testGeneratePctShareColWithUnknownsSomeOnlyAll():
-    df = gcs_to_bq_util.values_json_to_df(
-        json.dumps(_fake_race_data_some_only_all)).reset_index(drop=True)
-
-    df['population'] = df['population'].astype(float)
-
-    expected_df = gcs_to_bq_util.values_json_to_df(
-        json.dumps(_expected_pct_share_data_with_unknowns_some_only_all)).reset_index(drop=True)
-
-    expected_df['population'] = expected_df['population'].astype(float)
-=======
->>>>>>> 06277879
 
     expected_df['pct_share'] = expected_df['pct_share'].astype(float)
 
