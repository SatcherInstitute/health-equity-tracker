--- conflicted
+++ resolved
@@ -24,15 +24,11 @@
     assert pct_never_null(1, 2) == 50
     # never null; return 0.0 instead
     assert pct_never_null(0, 0) == 0
-<<<<<<< HEAD
-    assert pct_never_null(1, 0) == 0
-=======
     # doesn't allow numerator > denominator
     with pytest.raises(ValueError):
         pct_never_null(2, 1)
     # TODO uncomment next test once util fn is fixed
     # assert pct_never_null(1, 0) is None
->>>>>>> 70d15869
 
 
 def test_get_standard_code_from_cawp_phrase():
