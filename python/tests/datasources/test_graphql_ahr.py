--- conflicted
+++ resolved
@@ -1,18 +1,10 @@
 import json
 import os
-<<<<<<< HEAD
-import pandas as pd  # type: ignore
-from pandas._testing import assert_frame_equal  # type: ignore
-from datasources.graphql_ahr import GraphQlAHRData  # type: ignore
-from ingestion.constants import AGE, CURRENT, NATIONAL_LEVEL, SEX, STATE_LEVEL  # type: ignore
-from ingestion.standardized_columns import RACE_OR_HISPANIC_COL, STATE_FIPS_COL  # type: ignore
-=======
 import pandas as pd
 from datasources.graphql_ahr import GraphQlAHRData
 from ingestion.constants import AGE, CURRENT, NATIONAL_LEVEL, SEX, STATE_LEVEL
 from ingestion.standardized_columns import RACE_OR_HISPANIC_COL, STATE_FIPS_COL
 from pandas._testing import assert_frame_equal
->>>>>>> 54d91725
 from unittest import mock
 
 THIS_DIR = os.path.dirname(os.path.abspath(__file__))
