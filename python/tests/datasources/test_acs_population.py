--- conflicted
+++ resolved
@@ -236,12 +236,6 @@
         'state_fips': str,
     })
 
-<<<<<<< HEAD
-    print("$$")
-    print(mock_bq.call_args_list[5].args[0].to_string())
-
-=======
->>>>>>> 7a48fb86
     assert_frame_equal(
         mock_bq.call_args_list[5].args[0], expected_df, check_like=True)
 
