--- conflicted
+++ resolved
@@ -45,13 +45,8 @@
     return gcs_to_bq_util.values_json_to_df(
         os.path.join(
             TEST_DIR,
-<<<<<<< HEAD
             'HISPANIC_OR_LATINO_ORIGIN_BY_RACE_county.json'),
         dtype={'state_fips': str}).reset_index(drop=True)
-=======
-            'HISPANIC_OR_LATINO_ORIGIN_BY_RACE_county.json'
-        ), dtype={'state_fips': str}).reset_index(drop=True)
->>>>>>> 94e9b296
 
 
 def get_sex_by_age_value_as_df(concept):
