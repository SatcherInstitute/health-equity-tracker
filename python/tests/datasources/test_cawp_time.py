--- conflicted
+++ resolved
@@ -98,7 +98,6 @@
     }), "mock_table_name"]
 
 
-<<<<<<< HEAD
 def _generate_names_breakdown(*args):
     print("mocking the names breakdown function")
     return pd.DataFrame({
@@ -113,10 +112,7 @@
     })
 
 
-def _load_csv_as_df_from_data_dir(*args):
-=======
 def _load_csv_as_df_from_data_dir(*args, **kwargs):
->>>>>>> 4fab107a
     # mocked and reduced files for testing
 
     [_folder, filename] = args
@@ -157,45 +153,9 @@
     return pd.read_csv(os.path.join(TEST_DIR, "mock_cawp_state_leg_tables", f'cawp_state_leg_{fips}.csv')
                        )
 
-
-"""  """
-"""  """
-"""  """
-
-
-# @ mock.patch('datasources.cawp_time.get_state_level_fips',
-#              return_value=["02", "60"])
-# @ mock.patch('datasources.cawp_time.get_consecutive_time_periods',
-#              side_effect=_get_consecutive_time_periods)
-# @ mock.patch('ingestion.gcs_to_bq_util.load_csv_as_df_from_web', side_effect=_load_csv_as_df_from_web)
-# @ mock.patch('ingestion.gcs_to_bq_util.add_df_to_bq',
-#              return_value=None)
-# @ mock.patch('ingestion.gcs_to_bq_util.load_csv_as_df_from_data_dir',
-#              side_effect=_load_csv_as_df_from_data_dir)
-# def testREDUCEDRun(
-#     mock_full_data_dir_csv: mock.MagicMock,
-#     mock_bq: mock.MagicMock,
-#     mock_full_stateleg_tables: mock.MagicMock,
-#     mock_years: mock.MagicMock,
-#     mock_starter_fips: mock.MagicMock
-# ):
-#     kwargs_for_bq = {'filename': 'test_file.csv',
-#                      'metadata_table_id': 'test_metadata',
-#                      'table_name': 'output_table'}
-#     cawp_data = CAWPTimeData()
-#     cawp_data.write_to_bq('dataset', 'gcs_bucket', **kwargs_for_bq)
-
-#     for call in mock_bq.call_args_list:
-#         print("-")
-#         print(call)
-
-
-"""  """
-"""  """
-"""  """
-
-
 # # # TEST OUTGOING SIDE OF BIGQUERY INTERACTION
+
+
 @ mock.patch('ingestion.gcs_to_bq_util.add_df_to_bq',
              return_value=None)
 @ mock.patch('datasources.cawp_time.CAWPTimeData.generate_names_breakdown',
@@ -315,12 +275,7 @@
             "women_this_race_us_congress_names": str,
             "women_this_race_state_leg_names": str,
     },
-        # # load in the names col strings as lists
-        # converters={
-        # "total_us_congress_names": lambda x: x.strip("[]").replace("'", "").split(", "),
-        # "women_this_race_us_congress_names": lambda x: x.strip("[]").replace("'", "").split(", "),
-        # "women_this_race_state_leg_names": lambda x: x.strip("[]").replace("'", "").split(", "),
-        # }
+
     ).fillna('')
 
     cawp_data = CAWPTimeData()
