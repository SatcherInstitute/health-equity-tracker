from unittest import mock
import os

import pandas as pd
from pandas._testing import assert_frame_equal

from datasources.uhc import UHCData

# Current working directory.
THIS_DIR = os.path.dirname(os.path.abspath(__file__))
TEST_DIR = os.path.join(THIS_DIR, os.pardir, "data", "uhc_brfss")

GOLDEN_DATA_RACE = os.path.join(TEST_DIR, 'uhc_test_output_race_and_ethnicity.json')
GOLDEN_DATA_AGE = os.path.join(TEST_DIR, 'uhc_test_output_age.json')
GOLDEN_DATA_SEX = os.path.join(TEST_DIR, 'uhc_test_output_sex.json')


def get_test_data_as_df():
    return pd.read_csv(os.path.join(TEST_DIR, 'uhc_test_input.csv'),
                       dtype={"State Name": str,
                              "Measure Name": str,
                              "Value": float,
                              })


<<<<<<< HEAD
EXPECTED_DTYPE = {
    'state_name': str,
    "diabetes_per_100k": float,
    "copd_per_100k": float,
    "frequent_mental_distress_per_100k": float,
    "depression_per_100k": float,
    "suicide_per_100k": float,
    "illicit_opioid_use_per_100k": float,
    "non_medical_rx_opioid_use_per_100k": float,
    "non_medical_drug_use_per_100k": float,
    "excessive_drinking_per_100k": float,
    "preventable_hospitalizations_per_100k": float,
    "avoided_care_per_100k": float,
    "chronic_kidney_disease_per_100k": float,
    "cardiovascular_diseases_per_100k": float,
    "asthma_per_100k": float,
    "voter_participation_per_100k": float
}


@mock.patch('ingestion.gcs_to_bq_util.load_csv_as_dataframe_from_web',
=======
@mock.patch('ingestion.gcs_to_bq_util.load_csv_as_df_from_web',
>>>>>>> 3f570b94
            return_value=get_test_data_as_df())
@mock.patch('ingestion.gcs_to_bq_util.add_df_to_bq',
            return_value=None)
def testWriteToBqRace(mock_bq: mock.MagicMock, mock_csv: mock.MagicMock):
    uhc_data = UHCData()

    expected_dtype = EXPECTED_DTYPE.copy()
    # pretend arguments required by bigQuery
    kwargs = {'filename': 'test_file.csv',
              'metadata_table_id': 'test_metadata',
              'table_name': 'output_table'}

    uhc_data.write_to_bq('dataset', 'gcs_bucket', **kwargs)

    assert mock_bq.call_count == 3

    # add column type for each demographic file
    expected_dtype['race_and_ethnicity'] = str
    expected_dtype['race'] = str
    expected_dtype['race_includes_hispanic'] = object
    expected_dtype['race_category_id'] = str

    # read in the test output file as a dataframe with expected columns/types
    expected_df = pd.read_json(
        GOLDEN_DATA_RACE, dtype=expected_dtype)

    # output created in mocked load_csv_as_dataframe_from_web() should be the same as the expected df
    assert_frame_equal(
        mock_bq.call_args_list[0].args[0], expected_df, check_like=True)


@mock.patch('ingestion.gcs_to_bq_util.load_csv_as_dataframe_from_web',
            return_value=get_test_data_as_df())
@mock.patch('ingestion.gcs_to_bq_util.add_dataframe_to_bq',
            return_value=None)
def testWriteToBqAge(mock_bq: mock.MagicMock, mock_csv: mock.MagicMock):
    uhc_data = UHCData()

    expected_dtype = EXPECTED_DTYPE.copy()
    # pretend arguments required by bigQuery
    kwargs = {'filename': 'test_file.csv',
              'metadata_table_id': 'test_metadata',
              'table_name': 'output_table'}

    uhc_data.write_to_bq('dataset', 'gcs_bucket', **kwargs)

    assert mock_bq.call_count == 3

<<<<<<< HEAD
    # add column type for each demographic file
    expected_dtype['age'] = str

    # read in the test output file as a dataframe with expected columns/types
    expected_df = pd.read_json(
        GOLDEN_DATA_AGE, dtype=expected_dtype)

    # output created in mocked load_csv_as_dataframe_from_web() should be the same as the expected df
    assert_frame_equal(
        mock_bq.call_args_list[1].args[0], expected_df, check_like=True)


@mock.patch('ingestion.gcs_to_bq_util.load_csv_as_dataframe_from_web',
            return_value=get_test_data_as_df())
@mock.patch('ingestion.gcs_to_bq_util.add_dataframe_to_bq',
            return_value=None)
def testWriteToBqSex(mock_bq: mock.MagicMock, mock_csv: mock.MagicMock):
    uhc_data = UHCData()

    expected_dtype = EXPECTED_DTYPE.copy()
    # pretend arguments required by bigQuery
    kwargs = {'filename': 'test_file.csv',
              'metadata_table_id': 'test_metadata',
              'table_name': 'output_table'}

    uhc_data.write_to_bq('dataset', 'gcs_bucket', **kwargs)

    assert mock_bq.call_count == 3

    # add column type for each demographic file
    expected_dtype['sex'] = str

    # read in the test output file as a dataframe with expected columns/types
    expected_df = pd.read_json(
        GOLDEN_DATA_SEX, dtype=expected_dtype)

    # output created in mocked load_csv_as_dataframe_from_web() should be the same as the expected df
    assert_frame_equal(
        mock_bq.call_args_list[2].args[0], expected_df, check_like=True)
=======
    expected_dtype = {
        'state_name': str,
        "diabetes_per_100k": float,
        "copd_per_100k": float,
        "frequent_mental_distress_per_100k": float,
        "depression_per_100k": float,
        "suicide_per_100k": float,
        "illicit_opioid_use_per_100k": float,
        "non_medical_rx_opioid_use_per_100k": float,
        "non_medical_drug_use_per_100k": float,
        "excessive_drinking_per_100k": float,
        "preventable_hospitalizations_per_100k": float,
        "avoided_care_per_100k": float,
        "chronic_kidney_disease_per_100k": float,
        "cardiovascular_diseases_per_100k": float,
        "asthma_per_100k": float,
        "voter_participation_per_100k": float
    }

    demographics = ['race_and_ethnicity', 'age', 'sex']

    for i in range(len(demographics)):

        # TODO! confirm column names are the same
        # assert set(mock_bq.call_args_list[i].args[0].columns) == set(expected_df.columns)

        # add column type for each demographic file
        expected_dtype[demographics[i]] = str

        # by race gets some extra columns
        if demographics[i] == 'race_and_ethnicity':
            expected_dtype['race'] = str
            expected_dtype['race_includes_hispanic'] = object
            expected_dtype['race_category_id'] = str

        # read in the test output file as a dataframe with expected columns/types
        expected_df = pd.read_json(
            GOLDEN_DATA[demographics[i]], dtype=expected_dtype)

        # output created in mocked load_csv_as_df_from_web() should be the same as the expected df
        assert_frame_equal(
            mock_bq.call_args_list[i].args[0], expected_df, check_like=True)
>>>>>>> 3f570b94
<|MERGE_RESOLUTION|>--- conflicted
+++ resolved
@@ -23,7 +23,6 @@
                               })
 
 
-<<<<<<< HEAD
 EXPECTED_DTYPE = {
     'state_name': str,
     "diabetes_per_100k": float,
@@ -44,10 +43,7 @@
 }
 
 
-@mock.patch('ingestion.gcs_to_bq_util.load_csv_as_dataframe_from_web',
-=======
 @mock.patch('ingestion.gcs_to_bq_util.load_csv_as_df_from_web',
->>>>>>> 3f570b94
             return_value=get_test_data_as_df())
 @mock.patch('ingestion.gcs_to_bq_util.add_df_to_bq',
             return_value=None)
@@ -70,18 +66,16 @@
     expected_dtype['race_includes_hispanic'] = object
     expected_dtype['race_category_id'] = str
 
-    # read in the test output file as a dataframe with expected columns/types
     expected_df = pd.read_json(
         GOLDEN_DATA_RACE, dtype=expected_dtype)
 
-    # output created in mocked load_csv_as_dataframe_from_web() should be the same as the expected df
     assert_frame_equal(
         mock_bq.call_args_list[0].args[0], expected_df, check_like=True)
 
 
-@mock.patch('ingestion.gcs_to_bq_util.load_csv_as_dataframe_from_web',
+@mock.patch('ingestion.gcs_to_bq_util.load_csv_as_df_from_web',
             return_value=get_test_data_as_df())
-@mock.patch('ingestion.gcs_to_bq_util.add_dataframe_to_bq',
+@mock.patch('ingestion.gcs_to_bq_util.add_df_to_bq',
             return_value=None)
 def testWriteToBqAge(mock_bq: mock.MagicMock, mock_csv: mock.MagicMock):
     uhc_data = UHCData()
@@ -96,22 +90,18 @@
 
     assert mock_bq.call_count == 3
 
-<<<<<<< HEAD
-    # add column type for each demographic file
     expected_dtype['age'] = str
 
-    # read in the test output file as a dataframe with expected columns/types
     expected_df = pd.read_json(
         GOLDEN_DATA_AGE, dtype=expected_dtype)
 
-    # output created in mocked load_csv_as_dataframe_from_web() should be the same as the expected df
     assert_frame_equal(
         mock_bq.call_args_list[1].args[0], expected_df, check_like=True)
 
 
-@mock.patch('ingestion.gcs_to_bq_util.load_csv_as_dataframe_from_web',
+@mock.patch('ingestion.gcs_to_bq_util.load_csv_as_df_from_web',
             return_value=get_test_data_as_df())
-@mock.patch('ingestion.gcs_to_bq_util.add_dataframe_to_bq',
+@mock.patch('ingestion.gcs_to_bq_util.add_df_to_bq',
             return_value=None)
 def testWriteToBqSex(mock_bq: mock.MagicMock, mock_csv: mock.MagicMock):
     uhc_data = UHCData()
@@ -126,57 +116,10 @@
 
     assert mock_bq.call_count == 3
 
-    # add column type for each demographic file
     expected_dtype['sex'] = str
 
-    # read in the test output file as a dataframe with expected columns/types
     expected_df = pd.read_json(
         GOLDEN_DATA_SEX, dtype=expected_dtype)
 
-    # output created in mocked load_csv_as_dataframe_from_web() should be the same as the expected df
     assert_frame_equal(
-        mock_bq.call_args_list[2].args[0], expected_df, check_like=True)
-=======
-    expected_dtype = {
-        'state_name': str,
-        "diabetes_per_100k": float,
-        "copd_per_100k": float,
-        "frequent_mental_distress_per_100k": float,
-        "depression_per_100k": float,
-        "suicide_per_100k": float,
-        "illicit_opioid_use_per_100k": float,
-        "non_medical_rx_opioid_use_per_100k": float,
-        "non_medical_drug_use_per_100k": float,
-        "excessive_drinking_per_100k": float,
-        "preventable_hospitalizations_per_100k": float,
-        "avoided_care_per_100k": float,
-        "chronic_kidney_disease_per_100k": float,
-        "cardiovascular_diseases_per_100k": float,
-        "asthma_per_100k": float,
-        "voter_participation_per_100k": float
-    }
-
-    demographics = ['race_and_ethnicity', 'age', 'sex']
-
-    for i in range(len(demographics)):
-
-        # TODO! confirm column names are the same
-        # assert set(mock_bq.call_args_list[i].args[0].columns) == set(expected_df.columns)
-
-        # add column type for each demographic file
-        expected_dtype[demographics[i]] = str
-
-        # by race gets some extra columns
-        if demographics[i] == 'race_and_ethnicity':
-            expected_dtype['race'] = str
-            expected_dtype['race_includes_hispanic'] = object
-            expected_dtype['race_category_id'] = str
-
-        # read in the test output file as a dataframe with expected columns/types
-        expected_df = pd.read_json(
-            GOLDEN_DATA[demographics[i]], dtype=expected_dtype)
-
-        # output created in mocked load_csv_as_df_from_web() should be the same as the expected df
-        assert_frame_equal(
-            mock_bq.call_args_list[i].args[0], expected_df, check_like=True)
->>>>>>> 3f570b94
+        mock_bq.call_args_list[2].args[0], expected_df, check_like=True)