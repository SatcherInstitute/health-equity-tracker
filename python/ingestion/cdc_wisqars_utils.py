--- conflicted
+++ resolved
@@ -61,11 +61,7 @@
     """
     if isinstance(val, str):
         if "**" in val:
-<<<<<<< HEAD
-            return val.replace("**", "")
-=======
             val = val.replace("**", "")
->>>>>>> 6a3ba0e9
         if "," in val:
             val = val.replace(",", "")
     return val
