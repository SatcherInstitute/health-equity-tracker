--- conflicted
+++ resolved
@@ -457,15 +457,5 @@
 
 
 def ends_with_suffix_from_list(col: str, suffixes: List[str]) -> bool:
-<<<<<<< HEAD
-    """Detects whether the given col name ends with any of the provided metric col suffixes"""
-
-    for suffix in suffixes:
-        if col.endswith(suffix):
-            return True
-
-    return False
-=======
     """Detects whether the given col name ends with ANY of the provided metric col suffixes"""
-    return any(col.endswith(suffix) for suffix in suffixes)
->>>>>>> 88f7be7c
+    return any(col.endswith(suffix) for suffix in suffixes)