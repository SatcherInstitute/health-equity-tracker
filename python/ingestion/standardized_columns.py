--- conflicted
+++ resolved
@@ -11,7 +11,6 @@
 COUNTY_NAME_COL = "county_name"
 POPULATION_COL = "population"
 
-<<<<<<< HEAD
 # Standardized column names for Covid cases, hospitalizations, and deaths.
 COVID_CASES = "cases"
 COVID_HOSP_Y = "hosp_y"
@@ -20,12 +19,11 @@
 COVID_DEATH_Y = "death_y"
 COVID_DEATH_N = "death_n"
 COVID_DEATH_UNKNOWN = "death_unknown"
-=======
+
 # Standard Health Insurance Population Cols
 TOTAL_HEALTH_INSURANCE_COL = "total_health_insurance"
 WITH_HEALTH_INSURANCE_COL = "with_health_insurance"
 WITHOUT_HEALTH_INSURANCE_COL = "without_health_insurance"
->>>>>>> d76e3c05
 
 
 # TODO add Asian/Pacific Islander combined, and Indigenous combined
