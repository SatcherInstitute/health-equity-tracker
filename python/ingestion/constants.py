--- conflicted
+++ resolved
@@ -54,11 +54,7 @@
 
 US_FIPS = '00'
 US_NAME = 'United States'
-<<<<<<< HEAD
-US_POSTAL = 'US'
-=======
 US_ABBR = "US"
->>>>>>> 1264fc5c
 
 
 class Sex:
