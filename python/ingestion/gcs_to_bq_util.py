import requests  # type: ignore
import json
import os
import pandas as pd
from google.cloud import bigquery, storage
from zipfile import ZipFile
from io import BytesIO, StringIO
from typing import List
from ingestion.constants import BQ_STRING, BQ_FLOAT

DATA_DIR = os.path.join(os.sep, 'app', 'data')


def __convert_frame_to_json(frame):
    """Returns the serialized version of the given dataframe in json."""
    # Repeated fields are not supported with bigquery.Client.load_table_from_dataframe()
    # (See https://github.com/googleapis/python-bigquery/issues/19). We have to
    # use load_table_from_json as a workaround.
    result = frame.to_json(orient='records')
    json_data = json.loads(result)
    return json_data


def __create_bq_load_job_config(frame, column_types, col_modes, overwrite):
    """
    Creates a job to write the given data frame into BigQuery.

    Parameters:
        frame: A pd.DataFrame representing the data for the job.
        column_types: Optional dict of column name to BigQuery data type.
        col_modes: Optional dict of modes for each field.
        overwrite: Boolean indicating whether we want to overwrite or append.

    Returns:
        job_config: The BigQuery write job to add the given frame to a table.
    """
    write_disposition = bigquery.WriteDisposition.WRITE_APPEND
    if overwrite:
        write_disposition = bigquery.WriteDisposition.WRITE_TRUNCATE
    job_config = bigquery.LoadJobConfig(write_disposition=write_disposition)

    if column_types is None:
        job_config.autodetect = True
    else:
        job_config.schema = get_schema(frame, column_types, col_modes)

    return job_config


def __dataframe_to_bq(frame, dataset, table_name, column_types, col_modes, project, json_data, overwrite):
    job_config = __create_bq_load_job_config(frame, column_types, col_modes, overwrite)

    client = bigquery.Client(project)
    table_id = client.dataset(dataset).table(table_name)

    load_job = client.load_table_from_json(json_data, table_id, job_config=job_config)
    load_job.result()  # Wait for table load to complete.


def add_df_to_bq_as_str_values(
    frame, dataset: str, table_name: str, column_types=None, col_modes=None, project=None, overwrite=True
):
    """Adds (either overwrites or appends) the provided DataFrame to the table
    specified by `dataset.table_name`. Converts all other values to a string.

    frame: pd.DataFrame representing the data to add.
    dataset: The BigQuery dataset to write to.
    table_name: The BigQuery table to write to.
    column_types: Optional dict of column name to BigQuery data type. If
                  present, the column names must match the columns in the
                  DataFrame. Otherwise, table schema is inferred.
    col_modes: Optional dict of modes for each field. Possible values include
               NULLABLE, REQUIRED, and REPEATED. Must also specify
               column_types to specify col_modes.
    overwrite: Whether to overwrite or append to the BigQuery table."""
    json_data = __convert_frame_to_json(frame)
    for sub in json_data:
        for key in sub:
            sub[key] = str(sub[key])

    __dataframe_to_bq(frame, dataset, table_name, column_types, col_modes, project, json_data, overwrite)


def add_df_to_bq(frame, dataset, table_name, column_types=None, col_modes=None, project=None, overwrite=True):
    """Adds (either overwrites or appends) the provided DataFrame to the table
    specified by `dataset.table_name`.

    frame: pd.DataFrame representing the data to add.
    dataset: The BigQuery dataset to write to.
    table_name: The BigQuery table to write to.
    column_types: Optional dict of column name to BigQuery data type. If
                  present, the column names must match the columns in the
                  DataFrame. Otherwise, table schema is inferred.
    col_modes: Optional dict of modes for each field. Possible values include
               NULLABLE, REQUIRED, and REPEATED. Must also specify
               column_types to specify col_modes.
    overwrite: Whether to overwrite or append to the BigQuery table."""
    json_data = __convert_frame_to_json(frame)
    __dataframe_to_bq(frame, dataset, table_name, column_types, col_modes, project, json_data, overwrite)


def get_schema(frame, column_types, col_modes):
    """Generates the BigQuery table schema from the column types and modes.

    frame: pd.DataFrame representing the data to add.
    column_types: a dict of column name to BigQuery data type."""
    if col_modes is None:
        col_modes = {}

    input_cols = column_types.keys()

    if len(input_cols) != len(frame.columns) or set(input_cols) != set(frame.columns):
        raise ValueError('Column types did not match frame columns')

    def create_field(col):
        return bigquery.SchemaField(col, column_types[col], mode=(col_modes[col] if col in col_modes else 'NULLABLE'))

    return list(map(create_field, column_types.keys()))


def load_values_as_df(gcs_bucket, filename):
    """Loads data from the provided gcs_bucket and filename to a DataFrame.
    Expects the data to be in the pd 'values' format: a list of rows,
    where each row is a list of values.

    gcs_bucket: The name of the gcs bucket to read the data from
    filename: The name of the file in the gcs bucket to read from"""
    client = storage.Client()
    bucket = client.get_bucket(gcs_bucket)
    blob = bucket.blob(filename)
    return load_values_blob_as_df(blob)


def values_json_to_df(values_json, dtype=None) -> pd.DataFrame:
    """Loads data from the provided json file (or file name string) to a DataFrame.
    NOTE: Passing json as a literal string like we did in tests is no longer directly supported.
    NOTE: To test without needing a real json file, wrap the json string in StringIO()
    """

    frame = pd.read_json(values_json, orient='values', dtype=dtype)
    frame.rename(columns=frame.iloc[0], inplace=True)  # pylint: disable=E1101
    frame.drop([0], inplace=True)  # pylint: disable=E1101
    return frame


def load_values_blob_as_df(blob):
    """Loads data from the provided GCS blob to a DataFrame.
    Expects the data to be in the pd 'values' format: a list of rows,
    where each row is a list of values.

    blob: google.cloud.storage.blob.Blob object"""
    json_string = blob.download_as_string()
    json_string = json_string.decode('utf-8')
    return values_json_to_df(StringIO(json_string))


def load_csv_as_df(gcs_bucket, filename, dtype=None, chunksize=None, parse_dates=False, thousands=None):
    """Loads csv data from the provided gcs_bucket and filename to a DataFrame.
    Expects the data to be in csv format, with the first row as the column
    names.

    gcs_bucket: The name of the gcs bucket to read the data from
    filename: The name of the file in the gcs bucket to read from
    dtype: An optional dictionary of column names to column types, as
           specified by the pd API. Not all column types need to be
           specified; column type is auto-detected. This is useful, for
           example, to force integer-like ids to be treated as strings
    parse_dates: Column(s) that should be parsed and interpreted as dates.
    thousands: str to be used as a thousands separator for parsing numbers"""
    client = storage.Client()
    bucket = client.get_bucket(gcs_bucket)
    blob = bucket.blob(filename)
    local_path = local_file_path(filename)
    blob.download_to_filename(local_path)
    frame = pd.read_csv(local_path, dtype=dtype, chunksize=chunksize, parse_dates=parse_dates, thousands=thousands)

    # Warning: os.remove() will remove the directory entry but will not release
    # the file's storage until the file is no longer being used by |frame|.
    # Double warning: This will cause an exception on Windows. See
    # https://docs.python.org/3/library/os.html#os.remove for details.
    os.remove(local_path)
    return frame


def load_json_as_df(gcs_bucket, filename, dtype=None):
    """Loads json data from the provided gcs_bucket and filename to a DataFrame.
    Expects the data to be in csv format, with the first row as the column
    names.

    gcs_bucket: The name of the gcs bucket to read the data from
    filename: The name of the file in the gcs bucket to read from
    dtype: An optional dictionary of column names to column types, as
           specified by the pd API. Not all column types need to be
           specified; column type is auto-detected. This is useful, for
           example, to force integer-like ids to be treated as strings"""
    client = storage.Client()
    bucket = client.get_bucket(gcs_bucket)
    blob = bucket.blob(filename)
    local_path = local_file_path(filename)
    blob.download_to_filename(local_path)
    frame = pd.read_json(local_path, dtype=dtype)

    # Warning: os.remove() will remove the directory entry but will not release
    # the file's storage until the file is no longer being used by |frame|.
    # Double warning: This will cause an exception on Windows. See
    # https://docs.python.org/3/library/os.html#os.remove for details.
    os.remove(local_path)
    return frame


def load_csv_as_df_from_web(url, dtype=None, params=None, encoding=None) -> pd.DataFrame:
    """Loads csv data from the provided url to a DataFrame.
    Expects the data to be in csv format, with the first row as the column
    names.

    url: url to download the csv file from"""

    url = requests.Request('GET', url, params=params).prepare().url
    return pd.read_csv(url, dtype=dtype, encoding=encoding)


def load_xlsx_as_df_from_data_dir(
    directory: str, filename: str, sheet_name: str, dtype=None, na_values=None
) -> pd.DataFrame:
    """Loads a single sheet of a .xlsx file within target
     directory and outputs as a pandas dataframe

    directory: string dir name to load from
    filename: string file name to load from
    sheet_name: string sheet name to load from
    dtype: optional dict of column types"""

    file_path = os.path.join(DATA_DIR, directory, filename)

    sheet_df = pd.read_excel(file_path, sheet_name=sheet_name, dtype=dtype, na_values=na_values)
    return sheet_df


def load_csv_as_df_from_data_dir(
    directory, filename, subdirectory='', dtype=None, skiprows=None, na_values=None, thousands=None, usecols=None
) -> pd.DataFrame:
    """Loads csv data from /data/{directory}/{filename} into a DataFrame.
       Expects the data to be in csv format, with the first row as the column
       names.

    directory: directory within data to load from
    filename: file to load the csv file from
    subdirectory: combined directory and filename path
    skiprows: how many rows to skip when reading csv
    na_values: additional strings to recognize as NA/NaN
    thousands: reads commas in the csv file as a thousand place indicator
    usecols: list of columns to use or callable function against column names
    (using this lambda results in much faster parsing time and lower memory usage)
    """

    file_path = os.path.join(DATA_DIR, directory, subdirectory, filename)

    return pd.read_csv(
        file_path, dtype=dtype, skiprows=skiprows, na_values=na_values, usecols=usecols, thousands=thousands
    )


def load_json_as_df_from_data_dir(directory, filename, dtype=None) -> pd.DataFrame:
    """Loads json data from /data/{directory}/{filename} into a DataFrame.
       Expects the data to be in json format, with the first row as the column
       names.

    directory: directory within data to load from
    filename: file to load the json file from"""
    file_path = os.path.join(DATA_DIR, directory, filename)

    return pd.read_json(file_path, dtype=dtype)


def load_json_as_df_from_data_dir_based_on_key_list(directory, filename, key_list) -> pd.DataFrame:
    """Loads json data from /data/{directory}/{filename} into a DataFrame.
       Expects the data to be in json format, stored under the given list of nested keys

    directory: directory within data to load from
    filename: file to load the json file from
    key_list: List of keys to represent the nested keys needed to get to the data in the json

    For Example, given this JSON string:
    grandparent: {
        parent: {
            child: {
                grandchildren: [
                    {name: "Joe"},
                    {name: "Sally"},
                    {name: "Steve"}
                ]
            }
        }
    }

    To get a dataframe of the grandchildren by name, you would use the key_list
    ["grandparent", "parent", "children", "grandchildren"]

    """

    file_path = os.path.join(DATA_DIR, directory, filename)
    with open(file_path, 'r', encoding='utf-8') as data_file:
        data = json.loads(data_file.read())
    df = pd.json_normalize(data, key_list)
    return df


def load_json_as_df_from_web(url, dtype=None, params=None) -> pd.DataFrame:
    """Loads json data from the web underneath a given key into a dataframe

    url: url to download the json from
    """
    url = requests.Request('GET', url, params=params).prepare().url
    return pd.read_json(url, dtype=dtype)


def load_json_as_df_from_web_based_on_key(url, key, dtype=None) -> pd.DataFrame:
    """Loads json data from the web underneath a given key into a dataframe

    url: url to download the json from
    key: key in the json in which all data underneath will be loaded into the dataframe"""
    r = requests.get(url, timeout=10)
    jsn = json.loads(r.text)
    return pd.DataFrame(jsn[key], dtype=dtype)


def load_public_dataset_from_bigquery_as_df(dataset, table_name, dtype=None) -> pd.DataFrame:
    """Loads data from a public big query table into a dataframe.
    Need this as a separate function because of the need for a
    different way to generate the table_id.

    dataset: The BigQuery dataset to write to.
    table_name: The BigQuery table to write to."""
    client = bigquery.Client()
<<<<<<< HEAD
    table_id = f'bigquery-public-data.{dataset}.{table_name}'
=======
    table_id = f"bigquery-public-data.{dataset}.{table_name}"
>>>>>>> f3d1f174

    return client.list_rows(table_id).to_dataframe(dtypes=dtype)


def load_df_from_bigquery(dataset, table_name, dtype=None) -> pd.DataFrame:
    """Loads data from a big query table into a dataframe.

    dataset: The BigQuery dataset to write to.
    table_name: The BigQuery table to write to."""
    client = bigquery.Client()
    table_id = client.dataset(dataset).table(table_name)
    table = client.get_table(table_id)

    return client.list_rows(table).to_dataframe(dtypes=dtype)


def load_values_as_json(gcs_bucket, filename):
    """Loads data from the provided gcs_bucket and filename.
    Expects the data to be in the pd 'values' format: a list of rows,
    where each row is a list of values.

    gcs_bucket: The name of the gcs bucket to read the data from
    filename: The name of the file in the gcs bucket to read from"""
    client = storage.Client()
    bucket = client.get_bucket(gcs_bucket)
    blob = bucket.blob(filename)
    return json.loads(blob.download_as_bytes().decode('utf-8'))


def local_file_path(filename):
<<<<<<< HEAD
    return f'/tmp/{filename}'
=======
    return f"/tmp/{filename}"
>>>>>>> f3d1f174


def list_bucket_files(bucket_name: str) -> list:
    """Returns a list of file names contained in the provided bucket.

    bucket_name: The name of the gcs bucket containing files"""
    gcs_client = storage.Client()
    bucket = gcs_client.get_bucket(bucket_name)
    blobs = bucket.list_blobs()

    return list(map(lambda blob: blob.name, blobs))


def fetch_zip_as_files(url):
    """
    Fetches a .zip files from the given url and returns a zip object
    with the listed internal files
    """
<<<<<<< HEAD
    response = requests.get(url, timeout=10)
=======
    response = requests.get(url)
>>>>>>> f3d1f174
    with ZipFile(BytesIO(response.content)) as files:
        return files


def fetch_json_from_web(url):
    """
    fetches json from a URL
    """
    r = requests.get(url, timeout=10)
    return json.loads(r.text)


def get_bq_column_types(df, float_cols: List[str]):
    """Generates the column_types dict needed for each data source's add_df_to_bq()
    Parameters:
        df: dataframe to be sent to BQ
        float_cols: list of string column names for the columns that
            should be BigQuery FLOATs. All other columns will be sent
            as BigQuery STRINGs.
    Returns:
        dict of pandas column names to specific BiqQuery column types
         like {"something_pct_share": "FLOAT"}
    """

    column_types = {c: BQ_STRING for c in df.columns}
    for col in float_cols:
        column_types[col] = BQ_FLOAT

    return column_types<|MERGE_RESOLUTION|>--- conflicted
+++ resolved
@@ -332,11 +332,7 @@
     dataset: The BigQuery dataset to write to.
     table_name: The BigQuery table to write to."""
     client = bigquery.Client()
-<<<<<<< HEAD
     table_id = f'bigquery-public-data.{dataset}.{table_name}'
-=======
-    table_id = f"bigquery-public-data.{dataset}.{table_name}"
->>>>>>> f3d1f174
 
     return client.list_rows(table_id).to_dataframe(dtypes=dtype)
 
@@ -367,11 +363,7 @@
 
 
 def local_file_path(filename):
-<<<<<<< HEAD
     return f'/tmp/{filename}'
-=======
-    return f"/tmp/{filename}"
->>>>>>> f3d1f174
 
 
 def list_bucket_files(bucket_name: str) -> list:
@@ -390,11 +382,7 @@
     Fetches a .zip files from the given url and returns a zip object
     with the listed internal files
     """
-<<<<<<< HEAD
     response = requests.get(url, timeout=10)
-=======
-    response = requests.get(url)
->>>>>>> f3d1f174
     with ZipFile(BytesIO(response.content)) as files:
         return files
 
