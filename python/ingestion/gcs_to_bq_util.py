--- conflicted
+++ resolved
@@ -3,10 +3,6 @@
 import requests
 import json
 import os
-<<<<<<< HEAD
-=======
-
->>>>>>> 44f51498
 import pandas as pd
 from google.cloud import bigquery, storage
 
@@ -151,11 +147,7 @@
     return load_values_blob_as_df(blob)
 
 
-<<<<<<< HEAD
-def values_json_to_df(json_string, dtype=None):
-=======
 def values_json_to_dataframe(json_string, dtype=None):
->>>>>>> 44f51498
     frame = pd.read_json(json_string, orient='values', dtype=dtype)
     frame.rename(columns=frame.iloc[0], inplace=True)
     frame.drop([0], inplace=True)
@@ -169,7 +161,7 @@
 
        blob: google.cloud.storage.blob.Blob object"""
     json_string = blob.download_as_string()
-    return values_json_to_df(json_string)
+    return values_json_to_dataframe(json_string)
 
 
 def load_csv_as_df(gcs_bucket, filename, dtype=None, chunksize=None,
@@ -237,7 +229,6 @@
 
     url = requests.Request('GET', url, params=params).prepare().url
     return pd.read_csv(url, dtype=dtype, encoding=encoding)
-<<<<<<< HEAD
 
 
 def load_csv_as_df_from_data_dir(directory, filename, dtype=None):
@@ -272,8 +263,6 @@
     file_path = os.path.join(directory, filename)
 
     return pd.read_json(file_path, dtype=dtype)
-=======
->>>>>>> 44f51498
 
 
 def load_json_as_df_from_web(url, dtype=None, params=None):
@@ -295,9 +284,6 @@
     return pd.DataFrame(jsn[key], dtype=dtype)
 
 
-<<<<<<< HEAD
-def load_df_from_bigquery(dataset, table_name, project=None, dtype=None):
-=======
 def load_public_dataset_from_bigquery_as_df(dataset, table_name, dtype=None):
     """Loads data from a public big query table into a dataframe.
        Need this as a separate function because of the need for a
@@ -312,7 +298,6 @@
 
 
 def load_dataframe_from_bigquery(dataset, table_name, dtype=None):
->>>>>>> 44f51498
     """Loads data from a big query table into a dataframe.
 
        dataset: The BigQuery dataset to write to.
