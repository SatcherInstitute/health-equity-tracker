from datetime import datetime
from datetime import timezone
import requests
import json
import os
import pandas as pd
from google.cloud import bigquery, storage
from zipfile import ZipFile
from io import BytesIO
import ingestion.standardized_columns as std_col
from typing import List


DATA_DIR = os.path.join(os.sep, 'app', 'data')


def __convert_frame_to_json(frame):
    """Returns the serialized version of the given dataframe in json."""
    # Repeated fields are not supported with bigquery.Client.load_table_from_dataframe()
    # (See https://github.com/googleapis/python-bigquery/issues/19). We have to
    # use load_table_from_json as a workaround.
    result = frame.to_json(orient='records')
    json_data = json.loads(result)
    return json_data


def __create_bq_load_job_config(frame, column_types, col_modes, overwrite):
    """
    Creates a job to write the given data frame into BigQuery.

    Parameters:
        frame: A pd.DataFrame representing the data for the job.
        column_types: Optional dict of column name to BigQuery data type.
        col_modes: Optional dict of modes for each field.
        overwrite: Boolean indicating whether we want to overwrite or append.

    Returns:
        job_config: The BigQuery write job to add the given frame to a table.
    """
    write_disposition = bigquery.WriteDisposition.WRITE_APPEND
    if overwrite:
        write_disposition = bigquery.WriteDisposition.WRITE_TRUNCATE
    job_config = bigquery.LoadJobConfig(write_disposition=write_disposition)

    if column_types is None:
        job_config.autodetect = True
    else:
        job_config.schema = get_schema(frame, column_types, col_modes)

    return job_config


def __add_ingestion_ts(frame, column_types):
    """Adds a timestamp for when the given DataFrame was ingested."""
    # Formatting to a string helps BQ autodetection.
    frame['ingestion_ts'] = datetime.now(
        timezone.utc).strftime("%Y-%m-%d %H:%M:%S.%f %Z")
    if column_types is not None:
        column_types['ingestion_ts'] = 'TIMESTAMP'


def __dataframe_to_bq(frame, dataset, table_name, column_types, col_modes,
                      project, json_data, overwrite):
    job_config = __create_bq_load_job_config(
        frame, column_types, col_modes, overwrite)

    client = bigquery.Client(project)
    table_id = client.dataset(dataset).table(table_name)

    load_job = client.load_table_from_json(
        json_data, table_id, job_config=job_config)
    load_job.result()  # Wait for table load to complete.


def add_df_to_bq_as_str_values(frame, dataset, table_name,
                               column_types=None, col_modes=None,
                               project=None, overwrite=True):
    """Adds (either overwrites or appends) the provided DataFrame to the table
       specified by `dataset.table_name`. Automatically adds an ingestion time
       column and coverts all other values to a string.

       frame: pd.DataFrame representing the data to add.
       dataset: The BigQuery dataset to write to.
       table_name: The BigQuery table to write to.
       column_types: Optional dict of column name to BigQuery data type. If
                     present, the column names must match the columns in the
                     DataFrame. Otherwise, table schema is inferred.
       col_modes: Optional dict of modes for each field. Possible values include
                  NULLABLE, REQUIRED, and REPEATED. Must also specify
                  column_types to specify col_modes.
       overwrite: Whether to overwrite or append to the BigQuery table."""
    __add_ingestion_ts(frame, column_types)
    json_data = __convert_frame_to_json(frame)
    for sub in json_data:
        for key in sub:
            sub[key] = str(sub[key])

    __dataframe_to_bq(frame, dataset, table_name, column_types, col_modes,
                      project, json_data, overwrite)


def add_df_to_bq(frame, dataset, table_name, column_types=None,
                 col_modes=None, project=None, overwrite=True):
    """Adds (either overwrites or appends) the provided DataFrame to the table
       specified by `dataset.table_name`. Automatically adds an ingestion time
       column.

       frame: pd.DataFrame representing the data to add.
       dataset: The BigQuery dataset to write to.
       table_name: The BigQuery table to write to.
       column_types: Optional dict of column name to BigQuery data type. If
                     present, the column names must match the columns in the
                     DataFrame. Otherwise, table schema is inferred.
       col_modes: Optional dict of modes for each field. Possible values include
                  NULLABLE, REQUIRED, and REPEATED. Must also specify
                  column_types to specify col_modes.
       overwrite: Whether to overwrite or append to the BigQuery table."""
    __add_ingestion_ts(frame, column_types)
    json_data = __convert_frame_to_json(frame)
    __dataframe_to_bq(frame, dataset, table_name, column_types, col_modes,
                      project, json_data, overwrite)


def get_schema(frame, column_types, col_modes):
    """Generates the BigQuery table schema from the column types and modes.

       frame: pd.DataFrame representing the data to add.
       column_types: a dict of column name to BigQuery data type."""
    if col_modes is None:
        col_modes = {}

    input_cols = column_types.keys()

    if (len(input_cols) != len(frame.columns)
            or set(input_cols) != set(frame.columns)):
        raise Exception('Column types did not match frame columns')

    def create_field(col):
        return bigquery.SchemaField(
            col, column_types[col],
            mode=(col_modes[col] if col in col_modes else 'NULLABLE'))
    return list(map(create_field, column_types.keys()))


def load_values_as_df(gcs_bucket, filename):
    """Loads data from the provided gcs_bucket and filename to a DataFrame.
       Expects the data to be in the pd 'values' format: a list of rows,
       where each row is a list of values.

       gcs_bucket: The name of the gcs bucket to read the data from
       filename: The name of the file in the gcs bucket to read from"""
    client = storage.Client()
    bucket = client.get_bucket(gcs_bucket)
    blob = bucket.blob(filename)
    return load_values_blob_as_df(blob)


def values_json_to_df(json_string, dtype=None):
    frame = pd.read_json(json_string, orient='values', dtype=dtype)
    frame.rename(columns=frame.iloc[0], inplace=True)
    frame.drop([0], inplace=True)
    return frame


def load_values_blob_as_df(blob):
    """Loads data from the provided GCS blob to a DataFrame.
       Expects the data to be in the pd 'values' format: a list of rows,
       where each row is a list of values.

       blob: google.cloud.storage.blob.Blob object"""
    json_string = blob.download_as_string()
    json_string = json_string.decode('utf-8')
    return values_json_to_df(json_string)


def load_csv_as_df(gcs_bucket, filename, dtype=None, chunksize=None,
                   parse_dates=False, thousands=None):
    """Loads csv data from the provided gcs_bucket and filename to a DataFrame.
       Expects the data to be in csv format, with the first row as the column
       names.

       gcs_bucket: The name of the gcs bucket to read the data from
       filename: The name of the file in the gcs bucket to read from
       dtype: An optional dictionary of column names to column types, as
              specified by the pd API. Not all column types need to be
              specified; column type is auto-detected. This is useful, for
              example, to force integer-like ids to be treated as strings
       parse_dates: Column(s) that should be parsed and interpreted as dates.
       thousands: str to be used as a thousands separator for parsing numbers"""
    client = storage.Client()
    bucket = client.get_bucket(gcs_bucket)
    blob = bucket.blob(filename)
    local_path = local_file_path(filename)
    blob.download_to_filename(local_path)
    frame = pd.read_csv(local_path, dtype=dtype, chunksize=chunksize,
                        parse_dates=parse_dates, thousands=thousands)

    # Warning: os.remove() will remove the directory entry but will not release
    # the file's storage until the file is no longer being used by |frame|.
    # Double warning: This will cause an exception on Windows. See
    # https://docs.python.org/3/library/os.html#os.remove for details.
    os.remove(local_path)
    return frame


def load_json_as_df(gcs_bucket, filename, dtype=None):
    """Loads json data from the provided gcs_bucket and filename to a DataFrame.
       Expects the data to be in csv format, with the first row as the column
       names.

       gcs_bucket: The name of the gcs bucket to read the data from
       filename: The name of the file in the gcs bucket to read from
       dtype: An optional dictionary of column names to column types, as
              specified by the pd API. Not all column types need to be
              specified; column type is auto-detected. This is useful, for
              example, to force integer-like ids to be treated as strings"""
    client = storage.Client()
    bucket = client.get_bucket(gcs_bucket)
    blob = bucket.blob(filename)
    local_path = local_file_path(filename)
    blob.download_to_filename(local_path)
    frame = pd.read_json(local_path, dtype=dtype)

    # Warning: os.remove() will remove the directory entry but will not release
    # the file's storage until the file is no longer being used by |frame|.
    # Double warning: This will cause an exception on Windows. See
    # https://docs.python.org/3/library/os.html#os.remove for details.
    os.remove(local_path)
    return frame


def load_csv_as_df_from_web(url, dtype=None, params=None, encoding=None):
    """Loads csv data from the provided url to a DataFrame.
       Expects the data to be in csv format, with the first row as the column
       names.

       url: url to download the csv file from"""

    url = requests.Request('GET', url, params=params).prepare().url
    return pd.read_csv(url, dtype=dtype, encoding=encoding)


def load_csv_as_df_from_data_dir(directory, filename, dtype=None):
    """Loads csv data from /data/{directory}/{filename} into a DataFrame.
       Expects the data to be in csv format, with the first row as the column
       names.

    directory: directory within data to load from
    filename: file to load the csv file from"""
    file_path = os.path.join(DATA_DIR, directory, filename)
    return pd.read_csv(file_path, dtype=dtype)


def load_json_as_df_from_data_dir(directory, filename, dtype=None):
    """Loads json data from /data/{directory}/{filename} into a DataFrame.
       Expects the data to be in json format, with the first row as the column
       names.

    directory: directory within data to load from
    filename: file to load the json file from"""
    file_path = os.path.join(DATA_DIR, directory, filename)

    return pd.read_json(file_path, dtype=dtype)


def load_json_as_df_from_data_dir_based_on_key_list(directory, filename, key_list):
    """Loads json data from /data/{directory}/{filename} into a DataFrame.
       Expects the data to be in json format, stored under the given list of nested keys

    directory: directory within data to load from
    filename: file to load the json file from
    key_list: List of keys to represent the nested keys needed to get to the data in the json

    For Example, given this JSON string:
    grandparent: {
        parent: {
            child: {
                grandchildren: [
                    {name: "Joe"},
                    {name: "Sally"},
                    {name: "Steve"}
                ]
            }
        }
    }

    To get a dataframe of the grandchildren by name, you would use the key_list
    ["grandparent", "parent", "children", "grandchildren"]

     """

    file_path = os.path.join(DATA_DIR, directory, filename)
    with open(file_path, 'r') as data_file:
        data = json.loads(data_file.read())
    df = pd.json_normalize(data, key_list)
    return df


def load_json_as_df_from_web(url, dtype=None, params=None):
    """Loads json data from the web underneath a given key into a dataframe

    url: url to download the json from
    """
    url = requests.Request('GET', url, params=params).prepare().url
    return pd.read_json(url, dtype=dtype)


def load_json_as_df_from_web_based_on_key(url, key, dtype=None):
    """Loads json data from the web underneath a given key into a dataframe

    url: url to download the json from
    key: key in the json in which all data underneath will be loaded into the dataframe"""
    r = requests.get(url)
    jsn = json.loads(r.text)
    return pd.DataFrame(jsn[key], dtype=dtype)


def load_public_dataset_from_bigquery_as_df(dataset, table_name, dtype=None):
    """Loads data from a public big query table into a dataframe.
       Need this as a separate function because of the need for a
       different way to generate the table_id.

       dataset: The BigQuery dataset to write to.
       table_name: The BigQuery table to write to."""
    client = bigquery.Client()
    table_id = 'bigquery-public-data.%s.%s' % (dataset, table_name)

    return client.list_rows(table_id).to_dataframe(dtypes=dtype)


def load_df_from_bigquery(dataset, table_name, dtype=None):
    """Loads data from a big query table into a dataframe.

       dataset: The BigQuery dataset to write to.
       table_name: The BigQuery table to write to."""
    client = bigquery.Client()
    table_id = client.dataset(dataset).table(table_name)
    table = client.get_table(table_id)

    return client.list_rows(table).to_dataframe(dtypes=dtype)


def load_values_as_json(gcs_bucket, filename):
    """Loads data from the provided gcs_bucket and filename.
       Expects the data to be in the pd 'values' format: a list of rows,
       where each row is a list of values.

       gcs_bucket: The name of the gcs bucket to read the data from
       filename: The name of the file in the gcs bucket to read from"""
    client = storage.Client()
    bucket = client.get_bucket(gcs_bucket)
    blob = bucket.blob(filename)
    return json.loads(blob.download_as_bytes().decode('utf-8'))


def local_file_path(filename):
    return '/tmp/{}'.format(filename)


def list_bucket_files(bucket_name: str) -> list:
    """Returns a list of file names contained in the provided bucket.

       bucket_name: The name of the gcs bucket containing files"""
    gcs_client = storage.Client()
    bucket = gcs_client.get_bucket(bucket_name)
    blobs = bucket.list_blobs()

    return list(map(lambda blob: blob.name, blobs))


def fetch_zip_as_files(url):
    """
    Fetches a .zip files from the given url and returns a zip object
    with the listed internal files
    """
    response = requests.get(url)
    files = ZipFile(BytesIO(response.content))
    return files


<<<<<<< HEAD
def fetch_json_from_web(url):
    """
    fetches json from a URL
    """
    r = requests.get(url)
    return json.loads(r.text)


def get_bq_column_types(df, float_cols: List[str]):
=======
def get_bq_column_types(df, float_cols: List[str] = []):
>>>>>>> cea52a25
    """ Generates the column_types dict needed for each data source's add_df_to_bq()
    Parameters:
        df: dataframe to be sent to BQ
        float_cols: list of string column names for the columns that
            should be BigQuery FLOATs. All other columns will be sent
            as BigQuery STRINGs.
    Returns:
        dict of pandas column names to specific BiqQuery column types
<<<<<<< HEAD
         {"string_column_name": "BQ_TYPE"}
=======
         like {"something_pct_share": "FLOAT"}
>>>>>>> cea52a25
    """

    column_types = {c: 'STRING' for c in df.columns}
    for col in float_cols:
        column_types[col] = 'FLOAT'

    # TODO: remove this once we standardize on only using race_category_id on the backend
    if std_col.RACE_INCLUDES_HISPANIC_COL in df.columns:
        column_types[std_col.RACE_INCLUDES_HISPANIC_COL] = 'BOOL'

    return column_types<|MERGE_RESOLUTION|>--- conflicted
+++ resolved
@@ -378,7 +378,6 @@
     return files
 
 
-<<<<<<< HEAD
 def fetch_json_from_web(url):
     """
     fetches json from a URL
@@ -388,9 +387,6 @@
 
 
 def get_bq_column_types(df, float_cols: List[str]):
-=======
-def get_bq_column_types(df, float_cols: List[str] = []):
->>>>>>> cea52a25
     """ Generates the column_types dict needed for each data source's add_df_to_bq()
     Parameters:
         df: dataframe to be sent to BQ
@@ -399,11 +395,7 @@
             as BigQuery STRINGs.
     Returns:
         dict of pandas column names to specific BiqQuery column types
-<<<<<<< HEAD
-         {"string_column_name": "BQ_TYPE"}
-=======
          like {"something_pct_share": "FLOAT"}
->>>>>>> cea52a25
     """
 
     column_types = {c: 'STRING' for c in df.columns}
