--- conflicted
+++ resolved
@@ -129,11 +129,7 @@
 def merge_pop_numbers(df, demo, loc):
     """Merges the corresponding `population` and `population_pct` column into the given df
 
-<<<<<<< HEAD
-      df: a pandas with demogrpahic and a `state_fips` column
-=======
       df: a pandas df with demographic (race, sex, or age) and a `state_fips` column
->>>>>>> 35de22e9
       demo: the demographic in the df, either `age`, `race`, or `sex`
       loc: the location level for the df, either `state` or `national`"""
 
@@ -144,21 +140,12 @@
     }
 
     if demo not in on_col_map:
-<<<<<<< HEAD
         raise ValueError('%s not a demographic option, must be one of: %s' % (demo, list(on_col_map.keys())))
-=======
-        raise ValueError('%s not a demographic option, must be one of: %s' % (demo, on_col_map.keys()))
->>>>>>> 35de22e9
 
     pop_table_name = 'by_%s_%s' % (demo, loc)
     if demo == 'race' and loc == 'state':
         pop_table_name += '_std'
 
-<<<<<<< HEAD
-    print(demo)
-
-=======
->>>>>>> 35de22e9
     pop_df = gcs_to_bq_util.load_df_from_bigquery('acs_population', pop_table_name, dtype={'state_fips': str})
     pop_df = pop_df[[std_col.STATE_FIPS_COL, on_col_map[demo], std_col.POPULATION_COL, std_col.POPULATION_PCT_COL]]
 
