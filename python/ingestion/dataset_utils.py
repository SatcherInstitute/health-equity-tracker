--- conflicted
+++ resolved
@@ -10,14 +10,6 @@
     RACE,
     UNKNOWN
 )
-<<<<<<< HEAD
-
-from typing import Literal
-
-SEX_RACE_AGE_TYPE = Literal["sex", "age", "race"]
-GEO_LEVEL_TYPE = Literal["national", "state", "county"]
-=======
->>>>>>> 4af3e77b
 
 
 def generate_pct_share_col_without_unknowns(df: pd.DataFrame,
@@ -305,13 +297,8 @@
 
 
 def zero_out_pct_rel_inequity(df: pd.DataFrame,
-<<<<<<< HEAD
-                              geo: GEO_LEVEL_TYPE,
-                              demographic: SEX_RACE_AGE_TYPE,
-=======
                               geo: Literal["national", "state", "county"],
                               demographic: Literal["sex", "age", "race"],
->>>>>>> 4af3e77b
                               rate_to_inequity_col_map: dict,
                               pop_pct_col: str = None):
     """Sets inequitable share of targeted conditions to zero if every known
