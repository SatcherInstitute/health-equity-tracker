--- conflicted
+++ resolved
@@ -247,16 +247,10 @@
         }
     ])
 
-<<<<<<< HEAD
-    all_fips_codes_df = all_fips_codes_df[[
-        'state_fips_code', 'state_name', 'state_postal_abbreviation']]
+    all_fips_codes_df = all_fips_codes_df[['state_fips_code', 'state_name',
+                                           'state_postal_abbreviation']]
     all_fips_codes_df = pd.concat(
         [all_fips_codes_df, united_states_fips, unknown_fips])
-=======
-    all_fips_codes_df = all_fips_codes_df[['state_fips_code', 'state_name',
-                                           'state_postal_abbreviation']]
-    all_fips_codes_df = pd.concat([all_fips_codes_df, united_states_fips, unkown_fips])
->>>>>>> 5df789ef
 
     all_fips_codes_df = all_fips_codes_df.rename(
         columns={
