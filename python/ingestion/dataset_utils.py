--- conflicted
+++ resolved
@@ -127,13 +127,8 @@
        per_100k_col: String column name to place the generated row in."""
 
     def calc_per_100k(record):
-<<<<<<< HEAD
-        per_100k = percent_avoid_rounding_to_zero(
-            1000 * float(record[raw_count_col]), float(record[pop_col]))
-=======
         per_100k = percent_avoid_rounding_to_zero(1000 * float(record[raw_count_col]),
                                                   float(record[pop_col]), 0, 0)
->>>>>>> feeab349
         if not pd.isna(per_100k):
             return round(per_100k, 0)
         return np.nan
