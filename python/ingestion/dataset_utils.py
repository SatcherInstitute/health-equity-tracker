from typing import Literal, List, Dict
import pandas as pd  # type: ignore
import numpy as np  # type: ignore
import ingestion.standardized_columns as std_col
from ingestion.standardized_columns import Race
from ingestion.constants import (
    NATIONAL_LEVEL,
    STATE_LEVEL,
    COUNTY_LEVEL,
    RACE,
    UNKNOWN,
    STATE_LEVEL_FIPS_LIST, COUNTY_LEVEL_FIPS_LIST
)
from functools import reduce

DT_FORMAT_YYYY_MM = '%Y-%m'


def melt_to_het_style_df(
        source_df: pd.DataFrame,
        demo_col: Literal["age",
                          "sex",
                          "race",
                          "race_and_ethnicity"],
        keep_cols: List[str],
        value_to_cols: Dict[str, Dict[str, str]]
):
    """ Generalized util fn for melting a source df into the skinny/long
    HET-style df that contains 1 row per FIPS/GROUP (or FIPS/TIME_PERIOD/GROUP)
    and a unique col per metric

    df: incoming wide/short df that contains 1 row per FIPS (or FIPS/TIME_PERIOD)
        and a unique column for each group metric
    demo_col: string column name for resulting df that will contain the
        group names. Typically "sex", "age", etc.
    keep_cols: list of string column names for columns that will remain from
        the old df to the new df (getting exploded across new rows in the
        new df). Typically a combination of geo columns plus time_period
        for time-series dfs. Prefer `time_period` first in the list, as this list
        is used for sorting the resulting df.
    value_to_cols: nested dict relating keys of new string column names
        for the resulting df (typically a metric like "population_pct_share")
        to the col name mapping that is a dict of old_group_metric column names
        to new_group_names

    Example:

    -- source_df --
    1|state_fips  | black_A_100k  | white_A_100k  | black_B_100k  | white_B_100k
    2|"99"        | 100           | 50            | 999           | 2222

    -- args --
    demo_col = "race"
    keep_cols = ["state_fips"]
    value_to_cols = {
        "A_100k": { "black_A_100k" : "black", "white_A_100k" : "white"},
        "B_100k": { "black_B_100k" : "black", "white_B_100k" : "white"},
    }

    -- resulting het-style df --
    1|state_fips  | A_100k        | B_100k        | race
    2|"99"        | 100           | 999           | black
    3|"99"        | 50            | 2222          | white

    """

    # each resulting metric col melted individually
    partial_dfs = []
    for value_name, group_cols_map in value_to_cols.items():
        df = source_df.copy().rename(columns=group_cols_map)
        needed_cols = keep_cols + list(group_cols_map.values())
        df = df[needed_cols]
        df = df.melt(id_vars=keep_cols,
                     var_name=demo_col,
                     value_name=value_name)
        partial_dfs.append(df)

    # merge all partial_dfs
    result_df = reduce(
        lambda x, y: pd.merge(x, y,
                              how="outer",
                              on=[*keep_cols,
                                  demo_col]), partial_dfs)

    return result_df.sort_values(by=keep_cols).reset_index(drop=True)


def scaffold_fips_df(geo_level: Literal["national", "state", "county"]) -> pd.DataFrame:
    """ Build the FIPS column first, so we have something to merge population info onto

    geo_level: str for which geographic level df should be created
    Returns: a df consisting of a single column with either `state_fips` (for national / state)
     or `county_fips` for county request, and a row for every FIPS code at that level """

    if geo_level == NATIONAL_LEVEL:
        return pd.DataFrame({
            std_col.STATE_FIPS_COL: ["00"],
        })
    if geo_level == STATE_LEVEL:
        return pd.DataFrame({
            std_col.STATE_FIPS_COL: STATE_LEVEL_FIPS_LIST,
        })
    if geo_level == COUNTY_LEVEL:
        return pd.DataFrame({
            std_col.COUNTY_FIPS_COL: COUNTY_LEVEL_FIPS_LIST,
        })

    raise ValueError(
        f'The provided geo_level: {geo_level} in invalid; it must be `national`, `state`, or `county`.')


def generate_pct_share_col_without_unknowns(df: pd.DataFrame,
                                            raw_count_to_pct_share: dict,
                                            breakdown_col: str,
                                            all_val: str) -> pd.DataFrame:
    """Returns a DataFrame with a percent share column based on the raw_count_cols
       Each row must have a corresponding 'ALL' row.
       This function is meant to be used on datasets without any rows where the
       breakdown value is `Unknown`.

       df: DataFrame to generate the `pct_share_col` for.
       raw_count_to_pct_share: A dictionary with the mapping of raw_count
                               columns to the pct_share columns they should
                               be used to generate. eg: ({'population': 'population_pct'})
       breakdown_col: The name of column to calculate the percent across, usually a demographic
            breakdown string like 'age' or 'sex'.
       all_val: The value representing 'ALL'"""

    all_demo_values = set(df[breakdown_col].to_list())
    if Race.UNKNOWN.value in all_demo_values or 'Unknown' in all_demo_values:
        raise ValueError(('This dataset contains unknowns, use the'
                          'generate_pct_share_col_with_unknowns function instead'))

    return _generate_pct_share_col(df, raw_count_to_pct_share, breakdown_col, all_val)


def generate_pct_share_col_with_unknowns(df: pd.DataFrame,
                                         raw_count_to_pct_share: dict,
                                         breakdown_col: str,
                                         all_val: str,
                                         unknown_val: str
                                         ):
    """Returns a DataFrame with a percent share column based on the raw_count_cols.
       The resulting `pct_share` value for the 'unknown' row will be the raw
       percent share, whereas the resulting `pct_share` values for all other
       rows will be the percent share disregarding unknowns.

       df: DataFrame to generate the share_of_known column for.
       raw_count_to_pct_share: dictionary {raw_col_name: pct_share_col_name }
            mapping a string column name for the raw condition count column to a
            string column name for the resulting percent share of known / percent
            share unknown column.
       breakdown_col: String column name representing the demographic breakdown
            column name (race/race_and_ethnicity/sex/age).
       all_val: String representing an ALL demographic value in the dataframe.
       unknown_val: String representing an UNKNOWN value in the dataframe."""

    # First, only run the _generate_pct_share_col function on the UNKNOWNS
    # in the dataframe, so we only need the ALL and UNKNOWN rows
    unknown_all_df = df.loc[df[breakdown_col].isin({unknown_val, all_val})]
    unknown_all_df = _generate_pct_share_col(
        unknown_all_df, raw_count_to_pct_share, breakdown_col, all_val)

    # Make sure this dataframe contains unknowns
    unknown_df = df.loc[df[breakdown_col] ==
                        unknown_val].reset_index(drop=True)
    if len(unknown_df) == 0:
        raise ValueError(('This dataset does not contains unknowns, use the '
                          'generate_pct_share_col_without_unknowns function instead'))

    df = df.loc[~df[breakdown_col].isin({unknown_val, all_val})]

    groupby_cols = [std_col.STATE_FIPS_COL]
    if std_col.COUNTY_FIPS_COL in df.columns:
        groupby_cols.append(std_col.COUNTY_FIPS_COL)
    if std_col.TIME_PERIOD_COL in df.columns:
        groupby_cols.append(std_col.TIME_PERIOD_COL)

    # Calculate an all demographic based on the known cases.
    alls = df.groupby(groupby_cols).sum().reset_index()
    alls[breakdown_col] = all_val
    df = pd.concat([df, alls]).reset_index(drop=True)

    df = _generate_pct_share_col(
        df, raw_count_to_pct_share, breakdown_col, all_val)

    df = df.loc[df[breakdown_col] != all_val]

    for share_of_known_col in raw_count_to_pct_share.values():
        unknown_all_df.loc[unknown_all_df[breakdown_col]
                           == all_val, share_of_known_col] = 100.0

    df = pd.concat([df, unknown_all_df]).reset_index(drop=True)
    return df


def _generate_pct_share_col(df, raw_count_to_pct_share, breakdown_col, all_val):
    def calc_pct_share(record, raw_count_col):
        return percent_avoid_rounding_to_zero(
            record[raw_count_col], record[f'{raw_count_col}_all'])

    rename_cols = {}
    for raw_count_col in raw_count_to_pct_share.keys():
        rename_cols[raw_count_col] = f'{raw_count_col}_all'

    alls = df.loc[df[breakdown_col] == all_val]
    alls = alls.rename(columns=rename_cols).reset_index(drop=True)

    on_cols = [std_col.STATE_FIPS_COL]
    if std_col.COUNTY_FIPS_COL in df.columns:
        on_cols.append(std_col.COUNTY_FIPS_COL)
    if std_col.TIME_PERIOD_COL in df.columns:
        on_cols.append(std_col.TIME_PERIOD_COL)

    alls = alls[on_cols + list(rename_cols.values())]

    # Ensure there is exactly one ALL value for each fips or fips/time_period group.
    split_cols = [std_col.COUNTY_FIPS_COL] if std_col.COUNTY_FIPS_COL in \
        df.columns else [std_col.STATE_FIPS_COL]

    if std_col.TIME_PERIOD_COL in df.columns:
        split_cols.append(std_col.TIME_PERIOD_COL)

    all_splits = df[split_cols].drop_duplicates()
    all_splits = list(all_splits.itertuples(index=False, name=None))

    value_counts = alls[split_cols].value_counts()
    for f in all_splits:
        count = value_counts[f]
        if count != 1:
            raise ValueError(
                f'Fips {f} has {count} ALL rows, there should be 1')

    df = pd.merge(df, alls, how='left', on=on_cols)

    for raw_count_col, pct_share_col in raw_count_to_pct_share.items():
        df[pct_share_col] = df.apply(
            calc_pct_share, axis=1, args=(raw_count_col,))

    df = df.drop(columns=list(rename_cols.values()))
    return df.reset_index(drop=True)


def generate_pct_rate_col(df, raw_count_col, pop_col, pct_rate_col):
    """Returns a df with a `_pct_rate` col

        df: incoming df that will get the new column
        raw_count_col: str col name that contains the raw count
        of individuals with the condition. this will be the numerator
        pop_col: str col name with the total population number.
        this will be the denominator
        pct_rate_col: str col name to place the generated
        pct_rate data in"""

    df[pct_rate_col] = df[raw_count_col] / df[pop_col]
    df[pct_rate_col] = df[pct_rate_col].mul(100).round()

    # div by zero results in inf, cast these as nan
    df.replace([np.inf, -np.inf], np.nan, inplace=True)

    return df


def generate_per_100k_col(df, raw_count_col, pop_col, per_100k_col):
    """Returns a dataframe with a `per_100k` column

       df: DataFrame to generate the `per_100k_col` for.
       raw_count_col: String column name with the total number of people
                      who have the given condition.
       pop_col: String column name with the population number.
       per_100k_col: String column name to place the generated row in."""

    def calc_per_100k(record):
        per_100k = percent_avoid_rounding_to_zero(1000 * float(record[raw_count_col]),
                                                  float(record[pop_col]), 0, 0)
        if not pd.isna(per_100k):
            return round(per_100k, 0)
        return np.nan

    df[per_100k_col] = df.apply(calc_per_100k, axis=1)
    return df


def percent_avoid_rounding_to_zero(numerator, denominator, default_decimals=1, max_decimals=2):
    """Calculates percentage to `default_decimals` number of decimal places. If
       the percentage would round to 0, calculates with more decimal places until
       either it doesn't round to 0, or until `max_decimals`. `default_decimals`
       and `max_decimals` should be >= -1 and `max_decimals` should be >=
       `default_decimals`."""

    if (float(denominator) == 0.0) or (numerator is None) or (denominator is None):
        return None

    decimals = default_decimals
    pct = round((float(numerator) / float(denominator) * 100), decimals)
    while pct == 0 and numerator != 0 and decimals < max_decimals:
        decimals += 1
        pct = round((float(numerator) / float(denominator) * 100), decimals)

    return pct


def ratio_round_to_None(numerator, denominator):
    """Calculates a ratio to one decimal point and rounds any number less than .1 to None
       so it is shown as the warning triangle sign on the frontend."""

    ratio = float(numerator) / float(denominator)

    if ratio < .1:
        return None

    return round(ratio, 1)


def add_sum_of_rows(df, breakdown_col, value_col, new_row_breakdown_val,
                    breakdown_vals_to_sum=None):
    """Returns a new DataFrame by appending rows by summing the values of other
       rows. Automatically groups by all other columns, so this won't work if
       there are extraneous columns.

       For example, calling
           `add_sum_of_rows(df, 'race', 'population', 'Total')`
       will group by all columns except for 'race' and 'population, and for each
       group add a row with race='Total' and population=the sum of population
       for all races in that group.

       df: The DataFrame to calculate new rows from.
       breakdown_col: String: The name of the breakdown column that a new value is being
                      summed over.
       value_col: String or list[String]:
                  The name or names of the column/s whose values should be summed.
       new_row_breakdown_val: String: The value to use for the breakdown column.
       breakdown_vals_to_sum: list[String]: The list of breakdown values to sum
                              across. If not provided, defaults to summing across
                              all values.
       """
    filtered_df = df
    if breakdown_vals_to_sum is not None:
        filtered_df = df.loc[df[breakdown_col].isin(breakdown_vals_to_sum)]

    group_by_cols = list(df.columns)
    group_by_cols.remove(breakdown_col)

    if type(value_col) == str:
        group_by_cols.remove(value_col)
    else:
        for col in value_col:
            group_by_cols.remove(col)

    sums = filtered_df.groupby(group_by_cols).sum().reset_index()
    sums[breakdown_col] = new_row_breakdown_val

    result = pd.concat([df, sums])
    result = result.reset_index(drop=True)
    return result


def estimate_total(row, condition_name_per_100k):
    """Returns an estimate of the total number of people with a given condition.
        Parameters:
            row: a dataframe row containing a "per_100k" column with values for the incidence rate
                and a "population" column containing the total number of people
            condition_name_per_100k: string column name of the "per_100k" referenced above used for the calc
        Returns:
            float value representing the estimated raw total for the row
            """

    if (pd.isna(row[condition_name_per_100k]) or
        pd.isna(row[std_col.POPULATION_COL]) or
            int(row[std_col.POPULATION_COL]) == 0):
        return None

    return round((float(row[condition_name_per_100k]) / 100_000) * float(row[std_col.POPULATION_COL]))


def ensure_leading_zeros(df: pd.DataFrame, fips_col_name: str, num_digits: int) -> pd.DataFrame:
    """
    Ensure a column contains values of a certain digit length, adding leading zeros as needed.
    This could be used for 5 digit fips codes, or zip codes, etc.

    Parameters:
        df: dataframe containing a column of value that need leading zeros padded to
             ensure a consistent number of digits
        fips_col_name: string column name containing the values to be padded
        num_digits: how many digits should be present after leading zeros are added
    """
    df[fips_col_name] = df[fips_col_name].apply(
        lambda code: (str(code).rjust(num_digits, '0')))
    return df


def generate_pct_rel_inequity_col(
    df: pd.DataFrame,
    pct_share_col: str,
    pct_pop_col: str,
    pct_relative_inequity_col: str,
):
    """Returns a new DataFrame with an inequitable share column.

       df: Pandas DataFrame to generate the column for.
       pct_share_col: String column name for the pct share of condition.
       pct_pop_col: String column name for the pct of population.
       pct_relative_inequity_col: String column name to place the calculated
                              inequitable shares in.
       """

    def calc_pct_relative_inequity(row):
        if pd.isna(row[pct_share_col]) or pd.isna(row[pct_pop_col]) or (row[pct_pop_col] == 0):
            return np.NaN

        pct_relative_inequity_ratio = (

            row[pct_share_col] - row[pct_pop_col]) / row[pct_pop_col]
        return round(pct_relative_inequity_ratio * 100, 1)

    df[pct_relative_inequity_col] = df.apply(
        calc_pct_relative_inequity, axis=1)
    return df


def zero_out_pct_rel_inequity(df: pd.DataFrame,
                              geo: Literal["national", "state", "county"],
                              demographic: Literal["sex", "age", "race"],
                              rate_to_inequity_col_map: dict,
                              pop_pct_col: str = ""):
    """Sets inequitable share of targeted conditions to zero if every known
    demographic group in a particular place/time reports rates of `0` or null.
    The justification for this is that such a small number of case counts can
    lead to misleading relative inequities, and it's strange to see large disparities in the
    same time_period when we are see `<1 per 100k` of a condition.

    Parameters:
        df: Dataframe to zero rows out on.
        geo: string of Geographic level.
        demographic: Demographic breakdown. Must be `race`, `age`, or `sex`.
        rate_cols: dict mapping condition rates (usually but not always `per_100k`)
           to the corresponding`pct_rel_inequity`s. Example map below:
            {"something_per_100k": "something_pct_relative_inequity",
            "pct_share_of_us_congress": "women_us_congress_pct_relative_inequity"}
        pop_pct_col: optional string column name that contains the population pct share,
            used to preserve the null `pct_rel_inequity` values on rows with no pop. data

    Returns:
        df with the pct_relative_inequities columns zeroed for the zero-rate time/place rows
       """

    geo_col_mapping = {
        NATIONAL_LEVEL: [
            std_col.STATE_FIPS_COL,
            std_col.STATE_NAME_COL,
        ],
        STATE_LEVEL: [
            std_col.STATE_FIPS_COL,
            std_col.STATE_NAME_COL,
        ],
        COUNTY_LEVEL: [
            std_col.COUNTY_FIPS_COL,
            std_col.COUNTY_NAME_COL,
        ],
    }
    geo_cols = geo_col_mapping[geo]

    per_100k_col_names = {}
    for rate_col in rate_to_inequity_col_map.keys():
        per_100k_col_names[rate_col] = f'{rate_col}_grouped'

    demo_col = std_col.RACE_CATEGORY_ID_COL if demographic == RACE else demographic
    unknown_val = Race.UNKNOWN.value if demographic == RACE else UNKNOWN
    all_val = Race.ALL.value if demographic == RACE else std_col.ALL_VALUE

    df_without_all_unknown = df.loc[~df[demo_col].isin({unknown_val, all_val})]
    df_all_unknown = df.loc[df[demo_col].isin({unknown_val, all_val})]

    grouped_df = df_without_all_unknown.groupby(
        geo_cols + [std_col.TIME_PERIOD_COL]).sum(min_count=1).reset_index()
    grouped_df = grouped_df.rename(columns=per_100k_col_names)
    grouped_df = grouped_df[geo_cols +
                            list(per_100k_col_names.values()) + [std_col.TIME_PERIOD_COL]]

    df = pd.merge(df_without_all_unknown, grouped_df,
                  on=geo_cols + [std_col.TIME_PERIOD_COL])
    for rate_col, pct_inequity_col in rate_to_inequity_col_map.items():
        grouped_col = f'{rate_col}_grouped'
        # set pct_inequity to 0 in a place/time_period if the summed rates are zero
        df.loc[df[grouped_col] == 0,
               pct_inequity_col] = 0

    df = df.drop(columns=list(per_100k_col_names.values()))
    df = pd.concat([df, df_all_unknown])

    # optionally preserve null pct_inequity for race rows that have no population info
    if pop_pct_col:
        df.loc[df[pop_pct_col].isnull(
        ), pct_inequity_col] = np.nan

    return df


<<<<<<< HEAD
def remove_non_current_rows(df: pd.DataFrame, keep_time_period_col: bool = False):
    """ Takes a dataframe with a `time_period` col,
    calculates the most recent time_period value,
    removes all rows that contain older time_periods,
     and removes the time_period col """

    # Convert time_period to datetime-like object
    df["time_period_dt"] = pd.to_datetime(df[std_col.TIME_PERIOD_COL], format='%Y-%m', errors='coerce')
=======
def preserve_only_current_time_period_rows(df: pd.DataFrame, keep_time_period_col: bool = False):
    """ Takes a dataframe with a `time_period` col that contains datatime strings
    in formats like `YYYY` or `YYYY-MM`,
    calculates the most recent time_period value,
    removes all rows that contain older time_periods,
    and removes (or optionally keeps) the original string time_period col """

    # Convert time_period to datetime-like object
    df["time_period_dt"] = pd.to_datetime(df[std_col.TIME_PERIOD_COL], format=DT_FORMAT_YYYY_MM, errors='coerce')
>>>>>>> d199e5ea

    # Filter the DataFrame to keep only the rows with the most recent rows
    most_recent = df["time_period_dt"].max()
    filtered_df = df[df["time_period_dt"] == most_recent]

    # optionally keep the original string "time_period" col
    drop_cols = ["time_period_dt"]
    if not keep_time_period_col:
        drop_cols.append(std_col.TIME_PERIOD_COL)

    filtered_df = filtered_df.drop(columns=drop_cols)

    return filtered_df.reset_index(drop=True)<|MERGE_RESOLUTION|>--- conflicted
+++ resolved
@@ -496,16 +496,6 @@
     return df
 
 
-<<<<<<< HEAD
-def remove_non_current_rows(df: pd.DataFrame, keep_time_period_col: bool = False):
-    """ Takes a dataframe with a `time_period` col,
-    calculates the most recent time_period value,
-    removes all rows that contain older time_periods,
-     and removes the time_period col """
-
-    # Convert time_period to datetime-like object
-    df["time_period_dt"] = pd.to_datetime(df[std_col.TIME_PERIOD_COL], format='%Y-%m', errors='coerce')
-=======
 def preserve_only_current_time_period_rows(df: pd.DataFrame, keep_time_period_col: bool = False):
     """ Takes a dataframe with a `time_period` col that contains datatime strings
     in formats like `YYYY` or `YYYY-MM`,
@@ -515,7 +505,6 @@
 
     # Convert time_period to datetime-like object
     df["time_period_dt"] = pd.to_datetime(df[std_col.TIME_PERIOD_COL], format=DT_FORMAT_YYYY_MM, errors='coerce')
->>>>>>> d199e5ea
 
     # Filter the DataFrame to keep only the rows with the most recent rows
     most_recent = df["time_period_dt"].max()
