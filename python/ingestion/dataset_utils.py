import pandas as pd  # type: ignore
import numpy as np  # type: ignore
import ingestion.standardized_columns as std_col
from ingestion.standardized_columns import Race

from ingestion.constants import (
    NATIONAL_LEVEL,
    STATE_LEVEL,
    COUNTY_LEVEL,
    RACE,
    UNKNOWN)


def generate_pct_share_col_without_unknowns(df, raw_count_to_pct_share, breakdown_col, all_val):
    """Returns a DataFrame with a percent share column based on the raw_count_cols
       Each row must have a corresponding 'ALL' row.
       This function is meant to be used on datasets without any rows where the
       breakdown value is `Unknown`.

       df: DataFrame to generate the `pct_share_col` for.
       raw_count_to_pct_share: A dictionary with the mapping of raw_count
                               columns to the pct_share columns they should
                               be used to generate. eg: ({'population': 'population_pct'})
       breakdown_col: The name of column to calculate the percent across.
       all_val: The value representing 'ALL'"""

    all_demo_values = set(df[breakdown_col].to_list())
    if Race.UNKNOWN.value in all_demo_values or 'Unknown' in all_demo_values:
        raise ValueError(('This dataset contains unknowns, use the'
                          'generate_pct_share_col_with_unknowns function instead'))

    return _generate_pct_share_col(df, raw_count_to_pct_share, breakdown_col, all_val)


def generate_pct_share_col_with_unknowns(df, raw_count_to_pct_share,
                                         breakdown_col, all_val, unknown_val):
    """Returns a DataFrame with a percent share column based on the raw_count_cols.
       The resulting `pct_share` value for the 'unknown' row will be the raw
       percent share, whereas the resulting `pct_share` values for all other
       rows will be the percent share disregarding unknowns.

       df: DataFrame to generate the share_of_known column for.
       raw_count_to_pct_share: dictionary {raw_col_name: pct_share_col_name }
                    mapping a string column name for the raw condition count column to a
                    string column name for the resulting percent share of known / percent
                    share unknown column.
       breakdown_col: String column name representing the demographic breakdown
                      (race/sex/age).
       all_val: String representing an ALL demographic value in the dataframe.
       unknown_val: String representing an UNKNOWN value in the dataframe."""

    # First, only run the _generate_pct_share_col function on the UNKNOWNS
    # in the dataframe, so we only need the ALL and UNKNOWN rows
    unknown_all_df = df.loc[df[breakdown_col].isin({unknown_val, all_val})]
    unknown_all_df = _generate_pct_share_col(
        unknown_all_df, raw_count_to_pct_share, breakdown_col, all_val)

    # Make sure this dataframe contains unknowns
    unknown_df = df.loc[df[breakdown_col] ==
                        unknown_val].reset_index(drop=True)
    if len(unknown_df) == 0:
        raise ValueError(('This dataset does not contains unknowns, use the'
                          'generate_pct_share_col_without_unknowns function instead'))

    df = df.loc[~df[breakdown_col].isin({unknown_val, all_val})]

    groupby_cols = [std_col.STATE_FIPS_COL]
    if std_col.COUNTY_FIPS_COL in df.columns:
        groupby_cols.append(std_col.COUNTY_FIPS_COL)
    if std_col.TIME_PERIOD_COL in df.columns:
        groupby_cols.append(std_col.TIME_PERIOD_COL)

    # Calculate an all demographic based on the known cases.
    alls = df.groupby(groupby_cols).sum().reset_index()
    alls[breakdown_col] = all_val
    df = pd.concat([df, alls]).reset_index(drop=True)

    df = _generate_pct_share_col(
        df, raw_count_to_pct_share, breakdown_col, all_val)

    df = df.loc[df[breakdown_col] != all_val]

    for share_of_known_col in raw_count_to_pct_share.values():
        unknown_all_df.loc[unknown_all_df[breakdown_col]
<<<<<<< HEAD
=======

>>>>>>> 7df30ec0
                           == all_val, share_of_known_col] = 100.0

    df = pd.concat([df, unknown_all_df]).reset_index(drop=True)
    return df


def _generate_pct_share_col(df, raw_count_to_pct_share, breakdown_col, all_val):
    def calc_pct_share(record, raw_count_col):
        return percent_avoid_rounding_to_zero(
            record[raw_count_col], record[f'{raw_count_col}_all'])

    rename_cols = {}
    for raw_count_col in raw_count_to_pct_share.keys():
        rename_cols[raw_count_col] = f'{raw_count_col}_all'

    alls = df.loc[df[breakdown_col] == all_val]
    alls = alls.rename(columns=rename_cols).reset_index(drop=True)

    on_cols = [std_col.STATE_FIPS_COL]
    if std_col.COUNTY_FIPS_COL in df.columns:
        on_cols.append(std_col.COUNTY_FIPS_COL)
    if std_col.TIME_PERIOD_COL in df.columns:
        on_cols.append(std_col.TIME_PERIOD_COL)

    alls = alls[on_cols + list(rename_cols.values())]

    # Ensure there is exactly one ALL value for each fips or fips/time_period group.
    split_cols = [std_col.COUNTY_FIPS_COL] if std_col.COUNTY_FIPS_COL in \
        df.columns else [std_col.STATE_FIPS_COL]

    if std_col.TIME_PERIOD_COL in df.columns:
        split_cols.append(std_col.TIME_PERIOD_COL)

    all_splits = df[split_cols].drop_duplicates()
    all_splits = list(all_splits.itertuples(index=False, name=None))

    value_counts = alls[split_cols].value_counts()
    for f in all_splits:
        count = value_counts[f]
        if count != 1:
            raise ValueError(
                f'Fips {f} has {count} ALL rows, there should be 1')

    df = pd.merge(df, alls, how='left', on=on_cols)

    for raw_count_col, pct_share_col in raw_count_to_pct_share.items():
        df[pct_share_col] = df.apply(
            calc_pct_share, axis=1, args=(raw_count_col,))

    df = df.drop(columns=list(rename_cols.values()))
    return df.reset_index(drop=True)


def generate_per_100k_col(df, raw_count_col, pop_col, per_100k_col):
    """Returns a dataframe with a `per_100k` column

       df: DataFrame to generate the `per_100k_col` for.
       raw_count_col: String column name with the total number of people
                      who have the given condition.
       pop_col: String column name with the population number.
       per_100k_col: String column name to place the generated row in."""

    def calc_per_100k(record):
        per_100k = percent_avoid_rounding_to_zero(1000 * float(record[raw_count_col]),
                                                  float(record[pop_col]), 0, 0)
        if not pd.isna(per_100k):
            return round(per_100k, 0)
        return np.nan

    df[per_100k_col] = df.apply(calc_per_100k, axis=1)
    return df


def percent_avoid_rounding_to_zero(numerator, denominator, default_decimals=1, max_decimals=2):
    """Calculates percentage to `default_decimals` number of decimal places. If
       the percentage would round to 0, calculates with more decimal places until
       either it doesn't round to 0, or until `max_decimals`. `default_decimals`
       and `max_decimals` should be >= -1 and `max_decimals` should be >=
       `default_decimals`.

       Avoids division by zero errors and returns `0.0` instead"""

    if (float(denominator) == 0.0) or (numerator is None) or (denominator is None):
        return None

    decimals = default_decimals
    pct = round((float(numerator) / float(denominator) * 100), decimals)
    while pct == 0 and numerator != 0 and decimals < max_decimals:
        decimals += 1
        pct = round((float(numerator) / float(denominator) * 100), decimals)

    return pct


def ratio_round_to_None(numerator, denominator):
    """Calculates a ratio to one decimal point and rounds any number less than .1 to None
       so it is shown as the warning triangle sign on the frontend."""

    ratio = float(numerator) / float(denominator)

    if ratio < .1:
        return None

    return round(ratio, 1)


def add_sum_of_rows(df, breakdown_col, value_col, new_row_breakdown_val,
                    breakdown_vals_to_sum=None):
    """Returns a new DataFrame by appending rows by summing the values of other
       rows. Automatically groups by all other columns, so this won't work if
       there are extraneous columns.

       For example, calling
           `add_sum_of_rows(df, 'race', 'population', 'Total')`
       will group by all columns except for 'race' and 'population, and for each
       group add a row with race='Total' and population=the sum of population
       for all races in that group.

       df: The DataFrame to calculate new rows from.
       breakdown_col: The name of the breakdown column that a new value is being
                      summed over.
       value_col: The name of the column whose values should be summed.
       new_row_breakdown_val: The value to use for the breakdown column.
       breakdown_vals_to_sum: The list of breakdown values to sum across. If not
                              provided, defaults to summing across all values.
       """
    filtered_df = df
    if breakdown_vals_to_sum is not None:
        filtered_df = df.loc[df[breakdown_col].isin(breakdown_vals_to_sum)]

    group_by_cols = list(df.columns)
    group_by_cols.remove(breakdown_col)
    group_by_cols.remove(value_col)

    sums = filtered_df.groupby(group_by_cols).sum().reset_index()
    sums[breakdown_col] = new_row_breakdown_val

    result = pd.concat([df, sums])
    result = result.reset_index(drop=True)
    return result


def estimate_total(row, condition_name_per_100k):
    """Returns an estimate of the total number of people with a given condition.
        Parameters:
            row: a dataframe row containing a "per_100k" column with values for the incidence rate
                and a "population" column containing the total number of people
            condition_name_per_100k: string column name of the "per_100k" referenced above used for the calc
        Returns:
            float value representing the estimated raw total for the row
            """

    if (pd.isna(row[condition_name_per_100k]) or
        pd.isna(row[std_col.POPULATION_COL]) or
            int(row[std_col.POPULATION_COL]) == 0):
        return None

    return round((float(row[condition_name_per_100k]) / 100_000) * float(row[std_col.POPULATION_COL]))


def ensure_leading_zeros(df, fips_col_name: str, num_digits: int):
    """
    Ensure a column contains values of a certain digit length, adding leading zeros as needed.
    This could be used for 5 digit fips codes, or zip codes, etc.

    Parameters:
        df: dataframe containing a column of value that need leading zeros padded to
             ensure a consistent number of digits
        fips_col_name: string column name containing the values to be padded
        num_digits: how many digits should be present after leading zeros are added
    """
    df[fips_col_name] = df[fips_col_name].apply(
        lambda code: (str(code).rjust(num_digits, '0')))
    return df


def generate_pct_rel_inequity_col(
    df,
    pct_share_col: str,
    pct_pop_col: str,
    pct_relative_inequity_col: str,
):
    """Returns a new DataFrame with an inequitable share column.

       df: Pandas DataFrame to generate the column for.
       pct_share_col: String column name for the pct share of condition.
       pct_pop_col: String column name for the pct of population.
       pct_relative_inequity_col: String column name to place the calculated
                              inequitable shares in.
       """

    def calc_pct_relative_inequity(row):
        if pd.isna(row[pct_share_col]) or pd.isna(row[pct_pop_col]) or (row[pct_pop_col] == 0):
            return np.NaN

        pct_relative_inequity_ratio = (
<<<<<<< HEAD
=======

>>>>>>> 7df30ec0
            row[pct_share_col] - row[pct_pop_col]) / row[pct_pop_col]
        return round(pct_relative_inequity_ratio * 100, 1)

    df[pct_relative_inequity_col] = df.apply(
        calc_pct_relative_inequity, axis=1)
<<<<<<< HEAD

    return df


def null_rel_inequity_no_rate(df, pct_rel_inequity_col: str, rate_col: str):
    """
    Years where none of the groups have a "100k" rate should have 
    their `pct_relative_inequity` col nulled out

    Parameters:
        df: dataframe containing cols `time_period`, `state_fips`
        pct_rel_inequity_col: string column name containing the previously calculated percents
        rate_col: string column name for the rate used to filter years
    Returns:
        df with relative inequity nulled for years that contain 0 rates for all groups
    """

    df["year_state"] = df["time_period"] + df["state_fips"]

    df['year_has_a_non_zero_100k'] = df["year_state"].isin(
        df.loc[df[rate_col].gt(0), "year_state"])

    def _filter_out_all_zeros(row):
        if row["year_has_a_non_zero_100k"] is True:
            return row
        row[pct_rel_inequity_col] = np.nan
        return row

    df = df.apply(_filter_out_all_zeros, axis=1)
    df = df.drop(["year_has_a_non_zero_100k", "year_state"], axis=1)
=======
    return df


def zero_out_pct_rel_inequity(df, geo: str,
                              demographic: str,
                              rate_to_inequity_col_map: dict,
                              pop_pct_col: str = None):
    """Sets inequitable share of targeted conditions to zero if every known
    demographic group in a particular place/time reports rates of `0` or null.
    The justification for this is that such a small number of case counts can
    lead to misleading relative inequities, and it's strange to see large disparities in the
    same time_period when we are see `<1 per 100k` of a condition.

    Parameters:
        df: Dataframe to zero rows out on.
        geo: Geographic level. Must be `national`, `state` or `county`.
        demographic: Demographic breakdown. Must be `race`, `age`, or `sex`.
        rate_cols: dict mapping condition rates (usually but not always `per_100k`)
           to the corresponding`pct_rel_inequity`s. Example map below:
            {"something_per_100k": "something_pct_relative_inequity",
            "pct_share_of_us_congress": "women_us_congress_pct_relative_inequity"}
        pop_pct_col: option string column name that contains the population pct share,
            used to preserve the null `pct_rel_inequity` values on rows with no pop. data

    Returns:
        df with the pct_relative_inequities columns zeroed for the zero-rate time/place rows
       """

    geo_col_mapping = {
        NATIONAL_LEVEL: [
            std_col.STATE_FIPS_COL,
            std_col.STATE_NAME_COL,
        ],
        STATE_LEVEL: [
            std_col.STATE_FIPS_COL,
            std_col.STATE_NAME_COL,
        ],
        COUNTY_LEVEL: [
            std_col.COUNTY_FIPS_COL,
            std_col.COUNTY_NAME_COL,
        ],
    }
    geo_cols = geo_col_mapping[geo]

    per_100k_col_names = {}
    for rate_col in rate_to_inequity_col_map.keys():
        per_100k_col_names[rate_col] = f'{rate_col}_grouped'

    demo_col = std_col.RACE_CATEGORY_ID_COL if demographic == RACE else demographic
    unknown_val = Race.UNKNOWN.value if demographic == RACE else UNKNOWN
    all_val = Race.ALL.value if demographic == RACE else std_col.ALL_VALUE

    df_without_all_unknown = df.loc[~df[demo_col].isin({unknown_val, all_val})]
    df_all_unknown = df.loc[df[demo_col].isin({unknown_val, all_val})]

    grouped_df = df_without_all_unknown.groupby(
        geo_cols + [std_col.TIME_PERIOD_COL]).sum(min_count=1).reset_index()
    grouped_df = grouped_df.rename(columns=per_100k_col_names)
    grouped_df = grouped_df[geo_cols +
                            list(per_100k_col_names.values()) + [std_col.TIME_PERIOD_COL]]

    df = pd.merge(df_without_all_unknown, grouped_df,
                  on=geo_cols + [std_col.TIME_PERIOD_COL])
    for rate_col, pct_inequity_col in rate_to_inequity_col_map.items():
        grouped_col = f'{rate_col}_grouped'
        # set pct_inequity to 0 in a place/time_period if the summed rates are zero
        df.loc[df[grouped_col] == 0,
               pct_inequity_col] = 0

    df = df.drop(columns=list(per_100k_col_names.values()))
    df = pd.concat([df, df_all_unknown])

    # optionally preserve null pct_inequity for race rows that have no population info
    if pop_pct_col:
        df.loc[df[pop_pct_col].isnull(
        ), pct_inequity_col] = np.nan
>>>>>>> 7df30ec0

    return df<|MERGE_RESOLUTION|>--- conflicted
+++ resolved
@@ -82,10 +82,8 @@
 
     for share_of_known_col in raw_count_to_pct_share.values():
         unknown_all_df.loc[unknown_all_df[breakdown_col]
-<<<<<<< HEAD
-=======
-
->>>>>>> 7df30ec0
+
+
                            == all_val, share_of_known_col] = 100.0
 
     df = pd.concat([df, unknown_all_df]).reset_index(drop=True)
@@ -282,47 +280,13 @@
             return np.NaN
 
         pct_relative_inequity_ratio = (
-<<<<<<< HEAD
-=======
-
->>>>>>> 7df30ec0
+
+
             row[pct_share_col] - row[pct_pop_col]) / row[pct_pop_col]
         return round(pct_relative_inequity_ratio * 100, 1)
 
     df[pct_relative_inequity_col] = df.apply(
         calc_pct_relative_inequity, axis=1)
-<<<<<<< HEAD
-
-    return df
-
-
-def null_rel_inequity_no_rate(df, pct_rel_inequity_col: str, rate_col: str):
-    """
-    Years where none of the groups have a "100k" rate should have 
-    their `pct_relative_inequity` col nulled out
-
-    Parameters:
-        df: dataframe containing cols `time_period`, `state_fips`
-        pct_rel_inequity_col: string column name containing the previously calculated percents
-        rate_col: string column name for the rate used to filter years
-    Returns:
-        df with relative inequity nulled for years that contain 0 rates for all groups
-    """
-
-    df["year_state"] = df["time_period"] + df["state_fips"]
-
-    df['year_has_a_non_zero_100k'] = df["year_state"].isin(
-        df.loc[df[rate_col].gt(0), "year_state"])
-
-    def _filter_out_all_zeros(row):
-        if row["year_has_a_non_zero_100k"] is True:
-            return row
-        row[pct_rel_inequity_col] = np.nan
-        return row
-
-    df = df.apply(_filter_out_all_zeros, axis=1)
-    df = df.drop(["year_has_a_non_zero_100k", "year_state"], axis=1)
-=======
     return df
 
 
@@ -399,6 +363,5 @@
     if pop_pct_col:
         df.loc[df[pop_pct_col].isnull(
         ), pct_inequity_col] = np.nan
->>>>>>> 7df30ec0
 
     return df