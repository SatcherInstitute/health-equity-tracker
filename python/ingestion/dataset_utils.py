import pandas as pd  # type: ignore
import numpy as np  # type: ignore
from ingestion import gcs_to_bq_util
import ingestion.standardized_columns as std_col
import ingestion.constants as constants

from ingestion.standardized_columns import Race


def generate_pct_share_col_without_unknowns(df, raw_count_to_pct_share, breakdown_col, all_val):
    """Returns a DataFrame with a percent share column based on the raw_count_cols
       Each row must have a corresponding 'ALL' row.
       This function is meant to be used on datasets without any rows where the
       breakdown value is `Unknown`.

       df: DataFrame to generate the `pct_share_col` for.
       raw_count_to_pct_share: A dictionary with the mapping of raw_count
                               columns to the pct_share columns they should
                               be used to generate. eg: ({'population': 'population_pct'})
       breakdown_col: The name of column to calculate the percent across.
       all_val: The value representing 'ALL'"""

    all_demo_values = set(df[breakdown_col].to_list())

    if Race.UNKNOWN.value in all_demo_values or 'Unknown' in all_demo_values:
        raise ValueError(('This dataset contains unknowns, use the'
                          'generate_pct_share_col_with_unknowns function instead'))

    return _generate_pct_share_col(df, raw_count_to_pct_share, breakdown_col, all_val)


def generate_pct_share_col_with_unknowns(df, raw_count_to_pct_share,
                                         breakdown_col, all_val, unknown_val):
    """Returns a DataFrame with a percent share column based on the raw_count_cols.
       The resulting `pct_share` value for the 'unknown' row will the the raw
       percent share, whereas the resulting `pct_share` values for all other
       rows will be the percent share disregarding unknowns.

       df: DataFrame to generate the share_of_known column for.
                    raw_count_to_pct_share: dictionary {raw_col_name: pct_share_col_name }
                    mapping a string column name for the raw condition count column to a
                    string column name for the resulting percent share of known / percent
                    share unknown column.
       breakdown_col: String column name representing the demographic breakdown
                      (race/sex/age).
       all_val: String representing an ALL demographic value in the dataframe.
       unknown_val: String representing an UNKNOWN value in the dataframe."""

    df = _generate_pct_share_col(
        df, raw_count_to_pct_share, breakdown_col, all_val)

    # split off incoming ALL
    all_df = df.loc[df[breakdown_col] == all_val].reset_index(drop=True)

    # split off incoming UNKNOWNS
    unknown_df = df.loc[df[breakdown_col] ==
                        unknown_val].reset_index(drop=True)
    if len(unknown_df) == 0:
        raise ValueError(('This dataset does not contains unknowns, use the'
                          'generate_pct_share_col_without_unknowns function instead'))

    # split off incoming KNOWNS
    df = df.loc[~df[breakdown_col].isin({unknown_val, all_val})]

    # setup to calculate share of KNOWN
    groupby_cols = [std_col.STATE_FIPS_COL, std_col.STATE_NAME_COL]
    if std_col.COUNTY_FIPS_COL in df.columns:
        groupby_cols.extend([std_col.COUNTY_NAME_COL, std_col.COUNTY_FIPS_COL])
    df = df.drop(columns=list(raw_count_to_pct_share.values()))

    # sum all KNOWNS to get new ALL (require at least one non-NaN value for a number sum)
    all_knowns = df.groupby(groupby_cols).sum(min_count=1).reset_index()

    for raw_col_name in raw_count_to_pct_share.keys():
        # if a row's sum of named races is still NaN, then we need to use the row's original ALL
        all_knowns[raw_col_name] = all_knowns[raw_col_name].combine_first(
            all_df[raw_col_name])

    all_knowns[breakdown_col] = all_val
    df = pd.concat([df, all_knowns]).reset_index(drop=True)

    df = _generate_pct_share_col(
        df, raw_count_to_pct_share, breakdown_col, all_val)

    df = df.loc[df[breakdown_col] != all_val]

    for share_of_known_col in raw_count_to_pct_share.values():
        all_df[share_of_known_col] = 100.0
        # if a row's UNKNOWN SHARE is NaN, we should treat as ALL UNKNOWN data)
        unknown_df[share_of_known_col] = unknown_df[share_of_known_col].combine_first(
            all_df[share_of_known_col])

    df = pd.concat([df, all_df, unknown_df]).reset_index(drop=True)

    return df


def _generate_pct_share_col(df, raw_count_to_pct_share, breakdown_col, all_val):
    def calc_pct_share(record, raw_count_col):
        return percent_avoid_rounding_to_zero(
            record[raw_count_col], record[f'{raw_count_col}_all'])

    rename_cols = {}
    for raw_count_col in raw_count_to_pct_share.keys():
        rename_cols[raw_count_col] = f'{raw_count_col}_all'

    alls = df.loc[df[breakdown_col] == all_val]
    alls = alls.rename(columns=rename_cols)

    on_cols = [std_col.STATE_FIPS_COL]
    if std_col.COUNTY_FIPS_COL in df.columns:
        on_cols.append(std_col.COUNTY_FIPS_COL)

    alls = alls[on_cols + list(rename_cols.values())]

    fips = std_col.COUNTY_FIPS_COL if std_col.COUNTY_NAME_COL in df.columns else std_col.STATE_FIPS_COL

    # Ensure there is exactly one ALL value for each fips group.
    all_fips = df[fips].drop_duplicates().to_list()
    value_counts = alls[fips].value_counts()
    for f in all_fips:
        count = value_counts[f]
        if count != 1:
            raise ValueError(
                f'Fips {f} has {count} ALL rows, there should be 1')

    df = pd.merge(df, alls, how='left', on=on_cols)

    for raw_count_col, pct_share_col in raw_count_to_pct_share.items():
        df[pct_share_col] = df.apply(
            calc_pct_share, axis=1, args=(raw_count_col,))

    df = df.drop(columns=list(rename_cols.values()))
    return df.reset_index(drop=True)


def generate_per_100k_col(df, raw_count_col, pop_col, per_100k_col):
    """Returns a dataframe with a `per_100k` column

       df: DataFrame to generate the `per_100k_col` for.
       raw_count_col: String column name with the total number of people
                      who have the given condition.
       pop_col: String column name with the population number.
       per_100k_col: String column name to place the generated row in."""

    def calc_per_100k(record):
<<<<<<< HEAD
        per_100k = percent_avoid_rounding_to_zero(
            1000 * float(record[raw_count_col]), float(record[pop_col]))
=======
        per_100k = percent_avoid_rounding_to_zero(1000 * float(record[raw_count_col]),
                                                  float(record[pop_col]), 0, 0)
>>>>>>> 30ef019c
        if not pd.isna(per_100k):
            return round(per_100k, 0)
        return np.nan

    df[per_100k_col] = df.apply(calc_per_100k, axis=1)
    return df


def percent_avoid_rounding_to_zero(numerator, denominator, default_decimals=1, max_decimals=2):
    """Calculates percentage to `default_decimals` number of decimal places. If
       the percentage would round to 0, calculates with more decimal places until
       either it doesn't round to 0, or until `max_decimals`. `default_decimals`
       and `max_decimals` should be >= -1 and `max_decimals` should be >=
       `default_decimals`.

       Avoids division by zero errors and returns `0.0` instead"""

    if (denominator == 0) or (numerator is None) or (denominator is None):
        return None

    decimals = default_decimals
    pct = round((float(numerator) / float(denominator) * 100), decimals)
    while pct == 0 and numerator != 0 and decimals < max_decimals:
        decimals += 1
        pct = round((float(numerator) / float(denominator) * 100), decimals)

    return pct


def ratio_round_to_None(numerator, denominator):
    """Calculates a ratio to one decimal point and rounds any number less than .1 to None
       so it is shown as the warning triangle sign on the frontend."""

    ratio = float(numerator) / float(denominator)

    if ratio < .1:
        return None

    return round(ratio, 1)


def add_sum_of_rows(df, breakdown_col, value_col, new_row_breakdown_val,
                    breakdown_vals_to_sum=None):
    """Returns a new DataFrame by appending rows by summing the values of other
       rows. Automatically groups by all other columns, so this won't work if
       there are extraneous columns.

       For example, calling
           `add_sum_of_rows(df, 'race', 'population', 'Total')`
       will group by all columns except for 'race' and 'population, and for each
       group add a row with race='Total' and population=the sum of population
       for all races in that group.

       df: The DataFrame to calculate new rows from.
       breakdown_col: The name of the breakdown column that a new value is being
                      summed over.
       value_col: The name of the column whose values should be summed.
       new_row_breakdown_val: The value to use for the breakdown column.
       breakdown_vals_to_sum: The list of breakdown values to sum across. If not
                              provided, defaults to summing across all values.
       """
    filtered_df = df
    if breakdown_vals_to_sum is not None:
        filtered_df = df.loc[df[breakdown_col].isin(breakdown_vals_to_sum)]

    group_by_cols = list(df.columns)
    group_by_cols.remove(breakdown_col)
    group_by_cols.remove(value_col)

    sums = filtered_df.groupby(group_by_cols).sum().reset_index()
    sums[breakdown_col] = new_row_breakdown_val

    result = pd.concat([df, sums])
    result = result.reset_index(drop=True)
    return result


def merge_fips_codes(df):
    """Merges in the `state_fips` column into a dataframe, based on the
       `census_utility` big query public dataset.

       df: dataframe to merge fips codes into, with a `state_name` or `state_postal` column"""

    all_fips_codes_df = gcs_to_bq_util.load_public_dataset_from_bigquery_as_df(
        'census_utility', 'fips_codes_states', dtype={'state_fips_code': str})

    united_states_fips = pd.DataFrame([
        {
            'state_fips_code': constants.US_FIPS,
            'state_name': constants.US_NAME,
            'state_postal_abbreviation': constants.US_ABBR,
        }
    ])

    unknown_fips = pd.DataFrame([
        {
            'state_fips_code': 'Unknown',
            'state_name': 'Unknown',
            'state_postal_abbreviation': 'Unknown',
        }
    ])

    all_fips_codes_df = all_fips_codes_df[[
        'state_fips_code', 'state_name', 'state_postal_abbreviation']]
    all_fips_codes_df = pd.concat(
        [all_fips_codes_df, united_states_fips, unknown_fips])

    all_fips_codes_df = all_fips_codes_df.rename(
        columns={
            'state_fips_code': std_col.STATE_FIPS_COL,
            'state_postal_abbreviation': std_col.STATE_POSTAL_COL,
        }).reset_index(drop=True)

    merge_col = std_col.STATE_NAME_COL
    if std_col.STATE_POSTAL_COL in df.columns:
        merge_col = std_col.STATE_POSTAL_COL

    df = pd.merge(df, all_fips_codes_df, how='left',
                  on=merge_col).reset_index(drop=True)

    if std_col.STATE_POSTAL_COL in df.columns:
        df = df.drop(columns=std_col.STATE_POSTAL_COL)

    return df


def replace_state_abbr_with_names(df):
    """Replaces all two-letter place codes with the place name.  based on the `census_utility` big query public dataset.
       df: dataframe to swap two-letter abbreviations for names, with a `state_postal_abbreviation` column"""

    # get table from BQ
    all_state_codes_df = gcs_to_bq_util.load_public_dataset_from_bigquery_as_df(
        'census_utility', 'fips_codes_states', dtype={std_col.STATE_NAME_COL: str, 'state_postal_abbreviation': str})
    all_state_codes_df = all_state_codes_df[[
        std_col.STATE_NAME_COL, 'state_postal_abbreviation']]

    # add USA as a "state" for potentially swapping
    united_states_code = pd.DataFrame(
        [{'state_postal_abbreviation': constants.US_ABBR, std_col.STATE_NAME_COL: constants.US_NAME}])
    all_state_codes_df = pd.concat([all_state_codes_df, united_states_code])

    # swap CODES for NAMES
    df = pd.merge(df, all_state_codes_df, how='left',
                  on='state_postal_abbreviation').reset_index(drop=True)
    df = df.drop(columns=['state_postal_abbreviation'])
    return df


def merge_pop_numbers(df, demo, loc):
    """Merges the corresponding `population` and `population_pct` column into the given df

      df: a pandas df with demographic (race, sex, or age) and a `state_fips` column
      demo: the demographic in the df, either `age`, `race`, or `sex`
      loc: the location level for the df, either `state` or `national`"""

    on_col_map = {
        'age': std_col.AGE_COL,
        'race': std_col.RACE_CATEGORY_ID_COL,
        'sex': std_col.SEX_COL,
    }

    pop_dtype = {std_col.STATE_FIPS_COL: str,
                 std_col.POPULATION_COL: float,
                 std_col.POPULATION_PCT_COL: float}

    if demo not in on_col_map:
        raise ValueError('%s not a demographic option, must be one of: %s' % (
            demo, list(on_col_map.keys())))

    pop_table_name = f'by_{demo}_{loc}'

    # all states, DC, PR
    if demo == 'race' and (loc == 'state' or loc == 'county'):
        pop_table_name += '_std'

    pop_df = gcs_to_bq_util.load_df_from_bigquery(
        'acs_population', pop_table_name, pop_dtype)

    needed_cols = [std_col.STATE_FIPS_COL, on_col_map[demo],
                   std_col.POPULATION_COL, std_col.POPULATION_PCT_COL]

    if loc == 'county':
        needed_cols.append(std_col.COUNTY_FIPS_COL)

    pop_df = pop_df[needed_cols]

    # other territories from ACS 2010 (VI, GU, AS, MP)
    if loc == 'state':
        verbose_demo = "race_and_ethnicity" if demo == 'race' else demo
        pop_2010_table_name = f'by_{verbose_demo}_territory'

        pop_2010_df = gcs_to_bq_util.load_df_from_bigquery(
            'acs_2010_population', pop_2010_table_name, pop_dtype)
        pop_2010_df = pop_2010_df[[std_col.STATE_FIPS_COL, on_col_map[demo],
                                   std_col.POPULATION_COL, std_col.POPULATION_PCT_COL]]

        pop_df = pd.concat([pop_df, pop_2010_df])
        pop_df = pop_df.sort_values(std_col.STATE_FIPS_COL)

    on_cols = [std_col.STATE_FIPS_COL, on_col_map[demo]]
    if loc == 'county':
        on_cols.append(std_col.COUNTY_FIPS_COL)

    df = pd.merge(df, pop_df, how='left', on=on_cols)

    return df.reset_index(drop=True)


def estimate_total(row, condition_name_per_100k):
    """Returns an estimate of the total number of people with a given condition.

        Parameters:
            row: a dataframe row containing a "per_100k" column with values for the incidence rate
                and a "population" column containing the total number of people
            condition_name_per_100k: string column name of the "per_100k" referenced above used for the calc"""

    if (pd.isna(row[condition_name_per_100k]) or
        pd.isna(row[std_col.POPULATION_COL]) or
            int(row[std_col.POPULATION_COL]) == 0):
        return None

    return round((float(row[condition_name_per_100k]) / 100_000) * float(row[std_col.POPULATION_COL]))<|MERGE_RESOLUTION|>--- conflicted
+++ resolved
@@ -144,13 +144,8 @@
        per_100k_col: String column name to place the generated row in."""
 
     def calc_per_100k(record):
-<<<<<<< HEAD
-        per_100k = percent_avoid_rounding_to_zero(
-            1000 * float(record[raw_count_col]), float(record[pop_col]))
-=======
         per_100k = percent_avoid_rounding_to_zero(1000 * float(record[raw_count_col]),
                                                   float(record[pop_col]), 0, 0)
->>>>>>> 30ef019c
         if not pd.isna(per_100k):
             return round(per_100k, 0)
         return np.nan
