import pandas as pd  # type: ignore
import numpy as np  # type: ignore
from ingestion import gcs_to_bq_util
import ingestion.standardized_columns as std_col
import ingestion.constants as constants

from ingestion.standardized_columns import Race


def generate_pct_share_col_without_unknowns(df, raw_count_to_pct_share, breakdown_col, all_val):
    """Returns a DataFrame with a percent share column based on the raw_count_cols
       Each row must have a corresponding 'ALL' row.
       This function is meant to be used on datasets without any rows where the
       breakdown value is `Unknown`.

       df: DataFrame to generate the `pct_share_col` for.
       raw_count_to_pct_share: A dictionary with the mapping of raw_count
                               columns to the pct_share columns they should
                               be used to generate. eg: ({'population': 'population_pct'})
       breakdown_col: The name of column to calculate the percent across.
       all_val: The value representing 'ALL'"""

    all_demo_values = set(df[breakdown_col].to_list())

    if Race.UNKNOWN.value in all_demo_values or 'Unknown' in all_demo_values:
        raise ValueError(('This dataset contains unknowns, use the'
                          'generate_pct_share_col_with_unknowns function instead'))

    return _generate_pct_share_col(df, raw_count_to_pct_share, breakdown_col, all_val)


def generate_pct_share_col_with_unknowns(df, raw_count_to_pct_share,
                                         breakdown_col, all_val, unknown_val):
    """Returns a DataFrame with a percent share column based on the raw_count_cols.
       The resulting `pct_share` value for the 'unknown' row will the the raw
       percent share, whereas the resulting `pct_share` values for all other
       rows will be the percent share disregarding unknowns.

       Note: if the incoming df contains locations that only have an "all" value, but
       no other demographic breakdowns, you must fill in the missing demographic groups
       before using the df in this fn. For example:

       If your incoming data looks like this:

       STATE      | RACE     | RAW
       Florida    | White    | 1
       Florida    | Black    | 2
       Florida    | Unknown  | 3
       Florida    | All      | 6
       Guam       | All      | 10

       You must fill in the expected missing rows like this first:

       STATE      | RACE     | some other columns with raw values, etc....
       Florida    | White    | 1
       Florida    | Black    | 2
       Florida    | Unknown  | 3
       Florida    | All      | 6
       Guam       | White    | null
       Guam       | Black    | null
       Guam       | Unknown  | null
       Guam       | All      | 10


       df: DataFrame to generate the share_of_known column for.
                    raw_count_to_pct_share: dictionary {raw_col_name: pct_share_col_name }
                    mapping a string column name for the raw condition count column to a
                    string column name for the resulting percent share of known / percent
                    share unknown column.
       breakdown_col: String column name representing the demographic breakdown
                      (race/sex/age).
       all_val: String representing an ALL demographic value in the dataframe.
       unknown_val: String representing an UNKNOWN value in the dataframe."""

    df = _generate_pct_share_col(
        df, raw_count_to_pct_share, breakdown_col, all_val)

    # split off incoming ALL
    all_df = df.loc[df[breakdown_col] == all_val].reset_index(drop=True)

    # split off incoming UNKNOWNS
    unknown_df = df.loc[df[breakdown_col] ==
                        unknown_val].reset_index(drop=True)
    if len(unknown_df) == 0:
        raise ValueError(('This dataset does not contains unknowns, use the'
                          'generate_pct_share_col_without_unknowns function instead'))

    # split off incoming KNOWNS
    df = df.loc[~df[breakdown_col].isin({unknown_val, all_val})]

<<<<<<< HEAD
    # setup to calculate share of KNOWN
    groupby_cols = [std_col.STATE_FIPS_COL, std_col.STATE_NAME_COL]
    if std_col.COUNTY_FIPS_COL in df.columns:
        groupby_cols.extend([std_col.COUNTY_NAME_COL, std_col.COUNTY_FIPS_COL])
=======
    groupby_cols = [std_col.STATE_FIPS_COL]
    if std_col.COUNTY_FIPS_COL in df.columns:
        groupby_cols.append(std_col.COUNTY_FIPS_COL)

>>>>>>> 5df789ef
    df = df.drop(columns=list(raw_count_to_pct_share.values()))

    # sum all KNOWNS to get new ALL (require at least one non-NaN value for a number sum)
    all_knowns = df.groupby(groupby_cols).sum(min_count=1).reset_index()

    for raw_col_name in raw_count_to_pct_share.keys():
        # if a row's sum of named races is still NaN, then we need to use the row's original ALL
        all_knowns[raw_col_name] = all_knowns[raw_col_name].combine_first(
            all_df[raw_col_name])

    all_knowns[breakdown_col] = all_val
    df = pd.concat([df, all_knowns]).reset_index(drop=True)

    df = _generate_pct_share_col(
        df, raw_count_to_pct_share, breakdown_col, all_val)

    df = df.loc[df[breakdown_col] != all_val]

    for share_of_known_col in raw_count_to_pct_share.values():
        all_df[share_of_known_col] = 100.0

        # if a place's calculated UNKNOWN SHARE is still NaN, we should treat as ALL UNKNOWN data)
        unknown_df[share_of_known_col] = unknown_df[share_of_known_col].combine_first(
            all_df[share_of_known_col])
        unknown_df[std_col.POPULATION_COL] = unknown_df[std_col.POPULATION_COL].combine_first(
            all_df[std_col.POPULATION_COL])

    df = pd.concat([df, all_df, unknown_df]).reset_index(drop=True)

    return df


def _generate_pct_share_col(df, raw_count_to_pct_share, breakdown_col, all_val):
    def calc_pct_share(record, raw_count_col):
        return percent_avoid_rounding_to_zero(
            record[raw_count_col], record[f'{raw_count_col}_all'])

    rename_cols = {}
    for raw_count_col in raw_count_to_pct_share.keys():
        rename_cols[raw_count_col] = f'{raw_count_col}_all'

    alls = df.loc[df[breakdown_col] == all_val]
    alls = alls.rename(columns=rename_cols)

    on_cols = [std_col.STATE_FIPS_COL]
    if std_col.COUNTY_FIPS_COL in df.columns:
        on_cols.append(std_col.COUNTY_FIPS_COL)

    alls = alls[on_cols + list(rename_cols.values())]

    fips = std_col.COUNTY_FIPS_COL if std_col.COUNTY_FIPS_COL in df.columns else std_col.STATE_FIPS_COL

    # Ensure there is exactly one ALL value for each fips group.
    all_fips = df[fips].drop_duplicates().to_list()
    value_counts = alls[fips].value_counts()
    for f in all_fips:
        count = value_counts[f]
        if count != 1:
            raise ValueError(
                f'Fips {f} has {count} ALL rows, there should be 1')

    df = pd.merge(df, alls, how='left', on=on_cols)

    for raw_count_col, pct_share_col in raw_count_to_pct_share.items():
        df[pct_share_col] = df.apply(
            calc_pct_share, axis=1, args=(raw_count_col,))

    df = df.drop(columns=list(rename_cols.values()))
    return df.reset_index(drop=True)


def generate_per_100k_col(df, raw_count_col, pop_col, per_100k_col):
    """Returns a dataframe with a `per_100k` column

       df: DataFrame to generate the `per_100k_col` for.
       raw_count_col: String column name with the total number of people
                      who have the given condition.
       pop_col: String column name with the population number.
       per_100k_col: String column name to place the generated row in."""

    def calc_per_100k(record):
        per_100k = percent_avoid_rounding_to_zero(1000 * float(record[raw_count_col]),
                                                  float(record[pop_col]), 0, 0)
        if not pd.isna(per_100k):
            return round(per_100k, 0)
        return np.nan

    df[per_100k_col] = df.apply(calc_per_100k, axis=1)
    return df


def percent_avoid_rounding_to_zero(numerator, denominator, default_decimals=1, max_decimals=2):
    """Calculates percentage to `default_decimals` number of decimal places. If
       the percentage would round to 0, calculates with more decimal places until
       either it doesn't round to 0, or until `max_decimals`. `default_decimals`
       and `max_decimals` should be >= -1 and `max_decimals` should be >=
       `default_decimals`.

       Avoids division by zero errors and returns `0.0` instead"""

    if (denominator == 0) or (numerator is None) or (denominator is None):
        return None

    decimals = default_decimals
    pct = round((float(numerator) / float(denominator) * 100), decimals)
    while pct == 0 and numerator != 0 and decimals < max_decimals:
        decimals += 1
        pct = round((float(numerator) / float(denominator) * 100), decimals)

    return pct


def ratio_round_to_None(numerator, denominator):
    """Calculates a ratio to one decimal point and rounds any number less than .1 to None
       so it is shown as the warning triangle sign on the frontend."""

    ratio = float(numerator) / float(denominator)

    if ratio < .1:
        return None

    return round(ratio, 1)


def add_sum_of_rows(df, breakdown_col, value_col, new_row_breakdown_val,
                    breakdown_vals_to_sum=None):
    """Returns a new DataFrame by appending rows by summing the values of other
       rows. Automatically groups by all other columns, so this won't work if
       there are extraneous columns.

       For example, calling
           `add_sum_of_rows(df, 'race', 'population', 'Total')`
       will group by all columns except for 'race' and 'population, and for each
       group add a row with race='Total' and population=the sum of population
       for all races in that group.

       df: The DataFrame to calculate new rows from.
       breakdown_col: The name of the breakdown column that a new value is being
                      summed over.
       value_col: The name of the column whose values should be summed.
       new_row_breakdown_val: The value to use for the breakdown column.
       breakdown_vals_to_sum: The list of breakdown values to sum across. If not
                              provided, defaults to summing across all values.
       """
    filtered_df = df
    if breakdown_vals_to_sum is not None:
        filtered_df = df.loc[df[breakdown_col].isin(breakdown_vals_to_sum)]

    group_by_cols = list(df.columns)
    group_by_cols.remove(breakdown_col)
    group_by_cols.remove(value_col)

    sums = filtered_df.groupby(group_by_cols).sum().reset_index()
    sums[breakdown_col] = new_row_breakdown_val

    result = pd.concat([df, sums])
    result = result.reset_index(drop=True)
    return result


def merge_fips_codes(df, county_level=False):
    """Merges in the `state_fips` column into a dataframe, based on the
       `census_utility` big query public dataset.

       df: dataframe to merge fips codes into, with a `state_name` or `state_postal` column"""

    if county_level:
        all_county_names = gcs_to_bq_util.load_public_dataset_from_bigquery_as_df(
            'census_utility', 'fips_codes_all', dtype={'state_fips_code': str, 'county_fips_code': str})
        all_county_names = all_county_names.loc[all_county_names['summary_level_name'] == 'state-county']

        all_county_names = all_county_names[['county_fips_code', 'area_name']]
        all_county_names = all_county_names.rename(
            columns={
                'county_fips_code': std_col.COUNTY_FIPS_COL,
                'area_name': std_col.COUNTY_NAME_COL,
            })

        df = df.drop(columns=std_col.COUNTY_NAME_COL)
        df = pd.merge(df, all_county_names, how='left',
                      on=std_col.COUNTY_FIPS_COL).reset_index(drop=True)

    all_fips_codes_df = gcs_to_bq_util.load_public_dataset_from_bigquery_as_df(
        'census_utility', 'fips_codes_states', dtype={'state_fips_code': str})

    united_states_fips = pd.DataFrame([
        {
            'state_fips_code': constants.US_FIPS,
            'state_name': constants.US_NAME,
            'state_postal_abbreviation': constants.US_ABBR,
        }
    ])

    unknown_fips = pd.DataFrame([
        {
            'state_fips_code': 'Unknown',
            'state_name': 'Unknown',
            'state_postal_abbreviation': 'Unknown',
        }
    ])

<<<<<<< HEAD
    all_fips_codes_df = all_fips_codes_df[[
        'state_fips_code', 'state_name', 'state_postal_abbreviation']]
    all_fips_codes_df = pd.concat(
        [all_fips_codes_df, united_states_fips, unknown_fips])
=======
    all_fips_codes_df = all_fips_codes_df[['state_fips_code', 'state_name',
                                           'state_postal_abbreviation']]
    all_fips_codes_df = pd.concat([all_fips_codes_df, united_states_fips, unkown_fips])
>>>>>>> 5df789ef

    all_fips_codes_df = all_fips_codes_df.rename(
        columns={
            'state_fips_code': std_col.STATE_FIPS_COL,
            'state_postal_abbreviation': std_col.STATE_POSTAL_COL,
        }).reset_index(drop=True)

    merge_col = std_col.STATE_NAME_COL
    if std_col.STATE_POSTAL_COL in df.columns:
        merge_col = std_col.STATE_POSTAL_COL

    df = pd.merge(df, all_fips_codes_df, how='left',
                  on=merge_col).reset_index(drop=True)

    if std_col.STATE_POSTAL_COL in df.columns:
        df = df.drop(columns=std_col.STATE_POSTAL_COL)

    return df


def replace_state_abbr_with_names(df):
    """Replaces all two-letter place codes with the place name.  based on the `census_utility` big query public dataset.
       df: dataframe to swap two-letter abbreviations for names, with a `state_postal_abbreviation` column"""

    # get table from BQ
    all_state_codes_df = gcs_to_bq_util.load_public_dataset_from_bigquery_as_df(
        'census_utility', 'fips_codes_states', dtype={std_col.STATE_NAME_COL: str, 'state_postal_abbreviation': str})
    all_state_codes_df = all_state_codes_df[[
        std_col.STATE_NAME_COL, 'state_postal_abbreviation']]

    # add USA as a "state" for potentially swapping
    united_states_code = pd.DataFrame(
        [{'state_postal_abbreviation': constants.US_ABBR, std_col.STATE_NAME_COL: constants.US_NAME}])
    all_state_codes_df = pd.concat([all_state_codes_df, united_states_code])

    # swap CODES for NAMES
    df = pd.merge(df, all_state_codes_df, how='left',
                  on='state_postal_abbreviation').reset_index(drop=True)
    df = df.drop(columns=['state_postal_abbreviation'])
    return df


def merge_pop_numbers(df, demo, loc):
    """Merges the corresponding `population` and `population_pct` column into the given df

      df: a pandas df with demographic (race, sex, or age) and a `state_fips` column
      demo: the demographic in the df, either `age`, `race`, or `sex`
      loc: the location level for the df, either `state` or `national`"""

    on_col_map = {
        'age': std_col.AGE_COL,
        'race': std_col.RACE_CATEGORY_ID_COL,
        'sex': std_col.SEX_COL,
    }

    pop_dtype = {std_col.STATE_FIPS_COL: str,
                 std_col.POPULATION_COL: float,
                 std_col.POPULATION_PCT_COL: float}

    if demo not in on_col_map:
        raise ValueError('%s not a demographic option, must be one of: %s' % (
            demo, list(on_col_map.keys())))

    pop_table_name = f'by_{demo}_{loc}'

    # all states, DC, PR
    if demo == 'race' and (loc == 'state' or loc == 'county'):
        pop_table_name += '_std'

    pop_df = gcs_to_bq_util.load_df_from_bigquery(
        'acs_population', pop_table_name, pop_dtype)

    needed_cols = [std_col.STATE_FIPS_COL, on_col_map[demo],
                   std_col.POPULATION_COL, std_col.POPULATION_PCT_COL]

    if loc == 'county':
        needed_cols.append(std_col.COUNTY_FIPS_COL)

    pop_df = pop_df[needed_cols]

    # other territories from ACS 2010 (VI, GU, AS, MP)
    if loc == 'state':
        verbose_demo = "race_and_ethnicity" if demo == 'race' else demo
        pop_2010_table_name = f'by_{verbose_demo}_territory'

        pop_2010_df = gcs_to_bq_util.load_df_from_bigquery(
            'acs_2010_population', pop_2010_table_name, pop_dtype)
        pop_2010_df = pop_2010_df[[std_col.STATE_FIPS_COL, on_col_map[demo],
                                   std_col.POPULATION_COL, std_col.POPULATION_PCT_COL]]

        pop_df = pd.concat([pop_df, pop_2010_df])
        pop_df = pop_df.sort_values(std_col.STATE_FIPS_COL)

    on_cols = [std_col.STATE_FIPS_COL, on_col_map[demo]]
    if loc == 'county':
        on_cols.append(std_col.COUNTY_FIPS_COL)

    df = pd.merge(df, pop_df, how='left', on=on_cols)

    return df.reset_index(drop=True)


def estimate_total(row, condition_name_per_100k):
    """Returns an estimate of the total number of people with a given condition.

        Parameters:
            row: a dataframe row containing a "per_100k" column with values for the incidence rate
                and a "population" column containing the total number of people
            condition_name_per_100k: string column name of the "per_100k" referenced above used for the calc

        Returns:
            float value representing the estimated raw total for the row
            """

    if (pd.isna(row[condition_name_per_100k]) or
        pd.isna(row[std_col.POPULATION_COL]) or
            int(row[std_col.POPULATION_COL]) == 0):
        return None

    return round((float(row[condition_name_per_100k]) / 100_000) * float(row[std_col.POPULATION_COL]))<|MERGE_RESOLUTION|>--- conflicted
+++ resolved
@@ -88,17 +88,10 @@
     # split off incoming KNOWNS
     df = df.loc[~df[breakdown_col].isin({unknown_val, all_val})]
 
-<<<<<<< HEAD
-    # setup to calculate share of KNOWN
-    groupby_cols = [std_col.STATE_FIPS_COL, std_col.STATE_NAME_COL]
-    if std_col.COUNTY_FIPS_COL in df.columns:
-        groupby_cols.extend([std_col.COUNTY_NAME_COL, std_col.COUNTY_FIPS_COL])
-=======
     groupby_cols = [std_col.STATE_FIPS_COL]
     if std_col.COUNTY_FIPS_COL in df.columns:
         groupby_cols.append(std_col.COUNTY_FIPS_COL)
 
->>>>>>> 5df789ef
     df = df.drop(columns=list(raw_count_to_pct_share.values()))
 
     # sum all KNOWNS to get new ALL (require at least one non-NaN value for a number sum)
@@ -300,16 +293,10 @@
         }
     ])
 
-<<<<<<< HEAD
-    all_fips_codes_df = all_fips_codes_df[[
-        'state_fips_code', 'state_name', 'state_postal_abbreviation']]
+    all_fips_codes_df = all_fips_codes_df[['state_fips_code', 'state_name',
+                                           'state_postal_abbreviation']]
     all_fips_codes_df = pd.concat(
         [all_fips_codes_df, united_states_fips, unknown_fips])
-=======
-    all_fips_codes_df = all_fips_codes_df[['state_fips_code', 'state_name',
-                                           'state_postal_abbreviation']]
-    all_fips_codes_df = pd.concat([all_fips_codes_df, united_states_fips, unkown_fips])
->>>>>>> 5df789ef
 
     all_fips_codes_df = all_fips_codes_df.rename(
         columns={
