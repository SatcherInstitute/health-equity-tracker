import pandas as pd  # type: ignore
from ingestion import gcs_to_bq_util
import ingestion.standardized_columns as std_col
import ingestion.constants as constants


def generate_pct_share_col(df, raw_count_col, pct_share_col, breakdown_col, total_val):
    """Returns a DataFrame with a percent share row based on the raw_count_col
       Each row must have a corresponding 'TOTAL' row.

       df: DataFrame to generate the `pct_share_col` for.
       raw_count_col: String column name with the
                      raw count to use to calculate the `pct_share_col`.
       pct_share_col: String column name to create with the percent share.
       breakdown_col: The name of column to calculate the percent across.
       total_val: The value representing 'ALL' or 'TOTAL'"""

    def calc_pct_share(record, total_value):
        record[pct_share_col] = percent_avoid_rounding_to_zero(
            record[raw_count_col], total_value)
        return record

<<<<<<< HEAD
    groupby_cols = list(df.columns)
    print(groupby_cols)
    if breakdown_col is not None:
        groupby_cols.remove(breakdown_col)
    groupby_cols.remove(raw_count_col)
=======
    groupby_cols = [std_col.STATE_FIPS_COL]
    if std_col.COUNTY_FIPS_COL in df.columns:
        groupby_cols.append(std_col.COUNTY_FIPS_COL)
>>>>>>> dd04b36d

    with_pct_share = []
    grouped = df.groupby(groupby_cols)

    for _, group_df in grouped:
        total_row = group_df.loc[(group_df[breakdown_col] == total_val)]

        if len(total_row) == 0:
            raise ValueError("There is no TOTAL value for this chunk of data")

        if len(total_row) > 1:
            raise ValueError(
                "There are multiple TOTAL values for this chunk of data, there should only be one")

        total = total_row[raw_count_col].values[0]
        with_pct_share.append(group_df.reset_index(
            drop=True).apply(calc_pct_share, args=(total,), axis=1))

    return pd.concat(with_pct_share).reset_index(drop=True)


def percent_avoid_rounding_to_zero(numerator, denominator, default_decimals=1, max_decimals=2):
    """Calculates percentage to `default_decimals` number of decimal places. If
       the percentage would round to 0, calculates with more decimal places until
       either it doesn't round to 0, or until `max_decimals`. `default_decimals`
       and `max_decimals` should be >= 0 and `max_decimals` should be >=
       `default_decimals`. """

    decimals = default_decimals
    pct = round((float(numerator) / float(denominator) * 100), decimals)
    while pct == 0 and numerator != 0 and decimals < max_decimals:
        decimals += 1
        pct = round((float(numerator) / float(denominator) * 100), decimals)

    return pct


def ratio_round_to_None(numerator, denominator):
    """Calculates a ratio to one decimal point and rounds any number less than .1 to None
       so it is shown as the warning triangle sign on the frontend."""

    ratio = float(numerator) / float(denominator)

    if ratio < .1:
        return None

    return round(ratio, 1)


def add_sum_of_rows(df, breakdown_col, value_col, new_row_breakdown_val,
                    breakdown_vals_to_sum=None):
    """Returns a new DataFrame by appending rows by summing the values of other
       rows. Automatically groups by all other columns, so this won't work if
       there are extraneous columns.

       For example, calling
           `add_sum_of_rows(df, 'race', 'population', 'Total')`
       will group by all columns except for 'race' and 'population, and for each
       group add a row with race='Total' and population=the sum of population
       for all races in that group.

       df: The DataFrame to calculate new rows from.
       breakdown_col: The name of the breakdown column that a new value is being
                      summed over.
       value_col: The name of the column whose values should be summed.
       new_row_breakdown_val: The value to use for the breakdown column.
       breakdown_vals_to_sum: The list of breakdown values to sum across. If not
                              provided, defaults to summing across all values.
       """
    filtered_df = df
    if breakdown_vals_to_sum is not None:
        filtered_df = df.loc[df[breakdown_col].isin(breakdown_vals_to_sum)]

    group_by_cols = list(df.columns)
    group_by_cols.remove(breakdown_col)
    group_by_cols.remove(value_col)

    sums = filtered_df.groupby(group_by_cols).sum().reset_index()
    sums[breakdown_col] = new_row_breakdown_val

    result = pd.concat([df, sums])
    result = result.reset_index(drop=True)
    return result


def merge_fips_codes(df):
    """Merges in the `state_fips` column into a dataframe, based on the `census_utility` big query public dataset.

       df: dataframe to merge fips codes into, with a `state_name` column"""

    all_fips_codes_df = gcs_to_bq_util.load_public_dataset_from_bigquery_as_df(
        'census_utility', 'fips_codes_states', dtype={'state_fips_code': str})

    united_states_fips = pd.DataFrame(
        [{'state_fips_code': constants.US_FIPS, 'state_name': constants.US_NAME}])
    all_fips_codes_df = all_fips_codes_df[['state_fips_code', 'state_name']]
    all_fips_codes_df = pd.concat([all_fips_codes_df, united_states_fips])

    df = pd.merge(df, all_fips_codes_df, how='left',
                  on=std_col.STATE_NAME_COL).reset_index(drop=True)
    df = df.rename(
        columns={'state_fips_code': std_col.STATE_FIPS_COL}).reset_index(drop=True)

    return df


def replace_state_abbr_with_names(df):
    """Replaces all two-letter place codes with the place name.  based on the `census_utility` big query public dataset.

       df: dataframe to swap two-letter abbreviations for names, with a `state_abbr` column"""

    # get table from BQ
    all_state_codes_df = gcs_to_bq_util.load_public_dataset_from_bigquery_as_df(
        'census_utility', 'fips_codes_states', dtype={std_col.STATE_NAME_COL: str, 'state_postal_abbreviation': str})

    # only keep BQ columns for 'state_name' and 'state_postal_abbreviation'
    all_state_codes_df = all_state_codes_df[[
        std_col.STATE_NAME_COL, 'state_postal_abbreviation']]

    # add USA to the list of states
    united_states_code = pd.DataFrame(
        [{'state_postal_abbreviation': constants.US_ABBR, std_col.STATE_NAME_COL: constants.US_NAME}])
    all_state_codes_df = pd.concat([all_state_codes_df, united_states_code])

    # combine tables, effectively adding the state names to the original df
    df = pd.merge(df, all_state_codes_df, how='left',
                  on='state_postal_abbreviation').reset_index(drop=True)

    # remove the abbr column altogether
    df = df.drop(columns=['state_postal_abbreviation'])

    return df


def merge_pop_numbers(df, demo, loc):
    """Merges the corresponding `population` and `population_pct` column into the given df

      df: a pandas df with demographic (race, sex, or age) and a `state_fips` column
      demo: the demographic in the df, either `age`, `race`, or `sex`
      loc: the location level for the df, either `state` or `national`"""

    on_col_map = {
        'age': std_col.AGE_COL,
        'race': std_col.RACE_CATEGORY_ID_COL,
        'sex': std_col.SEX_COL,
    }

    pop_dtype = {std_col.STATE_FIPS_COL: str,
                 std_col.POPULATION_COL: object,
                 std_col.POPULATION_PCT_COL: float}

    if demo not in on_col_map:
<<<<<<< HEAD
        raise ValueError('%s not a demographic option, must be one of: %s' % (
            demo, on_col_map.keys()))
=======
        raise ValueError('%s not a demographic option, must be one of: %s' % (demo, list(on_col_map.keys())))
>>>>>>> dd04b36d

    pop_table_name = 'by_%s_%s' % (demo, loc)

    # all states, DC, PR
    if demo == 'race' and loc == 'state':
        pop_table_name += '_std'

    pop_df = gcs_to_bq_util.load_df_from_bigquery(
        'acs_population', pop_table_name, pop_dtype)
    pop_df = pop_df[[std_col.STATE_FIPS_COL, on_col_map[demo],
                     std_col.POPULATION_COL, std_col.POPULATION_PCT_COL]]

    # other territories from ACS 2010 (VI, GU, AS, MP)
    if loc == 'state':
        verbose_demo = "race_and_ethnicity" if demo == 'race' else demo
        pop_2010_table_name = 'by_%s_territory' % (
            verbose_demo)

        pop_2010_df = gcs_to_bq_util.load_df_from_bigquery(
            'acs_2010_population', pop_2010_table_name, pop_dtype)

        pop_2010_df = pop_2010_df[[std_col.STATE_FIPS_COL, on_col_map[demo],
                                   std_col.POPULATION_COL, std_col.POPULATION_PCT_COL]]

        pop_df = pd.concat([pop_df, pop_2010_df])
        pop_df = pop_df.sort_values(std_col.STATE_FIPS_COL)

    df = pd.merge(df, pop_df, how='left', on=[
                  std_col.STATE_FIPS_COL, on_col_map[demo]])

    return df.reset_index(drop=True)<|MERGE_RESOLUTION|>--- conflicted
+++ resolved
@@ -20,17 +20,9 @@
             record[raw_count_col], total_value)
         return record
 
-<<<<<<< HEAD
-    groupby_cols = list(df.columns)
-    print(groupby_cols)
-    if breakdown_col is not None:
-        groupby_cols.remove(breakdown_col)
-    groupby_cols.remove(raw_count_col)
-=======
     groupby_cols = [std_col.STATE_FIPS_COL]
     if std_col.COUNTY_FIPS_COL in df.columns:
         groupby_cols.append(std_col.COUNTY_FIPS_COL)
->>>>>>> dd04b36d
 
     with_pct_share = []
     grouped = df.groupby(groupby_cols)
@@ -183,12 +175,8 @@
                  std_col.POPULATION_PCT_COL: float}
 
     if demo not in on_col_map:
-<<<<<<< HEAD
         raise ValueError('%s not a demographic option, must be one of: %s' % (
-            demo, on_col_map.keys()))
-=======
-        raise ValueError('%s not a demographic option, must be one of: %s' % (demo, list(on_col_map.keys())))
->>>>>>> dd04b36d
+            demo, list(on_col_map.keys())))
 
     pop_table_name = 'by_%s_%s' % (demo, loc)
 
