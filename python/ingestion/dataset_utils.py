--- conflicted
+++ resolved
@@ -109,11 +109,7 @@
 
 def generate_pct_share_col_without_unknowns(df: pd.DataFrame,
                                             raw_count_to_pct_share: dict,
-<<<<<<< HEAD
                                             breakdown_col: Literal["sex", "age", "race", "race_and_ethnicity", "black_women"],
-=======
-                                            breakdown_col: str,
->>>>>>> 0323ee08
                                             all_val: str) -> pd.DataFrame:
     """Returns a DataFrame with a percent share column based on the raw_count_cols
        Each row must have a corresponding 'ALL' row.
