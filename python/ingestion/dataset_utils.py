import pandas as pd  # type: ignore
import numpy as np  # type: ignore
from ingestion import gcs_to_bq_util
import ingestion.standardized_columns as std_col
import ingestion.constants as constants

from ingestion.standardized_columns import Race


def generate_pct_share_col_without_unknowns(df, raw_count_to_pct_share, breakdown_col, all_val):
    """Returns a DataFrame with a percent share column based on the raw_count_cols
       Each row must have a corresponding 'ALL' row.
       This function is meant to be used on datasets without any rows where the
       breakdown value is `Unknown`.

       df: DataFrame to generate the `pct_share_col` for.
       raw_count_to_pct_share: A dictionary with the mapping of raw_count
                               columns to the pct_share columns they should
                               be used to generate. eg: ({'population': 'population_pct'})
       breakdown_col: The name of column to calculate the percent across.
       all_val: The value representing 'ALL'"""

    all_demo_values = set(df[breakdown_col].to_list())

    if Race.UNKNOWN.value in all_demo_values or 'Unknown' in all_demo_values:
        raise ValueError(('This dataset contains unknowns, use the'
                          'generate_pct_share_col_with_unknowns function instead'))

    return _generate_pct_share_col(df, raw_count_to_pct_share, breakdown_col, all_val)


def generate_pct_share_col_with_unknowns(df, raw_count_to_pct_share,
                                         breakdown_col, all_val, unknown_val):
    """Returns a DataFrame with a percent share column based on the raw_count_cols.
       The resulting `pct_share` value for the 'unknown' row will the the raw
       percent share, whereas the resulting `pct_share` values for all other
       rows will be the percent share disregarding unknowns.

       Note: if the incoming df contains locations that only have an "all" value, but
       no other demographic breakdowns, you must fill in the missing demographic groups
       before using the df in this fn. For example:

       If your incoming data looks like this:

       STATE      | RACE     | RAW
       Florida    | White    | 1
       Florida    | Black    | 2
       Florida    | Unknown  | 3
       Florida    | All      | 6
       Guam       | All      | 10

       You must fill in the expected missing rows like this first:

       STATE      | RACE     | some other columns with raw values, etc....
       Florida    | White    | 1
       Florida    | Black    | 2
       Florida    | Unknown  | 3
       Florida    | All      | 6
       Guam       | White    | null
       Guam       | Black    | null
       Guam       | Unknown  | null
       Guam       | All      | 10


       df: DataFrame to generate the share_of_known column for.
                    raw_count_to_pct_share: dictionary {raw_col_name: pct_share_col_name }
                    mapping a string column name for the raw condition count column to a
                    string column name for the resulting percent share of known / percent
                    share unknown column.
       breakdown_col: String column name representing the demographic breakdown
                      (race/sex/age).
       all_val: String representing an ALL demographic value in the dataframe.
       unknown_val: String representing an UNKNOWN value in the dataframe."""

    df = _generate_pct_share_col(
        df, raw_count_to_pct_share, breakdown_col, all_val)

    # split off incoming ALL
    all_df = df.loc[df[breakdown_col] == all_val].reset_index(drop=True)

    # split off incoming UNKNOWNS
    unknown_df = df.loc[df[breakdown_col] ==
                        unknown_val].reset_index(drop=True)
    if len(unknown_df) == 0:
        raise ValueError(('This dataset does not contains unknowns, use the'
                          'generate_pct_share_col_without_unknowns function instead'))

    # split off incoming KNOWNS
    df = df.loc[~df[breakdown_col].isin({unknown_val, all_val})]

    # setup to calculate share of KNOWN
    groupby_cols = [std_col.STATE_FIPS_COL, std_col.STATE_NAME_COL]
    if std_col.COUNTY_FIPS_COL in df.columns:
        groupby_cols.extend([std_col.COUNTY_NAME_COL, std_col.COUNTY_FIPS_COL])
    df = df.drop(columns=list(raw_count_to_pct_share.values()))

    # sum all KNOWNS to get new ALL (require at least one non-NaN value for a number sum)
    all_knowns = df.groupby(groupby_cols).sum(min_count=1).reset_index()

    for raw_col_name in raw_count_to_pct_share.keys():
        # if a row's sum of named races is still NaN, then we need to use the row's original ALL
        all_knowns[raw_col_name] = all_knowns[raw_col_name].combine_first(
            all_df[raw_col_name])

    all_knowns[breakdown_col] = all_val
    df = pd.concat([df, all_knowns]).reset_index(drop=True)

    df = _generate_pct_share_col(
        df, raw_count_to_pct_share, breakdown_col, all_val)

    df = df.loc[df[breakdown_col] != all_val]

    for share_of_known_col in raw_count_to_pct_share.values():
        all_df[share_of_known_col] = 100.0
        # if a row's UNKNOWN SHARE is NaN, we should treat as ALL UNKNOWN data)
        unknown_df[share_of_known_col] = unknown_df[share_of_known_col].combine_first(
            all_df[share_of_known_col])
<<<<<<< HEAD
=======
        unknown_df[std_col.POPULATION_COL] = unknown_df[std_col.POPULATION_COL].combine_first(
            all_df[std_col.POPULATION_COL])
>>>>>>> 3d1d73b4

    df = pd.concat([df, all_df, unknown_df]).reset_index(drop=True)

    return df


def _generate_pct_share_col(df, raw_count_to_pct_share, breakdown_col, all_val):
    def calc_pct_share(record, raw_count_col):
        return percent_avoid_rounding_to_zero(
            record[raw_count_col], record[f'{raw_count_col}_all'])

    rename_cols = {}
    for raw_count_col in raw_count_to_pct_share.keys():
        rename_cols[raw_count_col] = f'{raw_count_col}_all'

    alls = df.loc[df[breakdown_col] == all_val]
    alls = alls.rename(columns=rename_cols)

    on_cols = [std_col.STATE_FIPS_COL]
    if std_col.COUNTY_FIPS_COL in df.columns:
        on_cols.append(std_col.COUNTY_FIPS_COL)

    alls = alls[on_cols + list(rename_cols.values())]

    fips = std_col.COUNTY_FIPS_COL if std_col.COUNTY_NAME_COL in df.columns else std_col.STATE_FIPS_COL

    # Ensure there is exactly one ALL value for each fips group.
    all_fips = df[fips].drop_duplicates().to_list()
    value_counts = alls[fips].value_counts()
    for f in all_fips:
        count = value_counts[f]
        if count != 1:
            raise ValueError(
                f'Fips {f} has {count} ALL rows, there should be 1')

    df = pd.merge(df, alls, how='left', on=on_cols)

    for raw_count_col, pct_share_col in raw_count_to_pct_share.items():
        df[pct_share_col] = df.apply(
            calc_pct_share, axis=1, args=(raw_count_col,))

    df = df.drop(columns=list(rename_cols.values()))
    return df.reset_index(drop=True)


def generate_per_100k_col(df, raw_count_col, pop_col, per_100k_col):
    """Returns a dataframe with a `per_100k` column

       df: DataFrame to generate the `per_100k_col` for.
       raw_count_col: String column name with the total number of people
                      who have the given condition.
       pop_col: String column name with the population number.
       per_100k_col: String column name to place the generated row in."""

    def calc_per_100k(record):
        per_100k = percent_avoid_rounding_to_zero(1000 * float(record[raw_count_col]),
                                                  float(record[pop_col]), 0, 0)
        if not pd.isna(per_100k):
            return round(per_100k, 0)
        return np.nan

    df[per_100k_col] = df.apply(calc_per_100k, axis=1)
    return df


def percent_avoid_rounding_to_zero(numerator, denominator, default_decimals=1, max_decimals=2):
    """Calculates percentage to `default_decimals` number of decimal places. If
       the percentage would round to 0, calculates with more decimal places until
       either it doesn't round to 0, or until `max_decimals`. `default_decimals`
       and `max_decimals` should be >= -1 and `max_decimals` should be >=
       `default_decimals`.

       Avoids division by zero errors and returns `0.0` instead"""

    if (denominator == 0) or (numerator is None) or (denominator is None):
        return None

    decimals = default_decimals
    pct = round((float(numerator) / float(denominator) * 100), decimals)
    while pct == 0 and numerator != 0 and decimals < max_decimals:
        decimals += 1
        pct = round((float(numerator) / float(denominator) * 100), decimals)

    return pct


def ratio_round_to_None(numerator, denominator):
    """Calculates a ratio to one decimal point and rounds any number less than .1 to None
       so it is shown as the warning triangle sign on the frontend."""

    ratio = float(numerator) / float(denominator)

    if ratio < .1:
        return None

    return round(ratio, 1)


def add_sum_of_rows(df, breakdown_col, value_col, new_row_breakdown_val,
                    breakdown_vals_to_sum=None):
    """Returns a new DataFrame by appending rows by summing the values of other
       rows. Automatically groups by all other columns, so this won't work if
       there are extraneous columns.

       For example, calling
           `add_sum_of_rows(df, 'race', 'population', 'Total')`
       will group by all columns except for 'race' and 'population, and for each
       group add a row with race='Total' and population=the sum of population
       for all races in that group.

       df: The DataFrame to calculate new rows from.
       breakdown_col: The name of the breakdown column that a new value is being
                      summed over.
       value_col: The name of the column whose values should be summed.
       new_row_breakdown_val: The value to use for the breakdown column.
       breakdown_vals_to_sum: The list of breakdown values to sum across. If not
                              provided, defaults to summing across all values.
       """
    filtered_df = df
    if breakdown_vals_to_sum is not None:
        filtered_df = df.loc[df[breakdown_col].isin(breakdown_vals_to_sum)]

    group_by_cols = list(df.columns)
    group_by_cols.remove(breakdown_col)
    group_by_cols.remove(value_col)

    sums = filtered_df.groupby(group_by_cols).sum().reset_index()
    sums[breakdown_col] = new_row_breakdown_val

    result = pd.concat([df, sums])
    result = result.reset_index(drop=True)
    return result


def merge_fips_codes(df):
    """Merges in the `state_fips` column into a dataframe, based on the
       `census_utility` big query public dataset.

       df: dataframe to merge fips codes into, with a `state_name` or `state_postal` column"""

    all_fips_codes_df = gcs_to_bq_util.load_public_dataset_from_bigquery_as_df(
        'census_utility', 'fips_codes_states', dtype={'state_fips_code': str})

    united_states_fips = pd.DataFrame([
        {
            'state_fips_code': constants.US_FIPS,
            'state_name': constants.US_NAME,
            'state_postal_abbreviation': constants.US_ABBR,
        }
    ])

    unknown_fips = pd.DataFrame([
        {
            'state_fips_code': 'Unknown',
            'state_name': 'Unknown',
            'state_postal_abbreviation': 'Unknown',
        }
    ])

    all_fips_codes_df = all_fips_codes_df[[
        'state_fips_code', 'state_name', 'state_postal_abbreviation']]
    all_fips_codes_df = pd.concat(
        [all_fips_codes_df, united_states_fips, unknown_fips])

    all_fips_codes_df = all_fips_codes_df.rename(
        columns={
            'state_fips_code': std_col.STATE_FIPS_COL,
            'state_postal_abbreviation': std_col.STATE_POSTAL_COL,
        }).reset_index(drop=True)

    merge_col = std_col.STATE_NAME_COL
    if std_col.STATE_POSTAL_COL in df.columns:
        merge_col = std_col.STATE_POSTAL_COL

    df = pd.merge(df, all_fips_codes_df, how='left',
                  on=merge_col).reset_index(drop=True)

    if std_col.STATE_POSTAL_COL in df.columns:
        df = df.drop(columns=std_col.STATE_POSTAL_COL)

    return df


def replace_state_abbr_with_names(df):
    """Replaces all two-letter place codes with the place name.  based on the `census_utility` big query public dataset.
       df: dataframe to swap two-letter abbreviations for names, with a `state_postal_abbreviation` column"""

    # get table from BQ
    all_state_codes_df = gcs_to_bq_util.load_public_dataset_from_bigquery_as_df(
        'census_utility', 'fips_codes_states', dtype={std_col.STATE_NAME_COL: str, 'state_postal_abbreviation': str})
    all_state_codes_df = all_state_codes_df[[
        std_col.STATE_NAME_COL, 'state_postal_abbreviation']]

    # add USA as a "state" for potentially swapping
    united_states_code = pd.DataFrame(
        [{'state_postal_abbreviation': constants.US_ABBR, std_col.STATE_NAME_COL: constants.US_NAME}])
    all_state_codes_df = pd.concat([all_state_codes_df, united_states_code])

    # swap CODES for NAMES
    df = pd.merge(df, all_state_codes_df, how='left',
                  on='state_postal_abbreviation').reset_index(drop=True)
    df = df.drop(columns=['state_postal_abbreviation'])
    return df


def merge_pop_numbers(df, demo, loc):
    """Merges the corresponding `population` and `population_pct` column into the given df

      df: a pandas df with demographic (race, sex, or age) and a `state_fips` column
      demo: the demographic in the df, either `age`, `race`, or `sex`
      loc: the location level for the df, either `state` or `national`"""

    on_col_map = {
        'age': std_col.AGE_COL,
        'race': std_col.RACE_CATEGORY_ID_COL,
        'sex': std_col.SEX_COL,
    }

    pop_dtype = {std_col.STATE_FIPS_COL: str,
                 std_col.POPULATION_COL: float,
                 std_col.POPULATION_PCT_COL: float}

    if demo not in on_col_map:
        raise ValueError('%s not a demographic option, must be one of: %s' % (
            demo, list(on_col_map.keys())))

    pop_table_name = f'by_{demo}_{loc}'

    # all states, DC, PR
    if demo == 'race' and (loc == 'state' or loc == 'county'):
        pop_table_name += '_std'

    pop_df = gcs_to_bq_util.load_df_from_bigquery(
        'acs_population', pop_table_name, pop_dtype)

    needed_cols = [std_col.STATE_FIPS_COL, on_col_map[demo],
                   std_col.POPULATION_COL, std_col.POPULATION_PCT_COL]

    if loc == 'county':
        needed_cols.append(std_col.COUNTY_FIPS_COL)

    pop_df = pop_df[needed_cols]

    # other territories from ACS 2010 (VI, GU, AS, MP)
    if loc == 'state':
        verbose_demo = "race_and_ethnicity" if demo == 'race' else demo
        pop_2010_table_name = f'by_{verbose_demo}_territory'

        pop_2010_df = gcs_to_bq_util.load_df_from_bigquery(
            'acs_2010_population', pop_2010_table_name, pop_dtype)
        pop_2010_df = pop_2010_df[[std_col.STATE_FIPS_COL, on_col_map[demo],
                                   std_col.POPULATION_COL, std_col.POPULATION_PCT_COL]]

        pop_df = pd.concat([pop_df, pop_2010_df])
        pop_df = pop_df.sort_values(std_col.STATE_FIPS_COL)

    on_cols = [std_col.STATE_FIPS_COL, on_col_map[demo]]
    if loc == 'county':
        on_cols.append(std_col.COUNTY_FIPS_COL)

    df = pd.merge(df, pop_df, how='left', on=on_cols)

    return df.reset_index(drop=True)


def estimate_total(row, condition_name_per_100k):
    """Returns an estimate of the total number of people with a given condition.

        Parameters:
            row: a dataframe row containing a "per_100k" column with values for the incidence rate
                and a "population" column containing the total number of people
            condition_name_per_100k: string column name of the "per_100k" referenced above used for the calc

        Returns:
            float value representing the estimated raw total for the row
            """

    if (pd.isna(row[condition_name_per_100k]) or
        pd.isna(row[std_col.POPULATION_COL]) or
            int(row[std_col.POPULATION_COL]) == 0):
        return None

    return round((float(row[condition_name_per_100k]) / 100_000) * float(row[std_col.POPULATION_COL]))<|MERGE_RESOLUTION|>--- conflicted
+++ resolved
@@ -115,11 +115,8 @@
         # if a row's UNKNOWN SHARE is NaN, we should treat as ALL UNKNOWN data)
         unknown_df[share_of_known_col] = unknown_df[share_of_known_col].combine_first(
             all_df[share_of_known_col])
-<<<<<<< HEAD
-=======
         unknown_df[std_col.POPULATION_COL] = unknown_df[std_col.POPULATION_COL].combine_first(
             all_df[std_col.POPULATION_COL])
->>>>>>> 3d1d73b4
 
     df = pd.concat([df, all_df, unknown_df]).reset_index(drop=True)
 
