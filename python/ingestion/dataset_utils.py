from typing import Literal, List, Dict
import pandas as pd  # type: ignore
import numpy as np  # type: ignore
import ingestion.standardized_columns as std_col
from ingestion.standardized_columns import Race
from ingestion.constants import (
    NATIONAL_LEVEL,
    STATE_LEVEL,
    COUNTY_LEVEL,
    RACE,
    UNKNOWN,
    STATE_LEVEL_FIPS_LIST,
    COUNTY_LEVEL_FIPS_LIST,
    CURRENT,
    HISTORICAL,
    BQ_STRING,
    BQ_FLOAT,
    ALL_VALUE,
)
from functools import reduce
import os

INGESTION_DIR = os.path.dirname(os.path.abspath(__file__))
ACS_MERGE_DATA_DIR = os.path.join(INGESTION_DIR, 'acs_population')

# shared dataset utility functions


def melt_to_het_style_df(
    source_df: pd.DataFrame,
    demo_col: Literal["age", "sex", "race", "race_and_ethnicity"],
    keep_cols: List[str],
    value_to_cols: Dict[str, Dict[str, str]],
):
    """Generalized util fn for melting a source df into the skinny/long
    HET-style df that contains 1 row per FIPS/GROUP (or FIPS/TIME_PERIOD/GROUP)
    and a unique col per metric

    df: incoming wide/short df that contains 1 row per FIPS (or FIPS/TIME_PERIOD)
        and a unique column for each group metric
    demo_col: string column name for resulting df that will contain the
        group names. Typically "sex", "age", etc.
    keep_cols: list of string column names for columns that will remain from
        the old df to the new df (getting exploded across new rows in the
        new df). Typically a combination of geo columns plus time_period
        for time-series dfs. Prefer `time_period` first in the list, as this list
        is used for sorting the resulting df.
    value_to_cols: nested dict relating keys of new string column names
        for the resulting df (typically a metric like "population_pct_share")
        to the col name mapping that is a dict of old_group_metric column names
        to new_group_names

    Example:

    -- source_df --
    1|state_fips  | black_A_100k  | white_A_100k  | black_B_100k  | white_B_100k
    2|"99"        | 100           | 50            | 999           | 2222

    -- args --
    demo_col = "race"
    keep_cols = ["state_fips"]
    value_to_cols = {
        "A_100k": { "black_A_100k" : "black", "white_A_100k" : "white"},
        "B_100k": { "black_B_100k" : "black", "white_B_100k" : "white"},
    }

    -- resulting het-style df --
    1|state_fips  | A_100k        | B_100k        | race
    2|"99"        | 100           | 999           | black
    3|"99"        | 50            | 2222          | white

    """

    # each resulting metric col melted individually
    partial_dfs = []
    for value_name, group_cols_map in value_to_cols.items():
        df = source_df.copy().rename(columns=group_cols_map)
        needed_cols = keep_cols + list(group_cols_map.values())
        df = df[needed_cols]
        df = df.melt(id_vars=keep_cols, var_name=demo_col, value_name=value_name)
        partial_dfs.append(df)

    # merge all partial_dfs
    result_df = reduce(lambda x, y: pd.merge(x, y, how="outer", on=[*keep_cols, demo_col]), partial_dfs)

    return result_df.sort_values(by=keep_cols).reset_index(drop=True)


def scaffold_fips_df(geo_level: Literal["national", "state", "county"]) -> pd.DataFrame:
    """Build the FIPS column first, so we have something to merge population info onto

    geo_level: str for which geographic level df should be created
    Returns: a df consisting of a single column with either `state_fips` (for national / state)
     or `county_fips` for county request, and a row for every FIPS code at that level"""

    if geo_level == NATIONAL_LEVEL:
        return pd.DataFrame(
            {
                std_col.STATE_FIPS_COL: ["00"],
            }
        )
    if geo_level == STATE_LEVEL:
        return pd.DataFrame(
            {
                std_col.STATE_FIPS_COL: STATE_LEVEL_FIPS_LIST,
            }
        )
    if geo_level == COUNTY_LEVEL:
        return pd.DataFrame(
            {
                std_col.COUNTY_FIPS_COL: COUNTY_LEVEL_FIPS_LIST,
            }
        )

    raise ValueError(f'The provided geo_level: {geo_level} in invalid; it must be `national`, `state`, or `county`.')


def generate_pct_share_col_without_unknowns(
    df: pd.DataFrame, raw_count_to_pct_share: dict, breakdown_col: str, all_val: str
) -> pd.DataFrame:
    """Returns a DataFrame with a percent share column based on the raw_count_cols
    Each row must have a corresponding 'ALL' row.
    This function is meant to be used on datasets without any rows where the
    breakdown value is `Unknown`.

    df: DataFrame to generate the `pct_share_col` for.
    raw_count_to_pct_share: A dictionary with the mapping of raw_count
                            columns to the pct_share columns they should
                            be used to generate. eg: ({'population': 'population_pct'})
    breakdown_col: The name of column to calculate the percent across, usually a demographic
         breakdown string like 'age' or 'sex'.
    all_val: The value representing 'ALL'"""

    all_demo_values = set(df[breakdown_col].to_list())
    if Race.UNKNOWN.value in all_demo_values or 'Unknown' in all_demo_values:
        raise ValueError(
            ('This dataset contains unknowns, use the `generate_pct_share_col_with_unknowns` function instead')
        )

    return _generate_pct_share_col(df, raw_count_to_pct_share, breakdown_col, all_val)


def generate_pct_share_col_with_unknowns(
    df: pd.DataFrame,
    raw_count_to_pct_share: dict,
    breakdown_col: str,
    all_val: str,
    unknown_val: str,
):
    """Returns a DataFrame with a percent share column based on the raw_count_cols.
    The resulting `pct_share` value for the 'unknown' row will be the raw
    percent share, whereas the resulting `pct_share` values for all other
    rows will be the percent share disregarding unknowns.

    df: DataFrame to generate the share_of_known column for.
    raw_count_to_pct_share: dictionary {raw_col_name: pct_share_col_name }
         mapping a string column name for the raw condition count column to a
         string column name for the resulting percent share of known / percent
         share unknown column.
    breakdown_col: String column name representing the demographic breakdown
         column name (race/race_and_ethnicity/sex/age).
    all_val: String representing an ALL demographic value in the dataframe.
    unknown_val: String representing an UNKNOWN value in the dataframe."""

    # First, only run the _generate_pct_share_col function on the UNKNOWNS
    # in the dataframe, so we only need the ALL and UNKNOWN rows
    unknown_all_df = df.loc[df[breakdown_col].isin({unknown_val, all_val})]
    unknown_all_df = _generate_pct_share_col(unknown_all_df, raw_count_to_pct_share, breakdown_col, all_val)

    # Make sure this dataframe contains unknowns
    unknown_df = df.loc[df[breakdown_col] == unknown_val].reset_index(drop=True)
    if len(unknown_df) == 0:
        raise ValueError(
            (
                'This dataset does not contains unknowns, use the '
                'generate_pct_share_col_without_unknowns function instead'
            )
        )

    df = df.loc[~df[breakdown_col].isin({unknown_val, all_val})]

    groupby_cols = [std_col.STATE_FIPS_COL]
    if std_col.COUNTY_FIPS_COL in df.columns:
        groupby_cols.append(std_col.COUNTY_FIPS_COL)
    if std_col.TIME_PERIOD_COL in df.columns:
        groupby_cols.append(std_col.TIME_PERIOD_COL)

    # Calculate an all demographic based on the known cases.
    alls = df.groupby(groupby_cols).sum(numeric_only=True).reset_index()
    alls[breakdown_col] = all_val
    df = pd.concat([df, alls]).reset_index(drop=True)

    df = _generate_pct_share_col(df, raw_count_to_pct_share, breakdown_col, all_val)

    df = df.loc[df[breakdown_col] != all_val]

    for share_of_known_col in raw_count_to_pct_share.values():
        unknown_all_df.loc[unknown_all_df[breakdown_col] == all_val, share_of_known_col] = 100.0

    df = pd.concat([df, unknown_all_df]).reset_index(drop=True)
    return df


def _generate_pct_share_col(
    df, raw_count_to_pct_share: dict[str, str], breakdown_col: str, all_val: str
):  # pylint: disable=unsubscriptable-object
    def calc_pct_share(record, raw_count_col):
        return percent_avoid_rounding_to_zero(record[raw_count_col], record[f'{raw_count_col}_all'])

    rename_cols = {}
    for raw_count_col in raw_count_to_pct_share.keys():
        rename_cols[raw_count_col] = f'{raw_count_col}_all'

    alls = df.loc[df[breakdown_col] == all_val]
    alls = alls.rename(columns=rename_cols).reset_index(drop=True)

    on_cols = [std_col.STATE_FIPS_COL]
    if std_col.COUNTY_FIPS_COL in df.columns:
        on_cols.append(std_col.COUNTY_FIPS_COL)
    if std_col.TIME_PERIOD_COL in df.columns:
        on_cols.append(std_col.TIME_PERIOD_COL)

    alls = alls[on_cols + list(rename_cols.values())]

    # Ensure there is exactly one ALL value for each fips or fips/time_period group.
    split_cols = [std_col.COUNTY_FIPS_COL] if std_col.COUNTY_FIPS_COL in df.columns else [std_col.STATE_FIPS_COL]

    if std_col.TIME_PERIOD_COL in df.columns:
        split_cols.append(std_col.TIME_PERIOD_COL)

    all_splits = df[split_cols].drop_duplicates()
    all_splits = list(all_splits.itertuples(index=False, name=None))

    value_counts = alls[split_cols].value_counts()
    for f in all_splits:
        count = value_counts[f]
        if count != 1:
            raise ValueError(f'Fips {f} has {count} ALL rows, there should be 1')

    df = pd.merge(df, alls, how='left', on=on_cols)

    for raw_count_col, pct_share_col in raw_count_to_pct_share.items():
        df[pct_share_col] = df.apply(calc_pct_share, axis=1, args=(raw_count_col,))

    df = df.drop(columns=list(rename_cols.values()))
    return df.reset_index(drop=True)


# pylint: disable=unsubscriptable-object
def generate_pct_share_col_of_summed_alls(
    df: pd.DataFrame, raw_count_to_pct_share: dict[str, str], demo_col: Literal['age', 'sex', 'race_and_ethnicity']
) -> pd.DataFrame:
    """
    Adds a `pct_share` column for each raw_count_to_pct_share item. Rather than using the "All" row's
    estimate_total values, this recalculates the "All" rows' values as the sum of the groups' rows.
    This is done to ensure the resultant pct_share values total 100%, which isn't necessarily the case
    when using estimated totals from a reference population different than the original rate's denominator

    Parameters:
    - df: DataFrame to generate the `pct_share_col` for.
    - raw_count_to_pct_share: Dict of raw_count_col: pct_share_col
    - breakdown_col: String column name with the group of the raw count
    """

    group_by_cols = []
    for col in [std_col.STATE_FIPS_COL, std_col.STATE_NAME_COL, std_col.COUNTY_FIPS_COL, std_col.COUNTY_NAME_COL]:
        if col in df.columns:
            group_by_cols.append(col)

    # Include the time period column for grouping
    if std_col.TIME_PERIOD_COL in df.columns:
        group_by_cols.append(std_col.TIME_PERIOD_COL)

    for raw_col in raw_count_to_pct_share.keys():

        # replace the estimated_total "All" with the sum of the groups' estimated_totals
        # Calculate the sum of "topic_estimated_total" for each state where demographic group is not "All"
        sums_df = df[df[demo_col] != ALL_VALUE].groupby(group_by_cols)[raw_col].sum().reset_index()

        # Rename the column to avoid conflict when merging
        sum_raw_col = f'sum_{raw_col}'
        sums_df.rename(columns={raw_col: sum_raw_col}, inplace=True)

        # Merge the sums back into the original DataFrame
        df = df.merge(sums_df, on=group_by_cols, how='left')

        # Overwrite the "topic_estimated_total" value where demographic group is "All"
        df.loc[df[demo_col] == ALL_VALUE, raw_col] = df[sum_raw_col]

        # Drop the auxiliary sum column
        df.drop(columns=[sum_raw_col], inplace=True)

    df = _generate_pct_share_col(df, raw_count_to_pct_share, demo_col, ALL_VALUE)

    return df


def generate_per_100k_col(df, raw_count_col, pop_col, per_100k_col, decimal_places=0):
    """Returns a dataframe with a `per_100k` column

    df: DataFrame to generate the `per_100k_col` for.
    raw_count_col: String column name with the total number of people
                   who have the given condition.
    pop_col: String column name with the population number.
    per_100k_col: String column name to place the generated row in.
    num_of_decimal_places: Number of decimal places to round to, defaults to 0 (whole numbers)
    """

    # Convert columns to float to ensure proper division
    raw_count = df[raw_count_col].astype(float)
    population = df[pop_col].astype(float)

    # Calculate per 100k rate
    per_100k = 100_000 * raw_count / population

<<<<<<< HEAD
    # Convert columns to float to ensure proper division
    raw_count = df[raw_count_col].astype(float)
    population = df[pop_col].astype(float)

    # Calculate per 100k rate
    per_100k = 100_000 * raw_count / population

    # Handle division by zero and invalid results
    per_100k = per_100k.where((population != 0) & (per_100k.notnull()) & (per_100k != np.inf), np.nan)

    # Round to nearest whole number
    df[per_100k_col] = per_100k.round(0)
=======
    # Handle division by zero and invalid results
    per_100k = per_100k.where((population != 0) & (per_100k.notnull()) & (per_100k != np.inf), np.nan)

    # Round
    df[per_100k_col] = per_100k.round(decimal_places)
>>>>>>> bc170d1f

    return df


def generate_pct_rate_col(df, raw_count_col, pop_col, pct_rate_col):
    """Returns a df with a `_pct_rate` col

    df: incoming df that will get the new column
    raw_count_col: str col name that contains the raw count
    of individuals with the condition. this will be the numerator
    pop_col: str col name with the total population number.
    this will be the denominator
    pct_rate_col: str col name to place the generated
    pct_rate data in.


    In general, we prefer using PCT_RATE for more frequently occurring,
    non-medical conditions like voting, poverty, etc. and use PER_100K
    for diagnoses of diseases that occur less frequently like COPD."""

    df[pct_rate_col] = df[raw_count_col].astype(float) / df[pop_col]
    df[pct_rate_col] = df[pct_rate_col].mul(100).round()

    # div by zero results in inf, cast these as nan
    df.replace([np.inf, -np.inf], np.nan, inplace=True)

    return df


def percent_avoid_rounding_to_zero(numerator, denominator, default_decimals=1, max_decimals=2):
    """Calculates percentage to `default_decimals` number of decimal places. If
    the percentage would round to 0, calculates with more decimal places until
    either it doesn't round to 0, or until `max_decimals`. `default_decimals`
    and `max_decimals` should be >= -1 and `max_decimals` should be >=
    `default_decimals`."""

    if (float(denominator) == 0.0) or (numerator is None) or (denominator is None):
        return None

    decimals = default_decimals
    pct = round((float(numerator) / float(denominator) * 100), decimals)
    while pct == 0 and numerator != 0 and decimals < max_decimals:
        decimals += 1
        pct = round((float(numerator) / float(denominator) * 100), decimals)

    return pct


def ratio_round_to_None(numerator, denominator):
    """Calculates a ratio to one decimal point and rounds any number less than .1 to None
    so it is shown as the warning triangle sign on the frontend."""

    ratio = float(numerator) / float(denominator)

    if ratio < 0.1:
        return None

    return round(ratio, 1)


def add_sum_of_rows(df, breakdown_col, value_col, new_row_breakdown_val, breakdown_vals_to_sum=None):
    """Returns a new DataFrame by appending rows by summing the values of other
    rows. Automatically groups by all other columns, so this won't work if
    there are extraneous columns.

    For example, calling
        `add_sum_of_rows(df, 'race', 'population', 'Total')`
    will group by all columns except for 'race' and 'population, and for each
    group add a row with race='Total' and population=the sum of population
    for all races in that group.

    df: The DataFrame to calculate new rows from.
    breakdown_col: String: The name of the breakdown column that a new value is being
                   summed over.
    value_col: String or list[String]:
               The name or names of the column/s whose values should be summed.
    new_row_breakdown_val: String: The value to use for the breakdown column.
    breakdown_vals_to_sum: list[String]: The list of breakdown values to sum
                           across. If not provided, defaults to summing across
                           all values.
    """
    filtered_df = df
    if breakdown_vals_to_sum is not None:
        filtered_df = df.loc[df[breakdown_col].isin(breakdown_vals_to_sum)]

    group_by_cols = list(df.columns)
    group_by_cols.remove(breakdown_col)

    if isinstance(value_col, str):
        group_by_cols.remove(value_col)
    else:
        for col in value_col:
            group_by_cols.remove(col)

    sums = filtered_df.groupby(group_by_cols).sum(numeric_only=True).reset_index()
    sums[breakdown_col] = new_row_breakdown_val

    result = pd.concat([df, sums])
    result = result.reset_index(drop=True)
    return result


def ensure_leading_zeros(df: pd.DataFrame, fips_col_name: str, num_digits: int) -> pd.DataFrame:
    """
    Ensure a column contains values of a certain digit length, adding leading zeros as needed.
    This could be used for 5 digit fips codes, or zip codes, etc.

    Parameters:
        df: dataframe containing a column of value that need leading zeros padded to
             ensure a consistent number of digits
        fips_col_name: string column name containing the values to be padded
        num_digits: how many digits should be present after leading zeros are added
    """
    df[fips_col_name] = df[fips_col_name].apply(lambda code: (str(code).rjust(num_digits, '0')))
    return df


def generate_pct_rel_inequity_col(
    df: pd.DataFrame,
    pct_share_col: str,
    pct_pop_col: str,
    pct_relative_inequity_col: str,
):
    """Returns a new DataFrame with an inequitable share column.

    df: Pandas DataFrame to generate the column for.
    pct_share_col: String column name for the pct share of condition.
    pct_pop_col: String column name for the pct of population.
    pct_relative_inequity_col: String column name to place the calculated
                           inequitable shares in.
    """

    # Ensure input columns are float
    df[pct_share_col] = pd.to_numeric(df[pct_share_col], errors='coerce')
    df[pct_pop_col] = pd.to_numeric(df[pct_pop_col], errors='coerce')
<<<<<<< HEAD

    # Create a mask for valid calculations
    valid_mask = (~df[pct_share_col].isna()) & (~df[pct_pop_col].isna()) & (df[pct_pop_col] != 0)

=======

    # Create a mask for valid calculations
    valid_mask = (~df[pct_share_col].isna()) & (~df[pct_pop_col].isna()) & (df[pct_pop_col] != 0)

>>>>>>> bc170d1f
    # Initialize the new column with NaN
    df[pct_relative_inequity_col] = np.nan

    # Perform the calculation only where valid
    df.loc[valid_mask, pct_relative_inequity_col] = (
        (df.loc[valid_mask, pct_share_col] - df.loc[valid_mask, pct_pop_col]) / df.loc[valid_mask, pct_pop_col] * 100
    )

    # Round the results
    df[pct_relative_inequity_col] = df[pct_relative_inequity_col].round(1)
    df[pct_relative_inequity_col] = df[pct_relative_inequity_col].astype(float)

    return df


def zero_out_pct_rel_inequity(
    df: pd.DataFrame,
    geo: Literal["national", "state", "county"],
    demographic: Literal["sex", "age", "race"],
    rate_to_inequity_col_map: dict,
    pop_pct_col: str = "",
):
    """Sets inequitable share of targeted conditions to zero if every known
    demographic group in a particular place/time reports rates of `0` or null.
    The justification for this is that such a small number of case counts can
    lead to misleading relative inequities, and it's strange to see large disparities in the
    same time_period when we are see `<1 per 100k` of a condition.

    Parameters:
        df: Dataframe to zero rows out on.
        geo: string of Geographic level.
        demographic: Demographic breakdown. Must be `race`, `age`, or `sex`.
        rate_cols: dict mapping condition rates (usually but not always `per_100k`)
           to the corresponding`pct_rel_inequity`s. Example map below:
            {"something_per_100k": "something_pct_relative_inequity",
            "pct_share_of_us_congress": "women_us_congress_pct_relative_inequity"}
        pop_pct_col: optional string column name that contains the population pct share,
            used to preserve the null `pct_rel_inequity` values on rows with no pop. data

    Returns:
        df with the pct_relative_inequities columns zeroed for the zero-rate time/place rows
    """

    geo_col_mapping = {
        NATIONAL_LEVEL: [
            std_col.STATE_FIPS_COL,
            std_col.STATE_NAME_COL,
        ],
        STATE_LEVEL: [
            std_col.STATE_FIPS_COL,
            std_col.STATE_NAME_COL,
        ],
        COUNTY_LEVEL: [
            std_col.COUNTY_FIPS_COL,
            std_col.COUNTY_NAME_COL,
        ],
    }
    geo_cols = geo_col_mapping[geo]

    per_100k_col_names = {}
    for rate_col in rate_to_inequity_col_map.keys():
        per_100k_col_names[rate_col] = f'{rate_col}_grouped'

    demo_col = std_col.RACE_CATEGORY_ID_COL if demographic == RACE else demographic
    unknown_val = Race.UNKNOWN.value if demographic == RACE else UNKNOWN
    all_val = Race.ALL.value if demographic == RACE else std_col.ALL_VALUE

    df_without_all_unknown = df.loc[~df[demo_col].isin({unknown_val, all_val})]
    df_all_unknown = df.loc[df[demo_col].isin({unknown_val, all_val})]

    grouped_df = (
        df_without_all_unknown.groupby(geo_cols + [std_col.TIME_PERIOD_COL])
        .sum(min_count=1, numeric_only=False)
        .reset_index()
    )
    grouped_df = grouped_df.rename(columns=per_100k_col_names)
    grouped_df = grouped_df[geo_cols + list(per_100k_col_names.values()) + [std_col.TIME_PERIOD_COL]]

    df = pd.merge(df_without_all_unknown, grouped_df, on=geo_cols + [std_col.TIME_PERIOD_COL])
    for rate_col, pct_inequity_col in rate_to_inequity_col_map.items():
        grouped_col = f'{rate_col}_grouped'
        # set pct_inequity to 0 in a place/time_period if the summed rates are zero
        df.loc[df[grouped_col] == 0, pct_inequity_col] = 0

    df = df.drop(columns=list(per_100k_col_names.values()))
    df = pd.concat([df, df_all_unknown])

    # optionally preserve null pct_inequity for race rows that have no population info
    if pop_pct_col:
        for rate_col, pct_inequity_col in rate_to_inequity_col_map.items():
            df.loc[df[pop_pct_col].isnull(), pct_inequity_col] = np.nan

    return df


def preserve_only_current_time_period_rows(
    df: pd.DataFrame, time_period_col: str = None, keep_time_period_col: bool = False
):
    """Takes a dataframe with a time col (default `time_period`) that contains datatime strings
    in formats like `YYYY` or `YYYY-MM`,
    calculates the most recent time_period value,
    removes all rows that contain older time_periods,
    and removes (or optionally keeps) the original string time_period col"""
    if time_period_col is None:
        time_period_col = std_col.TIME_PERIOD_COL

    if time_period_col not in df.columns:
        raise ValueError(f'df does not contain column: {time_period_col}.')

    # Convert time_period to datetime-like object
    df['time_period_dt'] = pd.to_datetime(df[time_period_col], errors='coerce', format='%Y-%m')
    # For rows that failed to convert (NaT), try again assuming just a year is provided
    df.loc[df['time_period_dt'].isna(), 'time_period_dt'] = pd.to_datetime(
        df[time_period_col], format='%Y', errors='coerce'
    )

    # Filter the DataFrame to keep only the rows with the most recent rows
    most_recent = df["time_period_dt"].max()
    filtered_df = df[df["time_period_dt"] == most_recent]

    # optionally keep the original string "time_period" col
    drop_cols = ["time_period_dt"]
    if not keep_time_period_col:
        drop_cols.append(time_period_col)

    filtered_df = filtered_df.drop(columns=drop_cols)

    return filtered_df.reset_index(drop=True)


def combine_race_ethnicity(
    df: pd.DataFrame,
    RACE_NAMES_MAPPING: Dict[str, str],
    ethnicity_value: str = 'Hispanic',
):
    """Combines the race and ethnicity fields into the legacy race/ethnicity category.
    We will keep this in place until we can figure out a plan on how to display
    the race and ethnicity to our users in a disaggregated way."""

    # Create a mask for Hispanic/Latino
    hispanic_mask = df[std_col.ETH_COL].isin([ethnicity_value])

    # Create masks for 'NA', 'Missing', 'Unknown'
    race_missing_mask = df[std_col.RACE_COL].isin({'NA', 'Missing', 'Unknown'})
    eth_missing_mask = df[std_col.ETH_COL].isin({'NA', 'Missing', 'Unknown'})

    # Create a mask for other cases
    other_mask = ~race_missing_mask & ~eth_missing_mask

    # Create a new combined race/eth column Initialize with UNKNOWN
    df[std_col.RACE_ETH_COL] = std_col.Race.UNKNOWN.value

    # Overwrite specific race if given
    df.loc[other_mask, std_col.RACE_ETH_COL] = df.loc[other_mask, std_col.RACE_COL].map(RACE_NAMES_MAPPING)

    # overwrite with Hispanic if given
    df.loc[hispanic_mask, std_col.RACE_ETH_COL] = std_col.Race.HISP.value

    # Drop unnecessary columns
    df = df.drop(columns=[std_col.RACE_COL, std_col.ETH_COL])

    return df


def generate_time_df_with_cols_and_types(
    df: pd.DataFrame,
    numerical_cols_to_keep: List[str],
    table_type: Literal['current', 'historical'],
    dem_col: Literal['age', 'race', 'race_and_ethnicity', 'sex'],
) -> tuple[pd.DataFrame, Dict[str, str]]:  # pylint: disable=unsubscriptable-object
    """
    Accepts a DataFrame along with list of column names for either current or
    historical data and generates the appropriate BQ types for each column.

    Parameters:
    - df: The DataFrame to be processed.
    - numerical_cols_to_keep: A list of column names related to `table_type` that
      will be included in the DataFrame and converted to floats.
      - For current dataframes: estimated_total, per_100k/pct_rate, pct_share,
        population_pct
      - For historical dataframes: per_100k/pct_rate, pct_share(if unknown rows exist),
        pct_relative_inequity
    - table_type: `current` or `historical`.
    - dem_col: The name of the demographic column to be included in the DataFrame.

    Returns:
    - A tuple containing the processed DataFrame and a dict mapping column names
      to their BQ data types ('STRING' or 'FLOAT64').

    Note: This function aligns with the specific front-end table requirements,
    The rate map, rate chart, unknown demographic map, pop vs dist, and data table use
    the current DataFrame. The rates over time and inequities over time use the historical
    DataFrame.
    """
    df = df.copy()
    str_cols_to_keep = [std_col.TIME_PERIOD_COL, std_col.STATE_NAME_COL, std_col.STATE_FIPS_COL, dem_col]

    if std_col.COUNTY_NAME_COL in df.columns:
        str_cols_to_keep.append(std_col.COUNTY_NAME_COL)
    if std_col.COUNTY_FIPS_COL in df.columns:
        str_cols_to_keep.append(std_col.COUNTY_FIPS_COL)

    all_cols = str_cols_to_keep + numerical_cols_to_keep
    df = df[all_cols]

    if table_type == CURRENT:
        df = preserve_only_current_time_period_rows(df)
    elif table_type == HISTORICAL:
        df = df[[col for col in df.columns if std_col.POP_PCT_SUFFIX not in col]]
        df = df[[col for col in df.columns if std_col.RAW_SUFFIX not in col]]

    # Remove duplicate columns in the DataFrame
    df = df.loc[:, ~df.columns.duplicated()]

    # Remove duplicate columns in float_cols
    float_cols = list(dict.fromkeys([col for col in numerical_cols_to_keep if col in df.columns]))

    df[float_cols] = df[float_cols].astype(float)

    column_types = {c: (BQ_FLOAT if c in float_cols else BQ_STRING) for c in df.columns}

    return df, column_types


def generate_estimated_total_col(
    df: pd.DataFrame,
    intersectional_pop_col: str,
    rate_to_raw_col_map: Dict[str, str],
) -> pd.DataFrame:
    """
    Generates the estimated_total column by applying the given rate col against the intersectional population.
    Note: the needed 'intersectional_pop_col' is obtained from the output of merge_utils.merge_intersectional_pop()

    Parameters:
    - df: The DataFrame to be processed.
    - intersectional_pop_col: The str col name of the incoming df's specific intersectional population,
    e.g. 'population_18+' or 'population_18+_Male'.
    - rate_to_raw_col_map: A dict of rate column names to their corresponding raw count column names.

    Returns:
    - A DataFrame with the estimated_total column(s) added.
    """

    # calculate the estimated_total
    conversion_factor = 1

    for rate_col, raw_col in rate_to_raw_col_map.items():

        if std_col.PCT_RATE_SUFFIX in rate_col:
            conversion_factor = 100
        elif std_col.PER_100K_SUFFIX in rate_col:
            conversion_factor = 100_000
        else:
            raise ValueError(f'{rate_col} must have a suffix of _pct_rate or _per_100k.')

        df[raw_col] = df[rate_col] / conversion_factor * df[intersectional_pop_col]
        df[raw_col] = df[raw_col].round()

    return df<|MERGE_RESOLUTION|>--- conflicted
+++ resolved
@@ -313,26 +313,11 @@
     # Calculate per 100k rate
     per_100k = 100_000 * raw_count / population
 
-<<<<<<< HEAD
-    # Convert columns to float to ensure proper division
-    raw_count = df[raw_count_col].astype(float)
-    population = df[pop_col].astype(float)
-
-    # Calculate per 100k rate
-    per_100k = 100_000 * raw_count / population
-
     # Handle division by zero and invalid results
     per_100k = per_100k.where((population != 0) & (per_100k.notnull()) & (per_100k != np.inf), np.nan)
 
-    # Round to nearest whole number
-    df[per_100k_col] = per_100k.round(0)
-=======
-    # Handle division by zero and invalid results
-    per_100k = per_100k.where((population != 0) & (per_100k.notnull()) & (per_100k != np.inf), np.nan)
-
     # Round
     df[per_100k_col] = per_100k.round(decimal_places)
->>>>>>> bc170d1f
 
     return df
 
@@ -468,17 +453,10 @@
     # Ensure input columns are float
     df[pct_share_col] = pd.to_numeric(df[pct_share_col], errors='coerce')
     df[pct_pop_col] = pd.to_numeric(df[pct_pop_col], errors='coerce')
-<<<<<<< HEAD
 
     # Create a mask for valid calculations
     valid_mask = (~df[pct_share_col].isna()) & (~df[pct_pop_col].isna()) & (df[pct_pop_col] != 0)
 
-=======
-
-    # Create a mask for valid calculations
-    valid_mask = (~df[pct_share_col].isna()) & (~df[pct_pop_col].isna()) & (df[pct_pop_col] != 0)
-
->>>>>>> bc170d1f
     # Initialize the new column with NaN
     df[pct_relative_inequity_col] = np.nan
 
