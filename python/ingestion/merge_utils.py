--- conflicted
+++ resolved
@@ -179,13 +179,9 @@
     if len(post_acs_rows_df) > 0:
         # temporarily save the original SOURCE years in a new column
         _tmp_src_yr_col = "temp_source_year_col"
-<<<<<<< HEAD
-        post_acs_rows_df[_tmp_src_yr_col] = post_acs_rows_df[std_col.TIME_PERIOD_COL]
-=======
         post_acs_rows_df = post_acs_rows_df.copy()
         post_acs_rows_df.loc[:, _tmp_src_yr_col] = post_acs_rows_df[std_col.TIME_PERIOD_COL]
 
->>>>>>> 298fd6c6
         # set the mergeable column year to the most recent to merge that data from ACS
         post_acs_rows_df[std_col.TIME_PERIOD_COL] = ACS_CURRENT_YEAR
         # merge that recent year pop data
