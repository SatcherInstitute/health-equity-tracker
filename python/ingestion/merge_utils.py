import pandas as pd  # type: ignore
import numpy as np
from ingestion import gcs_to_bq_util
import ingestion.standardized_columns as std_col
import ingestion.constants as constants


def merge_county_names(df):
    """Merges standardized county names by county FIPS code found in the `census_utility`
     big query public dataset into an existing county level dataframe. Any existing
    'county_name' data in the incoming df will be overwritten.

    Parameters:
        df: county-level dataframe with a 'county_fips' column containing 5-digit FIPS code strings
    Returns:
        The same df with 'county_name' column filled with standardized county names
          """

    if std_col.COUNTY_FIPS_COL not in df.columns:
        raise ValueError(
            'Dataframe must be a county-level table with a `county_fips` column containing 5 digit FIPS strings.' +
            f'This dataframe only contains these columns: {list(df.columns)}')

    all_county_names = gcs_to_bq_util.load_public_dataset_from_bigquery_as_df(
        'census_utility', 'fips_codes_all', dtype={'state_fips_code': str, 'county_fips_code': str})
    all_county_names = all_county_names.loc[all_county_names['summary_level_name'] == 'state-county']

    all_county_names = all_county_names[['county_fips_code', 'area_name']]
    all_county_names = all_county_names.rename(
        columns={
            'county_fips_code': std_col.COUNTY_FIPS_COL,
            'area_name': std_col.COUNTY_NAME_COL,
        })

    # fill in missing territory county equivalents
    county_equivalent_names = pd.DataFrame(
        list(constants.COUNTY_EQUIVALENT_FIPS_MAP.items()), columns=[
            std_col.COUNTY_FIPS_COL, std_col.COUNTY_NAME_COL])

    all_county_names = pd.concat([
        all_county_names, county_equivalent_names
    ]).reset_index(drop=True)

    if std_col.COUNTY_NAME_COL in df.columns:
        df = df.drop(columns=std_col.COUNTY_NAME_COL)

    df = pd.merge(df, all_county_names, how='left',
                  on=std_col.COUNTY_FIPS_COL).reset_index(drop=True)

    return df


def merge_state_ids(df, keep_postal=False):
    """Accepts a df that may be lacking state info (like names, FIPS codes or postal codes)
    and merges in the missing columns based on the
       `census_utility` big query public dataset.

    Parameters:
       df: dataframe to missing info into, with at least one of the following columns:
        `state_name`, `state_postal`, `state_fips`
       keep_postal: if True, keeps the `state_postal` column, default False
    Returns:
        the same df with a 'state_fips' column containing 2-digit string FIPS codes,
        a 'state_name' column containing the standardize name,
        and optionally a 'state_postal' columns with the 2-letter postal codes
    """

    if (
        std_col.STATE_NAME_COL not in df.columns and
        std_col.STATE_POSTAL_COL not in df.columns and
        std_col.STATE_FIPS_COL not in df.columns
    ):
        raise ValueError(
            'Dataframe must be a state-level table ' +
            'with at least one of the following columns: ' +
            '`state_name`, `state_fips` (2 digit FIPS strings), ' +
            ' or `state_postal` containing 2 digit FIPS strings.' +
            f'This dataframe only contains these columns: {list(df.columns)}')

    all_fips_codes_df = gcs_to_bq_util.load_public_dataset_from_bigquery_as_df(
        'census_utility', 'fips_codes_states', dtype={'state_fips_code': str})

    united_states_fips = pd.DataFrame([
        {
            'state_fips_code': constants.US_FIPS,
            'state_name': constants.US_NAME,
            'state_postal_abbreviation': constants.US_ABBR,
        }
    ])

    unknown_fips = pd.DataFrame([
        {
            'state_fips_code': 'Unknown',
            'state_name': 'Unknown',
            'state_postal_abbreviation': 'Unknown',
        }
    ])

    all_fips_codes_df = all_fips_codes_df[['state_fips_code', 'state_name',
                                           'state_postal_abbreviation']]
    all_fips_codes_df = pd.concat(
        [all_fips_codes_df, united_states_fips, unknown_fips])

    all_fips_codes_df = all_fips_codes_df.rename(
        columns={
            'state_fips_code': std_col.STATE_FIPS_COL,
            'state_postal_abbreviation': std_col.STATE_POSTAL_COL,
        }).reset_index(drop=True)

    merge_col = std_col.STATE_NAME_COL
    if std_col.STATE_POSTAL_COL in df.columns:
        merge_col = std_col.STATE_POSTAL_COL
    if std_col.STATE_FIPS_COL in df.columns:
        merge_col = std_col.STATE_FIPS_COL

    df = pd.merge(df, all_fips_codes_df, how='left',
                  on=merge_col).reset_index(drop=True)

    if (not keep_postal) and (std_col.STATE_POSTAL_COL in df.columns):
        df = df.drop(columns=std_col.STATE_POSTAL_COL)

    return df


def merge_pop_numbers(df, demo, loc):
    """Merges the corresponding `population` and `population_pct` column into the given df

      df: a pandas df with demographic column and a `state_fips` column
      demo: the demographic in the df, either `age`, `race`, or `sex`
      loc: the location level for the df, either `county`, `state`, or `national`"""
    return _merge_pop(df, demo, loc)


def merge_current_pop_numbers(df, demo, loc, target_time_periods):
    """Merges the corresponding `population` and `population_pct` columns
    into the given df, only populating values for rows where the `time_period`
    value is in `target_time_periods`.

      df: a pandas df with demographic column and a `state_fips` column
      demo: the demographic in the df, either `age`, `race`, or `sex`
      loc: the location level for the df, either `county`, `state`, or `national`
      target_time_periods: list of strings in format YYYY or MM-YYYY used
      to target which rows to merge population data on to.
      For most topics besides COVID, these will be used to calculate
      pct_relative_inequity, and the most recent year will be
      used on DisparityBarChart.

      """

    target_rows_df = df[df[std_col.TIME_PERIOD_COL].isin(
        target_time_periods)]
    nontarget_rows_df = df[~df[std_col.TIME_PERIOD_COL].isin(
        target_time_periods)]

    # merge pop cols only onto current rows
    target_rows_df = _merge_pop(target_rows_df, demo, loc)

    # placeholder NaNs
    nontarget_rows_df[[std_col.POPULATION_COL,
                       std_col.POPULATION_PCT_COL]] = np.nan

    # reassemble the HISTORIC (null pop. data) and CURRENT (merged pop. data)
    df = pd.concat([nontarget_rows_df, target_rows_df]).reset_index(drop=True)

    return df


def merge_multiple_pop_cols(df, demo, condition_cols):
    """Merges the population of each state into a column for each condition in `condition_cols`.
       If a condition is NaN for that state the population gets counted as zero.

       This function must be called on a state level dataset.

      df: a pandas df with demographic (race, sex, or age) and a `state_fips` column
      demo: the demographic in the df, either `age`, `race`, or `sex`
      condition_cols: a list of condition column names to generate population cols for."""

    df = _merge_pop(df, demo, 'state')

    for col in condition_cols:
        df[col] = df[std_col.POPULATION_COL]

    df = df.drop(columns=[std_col.POPULATION_COL, std_col.POPULATION_PCT_COL])
    return df


def _merge_pop(df, demo, loc):
    on_col_map = {
        'age': std_col.AGE_COL,
        'race': std_col.RACE_CATEGORY_ID_COL,
        'sex': std_col.SEX_COL,
    }

    pop_dtype = {std_col.STATE_FIPS_COL: str,
                 std_col.POPULATION_COL: float,
                 std_col.POPULATION_PCT_COL: float}

    if demo not in on_col_map:
        raise ValueError('%s not a demographic option, must be one of: %s' % (
            demo, list(on_col_map.keys())))

    pop_table_name = f'by_{demo}_{loc}'

    # all states, DC, PR
    if demo == 'race' and (loc == 'state' or loc == 'county'):
        pop_table_name += '_std'

    pop_df = gcs_to_bq_util.load_df_from_bigquery(
        'acs_population', pop_table_name, pop_dtype)

    needed_cols = [on_col_map[demo],
                   std_col.POPULATION_COL, std_col.POPULATION_PCT_COL]

    if std_col.STATE_FIPS_COL in df.columns:
        needed_cols.append(std_col.STATE_FIPS_COL)

    if loc == 'county':
        needed_cols.append(std_col.COUNTY_FIPS_COL)

    pop_df = pop_df[needed_cols]

    # other territories from ACS 2010 (VI, GU, AS, MP)
    if loc == 'state':
        verbose_demo = "race_and_ethnicity" if demo == 'race' else demo
        pop_2010_table_name = f'by_{verbose_demo}_territory'
        pop_2010_df = gcs_to_bq_util.load_df_from_bigquery(
            'acs_2010_population', pop_2010_table_name, pop_dtype)
        pop_2010_df = pop_2010_df[[std_col.STATE_FIPS_COL, on_col_map[demo],
                                   std_col.POPULATION_COL, std_col.POPULATION_PCT_COL]]
<<<<<<< HEAD
        pop_df = pop_df.sort_values(std_col.STATE_FIPS_COL)
        pop_2010_df = pop_2010_df.sort_values(std_col.STATE_FIPS_COL)
        pop_df = pd.concat([pop_df, pop_2010_df])
=======
        pop_df = pd.concat([pop_df, pop_2010_df])
        pop_2010_df = pop_2010_df.sort_values(std_col.STATE_FIPS_COL)
>>>>>>> 7df30ec0

    on_cols = [on_col_map[demo]]
    if std_col.STATE_FIPS_COL in df.columns:
        on_cols.append(std_col.STATE_FIPS_COL)

    if loc == 'county':
        on_cols.append(std_col.COUNTY_FIPS_COL)

    # print(df.to_string())
    # print(pop_df.to_string())

    df = pd.merge(df, pop_df, how='left', on=on_cols)

    return df.reset_index(drop=True)<|MERGE_RESOLUTION|>--- conflicted
+++ resolved
@@ -227,14 +227,8 @@
             'acs_2010_population', pop_2010_table_name, pop_dtype)
         pop_2010_df = pop_2010_df[[std_col.STATE_FIPS_COL, on_col_map[demo],
                                    std_col.POPULATION_COL, std_col.POPULATION_PCT_COL]]
-<<<<<<< HEAD
-        pop_df = pop_df.sort_values(std_col.STATE_FIPS_COL)
-        pop_2010_df = pop_2010_df.sort_values(std_col.STATE_FIPS_COL)
-        pop_df = pd.concat([pop_df, pop_2010_df])
-=======
         pop_df = pd.concat([pop_df, pop_2010_df])
         pop_2010_df = pop_2010_df.sort_values(std_col.STATE_FIPS_COL)
->>>>>>> 7df30ec0
 
     on_cols = [on_col_map[demo]]
     if std_col.STATE_FIPS_COL in df.columns:
