import pandas as pd  # type: ignore
import ingestion.standardized_columns as std_col

from ingestion.constants import US_FIPS, US_NAME, US_ABBR, COUNTY_LEVEL, NATIONAL_LEVEL, STATE_LEVEL, ALL_VALUE
from typing import Literal, List, Union, Type, Optional
import os

ACS_EARLIEST_YEAR = '2009'
ACS_CURRENT_YEAR = '2022'
DECIA_CUTOFF_YEAR = '2016'


# This works for both local runs and also in a container within the /app directory
INGESTION_DIR = os.path.dirname(os.path.abspath(__file__))
ACS_MERGE_DATA_DIR = os.path.join(INGESTION_DIR, 'acs_population')
DECIA_2010_MERGE_DATA_DIR = os.path.join(INGESTION_DIR, 'decia_2010_territory_population')
DECIA_2020_MERGE_DATA_DIR = os.path.join(INGESTION_DIR, 'decia_2020_territory_population')
FIPS_CODES_DIR = os.path.join(INGESTION_DIR, 'fips_codes')
COUNTY_LEVEL_FIPS_CSV = os.path.join(FIPS_CODES_DIR, 'county_level_fips.csv')
STATE_LEVEL_FIPS_CSV = os.path.join(FIPS_CODES_DIR, 'state_level_fips.csv')


def merge_county_names(df: pd.DataFrame) -> pd.DataFrame:
    """Merges standardized county names by county FIPS code downloaded from
    `census_utility` big query public dataset into an existing county level dataframe
    Any existing 'county_name' data in the incoming df will be overwritten.

    Parameters:
        df: county-level dataframe with a 'county_fips' column containing 5-digit FIPS code strings
    Returns:
        The same df with 'county_name' column filled with standardized county names
    """

    if std_col.COUNTY_FIPS_COL not in df.columns:
        raise ValueError(
            'df must be county-level with `county_fips` col of 5 digit FIPS strings.'
            + f'This dataframe only contains these columns: {list(df.columns)}'
        )

    county_level_fips_df = pd.read_csv(COUNTY_LEVEL_FIPS_CSV, dtype=str)

    if std_col.COUNTY_NAME_COL in df.columns:
        df = df.drop(columns=std_col.COUNTY_NAME_COL)

    df = pd.merge(df, county_level_fips_df, how='left', on=std_col.COUNTY_FIPS_COL).reset_index(drop=True)

    return df


def merge_state_ids(df, keep_postal=False):
    """Accepts a df that may be lacking state info (like names, FIPS codes or postal codes)
    and merges in the missing columns with info downloaded from`census_utility` big query public dataset.

    Parameters:
       df: dataframe to missing info into, with at least one of the following columns:
        `state_name`, `state_postal`, `state_fips`
       keep_postal: if True, keeps the `state_postal` column, default False
    Returns:
        the same df with a 'state_fips' column containing 2-digit string FIPS codes,
        a 'state_name' column containing the standardize name,
        and optionally a 'state_postal' columns with the 2-letter postal codes
    """

    if (
        std_col.STATE_NAME_COL not in df.columns
        and std_col.STATE_POSTAL_COL not in df.columns
        and std_col.STATE_FIPS_COL not in df.columns
    ):
        raise ValueError(
            'Dataframe must be a state-level table '
            + 'with at least one of the following columns: '
            + '`state_name`, `state_fips` (2 digit FIPS strings), '
            + ' or `state_postal` containing 2 digit FIPS strings.'
            + f'This dataframe only contains these columns: {list(df.columns)}'
        )

    state_level_fips_df = pd.read_csv(STATE_LEVEL_FIPS_CSV, dtype=str)

    united_states_fips = pd.DataFrame(
        [
            {
                'state_fips_code': US_FIPS,
                'state_name': US_NAME,
                'state_postal_abbreviation': US_ABBR,
            }
        ]
    )

    unknown_fips = pd.DataFrame(
        [
            {
                'state_fips_code': 'Unknown',
                'state_name': 'Unknown',
                'state_postal_abbreviation': 'Unknown',
            }
        ]
    )

    state_level_fips_df = state_level_fips_df[['state_fips_code', 'state_name', 'state_postal_abbreviation']]
    state_level_fips_df = pd.concat([state_level_fips_df, united_states_fips, unknown_fips])

    state_level_fips_df = state_level_fips_df.rename(
        columns={
            'state_fips_code': std_col.STATE_FIPS_COL,
            'state_postal_abbreviation': std_col.STATE_POSTAL_COL,
        }
    ).reset_index(drop=True)

    merge_col = std_col.STATE_NAME_COL
    if std_col.STATE_POSTAL_COL in df.columns:
        merge_col = std_col.STATE_POSTAL_COL
    if std_col.STATE_FIPS_COL in df.columns:
        merge_col = std_col.STATE_FIPS_COL

    df = pd.merge(df, state_level_fips_df, how='left', on=merge_col).reset_index(drop=True)

    if (not keep_postal) and (std_col.STATE_POSTAL_COL in df.columns):
        df = df.drop(columns=std_col.STATE_POSTAL_COL)

    return df


def merge_pop_numbers(df, demo: Literal['age', 'sex', 'race'], loc: Literal['county', 'state', 'national']):
    """Merges the corresponding `population` and `population_pct` column into the given df

    df: a pandas df with demographic column and a `state_fips` column
    demo: the demographic in the df, either `age`, `race`, or `sex`
    loc: the location level for the df, either `county`, `state`, or `national`"""

    return _merge_pop(df, demo, loc)


def merge_yearly_pop_numbers(
    df: pd.DataFrame,
    demo: Literal['age', 'race', 'sex'],
    geo_level: Literal['county', 'state', 'national'],
) -> pd.DataFrame:
    """Merges multiple years of population data onto incoming df
    that contains a `time_period` col of 4 digit string year values

    For states/counties + PR + DC:
    - Any rows where the year is earlier than 2009 will be merged as `null`
    - Any rows where the year is present in our ACS tables will be merged directly
    - Any rows where the year is later than most recent ACS year will be merged
    with that most recent year of ACS population data
    - Any rows with year 2009-2015 for Island Area territories will
        merge against the 2010 Decennial from `decia_2010`
    - Any rows with year 2016-current for Island Area territories / county-equivalents
        will merge against the 2020 Decennial from `decia_2020`

    df: pandas df with a demographic col, and `time_period` col, and a fips col
    demo: the demographic in the df
    geo_level: the location level for the df
    """

    if std_col.TIME_PERIOD_COL not in df.columns:
        raise ValueError("Cannot merge by year as the provided df does not contain a `time_period` col")

    # list to collect pre-acs, acs, and post-acs df sections
    sub_dfs: List[pd.DataFrame] = []

    _tmp_time_period_col = "temp_time_period_col_as_int"
    df[_tmp_time_period_col] = df[std_col.TIME_PERIOD_COL].astype(int)

    # dont merge pre-2009 years
    pre_acs_rows_df = df[df[_tmp_time_period_col] < int(ACS_EARLIEST_YEAR)]
    if len(pre_acs_rows_df) > 0:
        sub_dfs.append(pre_acs_rows_df)

    # merge matchable years directly
    acs_rows_df = df.loc[
        (df[_tmp_time_period_col] >= int(ACS_EARLIEST_YEAR)) & (df[_tmp_time_period_col] <= int(ACS_CURRENT_YEAR))
    ]
    if len(acs_rows_df) > 0:
        acs_rows_df = _merge_pop(acs_rows_df, demo, geo_level, on_time_period=True)
        sub_dfs.append(acs_rows_df)

    # merge most recent SOURCE data (without equiv years from ACS) with most recent ACS data
    post_acs_rows_df = df[df[_tmp_time_period_col] > int(ACS_CURRENT_YEAR)]
    if len(post_acs_rows_df) > 0:
        # temporarily save the original SOURCE years in a new column
        _tmp_src_yr_col = "temp_source_year_col"
        post_acs_rows_df = post_acs_rows_df.copy()
        post_acs_rows_df.loc[:, _tmp_src_yr_col] = post_acs_rows_df[std_col.TIME_PERIOD_COL]

        # set the mergeable column year to the most recent to merge that data from ACS
        post_acs_rows_df[std_col.TIME_PERIOD_COL] = ACS_CURRENT_YEAR
        # merge that recent year pop data
        post_acs_rows_df = _merge_pop(post_acs_rows_df, demo, geo_level, on_time_period=True)

        # swap back to the real year data
        post_acs_rows_df[std_col.TIME_PERIOD_COL] = post_acs_rows_df[_tmp_src_yr_col]
        post_acs_rows_df = post_acs_rows_df.drop(columns=[_tmp_src_yr_col])
        sub_dfs.append(post_acs_rows_df)

    # combine the three sub-dfs
    df = pd.concat(sub_dfs, axis=0).reset_index(drop=True)
    df = df.drop(columns=[_tmp_time_period_col])

    return df


def merge_multiple_pop_cols(df: pd.DataFrame, demo: Literal['age', 'race', 'sex'], condition_cols: List[str]):
    """Merges the population of each state into a column for each condition in `condition_cols`.
       If a condition is NaN for that state the population gets counted as zero.

       This function must be called on a state level dataset.

      df: a pandas df with demographic (race, sex, or age) and a `state_fips` column
      demo: the demographic in the df, either `age`, `race`, or `sex`
      condition_cols: a list of strings which will serve as the col names to be added e.g.:
    ['condition_a_population', 'condition_b_population']"""

    df = _merge_pop(df, demo, STATE_LEVEL)

    for col in condition_cols:
        df[col] = df[std_col.POPULATION_COL]

    df = df.drop(columns=[std_col.POPULATION_COL, std_col.POPULATION_PCT_COL])
    return df


def _merge_pop(df, demo, loc, on_time_period: Optional[bool] = None):
    on_col_map = {
        'age': std_col.AGE_COL,
        'race': std_col.RACE_CATEGORY_ID_COL,
        'sex': std_col.SEX_COL,
    }

    pop_dtype = {
        std_col.STATE_FIPS_COL: str,
        std_col.POPULATION_COL: float,
        std_col.POPULATION_PCT_COL: float,
    }

    if loc == COUNTY_LEVEL:
        pop_dtype[std_col.COUNTY_FIPS_COL] = str

    if demo not in on_col_map:
        raise ValueError(f'{demo} not a demographic option, must be one of: {list(on_col_map.keys())}')

    pop_table_name = f'by_{demo}_{loc}'

    print(f'\nMerging real ACS population from python/ingestion/acs_population/{pop_table_name}')

    if on_time_period:
        pop_table_name += "_time_series"
        pop_dtype[std_col.TIME_PERIOD_COL] = str

    pop_file = os.path.join(ACS_MERGE_DATA_DIR, f'{pop_table_name}.csv')
    pop_df = pd.read_csv(pop_file, dtype=pop_dtype)

    needed_cols = [on_col_map[demo], std_col.POPULATION_COL, std_col.POPULATION_PCT_COL]

    if std_col.STATE_FIPS_COL in df.columns:
        needed_cols.append(std_col.STATE_FIPS_COL)

    if loc == COUNTY_LEVEL:
        needed_cols.append(std_col.COUNTY_FIPS_COL)

    keep_cols = [*needed_cols, std_col.TIME_PERIOD_COL] if on_time_period else needed_cols

    pop_df = pop_df[keep_cols]

    # merge pop data for other territories/county-equivalents
    # from DECIA_2020 (VI, GU, AS, MP)
    if loc != NATIONAL_LEVEL:
        verbose_demo = std_col.RACE_OR_HISPANIC_COL if demo == std_col.RACE_COL else demo
        pop_terr_table_name = f'by_{verbose_demo}_territory_{loc}_level'

        terr_pop_dtype = {
            std_col.STATE_FIPS_COL: str,
            std_col.POPULATION_COL: float,
            std_col.POPULATION_PCT_COL: float,
        }

        if loc == COUNTY_LEVEL:
            terr_pop_dtype[std_col.COUNTY_FIPS_COL] = str

        pop_terr_2020_file = os.path.join(DECIA_2020_MERGE_DATA_DIR, f'{pop_terr_table_name}.csv')
        pop_terr_2020_df = pd.read_csv(pop_terr_2020_file, dtype=terr_pop_dtype)

        pop_terr_df = pop_terr_2020_df[needed_cols]

        if on_time_period:
            # re-use 2020 territory populations in every ACS year 2016-current
            # load and use 2010 territory populations in every ACS year 2009-2015, only state not county level
            pop_terr_2010_file = (
                pop_terr_2020_file
                if loc == COUNTY_LEVEL
                else os.path.join(DECIA_2010_MERGE_DATA_DIR, f'{pop_terr_table_name}.csv')
            )
            pop_terr_2010_df = pd.read_csv(pop_terr_2010_file, dtype=terr_pop_dtype)

            pop_terr_2010_df = pop_terr_2010_df[needed_cols]

            yearly_pop_terr_dfs = []
            start_year = int(ACS_EARLIEST_YEAR)
            end_year = max(df[std_col.TIME_PERIOD_COL].astype(int)) + 1
            for year_num in range(start_year, end_year):
                year_str = str(year_num)
                yearly_df = pop_terr_2010_df.copy() if year_num < int(DECIA_CUTOFF_YEAR) else pop_terr_df.copy()
                yearly_df[std_col.TIME_PERIOD_COL] = year_str
                yearly_pop_terr_dfs.append(yearly_df)

            # add all territory years together
            pop_terr_df = pd.concat(yearly_pop_terr_dfs)

        # add either time_series or single year territory rows to states rows
        pop_df = pd.concat([pop_df, pop_terr_df])

    on_cols = [on_col_map[demo]]
    if std_col.STATE_FIPS_COL in df.columns:
        on_cols.append(std_col.STATE_FIPS_COL)

    if loc == COUNTY_LEVEL:
        on_cols.append(std_col.COUNTY_FIPS_COL)

    if on_time_period:
        on_cols.append(std_col.TIME_PERIOD_COL)

    df = pd.merge(df, pop_df, how='left', on=on_cols)

    return df.reset_index(drop=True)


def merge_intersectional_pop(
    df: pd.DataFrame,
    geo_level: Literal['national', 'state', 'county'],
    primary_demo_col: Literal['age', 'race_and_ethnicity', 'sex', 'race'],
<<<<<<< HEAD
    race_specific_group: str = None,
    age_specific_group: str = None,
    sex_specific_group: str = None,
=======
    race_specific_group: Optional[str] = None,
    age_specific_group: Optional[str] = None,
    sex_specific_group: Optional[str] = None,
>>>>>>> f322b1e2
) -> tuple[pd.DataFrame, str]:
    """
    Merges specific cross-section pop from ACS, for later use with dataset_utils.generate_estimated_total_col()

    Parameters:
    - df: The DataFrame to be processed.
    - geo_level: The geo level of the DataFrame, e.g. 'state'.
    - primary_demo_col: The name of the disaggregated demographic column to be included in the DataFrame,
    e.g. 'race_and_ethnicity' with one row per race group.
    - race_specific_group: The name of the race-specific sub-group to use from the reference population.
    - age_specific_group: The name of the age-specific sub-group to use from the reference population.
    - sex_specific_group: The name of the sex-specific sub-group to use from the reference population.

    NOTE: This function and the the specific group kwargs above are needed when the df is for a specific population,
    like "adults by race", or "black women by age". In this case, we must use this specific subset population
    for our estimate calculation, rather than the entire reference population.

    Returns:
    - tuple containing the merged DataFrame and the string name of the added intersectional population column.
    """

    if primary_demo_col == std_col.RACE_COL:
        primary_demo_col = 'race_and_ethnicity'

    pop_dtype: dict[str, Union[Type[float], Type[str]]] = {
        std_col.POPULATION_COL: float,
    }

    geo_file = ''

    if geo_level == COUNTY_LEVEL:
        pop_dtype[std_col.COUNTY_FIPS_COL] = str
<<<<<<< HEAD
        geo_file = 'county'
    if geo_level in [STATE_LEVEL, NATIONAL_LEVEL]:
        pop_dtype[std_col.STATE_FIPS_COL] = str
        geo_file = 'state'
=======
        geo_file = COUNTY_LEVEL
    if geo_level in [STATE_LEVEL, NATIONAL_LEVEL]:
        pop_dtype[std_col.STATE_FIPS_COL] = str
        geo_file = STATE_LEVEL
>>>>>>> f322b1e2

    pop_file = os.path.join(ACS_MERGE_DATA_DIR, f'by_sex_age_race_{geo_file}.csv')
    pop_df = pd.read_csv(pop_file, dtype=pop_dtype)

    if geo_level == NATIONAL_LEVEL:
        pop_df = sum_states_to_national(pop_df)

    # the primary demographic breakdown can't use a specific group
    if primary_demo_col == 'race_and_ethnicity' and race_specific_group:
        raise ValueError('race_specific_group kwarg is not applicable when primary_demo_col is race.')
    if primary_demo_col == 'age' and age_specific_group:
        raise ValueError('age_specific_group kwarg is not applicable when primary_demo_col is age.')
    if primary_demo_col == 'sex' and sex_specific_group:
        raise ValueError('sex_specific_group kwarg is not applicable when primary_demo_col is sex.')

    if age_specific_group == '18+':
        pop_df = sum_age_groups(pop_df, '18+')

    specific_group_map = {}
    specific_group_map[std_col.RACE_OR_HISPANIC_COL] = ALL_VALUE if race_specific_group is None else race_specific_group
    specific_group_map[std_col.AGE_COL] = ALL_VALUE if age_specific_group is None else age_specific_group
    specific_group_map[std_col.SEX_COL] = ALL_VALUE if sex_specific_group is None else sex_specific_group

    pop_col = std_col.POPULATION_COL
    for group in specific_group_map.values():
        if group != ALL_VALUE:
            pop_col += f'_{group.lower()}'

    pop_df = pop_df.rename(columns={std_col.POPULATION_COL: pop_col})

    # scope the pop df to the specific intersectional subgroup (e.g. Black Women, ages 65+)
    for demo in [std_col.AGE_COL, std_col.RACE_OR_HISPANIC_COL, std_col.SEX_COL]:

        # keep all rows and columns for the main demographic breakdown
        if demo == primary_demo_col:
            continue

        # drop the rows that don't match the specific group
        pop_df = pop_df[pop_df[demo] == specific_group_map[demo]]

        secondary_demo_col = [demo]

        if demo == std_col.RACE_OR_HISPANIC_COL:
            secondary_demo_col.append(std_col.RACE_CATEGORY_ID_COL)

        # drop the secondary demographic columns
        pop_df = pop_df.drop(columns=secondary_demo_col).reset_index(drop=True)

    # merge the population column onto the original df
    potential_geo_cols = [std_col.COUNTY_FIPS_COL, std_col.STATE_FIPS_COL, std_col.STATE_NAME_COL]
    merge_cols = []

    for col in potential_geo_cols:
        if col in df.columns:
            merge_cols.append(col)

    if primary_demo_col == std_col.RACE_OR_HISPANIC_COL:
        merge_cols.append(std_col.RACE_CATEGORY_ID_COL)
    else:
        merge_cols.append(primary_demo_col)

    # the sex/race/age/county ACS data only has NH for White
    # we can approximate the other race groups using the non-NH race codes
    if primary_demo_col == std_col.RACE_OR_HISPANIC_COL:
        # string "_NH" off race_category_id on evrything except "WHITE_NH"
        race_replace_map = {
            'AIAN': 'AIAN_NH',
            'ASIAN': 'ASIAN_NH',
            'BLACK': 'BLACK_NH',
            'NHPI': 'NHPI_NH',
            'MULTI': 'MULTI_NH',
            'OTHER_STANDARD': 'OTHER_STANDARD_NH',
        }
        pop_df[std_col.RACE_CATEGORY_ID_COL] = pop_df[std_col.RACE_CATEGORY_ID_COL].replace(race_replace_map)

    df = df.merge(pop_df, on=merge_cols, how='left')

    return (df, pop_col)


def sum_states_to_national(pop_df: pd.DataFrame) -> pd.DataFrame:
    """
    Sums rows from each race across all states together to generate new rows for national level

    Parameters:
    - pop_df: The DataFrame to be processed.

    Returns:
    - A DataFrame with the same columns as the state level df, summed across states to a national level
    """

    pop_df = pop_df.copy()
    groupby_cols = [std_col.SEX_COL, std_col.RACE_OR_HISPANIC_COL, std_col.RACE_CATEGORY_ID_COL, std_col.AGE_COL]

    # add pop from all states together per race/sex/age combination
    pop_df = (
        pop_df.groupby(
            groupby_cols,
            as_index=False,
        )[std_col.POPULATION_COL]
        .sum()
        .reset_index(drop=True)
    )

    # Fill in the new geo cols
    pop_df[std_col.STATE_FIPS_COL] = US_FIPS
    pop_df[std_col.STATE_NAME_COL] = US_NAME

    return pop_df


def sum_age_groups(pop_df: pd.DataFrame, age_group: Literal['18+']) -> pd.DataFrame:
    """
    Sums rows of smaller age groups together to generate new rows for target age group

    Parameters:
    - pop_df: The DataFrame to be processed.
    - age_group: The name of the needed age group.

    Returns:
    - A DataFrame with the rows for the target age group replacing the rows for the smaller summed age groups.
    """

    summed_age_groups_map = {
        '18+': [
            '18-19',
            '20-20',
            '21-21',
            '22-24',
            '25-29',
            '30-34',
            '35-39',
            '40-44',
            '45-49',
            '50-54',
            '55-59',
            '60-61',
            '62-64',
            '65-66',
            '67-69',
            '70-74',
            '75-79',
            '80-84',
            '85+',
        ],
    }

    # throw an error is user supplies an age group that isn't in the summed_age_groups_map
    if age_group not in summed_age_groups_map:
        raise ValueError(f'age_group kwarg must be one of {summed_age_groups_map.keys()}')

    possible_geo_cols = [
        std_col.STATE_FIPS_COL,
        std_col.STATE_NAME_COL,
        std_col.COUNTY_FIPS_COL,
        std_col.COUNTY_NAME_COL,
    ]

    groupby_cols = [std_col.SEX_COL, std_col.RACE_OR_HISPANIC_COL, std_col.RACE_CATEGORY_ID_COL]

    for geo_col in possible_geo_cols:
        if geo_col in pop_df.columns:
            groupby_cols.append(geo_col)

    summed_pop_df = pop_df[pop_df[std_col.AGE_COL].isin(summed_age_groups_map[age_group])]
    rest_of_pop_df = pop_df[~pop_df[std_col.AGE_COL].isin(summed_age_groups_map[age_group])]

    # Group by 'state_fips' and 'time_period', and sum the 'population' for the filtered age groups
    summed_pop_df = summed_pop_df.groupby(
        groupby_cols,
        as_index=False,
    )[std_col.POPULATION_COL].sum()

    # Label the new age group
    summed_pop_df[std_col.AGE_COL] = age_group

    # Add the rest of the population
    df = pd.concat([rest_of_pop_df, summed_pop_df], axis=0).reset_index(drop=True)

    return df<|MERGE_RESOLUTION|>--- conflicted
+++ resolved
@@ -328,15 +328,9 @@
     df: pd.DataFrame,
     geo_level: Literal['national', 'state', 'county'],
     primary_demo_col: Literal['age', 'race_and_ethnicity', 'sex', 'race'],
-<<<<<<< HEAD
-    race_specific_group: str = None,
-    age_specific_group: str = None,
-    sex_specific_group: str = None,
-=======
     race_specific_group: Optional[str] = None,
     age_specific_group: Optional[str] = None,
     sex_specific_group: Optional[str] = None,
->>>>>>> f322b1e2
 ) -> tuple[pd.DataFrame, str]:
     """
     Merges specific cross-section pop from ACS, for later use with dataset_utils.generate_estimated_total_col()
@@ -369,17 +363,10 @@
 
     if geo_level == COUNTY_LEVEL:
         pop_dtype[std_col.COUNTY_FIPS_COL] = str
-<<<<<<< HEAD
-        geo_file = 'county'
-    if geo_level in [STATE_LEVEL, NATIONAL_LEVEL]:
-        pop_dtype[std_col.STATE_FIPS_COL] = str
-        geo_file = 'state'
-=======
         geo_file = COUNTY_LEVEL
     if geo_level in [STATE_LEVEL, NATIONAL_LEVEL]:
         pop_dtype[std_col.STATE_FIPS_COL] = str
         geo_file = STATE_LEVEL
->>>>>>> f322b1e2
 
     pop_file = os.path.join(ACS_MERGE_DATA_DIR, f'by_sex_age_race_{geo_file}.csv')
     pop_df = pd.read_csv(pop_file, dtype=pop_dtype)
