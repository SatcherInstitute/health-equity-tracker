{
  "name": "app",
  "version": "0.1.0",
  "private": true,
  "dependencies": {
    "@benhammondmusic/feeder-react-feedback": "^1.0.63",
    "@material-ui/core": "^4.11.3",
    "@material-ui/icons": "^4.11.2",
    "@material-ui/lab": "^4.0.0-alpha.57",
    "@material-ui/styles": "^4.11.4",
    "@testing-library/jest-dom": "^5.16.1",
    "@testing-library/react": "^12.1.2",
    "@testing-library/user-event": "^13.5.0",
    "@types/jest": "^27.4.0",
    "@types/lru-cache": "^5.1.1",
    "@types/react": "^17.0.38",
    "@types/react-dom": "^17.0.11",
    "@types/react-router-dom": "^5.3.2",
    "@types/react-select": "^3.1.2",
    "@types/react-table": "^7.7.9",
    "axios": "^0.24.0",
    "data-forge": "^1.9.2",
    "env-cmd": "^10.1.0",
    "html-react-parser": "^1.4.5",
    "husky": "^4.3.8",
    "jest-runtime": "^27.4.6",
    "lint-staged": "^10.5.4",
    "lru-cache": "^6.0.0",
    "normalize.css": "^8.0.1",
    "prettier": "^2.5.1",
    "react": "^16.14.0",
    "react-animate-height": "^2.0.23",
    "react-bottom-scroll-listener": "^5.0.0",
    "react-cookie": "^4.1.1",
    "react-dom": "^16.14.0",
    "react-helmet-async": "^1.2.2",
    "react-joyride": "^2.3.2",
    "react-lazyload": "^3.2.0",
    "react-material-ui-carousel": "^2.3.0",
    "react-router-dom": "^5.2.0",
    "react-scripts": "^5.0.0",
    "react-share": "^4.4.0",
    "react-table": "^7.7.0",
    "react-vega": "^7.4.4",
    "sass": "^1.47.0",
    "typeface-dm-sans": "^1.1.13",
    "typeface-hind": "^1.1.13",
    "typeface-montserrat": "^1.1.13",
    "typescript": "^4.5.4",
    "vega": "^5.20.2",
    "vega-lite": "^5.2.0"
  },
  "scripts": {
    "start": "react-scripts start",
    "build": "react-scripts build",
    "test": "react-scripts test",
<<<<<<< HEAD
    "e2e": "npx playwright install chromium && npx playwright test",
=======
    "e2e": "npx playwright install chromium && npx playwright test --project=E2E",
    "url": "npx playwright install chromium && npx playwright test --project=URL",
    "playwright": "npx playwright install chromium && npx playwright test",
>>>>>>> 9140b6eb
    "eject": "react-scripts eject",
    "storybook": "start-storybook -p 6006 -s public",
    "build-storybook": "build-storybook -s public",
    "start:development": "env-cmd -f .env.development npm run start",
    "dev": "env-cmd -f .env.development npm run start",
    "storybook:development": "env-cmd -f .env.development npm run storybook",
    "build:staging": "env-cmd -f .env.staging npm run build",
    "build:prod": "env-cmd -f .env.prod npm run build",
    "build:development": "env-cmd -f .env.development npm run build",
    "build:deploy_preview": "env-cmd -f .env.deploy_preview npm run build",
    "build:storybook": "env-cmd -f .env.storybook npm run build-storybook"
  },
  "eslintConfig": {
    "extends": "react-app"
  },
  "engines": {
    "node": ">=12.19.0",
    "npm": ">=6.14.8"
  },
  "browserslist": {
    "production": [
      ">0.2%",
      "not dead",
      "not op_mini all"
    ],
    "development": [
      "last 1 chrome version",
      "last 1 firefox version",
      "last 1 safari version"
    ]
  },
  "husky": {
    "hooks": {
      "pre-commit": "lint-staged"
    }
  },
  "lint-staged": {
    "src/**/*.{js,jsx,ts,tsx,json}": [
      "eslint --fix",
      "git add"
    ],
    "src/**/*.{js,jsx,ts,tsx,json,css,scss,md}": [
      "prettier --write"
    ]
  },
  "devDependencies": {
    "@playwright/test": "^1.20.2",
    "@storybook/addon-actions": "^6.2.8",
    "@storybook/addon-essentials": "^6.2.8",
    "@storybook/addon-links": "^6.2.8",
    "@storybook/node-logger": "^6.2.8",
    "@storybook/preset-create-react-app": "^3.1.7",
    "@storybook/react": "^6.2.8",
    "@types/node": "^18.0.3",
    "@types/react-lazyload": "^3.1.1",
    "mini-css-extract-plugin": "2.4.6",
    "react-query": "^3.33.7"
  }
}<|MERGE_RESOLUTION|>--- conflicted
+++ resolved
@@ -54,13 +54,9 @@
     "start": "react-scripts start",
     "build": "react-scripts build",
     "test": "react-scripts test",
-<<<<<<< HEAD
-    "e2e": "npx playwright install chromium && npx playwright test",
-=======
     "e2e": "npx playwright install chromium && npx playwright test --project=E2E",
     "url": "npx playwright install chromium && npx playwright test --project=URL",
     "playwright": "npx playwright install chromium && npx playwright test",
->>>>>>> 9140b6eb
     "eject": "react-scripts eject",
     "storybook": "start-storybook -p 6006 -s public",
     "build-storybook": "build-storybook -s public",
