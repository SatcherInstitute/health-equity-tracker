{
  "name": "app",
  "version": "0.1.0",
  "private": true,
  "overrides": {
    "react-refresh": "0.11.0",
    "chokidar": "3.5.3"
  },
  "devDependencies": {
    "@playwright/test": "^1.30.0",
    "@storybook/addon-actions": "^6.5.16",
    "@storybook/addon-essentials": "^6.5.16",
    "@storybook/addon-links": "^6.5.16",
    "@storybook/node-logger": "^6.5.16",
    "@storybook/preset-create-react-app": "^3.1.7",
    "@storybook/react": "^6.5.16",
    "@types/d3": "^7.4.0",
    "@types/node": "^18.14.0",
    "@types/react-lazyload": "^3.2.0",
    "@types/react-router-hash-link": "^2.4.5",
    "mini-css-extract-plugin": "2.7.2",
    "react-query": "^3.39.3",
    "husky": "^4.3.8",
    "jest-canvas-mock": "^2.4.0",
    "jest-runtime": "^27.4.6",
    "lint-staged": "^13.1.2",
    "prettier": "^2.8.4",
    "expect-axe-playwright": "^4.0.1",
    "cspell": "^6.26.3",
    "sass": "^1.58.3",
    "typescript": "^4.9.5",
    "storybook": "^6.5.16"
  },
  "dependencies": {
    "@material-ui/core": "^4.12.4",
    "@material-ui/icons": "^4.11.3",
    "@material-ui/lab": "^4.0.0-alpha.61",
    "@material-ui/styles": "^4.11.5",
    "@testing-library/jest-dom": "^5.16.5",
    "@testing-library/react": "^12.1.2",
    "@testing-library/user-event": "^13.5.0",
    "@types/jest": "^27.4.0",
    "@types/lru-cache": "^5.1.1",
    "@types/react": "^17.0.38",
    "@types/react-dom": "^17.0.11",
    "@types/react-router-dom": "^5.3.3",
    "@types/react-select": "^3.1.2",
    "@types/react-table": "^7.7.14",
    "axios": "^1.3.3",
    "d3": "^7.8.2",
    "data-forge": "^1.9.6",
    "env-cmd": "^10.1.0",
<<<<<<< HEAD
    "html-react-parser": "^3.0.9",
=======
    "expect-axe-playwright": "^2.2.1",
    "html-react-parser": "^3.0.1",
    "husky": "^4.3.8",
    "jest-canvas-mock": "^2.4.0",
    "jest-runtime": "^27.4.6",
    "lint-staged": "^10.5.4",
>>>>>>> 88440eed
    "lru-cache": "^6.0.0",
    "normalize.css": "^8.0.1",
    "postcss": "^8.4.21",
    "postcss-import": "15.1.0",
    "react": "^16.14.0",
    "react-animate-height": "^3.1.1",
    "react-bottom-scroll-listener": "^5.1.0",
    "react-cookie": "^4.1.1",
    "react-dom": "^16.14.0",
    "react-helmet-async": "^1.3.0",
    "react-joyride": "^2.5.3",
    "react-lazyload": "^3.2.0",
    "react-material-ui-carousel": "^2.3.0",
    "react-router-dom": "^5.2.0",
    "react-router-hash-link": "^2.4.3",
    "react-scripts": "^5.0.1",
    "react-share": "^4.4.1",
    "react-table": "^7.8.0",
    "react-vega": "^7.6.0",
    "seamless-scroll-polyfill": "^2.3.0",
    "typeface-dm-sans": "^1.1.13",
    "typeface-hind": "^1.1.13",
    "typeface-montserrat": "^1.1.13",
    "vega": "^5.22.1",
    "vega-lite": "^5.6.1"
  },
  "scripts": {
    "start": "react-scripts start",
    "build": "react-scripts build",
    "test": "react-scripts test",
    "e2e": "npx playwright install chromium && npx playwright test --project=E2E",
    "url": "npx playwright install chromium && npx playwright test --project=URL",
    "playwright": "npx playwright install chromium && npx playwright test",
    "cspell": "cspell '../**/*.{ts,tsx,scss,md,py}' --no-summary --no-progress --no-must-find-files",
    "eject": "react-scripts eject",
    "storybook": "start-storybook -p 6006 -s public",
    "build-storybook": "build-storybook -s public",
    "start:development": "env-cmd -f .env.development npm run start",
    "dev": "env-cmd -f .env.development npm run start",
    "storybook:development": "env-cmd -f .env.development npm run storybook",
    "build:staging": "env-cmd -f .env.staging npm run build",
    "build:prod": "env-cmd -f .env.prod npm run build",
    "build:development": "env-cmd -f .env.development npm run build",
    "build:deploy_preview": "env-cmd -f .env.deploy_preview npm run build",
    "build:storybook": "env-cmd -f .env.storybook npm run build-storybook"
  },
  "eslintConfig": {
    "extends": "react-app"
  },
  "engines": {
    "node": ">=16",
    "npm": ">=6.14.8"
  },
  "browserslist": {
    "production": [
      ">0.2%",
      "not dead",
      "not op_mini all"
    ],
    "development": [
      "last 1 chrome version",
      "last 1 firefox version",
      "last 1 safari version"
    ]
  },
  "husky": {
    "hooks": {
      "pre-commit": "lint-staged"
    }
  },
  "lint-staged": {
    "src/**/*.{js,jsx,ts,tsx,json}": [
      "eslint --fix",
      "git add"
    ],
    "src/**/*.{js,jsx,ts,tsx,json,css,scss,md}": [
      "prettier --write"
    ]
  },
  "jest": {
    "transformIgnorePatterns": [
      "!node_modules/"
    ]
  }
}<|MERGE_RESOLUTION|>--- conflicted
+++ resolved
@@ -50,16 +50,12 @@
     "d3": "^7.8.2",
     "data-forge": "^1.9.6",
     "env-cmd": "^10.1.0",
-<<<<<<< HEAD
+    "expect-axe-playwright": "^2.2.1",
     "html-react-parser": "^3.0.9",
-=======
-    "expect-axe-playwright": "^2.2.1",
-    "html-react-parser": "^3.0.1",
     "husky": "^4.3.8",
     "jest-canvas-mock": "^2.4.0",
     "jest-runtime": "^27.4.6",
     "lint-staged": "^10.5.4",
->>>>>>> 88440eed
     "lru-cache": "^6.0.0",
     "normalize.css": "^8.0.1",
     "postcss": "^8.4.21",
