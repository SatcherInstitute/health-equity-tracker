--- conflicted
+++ resolved
@@ -39,11 +39,7 @@
     "react-material-ui-carousel": "^2.2.4",
     "react-router-dom": "^5.2.0",
     "react-scripts": "3.4.3",
-<<<<<<< HEAD
-    "react-select": "^3.2.0",
     "react-share": "^4.4.0",
-=======
->>>>>>> 23c6228e
     "react-table": "^7.6.3",
     "react-tooltip": "^4.2.17",
     "react-vega": "^7.4.2",
