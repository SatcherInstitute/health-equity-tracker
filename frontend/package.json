{
  "name": "app",
  "version": "0.1.0",
  "private": true,
  "dependencies": {
    "@benhammondmusic/feeder-react-feedback": "^1.0.44",
    "@material-ui/core": "^4.11.3",
    "@material-ui/icons": "^4.11.2",
    "@material-ui/lab": "^4.0.0-alpha.57",
    "@material-ui/styles": "^4.11.3",
    "@testing-library/jest-dom": "^4.2.4",
    "@testing-library/react": "^9.5.0",
    "@testing-library/user-event": "^7.2.1",
    "@types/jest": "^24.9.1",
    "@types/lru-cache": "^5.1.0",
    "@types/node": "^12.20.10",
    "@types/react": "^16.14.5",
    "@types/react-copy-to-clipboard": "^5.0.0",
    "@types/react-dom": "^16.9.12",
    "@types/react-router-dom": "^5.1.7",
    "@types/react-select": "^3.1.2",
    "@types/react-table": "^7.0.29",
    "data-forge": "^1.8.17",
    "env-cmd": "^10.1.0",
    "html-react-parser": "^1.2.8",
    "husky": "^4.3.8",
    "lint-staged": "^10.5.4",
    "lru-cache": "^6.0.0",
    "normalize.css": "^8.0.1",
    "notistack": "^1.0.10",
    "prettier": "^2.2.1",
    "react": "^16.14.0",
    "react-animate-height": "^2.0.23",
    "react-bottom-scroll-listener": "^5.0.0",
    "react-cookie": "^4.0.3",
    "react-copy-to-clipboard": "^5.0.3",
    "react-dom": "^16.14.0",
    "react-helmet-async": "^1.1.2",
    "react-joyride": "^2.3.0",
    "react-lazyload": "^3.2.0",
    "react-material-ui-carousel": "^2.2.4",
    "react-router-dom": "^5.2.0",
    "react-scripts": "3.4.3",
<<<<<<< HEAD
=======
    "react-share": "^4.4.0",
>>>>>>> ef453270
    "react-table": "^7.6.3",
    "react-tooltip": "^4.2.17",
    "react-vega": "^7.4.2",
    "sass": "^1.43.4",
    "typeface-dm-sans": "^1.1.13",
    "typeface-hind": "^1.1.13",
    "typeface-montserrat": "^1.1.13",
    "typescript": "^3.9.9",
    "vega": "^5.20.2",
    "vega-lite": "^4.17.0"
  },
  "scripts": {
    "start": "react-scripts start",
    "build": "react-scripts build",
    "test": "react-scripts test",
    "eject": "react-scripts eject",
    "storybook": "start-storybook -p 6006 -s public",
    "build-storybook": "build-storybook -s public",
    "start:development": "env-cmd -f .env.development npm run start",
    "storybook:development": "env-cmd -f .env.development npm run storybook",
    "build:staging": "env-cmd -f .env.staging npm run build",
    "build:prod": "env-cmd -f .env.prod npm run build",
    "build:development": "env-cmd -f .env.development npm run build",
    "build:deploy_preview": "env-cmd -f .env.deploy_preview npm run build",
    "build:storybook": "env-cmd -f .env.storybook npm run build-storybook"
  },
  "eslintConfig": {
    "extends": "react-app"
  },
  "engines": {
    "node": ">=12.19.0",
    "npm": ">=6.14.8"
  },
  "browserslist": {
    "production": [
      ">0.2%",
      "not dead",
      "not op_mini all"
    ],
    "development": [
      "last 1 chrome version",
      "last 1 firefox version",
      "last 1 safari version"
    ]
  },
  "husky": {
    "hooks": {
      "pre-commit": "lint-staged"
    }
  },
  "lint-staged": {
    "src/**/*.{js,jsx,ts,tsx,json}": [
      "eslint --fix",
      "git add"
    ],
    "src/**/*.{js,jsx,ts,tsx,json,css,scss,md}": [
      "prettier --write"
    ]
  },
  "devDependencies": {
    "@storybook/addon-actions": "^6.2.8",
    "@storybook/addon-essentials": "^6.2.8",
    "@storybook/addon-links": "^6.2.8",
    "@storybook/node-logger": "^6.2.8",
    "@storybook/preset-create-react-app": "^3.1.7",
    "@storybook/react": "^6.2.8",
    "@types/react-lazyload": "^3.1.1"
  }
}<|MERGE_RESOLUTION|>--- conflicted
+++ resolved
@@ -41,10 +41,7 @@
     "react-material-ui-carousel": "^2.2.4",
     "react-router-dom": "^5.2.0",
     "react-scripts": "3.4.3",
-<<<<<<< HEAD
-=======
     "react-share": "^4.4.0",
->>>>>>> ef453270
     "react-table": "^7.6.3",
     "react-tooltip": "^4.2.17",
     "react-vega": "^7.4.2",
