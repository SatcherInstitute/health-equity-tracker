{
  "name": "app",
  "version": "0.1.0",
  "private": true,
  "overrides": {
    "react-refresh": "0.11.0"
  },
  "devDependencies": {
    "@playwright/test": "^1.24.2",
    "@storybook/addon-actions": "^6.5.9",
    "@storybook/addon-essentials": "^6.5.9",
    "@storybook/addon-links": "^6.5.9",
    "@storybook/node-logger": "^6.5.9",
    "@storybook/preset-create-react-app": "^3.1.7",
    "@storybook/react": "^6.5.9",
    "@types/d3": "^7.4.0",
    "@types/node": "^18.6.3",
    "@types/react-lazyload": "^3.2.0",
    "@types/react-router-hash-link": "^2.4.5",
    "mini-css-extract-plugin": "2.6.1",
    "react-query": "^3.39.2"
  },
  "dependencies": {
<<<<<<< HEAD
    "@benhammondmusic/feeder-react-feedback": "^1.0.63",
=======
    "jest-canvas-mock": "^2.4.0",
>>>>>>> 82002538
    "@material-ui/core": "^4.12.4",
    "@material-ui/icons": "^4.11.3",
    "@material-ui/lab": "^4.0.0-alpha.61",
    "@material-ui/styles": "^4.11.5",
    "@testing-library/jest-dom": "^5.16.4",
    "@testing-library/react": "^12.1.2",
    "@testing-library/user-event": "^13.5.0",
    "@types/jest": "^27.4.0",
    "@types/lru-cache": "^5.1.1",
    "@types/react": "^17.0.38",
    "@types/react-dom": "^17.0.11",
    "@types/react-router-dom": "^5.3.3",
    "@types/react-select": "^3.1.2",
    "@types/react-table": "^7.7.12",
    "axios": "^0.24.0",
    "cspell": "^6.5.0",
    "d3": "^7.6.1",
    "data-forge": "^1.9.6",
    "env-cmd": "^10.1.0",
    "expect-axe-playwright": "^2.2.1",
    "html-react-parser": "^3.0.1",
    "husky": "^4.3.8",
    "jest-canvas-mock": "^2.4.0",
    "jest-runtime": "^27.4.6",
    "lint-staged": "^10.5.4",
    "lru-cache": "^6.0.0",
    "normalize.css": "^8.0.1",
    "postcss": "^8.1.9",
    "postcss-import": "12.0.1",
    "prettier": "^2.7.1",
    "react": "^16.14.0",
    "react-animate-height": "^3.0.4",
    "react-bottom-scroll-listener": "^5.0.0",
    "react-cookie": "^4.1.1",
    "react-dom": "^18.2.0",
    "react-helmet-async": "^1.3.0",
    "react-joyride": "^2.5.0",
    "react-lazyload": "^3.2.0",
    "react-material-ui-carousel": "^2.3.0",
    "react-router-dom": "^5.2.0",
    "react-router-hash-link": "^2.4.3",
    "react-scripts": "^5.0.1",
    "react-share": "^4.4.0",
    "react-table": "^7.8.0",
    "react-vega": "^7.6.0",
    "sass": "^1.54.0",
    "seamless-scroll-polyfill": "^2.2.0",
    "storybook": "^6.5.9",
    "typeface-dm-sans": "^1.1.13",
    "typeface-hind": "^1.1.13",
    "typeface-montserrat": "^1.1.13",
    "typescript": "^4.7.4",
    "vega": "^5.22.1",
    "vega-lite": "^5.4.0"
  },
  "scripts": {
    "start": "react-scripts start",
    "build": "react-scripts build",
    "test": "react-scripts test",
    "e2e": "npx playwright install chromium && npx playwright test --project=E2E",
    "url": "npx playwright install chromium && npx playwright test --project=URL",
    "playwright": "npx playwright install chromium && npx playwright test",
    "cspell": "cspell '../**/*.{ts,tsx,scss,md,py}' --no-summary --no-progress --no-must-find-files",
    "eject": "react-scripts eject",
    "storybook": "start-storybook -p 6006 -s public",
    "build-storybook": "build-storybook -s public",
    "start:development": "env-cmd -f .env.development npm run start",
    "dev": "env-cmd -f .env.development npm run start",
    "storybook:development": "env-cmd -f .env.development npm run storybook",
    "build:staging": "env-cmd -f .env.staging npm run build",
    "build:prod": "env-cmd -f .env.prod npm run build",
    "build:development": "env-cmd -f .env.development npm run build",
    "build:deploy_preview": "env-cmd -f .env.deploy_preview npm run build",
    "build:storybook": "env-cmd -f .env.storybook npm run build-storybook"
  },
  "eslintConfig": {
    "extends": "react-app"
  },
  "engines": {
    "node": ">=16.13.0",
    "npm": ">=6.14.8"
  },
  "browserslist": {
    "production": [
      ">0.2%",
      "not dead",
      "not op_mini all"
    ],
    "development": [
      "last 1 chrome version",
      "last 1 firefox version",
      "last 1 safari version"
    ]
  },
  "husky": {
    "hooks": {
      "pre-commit": "lint-staged"
    }
  },
  "lint-staged": {
    "src/**/*.{js,jsx,ts,tsx,json}": [
      "eslint --fix",
      "git add"
    ],
    "src/**/*.{js,jsx,ts,tsx,json,css,scss,md}": [
      "prettier --write"
    ]
  },
  "jest": {
    "transformIgnorePatterns": [
      "!node_modules/"
    ]
  }
}<|MERGE_RESOLUTION|>--- conflicted
+++ resolved
@@ -21,11 +21,7 @@
     "react-query": "^3.39.2"
   },
   "dependencies": {
-<<<<<<< HEAD
-    "@benhammondmusic/feeder-react-feedback": "^1.0.63",
-=======
     "jest-canvas-mock": "^2.4.0",
->>>>>>> 82002538
     "@material-ui/core": "^4.12.4",
     "@material-ui/icons": "^4.11.3",
     "@material-ui/lab": "^4.0.0-alpha.61",
