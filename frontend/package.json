--- conflicted
+++ resolved
@@ -37,11 +37,8 @@
     "d3": "^7.8.2",
     "data-forge": "^1.9.6",
     "env-cmd": "^10.1.0",
-<<<<<<< HEAD
+    "eslint-config-prettier": "^8.8.0",
     "eslint-plugin-jsx-a11y": "^6.7.1",
-=======
-    "eslint-config-prettier": "^8.8.0",
->>>>>>> e4c3dd6f
     "expect-axe-playwright": "^4.0.1",
     "html-react-parser": "^3.0.9",
     "husky": "^4.3.8",
