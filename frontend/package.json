--- conflicted
+++ resolved
@@ -53,10 +53,7 @@
     "react-vega": "^7.6.0",
     "sass": "^1.54.0",
     "seamless-scroll-polyfill": "^2.2.0",
-<<<<<<< HEAD
     "storybook": "^6.5.9",
-=======
->>>>>>> 7c2e3cd3
     "typeface-dm-sans": "^1.1.13",
     "typeface-hind": "^1.1.13",
     "typeface-montserrat": "^1.1.13",
