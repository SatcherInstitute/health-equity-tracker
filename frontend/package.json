{
  "name": "app",
  "version": "0.1.0",
  "private": true,
  "overrides": {
    "react-refresh": "0.11.0"
  },
  "devDependencies": {
    "@playwright/test": "^1.24.2",
    "@storybook/addon-actions": "^6.5.9",
    "@storybook/addon-essentials": "^6.5.9",
    "@storybook/addon-links": "^6.5.9",
    "@storybook/node-logger": "^6.5.9",
    "@storybook/preset-create-react-app": "^3.1.7",
    "@storybook/react": "^6.5.9",
    "@types/d3": "^7.4.0",
    "@types/node": "^18.6.3",
    "@types/react-lazyload": "^3.2.0",
    "@types/react-router-hash-link": "^2.4.5",
    "mini-css-extract-plugin": "2.6.1",
    "react-query": "^3.39.2"
  },
  "dependencies": {
<<<<<<< HEAD
    "jest-canvas-mock": "^2.4.0",
=======
>>>>>>> 88440eed
    "@material-ui/core": "^4.12.4",
    "@material-ui/icons": "^4.11.3",
    "@material-ui/lab": "^4.0.0-alpha.61",
    "@material-ui/styles": "^4.11.5",
    "@testing-library/jest-dom": "^5.16.4",
    "@testing-library/react": "^12.1.2",
    "@testing-library/user-event": "^13.5.0",
    "@types/jest": "^27.4.0",
    "@types/lru-cache": "^5.1.1",
    "@types/react": "^17.0.38",
    "@types/react-dom": "^17.0.11",
    "@types/react-router-dom": "^5.3.3",
    "@types/react-select": "^3.1.2",
    "@types/react-table": "^7.7.12",
    "axios": "^0.24.0",
    "cspell": "^6.5.0",
    "d3": "^7.6.1",
    "data-forge": "^1.9.6",
    "env-cmd": "^10.1.0",
    "expect-axe-playwright": "^2.2.1",
    "html-react-parser": "^3.0.1",
    "husky": "^4.3.8",
    "jest-canvas-mock": "^2.4.0",
    "jest-runtime": "^27.4.6",
    "lint-staged": "^10.5.4",
    "lru-cache": "^6.0.0",
    "normalize.css": "^8.0.1",
    "postcss": "^8.1.9",
    "postcss-import": "12.0.1",
    "prettier": "^2.7.1",
    "react": "^16.14.0",
    "react-animate-height": "^3.0.4",
    "react-bottom-scroll-listener": "^5.0.0",
    "react-cookie": "^4.1.1",
    "react-dom": "^16.14.0",
    "react-helmet-async": "^1.3.0",
    "react-joyride": "^2.5.0",
    "react-lazyload": "^3.2.0",
    "react-material-ui-carousel": "^2.3.0",
    "react-router-dom": "^5.2.0",
    "react-router-hash-link": "^2.4.3",
    "react-scripts": "^5.0.1",
    "react-share": "^4.4.0",
    "react-table": "^7.8.0",
    "react-vega": "^7.6.0",
    "sass": "^1.54.0",
    "seamless-scroll-polyfill": "^2.2.0",
    "storybook": "^6.5.9",
    "typeface-dm-sans": "^1.1.13",
    "typeface-hind": "^1.1.13",
    "typeface-montserrat": "^1.1.13",
    "typescript": "^4.7.4",
    "vega": "^5.22.1",
    "vega-lite": "^5.4.0"
  },
  "scripts": {
    "start": "react-scripts start",
    "build": "react-scripts build",
    "test": "react-scripts test",
    "e2e": "npx playwright install chromium && npx playwright test --project=E2E",
    "url": "npx playwright install chromium && npx playwright test --project=URL",
    "playwright": "npx playwright install chromium && npx playwright test",
    "cspell": "cspell '../**/*.{ts,tsx,scss,md,py}' --no-summary --no-progress --no-must-find-files",
    "eject": "react-scripts eject",
    "storybook": "start-storybook -p 6006 -s public",
    "build-storybook": "build-storybook -s public",
    "start:development": "env-cmd -f .env.development npm run start",
    "dev": "env-cmd -f .env.development npm run start",
    "storybook:development": "env-cmd -f .env.development npm run storybook",
    "build:staging": "env-cmd -f .env.staging npm run build",
    "build:prod": "env-cmd -f .env.prod npm run build",
    "build:development": "env-cmd -f .env.development npm run build",
    "build:deploy_preview": "env-cmd -f .env.deploy_preview npm run build",
    "build:storybook": "env-cmd -f .env.storybook npm run build-storybook"
  },
  "eslintConfig": {
    "extends": "react-app"
  },
  "engines": {
    "node": ">=16",
    "npm": ">=6.14.8"
  },
  "browserslist": {
    "production": [
      ">0.2%",
      "not dead",
      "not op_mini all"
    ],
    "development": [
      "last 1 chrome version",
      "last 1 firefox version",
      "last 1 safari version"
    ]
  },
  "husky": {
    "hooks": {
      "pre-commit": "lint-staged"
    }
  },
  "lint-staged": {
    "src/**/*.{js,jsx,ts,tsx,json}": [
      "eslint --fix",
      "git add"
    ],
    "src/**/*.{js,jsx,ts,tsx,json,css,scss,md}": [
      "prettier --write"
    ]
  },
  "jest": {
    "transformIgnorePatterns": [
      "!node_modules/"
    ]
  }
}<|MERGE_RESOLUTION|>--- conflicted
+++ resolved
@@ -21,10 +21,6 @@
     "react-query": "^3.39.2"
   },
   "dependencies": {
-<<<<<<< HEAD
-    "jest-canvas-mock": "^2.4.0",
-=======
->>>>>>> 88440eed
     "@material-ui/core": "^4.12.4",
     "@material-ui/icons": "^4.11.3",
     "@material-ui/lab": "^4.0.0-alpha.61",
