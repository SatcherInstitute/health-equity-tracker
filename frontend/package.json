{
  "name": "app",
  "version": "0.1.0",
  "private": true,
  "overrides": {
    "react-refresh": "0.11.0"
  },
  "dependencies": {
    "@benhammondmusic/feeder-react-feedback": "^1.0.63",
    "@material-ui/core": "^4.12.4",
    "@material-ui/icons": "^4.11.3",
    "@material-ui/lab": "^4.0.0-alpha.61",
    "@material-ui/styles": "^4.11.5",
    "@testing-library/jest-dom": "^5.16.4",
    "@testing-library/react": "^12.1.2",
    "@testing-library/user-event": "^13.5.0",
    "@types/jest": "^27.4.0",
    "@types/lru-cache": "^5.1.1",
    "@types/react": "^17.0.38",
    "@types/react-dom": "^17.0.11",
    "@types/react-router-dom": "^5.3.3",
    "@types/react-select": "^3.1.2",
    "@types/react-table": "^7.7.12",
    "axios": "^0.24.0",
    "cspell": "^6.5.0",
    "d3": "^7.6.1",
    "data-forge": "^1.9.6",
    "env-cmd": "^10.1.0",
    "expect-axe-playwright": "^2.2.1",
    "html-react-parser": "^3.0.1",
    "husky": "^4.3.8",
    "jest-runtime": "^27.4.6",
    "lint-staged": "^10.5.4",
    "lru-cache": "^6.0.0",
    "normalize.css": "^8.0.1",
    "prettier": "^2.7.1",
    "react": "^16.14.0",
    "react-animate-height": "^3.0.4",
    "react-bottom-scroll-listener": "^5.0.0",
    "react-cookie": "^4.1.1",
    "react-dom": "^16.14.0",
    "react-helmet-async": "^1.3.0",
    "react-joyride": "^2.5.0",
    "react-lazyload": "^3.2.0",
    "react-material-ui-carousel": "^2.3.0",
    "react-router-dom": "^5.2.0",
    "react-router-hash-link": "^2.4.3",
    "react-scripts": "^5.0.1",
    "react-share": "^4.4.0",
    "react-table": "^7.8.0",
    "react-vega": "^7.6.0",
    "sass": "^1.54.0",
<<<<<<< HEAD
    "storybook": "^6.5.9",
=======
    "seamless-scroll-polyfill": "^2.2.0",
>>>>>>> b701c72e
    "typeface-dm-sans": "^1.1.13",
    "typeface-hind": "^1.1.13",
    "typeface-montserrat": "^1.1.13",
    "typescript": "^4.7.4",
    "vega": "^5.22.1",
    "vega-lite": "^5.4.0",
    "postcss": "^8.1.9",
    "postcss-import": "12.0.1"
  },
  "scripts": {
    "start": "react-scripts start",
    "build": "react-scripts build",
    "test": "react-scripts test",
    "e2e": "npx playwright install chromium && npx playwright test --project=E2E",
    "url": "npx playwright install chromium && npx playwright test --project=URL",
    "playwright": "npx playwright install chromium && npx playwright test",
    "cspell": "cspell '../**/*.{ts,tsx,scss,md,py}' --no-summary --no-progress --no-must-find-files",
    "eject": "react-scripts eject",
    "storybook": "start-storybook -p 6006 -s public",
    "build-storybook": "build-storybook -s public",
    "start:development": "env-cmd -f .env.development npm run start",
    "dev": "env-cmd -f .env.development npm run start",
    "storybook:development": "env-cmd -f .env.development npm run storybook",
    "build:staging": "env-cmd -f .env.staging npm run build",
    "build:prod": "env-cmd -f .env.prod npm run build",
    "build:development": "env-cmd -f .env.development npm run build",
    "build:deploy_preview": "env-cmd -f .env.deploy_preview npm run build",
    "build:storybook": "env-cmd -f .env.storybook npm run build-storybook"
  },
  "eslintConfig": {
    "extends": "react-app"
  },
  "engines": {
    "node": ">=12.19.0",
    "npm": ">=6.14.8"
  },
  "browserslist": {
    "production": [
      ">0.2%",
      "not dead",
      "not op_mini all"
    ],
    "development": [
      "last 1 chrome version",
      "last 1 firefox version",
      "last 1 safari version"
    ]
  },
  "husky": {
    "hooks": {
      "pre-commit": "lint-staged"
    }
  },
  "lint-staged": {
    "src/**/*.{js,jsx,ts,tsx,json}": [
      "eslint --fix",
      "git add"
    ],
    "src/**/*.{js,jsx,ts,tsx,json,css,scss,md}": [
      "prettier --write"
    ]
  },
  "devDependencies": {
    "@playwright/test": "^1.24.2",
    "@storybook/addon-actions": "^6.5.9",
    "@storybook/addon-essentials": "^6.5.9",
    "@storybook/addon-links": "^6.5.9",
    "@storybook/node-logger": "^6.5.9",
    "@storybook/preset-create-react-app": "^3.1.7",
    "@storybook/react": "^6.5.9",
    "@types/d3": "^7.4.0",
    "@types/node": "^18.6.3",
    "@types/react-lazyload": "^3.2.0",
    "@types/react-router-hash-link": "^2.4.5",
    "mini-css-extract-plugin": "2.6.1",
    "react-query": "^3.39.2"
  }
}<|MERGE_RESOLUTION|>--- conflicted
+++ resolved
@@ -50,11 +50,8 @@
     "react-table": "^7.8.0",
     "react-vega": "^7.6.0",
     "sass": "^1.54.0",
-<<<<<<< HEAD
     "storybook": "^6.5.9",
-=======
     "seamless-scroll-polyfill": "^2.2.0",
->>>>>>> b701c72e
     "typeface-dm-sans": "^1.1.13",
     "typeface-hind": "^1.1.13",
     "typeface-montserrat": "^1.1.13",
