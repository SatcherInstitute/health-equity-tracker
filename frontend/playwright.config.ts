import type { PlaywrightTestConfig } from '@playwright/test';

/**
 * See https://playwright.dev/docs/test-configuration.
 */
const config: PlaywrightTestConfig = {
  webServer: {
    command: 'npm run start',
    port: 3000,
    timeout: 120 * 1000,
    reuseExistingServer: !process.env.CI,
  },
  testDir: './playwright-tests',
  /* Maximum time one test can run for. */
  timeout: 60 * 1000,
  expect: {
    timeout: 60 * 1000
  },
  /* run all tests, even those within a shared file, in parallel  */
<<<<<<< HEAD
  fullyParallel: true,
  /* Retry on CI only */
  retries: process.env.CI ? 2 : 0,
  // reporter: process.env.CI ? "github" : 'list',
  reporter: 'list',
  workers: process.env.CI ? 8 : undefined,
=======
  // fullyParallel: true,
  retries: 2,
  reporter: 'list',
  workers: 8,
>>>>>>> 9a3458c4
  /* Shared settings for all the projects below. See https://playwright.dev/docs/api/class-testoptions. */
  use: {
    browserName: 'chromium',
    headless: true,
    /* Maximum time each action such as `click()` can take. Defaults to 0 (no limit). */
    actionTimeout: 0,
    baseURL: 'http://localhost:3000',
    /* Collect trace when retrying the failed test. See https://playwright.dev/docs/trace-viewer */
    trace: 'on-first-retry',

  },

  /* Folder for test artifacts such as screenshots, videos, traces, etc. */
  outputDir: 'test-results/',

  projects: [
    {
      name: 'URL',
      testMatch: /.*externalUrls.spec.ts/,
    },
    {
      name: 'E2E',
      testIgnore: /.*externalUrls.spec.ts/,
    },
  ],

};

export default config;

<|MERGE_RESOLUTION|>--- conflicted
+++ resolved
@@ -17,19 +17,10 @@
     timeout: 60 * 1000
   },
   /* run all tests, even those within a shared file, in parallel  */
-<<<<<<< HEAD
-  fullyParallel: true,
-  /* Retry on CI only */
-  retries: process.env.CI ? 2 : 0,
-  // reporter: process.env.CI ? "github" : 'list',
-  reporter: 'list',
-  workers: process.env.CI ? 8 : undefined,
-=======
   // fullyParallel: true,
   retries: 2,
   reporter: 'list',
   workers: 8,
->>>>>>> 9a3458c4
   /* Shared settings for all the projects below. See https://playwright.dev/docs/api/class-testoptions. */
   use: {
     browserName: 'chromium',
