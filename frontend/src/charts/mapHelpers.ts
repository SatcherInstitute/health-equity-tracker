import { MetricId, MetricType } from "../data/config/MetricConfig";
import { Fips } from "../data/utils/Fips";
<<<<<<< HEAD
import {
  CAWP_CONGRESS_COUNTS,
  CAWP_DETERMINANTS,
  getWomenRaceLabel,
} from "../data/variables/CawpProvider";
=======
import { getWomenRaceLabel } from "../data/variables/CawpProvider";
>>>>>>> 242a00a2

import {
  GREY_DOT_SCALE,
  LEGEND_SYMBOL_TYPE,
  LEGEND_TEXT_FONT,
  UNKNOWN_SCALE,
  LEGEND_COLOR_COUNT,
  MISSING_PLACEHOLDER_VALUES,
  EQUAL_DOT_SIZE,
  ZERO_DOT_SCALE,
} from "./Legend";
import { FieldRange, Row } from "../data/utils/DatasetTypes";
import { ORDINAL } from "./utils";
import sass from "../styles/variables.module.scss";
import {
  DemographicGroup,
  RaceAndEthnicityGroup,
  raceNameToCodeMap,
} from "../data/utils/Constants";

export const MISSING_DATASET = "MISSING_DATASET";
export const US_PROJECTION = "US_PROJECTION";
export const CIRCLE_PROJECTION = "CIRCLE_PROJECTION";
export const GEO_DATASET = "GEO_DATASET";
export const VAR_DATASET = "VAR_DATASET";
export const ZERO_VAR_DATASET = "ZERO_VAR_DATASET";

export const COLOR_SCALE = "COLOR_SCALE";
export const ZERO_SCALE = "ZERO_SCALE";

export const LEGEND_DATASET = "LEGEND_DATASET";

export type ScaleType = "quantize" | "quantile" | "symlog";

export const UNKNOWN_SCALE_SPEC: any = {
  name: UNKNOWN_SCALE,
  type: ORDINAL,
  domain: { data: MISSING_PLACEHOLDER_VALUES, field: "missing" },
  range: [sass.unknownGrey],
};

export const GREY_DOT_SCALE_SPEC: any = {
  name: GREY_DOT_SCALE,
  type: ORDINAL,
  domain: { data: "missing_data", field: "missing" },
  range: [EQUAL_DOT_SIZE],
};

export const ZERO_DOT_SCALE_SPEC: any = {
  name: ZERO_DOT_SCALE,
  type: ORDINAL,
  domain: [0, 0],
  range: [EQUAL_DOT_SIZE],
};

export const ZERO_YELLOW_SCALE = {
  name: ZERO_SCALE,
  type: "ordinal",
  domain: [0],
  range: [sass.mapMin],
};

/*
Vega requires a type of json to create the tooltip, where the key value pairs appear as new lines on the tooltip and render with a ":" in the middle.
Vega will render incoming strings AS CODE, meaning anything you want to appear as a literal string and not a vega function call / vega variable needs to be double quoted.
*/
export function buildTooltipTemplate(
  tooltipPairs: Record<string, string>,
  title?: string,
  includeSvi?: boolean
) {
  let template = `{`;
  if (title) template += `title: ${title},`;
  for (const [key, value] of Object.entries(tooltipPairs)) {
    template += `"${key}": ${value},`;
  }
  if (includeSvi) template += `"County SVI": datum.rating`;
  return (template += "}");
}

export function getCountyAddOn(fips: Fips, showCounties: Boolean) {
  if (showCounties) {
    if (fips.code.startsWith("02")) return "(County Equivalent)"; // Alaska
    else if (fips.code.startsWith("22"))
      return "Parish (County Equivalent)"; // Louisina
    else if (fips.isTerritory() || fips.getParentFips().isTerritory())
      return "(County Equivalent)";
    else return "County";
  }
  return "";
}

/* 
Takes an existing VEGA formatted JSON string for the tooltip template and appends two rows for # TOTAL CONGRESS and # WOMEN THIS RACE IN CONGRESS
*/
export function addCAWPTooltipInfo(
  tooltipPairs: Record<string, string>,
<<<<<<< HEAD
  subTitle: DemographicGroup,
  countCols: MetricId[]
) {
  const members = CAWP_CONGRESS_COUNTS.includes(countCols[0])
    ? "members"
    : "legislators";

=======
  subTitle: DemographicGroup
) {
>>>>>>> 242a00a2
  const raceName = subTitle ? getWomenRaceLabel(subTitle) : "";
  const raceCode: string | undefined = (raceName as RaceAndEthnicityGroup)
    ? raceNameToCodeMap?.[raceName as RaceAndEthnicityGroup]
    : "";

<<<<<<< HEAD
  const numLines = Object.keys(countCols).length;

  if (numLines > 0) {
    tooltipPairs[`# ${raceCode} women ${members}`] = `datum.${countCols[0]}`;
  }

  if (numLines > 1) {
    tooltipPairs[`# total ${members}`] = `datum.${countCols[1]}`;
  }
=======
  tooltipPairs[`# ${raceCode} women members`] =
    "datum.women_this_race_us_congress_count";
  tooltipPairs["# total members"] = `datum.total_us_congress_count`;
>>>>>>> 242a00a2

  return tooltipPairs;
}

/* 
 formatted tooltip hover 100k values above zero should display as less than 1, otherwise should get pretty commas
*/
export function formatPreventZero100k(
  metricType: MetricType,
  metricId: MetricId
) {
  return metricType === "per100k"
    ? `if (datum.${metricId} > 0, format(datum.${metricId}, ','), '<1')`
    : `format(datum.${metricId}, ',')`;
}

/* 
Get either the normal "insufficient data" legend item with a grey box, 
or optionally the "0" item with a light yellow green box for CAWP congress or
any other datatype where we expect and want to highlight zeros
*/
export type HelperLegendType = "insufficient" | "zero";
export function getHelperLegend(
  yOffset: number,
  xOffset: number,
  overrideGrayMissingWithZeroYellow?: boolean
) {
  return {
    fill: overrideGrayMissingWithZeroYellow ? ZERO_SCALE : UNKNOWN_SCALE,
    symbolType: LEGEND_SYMBOL_TYPE,
    orient: "none",
    font: LEGEND_TEXT_FONT,
    labelFont: LEGEND_TEXT_FONT,
    legendY: yOffset,
    legendX: xOffset,
    size: overrideGrayMissingWithZeroYellow ? ZERO_DOT_SCALE : GREY_DOT_SCALE,
  };
}

/* DEFINE HOW TO CREATE A MARK ON THE UI */
/**
Function creating the Vega marks that appear on the chart (geographies or circles).
* datasetName: name of the dataset the marks should correspond to
* fillColor: schema defining how marks are filled - either a scale or static value.
* hoverColor: single color that should appear on hover
* tooltipExpression: expression defining how to render the contents of the hover tooltip
*/
export function createShapeMarks(
  datasetName: string,
  fillColor: any,
  hoverColor: string,
  tooltipExpression: string,
  overrideShapeWithCircle?: boolean,
  hideMissingDataTooltip?: boolean
) {
  let encodeEnter: any = {};
  if (overrideShapeWithCircle) {
    encodeEnter = {
      size: { value: "1000" },
      fill: fillColor,
      stroke: { value: "white" },
      strokeWidth: { value: 1.5 },
      x: { field: "centroid[0]" },
      y: { field: "centroid[1]" },
    };
  }
  if (!hideMissingDataTooltip || datasetName !== MISSING_DATASET) {
    encodeEnter["tooltip"] = {
      signal: tooltipExpression,
    };
  }
  let marks: any = {
    name: datasetName + "_MARK",
    aria: false,
    type: overrideShapeWithCircle ? "symbol" : "shape",
    from: { data: datasetName },
    encode: {
      enter: encodeEnter,
      update: {
        fill: fillColor,
        opacity: {
          signal: "1",
        },
      },
      hover: {
        fill: { value: hoverColor },
        cursor: { value: "pointer" },
      },
    },
  };
  if (!overrideShapeWithCircle) {
    marks["transform"] = [{ type: "geoshape", projection: US_PROJECTION }];
  }
  return marks;
}

export function createCircleTextMark(datasetName: string) {
  return {
    type: "text",
    interactive: false,
    aria: false,
    from: { data: datasetName + "_MARK" },
    encode: {
      enter: {
        align: { value: "center" },
        baseline: { value: "middle" },
        fontSize: { value: 13 },
        text: { field: "datum.properties.abbreviation" },
      },
      update: {
        x: { field: "x" },
        y: { field: "y" },
      },
    },
  };
}

/* ALT MARKS: verbose, invisible text for screen readers showing valid data (incl territories) */
export function createInvisibleAltMarks(
  tooltipDatum: string,
  tooltipLabel: string
) {
  return {
    name: "alt_text_labels",
    type: "text",
    style: ["text"],
    role: "list-item",
    from: { data: VAR_DATASET },
    encode: {
      update: {
        opacity: {
          signal: "0",
        },
        fontSize: { value: 0 },
        text: {
          signal: `
					datum.fips_name
					+
					': '
					+
					${tooltipDatum}
					+
					' '
					+
					'${tooltipLabel}'
							`,
        },
      },
    },
  };
}

/* 
Generate meaningful alt text
*/
export function makeAltText(
  data: Row[],
  filename: string,
  fips: Fips,
  overrideShapeWithCircle?: boolean
) {
  let altText = overrideShapeWithCircle
    ? fips.getDisplayName()
    : `Map showing ${filename}`;

  if (!fips.isCounty() && !overrideShapeWithCircle)
    altText += `: including data from ${
      data.length
    } ${fips.getPluralChildFipsTypeDisplayName()}`;

  return altText;
}

/* SET UP PROJECTION USED TO CREATE MARKS ON THE UI */
export function getProjection(
  fips: Fips,
  width: number,
  heightWidthRatio: number,
  overrideShapeWithCircle?: boolean
) {
  return overrideShapeWithCircle
    ? {
        name: CIRCLE_PROJECTION,
        type: "albersUsa",
        scale: 1100,
        translate: [{ signal: "width / 2" }, { signal: "height / 2" }],
      }
    : {
        name: US_PROJECTION,
        type:
          fips.isTerritory() || fips.getParentFips().isTerritory()
            ? "albers"
            : "albersUsa",
        fit: { signal: "data('" + GEO_DATASET + "')" },
        size: {
          signal: "[" + width! + ", " + width! * heightWidthRatio + "]",
        },
      };
}

/* 
Calculate the min and max value for the given metricId
*/
export function getLegendDataBounds(data: Row[], metricId: MetricId) {
  const legendLowerBound = Math.min(...data.map((row) => row[metricId]));
  const legendUpperBound = Math.max(...data.map((row) => row[metricId]));

  return [legendLowerBound, legendUpperBound];
}

/* SET UP COLOR SCALE */
export function setupColorScale(
  legendData: Row[],
  metricId: MetricId,
  scaleType: ScaleType,
  fieldRange?: FieldRange,
  scaleColorScheme?: string
) {
<<<<<<< HEAD
  const isCawp = CAWP_DETERMINANTS.includes(metricId);
  const colorScale: any = {
    name: COLOR_SCALE,
    type: isCawp ? "quantile" : "quantize",
    domain: isCawp
=======
  const isCongressCAWP = metricId === "pct_share_of_us_congress";
  const colorScale: any = {
    name: COLOR_SCALE,
    type: isCongressCAWP ? "quantile" : scaleType,
    domain: isCongressCAWP
>>>>>>> 242a00a2
      ? [1, 20, 40, 60, 80, 99]
      : { data: LEGEND_DATASET, field: metricId },
    range: {
      scheme: scaleColorScheme || "yellowgreen",
      count: LEGEND_COLOR_COUNT,
    },
  };
  if (fieldRange) {
    colorScale["domainMax"] = fieldRange.max;
    colorScale["domainMin"] = fieldRange.min;
  }

  const [legendLowerBound, legendUpperBound] = getLegendDataBounds(
    /* data */ legendData,
    /* metridId */ metricId
  );

  if (legendLowerBound < legendUpperBound || isNaN(legendLowerBound)) {
    // if there is a range, adjust slope of the linear behavior of symlog around 0.
    if (scaleType === "symlog") colorScale["constant"] = 0.01;
  } else {
    // if there is no range, use a dot instead of a gradient bar
    colorScale["type"] = "ordinal";
  }

  return colorScale;
}<|MERGE_RESOLUTION|>--- conflicted
+++ resolved
@@ -1,14 +1,10 @@
 import { MetricId, MetricType } from "../data/config/MetricConfig";
 import { Fips } from "../data/utils/Fips";
-<<<<<<< HEAD
 import {
   CAWP_CONGRESS_COUNTS,
   CAWP_DETERMINANTS,
   getWomenRaceLabel,
 } from "../data/variables/CawpProvider";
-=======
-import { getWomenRaceLabel } from "../data/variables/CawpProvider";
->>>>>>> 242a00a2
 
 import {
   GREY_DOT_SCALE,
@@ -106,7 +102,6 @@
 */
 export function addCAWPTooltipInfo(
   tooltipPairs: Record<string, string>,
-<<<<<<< HEAD
   subTitle: DemographicGroup,
   countCols: MetricId[]
 ) {
@@ -114,16 +109,11 @@
     ? "members"
     : "legislators";
 
-=======
-  subTitle: DemographicGroup
-) {
->>>>>>> 242a00a2
   const raceName = subTitle ? getWomenRaceLabel(subTitle) : "";
   const raceCode: string | undefined = (raceName as RaceAndEthnicityGroup)
     ? raceNameToCodeMap?.[raceName as RaceAndEthnicityGroup]
     : "";
 
-<<<<<<< HEAD
   const numLines = Object.keys(countCols).length;
 
   if (numLines > 0) {
@@ -133,11 +123,6 @@
   if (numLines > 1) {
     tooltipPairs[`# total ${members}`] = `datum.${countCols[1]}`;
   }
-=======
-  tooltipPairs[`# ${raceCode} women members`] =
-    "datum.women_this_race_us_congress_count";
-  tooltipPairs["# total members"] = `datum.total_us_congress_count`;
->>>>>>> 242a00a2
 
   return tooltipPairs;
 }
@@ -356,19 +341,11 @@
   fieldRange?: FieldRange,
   scaleColorScheme?: string
 ) {
-<<<<<<< HEAD
   const isCawp = CAWP_DETERMINANTS.includes(metricId);
   const colorScale: any = {
     name: COLOR_SCALE,
-    type: isCawp ? "quantile" : "quantize",
+    type: isCawp ? "quantile" : scaleType,
     domain: isCawp
-=======
-  const isCongressCAWP = metricId === "pct_share_of_us_congress";
-  const colorScale: any = {
-    name: COLOR_SCALE,
-    type: isCongressCAWP ? "quantile" : scaleType,
-    domain: isCongressCAWP
->>>>>>> 242a00a2
       ? [1, 20, 40, 60, 80, 99]
       : { data: LEGEND_DATASET, field: metricId },
     range: {
