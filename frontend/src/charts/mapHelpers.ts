import { type MetricId, type MetricType } from '../data/config/MetricConfig'
import { type Fips } from '../data/utils/Fips'
import {
  CAWP_CONGRESS_COUNTS,
  getWomenRaceLabel,
} from '../data/variables/CawpProvider'

import {
  GREY_DOT_SCALE,
  LEGEND_SYMBOL_TYPE,
  LEGEND_TEXT_FONT,
  UNKNOWN_SCALE,
  DEFAULT_LEGEND_COLOR_COUNT,
  MISSING_PLACEHOLDER_VALUES,
  EQUAL_DOT_SIZE,
  ZERO_DOT_SCALE,
  MAP_SCHEME,
} from './Legend'
import { type FieldRange, type Row } from '../data/utils/DatasetTypes'
import { ORDINAL } from './utils'
import sass from '../styles/variables.module.scss'
import { LESS_THAN_1, raceNameToCodeMap } from '../data/utils/Constants'

export const MISSING_DATASET = 'MISSING_DATASET'
export const US_PROJECTION = 'US_PROJECTION'
export const CIRCLE_PROJECTION = 'CIRCLE_PROJECTION'
export const GEO_DATASET = 'GEO_DATASET'
export const VAR_DATASET = 'VAR_DATASET'
export const ZERO_VAR_DATASET = 'ZERO_VAR_DATASET'

export const VALID_DATASET = 'VALID_DATASET'
export const ZERO_DATASET = 'ZERO_DATASET'

export const COLOR_SCALE = 'COLOR_SCALE'
export const ZERO_SCALE = 'ZERO_SCALE'

export const LEGEND_DATASET = 'LEGEND_DATASET'

export type ScaleType = 'quantize' | 'quantile' | 'symlog'

export const RATE_MAP_SCALE: ScaleType = 'quantile'
export const UNKNOWNS_MAP_SCALE: ScaleType = 'symlog'

export const UNKNOWNS_MAP_SCHEME = 'greenblue'

export const UNKNOWN_SCALE_SPEC: any = {
  name: UNKNOWN_SCALE,
  type: ORDINAL,
  domain: { data: MISSING_PLACEHOLDER_VALUES, field: 'missing' },
  range: [sass.unknownGrey],
}

export const GREY_DOT_SCALE_SPEC: any = {
  name: GREY_DOT_SCALE,
  type: ORDINAL,
  domain: { data: 'missing_data', field: 'missing' },
  range: [EQUAL_DOT_SIZE],
}

export const ZERO_DOT_SCALE_SPEC: any = {
  name: ZERO_DOT_SCALE,
  type: ORDINAL,
  domain: [0, 0],
  range: [EQUAL_DOT_SIZE],
}

export const ZERO_YELLOW_SCALE = {
  name: ZERO_SCALE,
  type: 'ordinal',
  domain: [0],
  range: [sass.mapMin],
}

/*
Vega requires a type of json to create the tooltip, where the key value pairs appear as new lines on the tooltip and render with a ":" in the middle.
Vega will render incoming strings AS CODE, meaning anything you want to appear as a literal string and not a vega function call / vega variable needs to be double quoted.
*/
export function buildTooltipTemplate(
  tooltipPairs: Record<string, string>,
  title?: string,
  includeSvi?: boolean
) {
  let template = `{`
  if (title) template += `title: ${title},`
  for (const [key, value] of Object.entries(tooltipPairs)) {
    template += `"${key}": ${value},`
  }
  if (includeSvi) template += `"County SVI": datum.rating`
  return (template += '}')
}

export function getCountyAddOn(fips: Fips, showCounties: boolean) {
  if (showCounties) {
    if (fips.code.startsWith('02')) {
      // Alaska
      return '(County Equivalent)'
    } else if (fips.code.startsWith('22')) {
      // Louisina
      return 'Parish (County Equivalent)'
    } else if (fips.isTerritory() || fips.getParentFips().isTerritory()) {
      return '(County Equivalent)'
    } else return 'County'
  }
  return ''
}

/*
Takes an existing VEGA formatted JSON string for the tooltip template and appends two rows for # TOTAL CONGRESS and # WOMEN THIS RACE IN CONGRESS
*/
export function addCAWPTooltipInfo(
  tooltipPairs: Record<string, string>,
  subTitle: string,
  countCols: MetricId[]
) {
  const raceName = subTitle ? getWomenRaceLabel(subTitle) : ''
  const members = CAWP_CONGRESS_COUNTS.includes(countCols[0])
    ? 'members'
    : 'legislators'

  const raceCode: string | undefined = raceName
    ? raceNameToCodeMap?.[raceName]
    : ''

  const numLines = Object.keys(countCols).length

  if (numLines > 0) {
    tooltipPairs[
      `# ${raceCode ?? ''} women ${members}`
    ] = `datum.${countCols[0]}`
  }

  if (numLines > 1) {
    tooltipPairs[`# total ${members}`] = `datum.${countCols[1]}`
  }

  return tooltipPairs
}

/*
 formatted tooltip hover 100k values above zero should display as less than 1, otherwise should get pretty commas
*/
export function formatPreventZero100k(
  metricType: MetricType,
  metricId: MetricId
) {
  return metricType === 'per100k'
    ? `if (datum.${metricId} > 0, format(datum.${metricId}, ','), '${LESS_THAN_1}')`
    : `format(datum.${metricId}, ',')`
}

/*
Get either the normal "insufficient data" legend item with a grey box,
or optionally the "0" item with a light yellow green box for CAWP congress or
any other datatype where we expect and want to highlight zeros
*/
export type HelperLegendType = 'insufficient' | 'zero'
export function getHelperLegend(
  yOffset: number,
  xOffset: number,
  overrideGrayMissingWithZeroYellow?: boolean
) {
  return {
    fill: overrideGrayMissingWithZeroYellow ? ZERO_SCALE : UNKNOWN_SCALE,
    symbolType: LEGEND_SYMBOL_TYPE,
    // orient: 'none',
    font: LEGEND_TEXT_FONT,
    labelFont: LEGEND_TEXT_FONT,
    legendY: yOffset,
    legendX: xOffset,
    size: overrideGrayMissingWithZeroYellow ? ZERO_DOT_SCALE : GREY_DOT_SCALE,
  }
}

/* DEFINE HOW TO CREATE A MARK ON THE UI */
/**
Function creating the Vega marks that appear on the chart (geographies or circles).
* datasetName: name of the dataset the marks should correspond to
* fillColor: schema defining how marks are filled - either a scale or static value.
* hoverColor: single color that should appear on hover
* tooltipExpression: expression defining how to render the contents of the hover tooltip
*/
export function createShapeMarks(
  datasetName: string,
  fillColor: any,
  hoverColor: string,
  tooltipExpression: string,
  overrideShapeWithCircle?: boolean,
  hideMissingDataTooltip?: boolean
) {
  let encodeEnter: any = {}
  if (overrideShapeWithCircle) {
    encodeEnter = {
      size: { value: '1000' },
      fill: fillColor,
      stroke: { value: 'white' },
      strokeWidth: { value: 1.5 },
      x: { field: 'centroid[0]' },
      y: { field: 'centroid[1]' },
    }
  }
  if (!hideMissingDataTooltip || datasetName !== MISSING_DATASET) {
    encodeEnter.tooltip = {
      signal: tooltipExpression,
    }
  }
  const marks: any = {
    name: datasetName + '_MARK',
    aria: false,
    type: overrideShapeWithCircle ? 'symbol' : 'shape',
    from: { data: datasetName },
    encode: {
      enter: encodeEnter,
      update: {
        fill: fillColor,
        opacity: {
          signal: '1',
        },
      },
      hover: {
        fill: { value: hoverColor },
        cursor: { value: 'pointer' },
      },
    },
  }
  if (!overrideShapeWithCircle) {
    marks.transform = [{ type: 'geoshape', projection: US_PROJECTION }]
  }
  return marks
}

export function createCircleTextMark(datasetName: string) {
  return {
    type: 'text',
    interactive: false,
    aria: false,
    from: { data: datasetName + '_MARK' },
    encode: {
      enter: {
        align: { value: 'center' },
        baseline: { value: 'middle' },
        fontSize: { value: 13 },
        text: { field: 'datum.properties.abbreviation' },
      },
      update: {
        x: { field: 'x' },
        y: { field: 'y' },
      },
    },
  }
}

/* ALT MARKS: verbose, invisible text for screen readers showing valid data (incl territories) */
export function createInvisibleAltMarks(
  tooltipDatum: string,
  tooltipLabel: string
) {
  return {
    name: 'alt_text_labels',
    type: 'text',
    style: ['text'],
    role: 'list-item',
    from: { data: VAR_DATASET },
    encode: {
      update: {
        opacity: {
          signal: '0',
        },
        fontSize: { value: 0 },
        text: {
          signal: `datum.fips_name + ': ' + ${tooltipDatum} + ' ' + '${tooltipLabel}'`,
        },
      },
    },
  }
}

/*
Generate meaningful alt text
*/
export function makeAltText(
  data: Row[],
  filename: string,
  fips: Fips,
  overrideShapeWithCircle?: boolean
) {
  let altText = overrideShapeWithCircle
    ? fips.getDisplayName()
    : `Map showing ${filename}`

  if (!fips.isCounty() && !overrideShapeWithCircle) {
    altText += `: including data from ${
      data.length
    } ${fips.getPluralChildFipsTypeDisplayName()}`
  }

  return altText
}

/* SET UP PROJECTION USED TO CREATE MARKS ON THE UI */
export function getProjection(
  fips: Fips,
  width: number,
  heightWidthRatio: number,
  overrideShapeWithCircle?: boolean
) {
  return overrideShapeWithCircle
    ? {
        name: CIRCLE_PROJECTION,
        type: 'albersUsa',
        scale: 1100,
        translate: [{ signal: 'width / 2' }, { signal: 'height / 2' }],
      }
    : {
        name: US_PROJECTION,
        type:
          fips.isTerritory() || fips.getParentFips().isTerritory()
            ? 'albers'
            : 'albersUsa',
        fit: { signal: "data('" + GEO_DATASET + "')" },
        size: {
          signal: '[' + width + ', ' + width * heightWidthRatio + ']',
        },
      }
}

/*
Calculate the min and max value for the given metricId
*/
export function getLegendDataBounds(data: Row[], metricId: MetricId) {
  const legendLowerBound = Math.min(...data.map((row) => row[metricId]))
  const legendUpperBound = Math.max(...data.map((row) => row[metricId]))

  return [legendLowerBound, legendUpperBound]
}

/* Figure out if a reduced number of legend color buckets is needed */
export function calculateLegendColorCount(
  legendData: Row[],
  metricId: MetricId
) {
  const nonZeroData = legendData?.filter((row) => row[metricId] > 0)
  const uniqueNonZeroValueCount = new Set(
    nonZeroData?.map((row) => row[metricId])
  ).size
  return Math.min(DEFAULT_LEGEND_COLOR_COUNT, uniqueNonZeroValueCount)
}

/* SET UP COLOR SCALE */
export function setupColorScale(
  legendData: Row[],
  metricId: MetricId,
  scaleType: ScaleType,
  fieldRange?: FieldRange,
  scaleColorScheme?: string,
  isTerritoryCircle?: boolean
) {
  const legendColorCount = calculateLegendColorCount(legendData, metricId)

  const colorScale: any = {
    name: COLOR_SCALE,
    type: scaleType,
    // CONDITIONALLY AVOID BUGS: VALID_ makes territories with non-zero data always the darkest color while VAR_ caused non-territory non-zero county colors to not match legend scale
    domain: {
      data: isTerritoryCircle ? VAR_DATASET : VALID_DATASET,
      field: metricId,
    },
    range: {
      scheme: scaleColorScheme ?? MAP_SCHEME,
<<<<<<< HEAD
      count: LEGEND_COLOR_COUNT,
=======
      count: legendColorCount,
>>>>>>> aad85327
    },
  }
  if (fieldRange) {
    colorScale.domainMax = fieldRange.max
    colorScale.domainMin = fieldRange.min
  }

  const [legendLowerBound, legendUpperBound] = getLegendDataBounds(
    /* data */ legendData,
    /* metridId */ metricId
  )

  if (legendLowerBound < legendUpperBound || isNaN(legendLowerBound)) {
    // if there is a range, adjust slope of the linear behavior of symlog around 0.
    if (scaleType === 'symlog') colorScale.constant = 0.01
  } else {
    // if there is no range, use a dot instead of a gradient bar
    colorScale.type = 'ordinal'
  }

  return colorScale
}<|MERGE_RESOLUTION|>--- conflicted
+++ resolved
@@ -366,11 +366,7 @@
     },
     range: {
       scheme: scaleColorScheme ?? MAP_SCHEME,
-<<<<<<< HEAD
-      count: LEGEND_COLOR_COUNT,
-=======
       count: legendColorCount,
->>>>>>> aad85327
     },
   }
   if (fieldRange) {
