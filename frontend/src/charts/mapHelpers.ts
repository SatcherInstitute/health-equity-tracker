import { MetricId, MetricType } from "../data/config/MetricConfig";
import { Fips } from "../data/utils/Fips";
import { getWomenRaceLabel } from "../data/variables/CawpProvider";

import {
  GREY_DOT_SCALE,
  LEGEND_SYMBOL_TYPE,
  LEGEND_TEXT_FONT,
  UNKNOWN_SCALE,
  LEGEND_COLOR_COUNT,
  MISSING_PLACEHOLDER_VALUES,
  EQUAL_DOT_SIZE,
  ZERO_DOT_SCALE,
} from "./Legend";
import { FieldRange, Row } from "../data/utils/DatasetTypes";
import { ORDINAL } from "./utils";
import sass from "../styles/variables.module.scss";
import {
<<<<<<< HEAD
=======
  DemographicGroup,
>>>>>>> 242a00a2
  RaceAndEthnicityGroup,
  raceNameToCodeMap,
} from "../data/utils/Constants";

export const MISSING_DATASET = "MISSING_DATASET";
export const US_PROJECTION = "US_PROJECTION";
export const CIRCLE_PROJECTION = "CIRCLE_PROJECTION";
export const GEO_DATASET = "GEO_DATASET";
export const VAR_DATASET = "VAR_DATASET";
export const ZERO_VAR_DATASET = "ZERO_VAR_DATASET";

export const COLOR_SCALE = "COLOR_SCALE";
export const ZERO_SCALE = "ZERO_SCALE";

export const LEGEND_DATASET = "LEGEND_DATASET";

export type ScaleType = "quantize" | "quantile" | "symlog";

export const UNKNOWN_SCALE_SPEC: any = {
  name: UNKNOWN_SCALE,
  type: ORDINAL,
  domain: { data: MISSING_PLACEHOLDER_VALUES, field: "missing" },
  range: [sass.unknownGrey],
};

export const GREY_DOT_SCALE_SPEC: any = {
  name: GREY_DOT_SCALE,
  type: ORDINAL,
  domain: { data: "missing_data", field: "missing" },
  range: [EQUAL_DOT_SIZE],
};

export const ZERO_DOT_SCALE_SPEC: any = {
  name: ZERO_DOT_SCALE,
  type: ORDINAL,
  domain: [0, 0],
  range: [EQUAL_DOT_SIZE],
};

export const ZERO_YELLOW_SCALE = {
  name: ZERO_SCALE,
  type: "ordinal",
  domain: [0],
  range: [sass.mapMin],
};

/*
Vega requires a type of json to create the tooltip, where the key value pairs appear as new lines on the tooltip and render with a ":" in the middle.
Vega will render incoming strings AS CODE, meaning anything you want to appear as a literal string and not a vega function call / vega variable needs to be double quoted.
*/
export function buildTooltipTemplate(
  tooltipPairs: Record<string, string>,
  title?: string,
  includeSvi?: boolean
) {
  let template = `{`;
  if (title) template += `title: ${title},`;
  for (const [key, value] of Object.entries(tooltipPairs)) {
    template += `"${key}": ${value},`;
  }
  if (includeSvi) template += `"County SVI": datum.rating`;
  return (template += "}");
}

export function getCountyAddOn(fips: Fips, showCounties: Boolean) {
  if (showCounties) {
    if (fips.code.startsWith("02")) return "(County Equivalent)"; // Alaska
    else if (fips.code.startsWith("22"))
      return "Parish (County Equivalent)"; // Louisina
    else if (fips.isTerritory() || fips.getParentFips().isTerritory())
      return "(County Equivalent)";
    else return "County";
  }
  return "";
}

/* 
Takes an existing VEGA formatted JSON string for the tooltip template and appends two rows for # TOTAL CONGRESS and # WOMEN THIS RACE IN CONGRESS
*/
export function addCAWPTooltipInfo(
  tooltipPairs: Record<string, string>,
<<<<<<< HEAD
  subTitle: string
) {
  const raceName = subTitle
    ? getWomenRaceLabel(subTitle as RaceAndEthnicityGroup)
    : "";
=======
  subTitle: DemographicGroup
) {
  const raceName = subTitle ? getWomenRaceLabel(subTitle) : "";
>>>>>>> 242a00a2
  const raceCode: string | undefined = (raceName as RaceAndEthnicityGroup)
    ? raceNameToCodeMap?.[raceName as RaceAndEthnicityGroup]
    : "";

  tooltipPairs[`# ${raceCode} women members`] =
    "datum.women_this_race_us_congress_count";
  tooltipPairs["# total members"] = `datum.total_us_congress_count`;

  return tooltipPairs;
}

/* 
 formatted tooltip hover 100k values above zero should display as less than 1, otherwise should get pretty commas
*/
export function formatPreventZero100k(
  metricType: MetricType,
  metricId: MetricId
) {
  return metricType === "per100k"
    ? `if (datum.${metricId} > 0, format(datum.${metricId}, ','), '<1')`
    : `format(datum.${metricId}, ',')`;
}

/* 
Get either the normal "insufficient data" legend item with a grey box, 
or optionally the "0" item with a light yellow green box for CAWP congress or
any other datatype where we expect and want to highlight zeros
*/
export type HelperLegendType = "insufficient" | "zero";
export function getHelperLegend(
  yOffset: number,
  xOffset: number,
  overrideGrayMissingWithZeroYellow?: boolean
) {
  return {
    fill: overrideGrayMissingWithZeroYellow ? ZERO_SCALE : UNKNOWN_SCALE,
    symbolType: LEGEND_SYMBOL_TYPE,
    orient: "none",
    font: LEGEND_TEXT_FONT,
    labelFont: LEGEND_TEXT_FONT,
    legendY: yOffset,
    legendX: xOffset,
    size: overrideGrayMissingWithZeroYellow ? ZERO_DOT_SCALE : GREY_DOT_SCALE,
  };
}

/* DEFINE HOW TO CREATE A MARK ON THE UI */
/**
Function creating the Vega marks that appear on the chart (geographies or circles).
* datasetName: name of the dataset the marks should correspond to
* fillColor: schema defining how marks are filled - either a scale or static value.
* hoverColor: single color that should appear on hover
* tooltipExpression: expression defining how to render the contents of the hover tooltip
*/
export function createShapeMarks(
  datasetName: string,
  fillColor: any,
  hoverColor: string,
  tooltipExpression: string,
  overrideShapeWithCircle?: boolean,
  hideMissingDataTooltip?: boolean
) {
  let encodeEnter: any = {};
  if (overrideShapeWithCircle) {
    encodeEnter = {
      size: { value: "1000" },
      fill: fillColor,
      stroke: { value: "white" },
      strokeWidth: { value: 1.5 },
      x: { field: "centroid[0]" },
      y: { field: "centroid[1]" },
    };
  }
  if (!hideMissingDataTooltip || datasetName !== MISSING_DATASET) {
    encodeEnter["tooltip"] = {
      signal: tooltipExpression,
    };
  }
  let marks: any = {
    name: datasetName + "_MARK",
    aria: false,
    type: overrideShapeWithCircle ? "symbol" : "shape",
    from: { data: datasetName },
    encode: {
      enter: encodeEnter,
      update: {
        fill: fillColor,
        opacity: {
          signal: "1",
        },
      },
      hover: {
        fill: { value: hoverColor },
        cursor: { value: "pointer" },
      },
    },
  };
  if (!overrideShapeWithCircle) {
    marks["transform"] = [{ type: "geoshape", projection: US_PROJECTION }];
  }
  return marks;
}

export function createCircleTextMark(datasetName: string) {
  return {
    type: "text",
    interactive: false,
    aria: false,
    from: { data: datasetName + "_MARK" },
    encode: {
      enter: {
        align: { value: "center" },
        baseline: { value: "middle" },
        fontSize: { value: 13 },
        text: { field: "datum.properties.abbreviation" },
      },
      update: {
        x: { field: "x" },
        y: { field: "y" },
      },
    },
  };
}

/* ALT MARKS: verbose, invisible text for screen readers showing valid data (incl territories) */
export function createInvisibleAltMarks(
  tooltipDatum: string,
  tooltipLabel: string
) {
  return {
    name: "alt_text_labels",
    type: "text",
    style: ["text"],
    role: "list-item",
    from: { data: VAR_DATASET },
    encode: {
      update: {
        opacity: {
          signal: "0",
        },
        fontSize: { value: 0 },
        text: {
          signal: `
					datum.fips_name
					+
					': '
					+
					${tooltipDatum}
					+
					' '
					+
					'${tooltipLabel}'
							`,
        },
      },
    },
  };
}

/* 
Generate meaningful alt text
*/
export function makeAltText(
  data: Row[],
  filename: string,
  fips: Fips,
  overrideShapeWithCircle?: boolean
) {
  let altText = overrideShapeWithCircle
    ? fips.getDisplayName()
    : `Map showing ${filename}`;

  if (!fips.isCounty() && !overrideShapeWithCircle)
    altText += `: including data from ${
      data.length
    } ${fips.getPluralChildFipsTypeDisplayName()}`;

  return altText;
}

/* SET UP PROJECTION USED TO CREATE MARKS ON THE UI */
export function getProjection(
  fips: Fips,
  width: number,
  heightWidthRatio: number,
  overrideShapeWithCircle?: boolean
) {
  return overrideShapeWithCircle
    ? {
        name: CIRCLE_PROJECTION,
        type: "albersUsa",
        scale: 1100,
        translate: [{ signal: "width / 2" }, { signal: "height / 2" }],
      }
    : {
        name: US_PROJECTION,
        type:
          fips.isTerritory() || fips.getParentFips().isTerritory()
            ? "albers"
            : "albersUsa",
        fit: { signal: "data('" + GEO_DATASET + "')" },
        size: {
          signal: "[" + width! + ", " + width! * heightWidthRatio + "]",
        },
      };
}

/* 
Calculate the min and max value for the given metricId
*/
export function getLegendDataBounds(data: Row[], metricId: MetricId) {
  const legendLowerBound = Math.min(...data.map((row) => row[metricId]));
  const legendUpperBound = Math.max(...data.map((row) => row[metricId]));

  return [legendLowerBound, legendUpperBound];
}

/* SET UP COLOR SCALE */
export function setupColorScale(
  legendData: Row[],
  metricId: MetricId,
  scaleType: ScaleType,
  fieldRange?: FieldRange,
  scaleColorScheme?: string
) {
  const isCongressCAWP = metricId === "pct_share_of_us_congress";
  const colorScale: any = {
    name: COLOR_SCALE,
    type: isCongressCAWP ? "quantile" : scaleType,
    domain: isCongressCAWP
      ? [1, 20, 40, 60, 80, 99]
      : { data: LEGEND_DATASET, field: metricId },
    range: {
      scheme: scaleColorScheme || "yellowgreen",
      count: LEGEND_COLOR_COUNT,
    },
  };
  if (fieldRange) {
    colorScale["domainMax"] = fieldRange.max;
    colorScale["domainMin"] = fieldRange.min;
  }

  const [legendLowerBound, legendUpperBound] = getLegendDataBounds(
    /* data */ legendData,
    /* metridId */ metricId
  );

  if (legendLowerBound < legendUpperBound || isNaN(legendLowerBound)) {
    // if there is a range, adjust slope of the linear behavior of symlog around 0.
    if (scaleType === "symlog") colorScale["constant"] = 0.01;
  } else {
    // if there is no range, use a dot instead of a gradient bar
    colorScale["type"] = "ordinal";
  }

  return colorScale;
}<|MERGE_RESOLUTION|>--- conflicted
+++ resolved
@@ -16,10 +16,7 @@
 import { ORDINAL } from "./utils";
 import sass from "../styles/variables.module.scss";
 import {
-<<<<<<< HEAD
-=======
   DemographicGroup,
->>>>>>> 242a00a2
   RaceAndEthnicityGroup,
   raceNameToCodeMap,
 } from "../data/utils/Constants";
@@ -101,17 +98,11 @@
 */
 export function addCAWPTooltipInfo(
   tooltipPairs: Record<string, string>,
-<<<<<<< HEAD
   subTitle: string
 ) {
   const raceName = subTitle
     ? getWomenRaceLabel(subTitle as RaceAndEthnicityGroup)
     : "";
-=======
-  subTitle: DemographicGroup
-) {
-  const raceName = subTitle ? getWomenRaceLabel(subTitle) : "";
->>>>>>> 242a00a2
   const raceCode: string | undefined = (raceName as RaceAndEthnicityGroup)
     ? raceNameToCodeMap?.[raceName as RaceAndEthnicityGroup]
     : "";
