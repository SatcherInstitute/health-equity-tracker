/**
 * A parent component with a Filter, Line Chart and optional Circle Chart that visualizes data trends over time
 * Uses d3.js to apply data transformations and draw the lines and circles on an SVG
 * @param {object[]} data array of timeseries data objects
 * @param {[]} unknown an array of data for unknown group
 * @param {object} axisConfig an object containing the configuration for axes - type and labels
 * returns jsx of a div encapsulating a div containing legend items which can be used to filter and and svg with data visualization
 */

/* External Imports */
import React, {
  useState,
  useMemo,
  useRef,
  useEffect,
  useCallback,
} from "react";
import { scaleTime, scaleLinear, extent, min, max, bisector } from "d3";

/* Local Imports */

/* Components */
import { FilterLegend } from "./FilterLegend";
import { LineChart } from "./LineChart";
import { Axes } from "./Axes";
import { CircleChart } from "./CircleChart";
import { TrendsTooltip } from "./TrendsTooltip";
import { HoverCircles } from "./HoverCircles";

/* Styles */
import styles from "./Trends.module.scss";

/* Constants */
import { CONFIG } from "./constants";
import { type UnknownData, type TrendsData, type AxisConfig } from "./types";

/* Helpers */
import {
  filterDataByGroup,
  getAmounts,
  getDates,
  filterUnknownsByTimePeriod,
} from "./helpers";
import { MOBILE_BREAKPOINT } from "../../App";
import { type BreakdownVar } from "../../data/query/Breakdowns";
import useEscape from "../../utils/hooks/useEscape";
import { getMinMaxGroups } from "../../data/utils/DatasetTimeUtils";
import { useFontSize } from "../../utils/hooks/useFontSize";
import { type DemographicGroup } from "../../data/utils/Constants";

/* Define type interface */
export interface TrendsChartProps {
<<<<<<< HEAD
  data: TrendsData
  unknown: UnknownData
  axisConfig: AxisConfig
  chartTitle: string | string[]
  breakdownVar: BreakdownVar
  setSelectedTableGroups: (selectedTableGroups: any[]) => void
  isCompareCard: boolean
  expanded: boolean
  setExpanded: (expanded: boolean) => void
  hasUnknowns: boolean
=======
  data: TrendsData;
  unknown: UnknownData;
  axisConfig: AxisConfig;
  chartTitle: string | string[];
  breakdownVar: BreakdownVar;
  setSelectedTableGroups: (selectedTableGroups: any[]) => void;
  isCompareCard: boolean;
  expanded: boolean;
  setExpanded: (expanded: boolean) => void;
  hasUnknowns: boolean;
>>>>>>> e4c3dd6f
}

/* Render component */
export function TrendsChart({
  data = [],
  unknown,
  axisConfig,
  chartTitle,
  breakdownVar,
  setSelectedTableGroups,
  isCompareCard,
  expanded,
  setExpanded,
  hasUnknowns,
}: TrendsChartProps) {
  /* Config */
  const { STARTING_WIDTH, HEIGHT, MARGIN, MOBILE } = CONFIG;
  const { groupLabel } = axisConfig ?? {};

  const fontSize = useFontSize();

  /* Refs */
  // parent container ref - used for setting svg width
  const containerRef = useRef(null);
  // tooltip wrapper ref
  const toolTipRef = useRef(null);

  /* State Management */
  const allPossibleGroups = data.map(([group]) => group);
  const isInequityWithManyGroups =
    axisConfig.type === "pct_relative_inequity" && allPossibleGroups.length > 6;

  // Manages which group filters user has applied
  const defaultGroups = isInequityWithManyGroups ? getMinMaxGroups(data) : [];
  const [selectedTrendGroups, setSelectedTrendGroups] =
    useState<DemographicGroup[]>(defaultGroups);

  // manages dynamic svg width
  const [[width, isMobile], setWidth] = useState<[number, boolean]>([
    STARTING_WIDTH,
    false,
  ]);

  // treat medium screen compare mode like mobile
  const isSkinny = isMobile ?? width < MOBILE_BREAKPOINT;

  // Stores date that user is currently hovering
  const [hoveredDate, setHoveredDate] = useState<string | null>(null);

  function handleEscapeKey() {
    setHoveredDate(null);
  }

  useEscape(handleEscapeKey);

  // Stores width of tooltip to allow dynamic tooltip positioning
  const [tooltipWidth, setTooltipWidth] = useState<number>(0);

  /* Effects */
  // resets svg width on window resize, only sets listener after first render (so ref is defined)
  useEffect(() => {
    function setDimensions() {
      const isMobile = window.innerWidth < MOBILE_BREAKPOINT;
      // @ts-expect-error
      setWidth([containerRef.current.getBoundingClientRect().width, isMobile]);
    }
    setDimensions();
    window.addEventListener("resize", setDimensions);
    return () => {
      window.removeEventListener("resize", setDimensions);
    };
  }, []);

  // resets tooltip parent width on data, filter, or hover change
  // allows to dynamically position tooltip to left of hover line
  useEffect(() => {
    // @ts-expect-error
    setTooltipWidth(toolTipRef?.current?.getBoundingClientRect()?.width);
  }, [data, selectedTrendGroups, hoveredDate]);

  /* Memoized constants */

  // Data filtered by user selected
  const filteredData = useMemo(
    () =>
      selectedTrendGroups?.length
        ? filterDataByGroup(data, selectedTrendGroups)
        : data,
    [selectedTrendGroups, data]
  );

  // Display unknowns or not - affects margin below line chart
  const showUnknowns = useMemo(
    () => expanded && hasUnknowns,
    [hasUnknowns, expanded]
  );

  // Margin below line chart - create space for unknown circles
  const marginBottom = useMemo(
    () => (showUnknowns ? MARGIN.bottom_with_unknowns : MARGIN.bottom),
    [MARGIN.bottom_with_unknowns, MARGIN.bottom, showUnknowns]
  );

  // Margin to left of line chart - different on mobile & desktop
  const marginLeft = useMemo(
    () => (isSkinny ? MOBILE.MARGIN.left : MARGIN.left),
    [isSkinny, MARGIN.left, MOBILE.MARGIN.left]
  );

  // Margin to right of line chart - different on mobile & desktop
  const marginRight = useMemo(
    () => (isSkinny ? MOBILE.MARGIN.right : MARGIN.right),
    [isSkinny, MARGIN.right, MOBILE.MARGIN.right]
  );

  // TODO: look into using useCallback instead
  // Array of just dates (x values)
  const dates = getDates(filteredData);
  // Array of just amounts (y values)
  const amounts = getAmounts(filteredData);

  /* Scales */

  // define X and Y extents
  const xExtent: [Date, Date] | [undefined, undefined] = extent(
    dates.map((date) => new Date(date))
  );

  // @ts-expect-error
  const yMin = min(amounts) < 0 ? min(amounts) : 0; // if numbers are all positive, y domain min should be 0
  const yMax = max(amounts) ? max(amounts) : 0;
  const yExtent: [number, number] = [yMin as number, yMax as number];

  // X-Scale
  const xScale = scaleTime(xExtent as [Date, Date], [
    marginLeft,
    width - marginRight,
  ]);
  axisConfig.xAxisMaxTicks = dates.length < 12 ? dates.length + 1 : null; // d3 was adding duplicate time period ticks to sets with very few time periods

  // Y-Scale
  const yScale = scaleLinear(yExtent as [number, number], [
    HEIGHT - marginBottom,
    MARGIN.top,
  ]);

  /* Event Handlers */
  function handleClick(selectedGroup: DemographicGroup | null) {
    // Toggle selected group
    const newSelectedGroups =
      selectedGroup === null
        ? [] // if selectedGroup has null value, clear selected group array to remove filter
        : selectedTrendGroups.includes(selectedGroup) // otherwise update the array with newly selected or removed group
        ? selectedTrendGroups.filter((group) => group !== selectedGroup)
        : [...selectedTrendGroups, selectedGroup];
    // Set new array of selected groups to state

    const allGroupsAreSelected =
      allPossibleGroups.length === newSelectedGroups.length;
    setSelectedTrendGroups(allGroupsAreSelected ? [] : newSelectedGroups);
  }

  function handleMinMaxClick() {
    const minMaxGroups = getMinMaxGroups(data);

    // Set new array of selected groups to state
    setSelectedTrendGroups(minMaxGroups);
  }

  useEffect(() => {
    setSelectedTableGroups(selectedTrendGroups);
  }, [selectedTrendGroups, setSelectedTableGroups]);

  const handleMousemove = useCallback(
    (e: React.MouseEvent<SVGSVGElement, MouseEvent>) => {
      const { clientX } = e;
      // need to offset by how far the element is from edge of page
      const { x: parentX } =
        e.currentTarget?.parentElement?.getBoundingClientRect() ?? {};
      // using position, find date (using inverted xScale)
      const invertedDate = xScale.invert(clientX - (parentX ?? 0));
      // initialize bisector
      const bisect = bisector((d) => d);
      // get closest date index
      const closestIdx = bisect.left(
        dates.map((d) => new Date(d)),
        invertedDate
      );
      // set state to story hovered date
      setHoveredDate(dates[closestIdx]);
    },
    [dates, xScale]
  );

  const chartTitleId = `chart-title-label-${axisConfig.type}-${
    isCompareCard ? "2" : "1"
  }`;

  return (
    // Container
    <figure className={styles.TrendsChart} ref={containerRef}>
      <div
        className={
          isSkinny ? styles.FilterWrapperSkinny : styles.FilterWrapperWide
        }
      >
        {/* Filter */}
        {data && (
          <FilterLegend
            data={data}
            selectedGroups={selectedTrendGroups}
            handleClick={handleClick}
            handleMinMaxClick={handleMinMaxClick}
            groupLabel={groupLabel}
            isSkinny={isSkinny}
            chartWidth={width}
            breakdownVar={breakdownVar}
            legendId={`legend-filter-label-${axisConfig.type}-${
              isCompareCard ? "2" : "1"
            }`}
          />
        )}
      </div>
      {/* Chart Title */}
      <figcaption style={{ fontSize }}>
        <b id={chartTitleId}>{chartTitle}</b>
      </figcaption>
      {/* Tooltip */}
      <div
        className={styles.TooltipWrapper}
        // Position tooltip to the right of the cursor until until cursor is half way across chart, then to left
        style={{
          transform: `translate(${xScale(new Date(hoveredDate ?? ""))}px, ${
            MARGIN.top
          }px)`,
          opacity: hoveredDate ? 1 : 0,
        }}
      >
        <div
          ref={toolTipRef}
          style={{
            transform: `translateX(${
              xScale(new Date(hoveredDate ?? "")) > width / 2
                ? -tooltipWidth - 10
                : 10
            }px)`,
          }}
        >
          <TrendsTooltip
            data={filteredData}
            axisConfig={axisConfig}
            isSkinny={isSkinny}
            selectedDate={hoveredDate}
          />
        </div>
      </div>
      {/* Chart */}
      {filteredData && xScale && yScale && (
        <>
          <svg
            height={CONFIG.HEIGHT}
            width={width}
            onMouseMove={handleMousemove}
            onMouseLeave={() => {
              setHoveredDate(null);
            }}
            role="group"
            aria-labelledby={chartTitleId}
          >
            {/* Chart Axes */}
            <Axes
              data={filteredData}
              xScale={xScale}
              yScale={yScale}
              width={width}
              marginBottom={marginBottom}
              marginLeft={marginLeft}
              marginRight={marginRight}
              axisConfig={axisConfig}
              isSkinny={isSkinny}
            />
            {/* Lines */}
            <LineChart
              data={filteredData}
              xScale={xScale}
              yScale={yScale}
              valuesArePct={axisConfig.type === "pct_share"}
            />
            {/* Group for hover indicator line and circles */}
            <g
              className={styles.Indicators}
              // transform group to hovered x position
              style={{
                transform: `translateX(${xScale(
                  new Date(hoveredDate ?? "")
                )}px)`,
                opacity: hoveredDate ? 1 : 0,
              }}
            >
              <line y1={HEIGHT - marginBottom} y2={MARGIN.top} x1={0} x2={0} />
              <HoverCircles
                data={filteredData}
                selectedDate={hoveredDate}
                yScale={yScale}
              />
            </g>
            {/* Only render unknown group circles when there is data for which the group is unknown */}
            {showUnknowns && (
              <>
                <CircleChart
                  data={filterUnknownsByTimePeriod(unknown, dates)}
                  xScale={xScale}
                  width={width}
                  isSkinny={isSkinny}
                  groupLabel={groupLabel}
                  selectedDate={hoveredDate}
                  circleId={`${axisConfig.type}-${isCompareCard ? "b" : "a"}`}
                />
              </>
            )}
          </svg>
        </>
      )}
    </figure>
  );
}<|MERGE_RESOLUTION|>--- conflicted
+++ resolved
@@ -8,394 +8,391 @@
  */
 
 /* External Imports */
-import React, {
-  useState,
-  useMemo,
-  useRef,
-  useEffect,
-  useCallback,
-} from "react";
-import { scaleTime, scaleLinear, extent, min, max, bisector } from "d3";
+import React, { useState, useMemo, useRef, useEffect, useCallback } from 'react'
+import { scaleTime, scaleLinear, extent, min, max, bisector } from 'd3'
 
 /* Local Imports */
 
 /* Components */
-import { FilterLegend } from "./FilterLegend";
-import { LineChart } from "./LineChart";
-import { Axes } from "./Axes";
-import { CircleChart } from "./CircleChart";
-import { TrendsTooltip } from "./TrendsTooltip";
-import { HoverCircles } from "./HoverCircles";
+import { FilterLegend } from './FilterLegend'
+import { LineChart } from './LineChart'
+import { Axes } from './Axes'
+import { CircleChart } from './CircleChart'
+import { TrendsTooltip } from './TrendsTooltip'
+import { HoverCircles } from './HoverCircles'
 
 /* Styles */
-import styles from "./Trends.module.scss";
+import styles from './Trends.module.scss'
 
 /* Constants */
-import { CONFIG } from "./constants";
-import { type UnknownData, type TrendsData, type AxisConfig } from "./types";
+import { CONFIG } from './constants'
+import { type UnknownData, type TrendsData, type AxisConfig } from './types'
 
 /* Helpers */
 import {
-  filterDataByGroup,
-  getAmounts,
-  getDates,
-  filterUnknownsByTimePeriod,
-} from "./helpers";
-import { MOBILE_BREAKPOINT } from "../../App";
-import { type BreakdownVar } from "../../data/query/Breakdowns";
-import useEscape from "../../utils/hooks/useEscape";
-import { getMinMaxGroups } from "../../data/utils/DatasetTimeUtils";
-import { useFontSize } from "../../utils/hooks/useFontSize";
-import { type DemographicGroup } from "../../data/utils/Constants";
+    filterDataByGroup,
+    getAmounts,
+    getDates,
+    filterUnknownsByTimePeriod,
+} from './helpers'
+import { MOBILE_BREAKPOINT } from '../../App'
+import { type BreakdownVar } from '../../data/query/Breakdowns'
+import useEscape from '../../utils/hooks/useEscape'
+import { getMinMaxGroups } from '../../data/utils/DatasetTimeUtils'
+import { useFontSize } from '../../utils/hooks/useFontSize'
+import { type DemographicGroup } from '../../data/utils/Constants'
 
 /* Define type interface */
 export interface TrendsChartProps {
-<<<<<<< HEAD
-  data: TrendsData
-  unknown: UnknownData
-  axisConfig: AxisConfig
-  chartTitle: string | string[]
-  breakdownVar: BreakdownVar
-  setSelectedTableGroups: (selectedTableGroups: any[]) => void
-  isCompareCard: boolean
-  expanded: boolean
-  setExpanded: (expanded: boolean) => void
-  hasUnknowns: boolean
-=======
-  data: TrendsData;
-  unknown: UnknownData;
-  axisConfig: AxisConfig;
-  chartTitle: string | string[];
-  breakdownVar: BreakdownVar;
-  setSelectedTableGroups: (selectedTableGroups: any[]) => void;
-  isCompareCard: boolean;
-  expanded: boolean;
-  setExpanded: (expanded: boolean) => void;
-  hasUnknowns: boolean;
->>>>>>> e4c3dd6f
+    data: TrendsData
+    unknown: UnknownData
+    axisConfig: AxisConfig
+    chartTitle: string | string[]
+    breakdownVar: BreakdownVar
+    setSelectedTableGroups: (selectedTableGroups: any[]) => void
+    isCompareCard: boolean
+    expanded: boolean
+    setExpanded: (expanded: boolean) => void
+    hasUnknowns: boolean
 }
 
 /* Render component */
 export function TrendsChart({
-  data = [],
-  unknown,
-  axisConfig,
-  chartTitle,
-  breakdownVar,
-  setSelectedTableGroups,
-  isCompareCard,
-  expanded,
-  setExpanded,
-  hasUnknowns,
+    data = [],
+    unknown,
+    axisConfig,
+    chartTitle,
+    breakdownVar,
+    setSelectedTableGroups,
+    isCompareCard,
+    expanded,
+    setExpanded,
+    hasUnknowns,
 }: TrendsChartProps) {
-  /* Config */
-  const { STARTING_WIDTH, HEIGHT, MARGIN, MOBILE } = CONFIG;
-  const { groupLabel } = axisConfig ?? {};
-
-  const fontSize = useFontSize();
-
-  /* Refs */
-  // parent container ref - used for setting svg width
-  const containerRef = useRef(null);
-  // tooltip wrapper ref
-  const toolTipRef = useRef(null);
-
-  /* State Management */
-  const allPossibleGroups = data.map(([group]) => group);
-  const isInequityWithManyGroups =
-    axisConfig.type === "pct_relative_inequity" && allPossibleGroups.length > 6;
-
-  // Manages which group filters user has applied
-  const defaultGroups = isInequityWithManyGroups ? getMinMaxGroups(data) : [];
-  const [selectedTrendGroups, setSelectedTrendGroups] =
-    useState<DemographicGroup[]>(defaultGroups);
-
-  // manages dynamic svg width
-  const [[width, isMobile], setWidth] = useState<[number, boolean]>([
-    STARTING_WIDTH,
-    false,
-  ]);
-
-  // treat medium screen compare mode like mobile
-  const isSkinny = isMobile ?? width < MOBILE_BREAKPOINT;
-
-  // Stores date that user is currently hovering
-  const [hoveredDate, setHoveredDate] = useState<string | null>(null);
-
-  function handleEscapeKey() {
-    setHoveredDate(null);
-  }
-
-  useEscape(handleEscapeKey);
-
-  // Stores width of tooltip to allow dynamic tooltip positioning
-  const [tooltipWidth, setTooltipWidth] = useState<number>(0);
-
-  /* Effects */
-  // resets svg width on window resize, only sets listener after first render (so ref is defined)
-  useEffect(() => {
-    function setDimensions() {
-      const isMobile = window.innerWidth < MOBILE_BREAKPOINT;
-      // @ts-expect-error
-      setWidth([containerRef.current.getBoundingClientRect().width, isMobile]);
+    /* Config */
+    const { STARTING_WIDTH, HEIGHT, MARGIN, MOBILE } = CONFIG
+    const { groupLabel } = axisConfig ?? {}
+
+    const fontSize = useFontSize()
+
+    /* Refs */
+    // parent container ref - used for setting svg width
+    const containerRef = useRef(null)
+    // tooltip wrapper ref
+    const toolTipRef = useRef(null)
+
+    /* State Management */
+    const allPossibleGroups = data.map(([group]) => group)
+    const isInequityWithManyGroups =
+        axisConfig.type === 'pct_relative_inequity' &&
+        allPossibleGroups.length > 6
+
+    // Manages which group filters user has applied
+    const defaultGroups = isInequityWithManyGroups ? getMinMaxGroups(data) : []
+    const [selectedTrendGroups, setSelectedTrendGroups] =
+        useState<DemographicGroup[]>(defaultGroups)
+
+    // manages dynamic svg width
+    const [[width, isMobile], setWidth] = useState<[number, boolean]>([
+        STARTING_WIDTH,
+        false,
+    ])
+
+    // treat medium screen compare mode like mobile
+    const isSkinny = isMobile ?? width < MOBILE_BREAKPOINT
+
+    // Stores date that user is currently hovering
+    const [hoveredDate, setHoveredDate] = useState<string | null>(null)
+
+    function handleEscapeKey() {
+        setHoveredDate(null)
     }
-    setDimensions();
-    window.addEventListener("resize", setDimensions);
-    return () => {
-      window.removeEventListener("resize", setDimensions);
-    };
-  }, []);
-
-  // resets tooltip parent width on data, filter, or hover change
-  // allows to dynamically position tooltip to left of hover line
-  useEffect(() => {
+
+    useEscape(handleEscapeKey)
+
+    // Stores width of tooltip to allow dynamic tooltip positioning
+    const [tooltipWidth, setTooltipWidth] = useState<number>(0)
+
+    /* Effects */
+    // resets svg width on window resize, only sets listener after first render (so ref is defined)
+    useEffect(() => {
+        function setDimensions() {
+            const isMobile = window.innerWidth < MOBILE_BREAKPOINT
+            // @ts-expect-error
+            setWidth([
+                containerRef.current.getBoundingClientRect().width,
+                isMobile,
+            ])
+        }
+        setDimensions()
+        window.addEventListener('resize', setDimensions)
+        return () => {
+            window.removeEventListener('resize', setDimensions)
+        }
+    }, [])
+
+    // resets tooltip parent width on data, filter, or hover change
+    // allows to dynamically position tooltip to left of hover line
+    useEffect(() => {
+        // @ts-expect-error
+        setTooltipWidth(toolTipRef?.current?.getBoundingClientRect()?.width)
+    }, [data, selectedTrendGroups, hoveredDate])
+
+    /* Memoized constants */
+
+    // Data filtered by user selected
+    const filteredData = useMemo(
+        () =>
+            selectedTrendGroups?.length
+                ? filterDataByGroup(data, selectedTrendGroups)
+                : data,
+        [selectedTrendGroups, data]
+    )
+
+    // Display unknowns or not - affects margin below line chart
+    const showUnknowns = useMemo(
+        () => expanded && hasUnknowns,
+        [hasUnknowns, expanded]
+    )
+
+    // Margin below line chart - create space for unknown circles
+    const marginBottom = useMemo(
+        () => (showUnknowns ? MARGIN.bottom_with_unknowns : MARGIN.bottom),
+        [MARGIN.bottom_with_unknowns, MARGIN.bottom, showUnknowns]
+    )
+
+    // Margin to left of line chart - different on mobile & desktop
+    const marginLeft = useMemo(
+        () => (isSkinny ? MOBILE.MARGIN.left : MARGIN.left),
+        [isSkinny, MARGIN.left, MOBILE.MARGIN.left]
+    )
+
+    // Margin to right of line chart - different on mobile & desktop
+    const marginRight = useMemo(
+        () => (isSkinny ? MOBILE.MARGIN.right : MARGIN.right),
+        [isSkinny, MARGIN.right, MOBILE.MARGIN.right]
+    )
+
+    // TODO: look into using useCallback instead
+    // Array of just dates (x values)
+    const dates = getDates(filteredData)
+    // Array of just amounts (y values)
+    const amounts = getAmounts(filteredData)
+
+    /* Scales */
+
+    // define X and Y extents
+    const xExtent: [Date, Date] | [undefined, undefined] = extent(
+        dates.map((date) => new Date(date))
+    )
+
     // @ts-expect-error
-    setTooltipWidth(toolTipRef?.current?.getBoundingClientRect()?.width);
-  }, [data, selectedTrendGroups, hoveredDate]);
-
-  /* Memoized constants */
-
-  // Data filtered by user selected
-  const filteredData = useMemo(
-    () =>
-      selectedTrendGroups?.length
-        ? filterDataByGroup(data, selectedTrendGroups)
-        : data,
-    [selectedTrendGroups, data]
-  );
-
-  // Display unknowns or not - affects margin below line chart
-  const showUnknowns = useMemo(
-    () => expanded && hasUnknowns,
-    [hasUnknowns, expanded]
-  );
-
-  // Margin below line chart - create space for unknown circles
-  const marginBottom = useMemo(
-    () => (showUnknowns ? MARGIN.bottom_with_unknowns : MARGIN.bottom),
-    [MARGIN.bottom_with_unknowns, MARGIN.bottom, showUnknowns]
-  );
-
-  // Margin to left of line chart - different on mobile & desktop
-  const marginLeft = useMemo(
-    () => (isSkinny ? MOBILE.MARGIN.left : MARGIN.left),
-    [isSkinny, MARGIN.left, MOBILE.MARGIN.left]
-  );
-
-  // Margin to right of line chart - different on mobile & desktop
-  const marginRight = useMemo(
-    () => (isSkinny ? MOBILE.MARGIN.right : MARGIN.right),
-    [isSkinny, MARGIN.right, MOBILE.MARGIN.right]
-  );
-
-  // TODO: look into using useCallback instead
-  // Array of just dates (x values)
-  const dates = getDates(filteredData);
-  // Array of just amounts (y values)
-  const amounts = getAmounts(filteredData);
-
-  /* Scales */
-
-  // define X and Y extents
-  const xExtent: [Date, Date] | [undefined, undefined] = extent(
-    dates.map((date) => new Date(date))
-  );
-
-  // @ts-expect-error
-  const yMin = min(amounts) < 0 ? min(amounts) : 0; // if numbers are all positive, y domain min should be 0
-  const yMax = max(amounts) ? max(amounts) : 0;
-  const yExtent: [number, number] = [yMin as number, yMax as number];
-
-  // X-Scale
-  const xScale = scaleTime(xExtent as [Date, Date], [
-    marginLeft,
-    width - marginRight,
-  ]);
-  axisConfig.xAxisMaxTicks = dates.length < 12 ? dates.length + 1 : null; // d3 was adding duplicate time period ticks to sets with very few time periods
-
-  // Y-Scale
-  const yScale = scaleLinear(yExtent as [number, number], [
-    HEIGHT - marginBottom,
-    MARGIN.top,
-  ]);
-
-  /* Event Handlers */
-  function handleClick(selectedGroup: DemographicGroup | null) {
-    // Toggle selected group
-    const newSelectedGroups =
-      selectedGroup === null
-        ? [] // if selectedGroup has null value, clear selected group array to remove filter
-        : selectedTrendGroups.includes(selectedGroup) // otherwise update the array with newly selected or removed group
-        ? selectedTrendGroups.filter((group) => group !== selectedGroup)
-        : [...selectedTrendGroups, selectedGroup];
-    // Set new array of selected groups to state
-
-    const allGroupsAreSelected =
-      allPossibleGroups.length === newSelectedGroups.length;
-    setSelectedTrendGroups(allGroupsAreSelected ? [] : newSelectedGroups);
-  }
-
-  function handleMinMaxClick() {
-    const minMaxGroups = getMinMaxGroups(data);
-
-    // Set new array of selected groups to state
-    setSelectedTrendGroups(minMaxGroups);
-  }
-
-  useEffect(() => {
-    setSelectedTableGroups(selectedTrendGroups);
-  }, [selectedTrendGroups, setSelectedTableGroups]);
-
-  const handleMousemove = useCallback(
-    (e: React.MouseEvent<SVGSVGElement, MouseEvent>) => {
-      const { clientX } = e;
-      // need to offset by how far the element is from edge of page
-      const { x: parentX } =
-        e.currentTarget?.parentElement?.getBoundingClientRect() ?? {};
-      // using position, find date (using inverted xScale)
-      const invertedDate = xScale.invert(clientX - (parentX ?? 0));
-      // initialize bisector
-      const bisect = bisector((d) => d);
-      // get closest date index
-      const closestIdx = bisect.left(
-        dates.map((d) => new Date(d)),
-        invertedDate
-      );
-      // set state to story hovered date
-      setHoveredDate(dates[closestIdx]);
-    },
-    [dates, xScale]
-  );
-
-  const chartTitleId = `chart-title-label-${axisConfig.type}-${
-    isCompareCard ? "2" : "1"
-  }`;
-
-  return (
-    // Container
-    <figure className={styles.TrendsChart} ref={containerRef}>
-      <div
-        className={
-          isSkinny ? styles.FilterWrapperSkinny : styles.FilterWrapperWide
-        }
-      >
-        {/* Filter */}
-        {data && (
-          <FilterLegend
-            data={data}
-            selectedGroups={selectedTrendGroups}
-            handleClick={handleClick}
-            handleMinMaxClick={handleMinMaxClick}
-            groupLabel={groupLabel}
-            isSkinny={isSkinny}
-            chartWidth={width}
-            breakdownVar={breakdownVar}
-            legendId={`legend-filter-label-${axisConfig.type}-${
-              isCompareCard ? "2" : "1"
-            }`}
-          />
-        )}
-      </div>
-      {/* Chart Title */}
-      <figcaption style={{ fontSize }}>
-        <b id={chartTitleId}>{chartTitle}</b>
-      </figcaption>
-      {/* Tooltip */}
-      <div
-        className={styles.TooltipWrapper}
-        // Position tooltip to the right of the cursor until until cursor is half way across chart, then to left
-        style={{
-          transform: `translate(${xScale(new Date(hoveredDate ?? ""))}px, ${
-            MARGIN.top
-          }px)`,
-          opacity: hoveredDate ? 1 : 0,
-        }}
-      >
-        <div
-          ref={toolTipRef}
-          style={{
-            transform: `translateX(${
-              xScale(new Date(hoveredDate ?? "")) > width / 2
-                ? -tooltipWidth - 10
-                : 10
-            }px)`,
-          }}
-        >
-          <TrendsTooltip
-            data={filteredData}
-            axisConfig={axisConfig}
-            isSkinny={isSkinny}
-            selectedDate={hoveredDate}
-          />
-        </div>
-      </div>
-      {/* Chart */}
-      {filteredData && xScale && yScale && (
-        <>
-          <svg
-            height={CONFIG.HEIGHT}
-            width={width}
-            onMouseMove={handleMousemove}
-            onMouseLeave={() => {
-              setHoveredDate(null);
-            }}
-            role="group"
-            aria-labelledby={chartTitleId}
-          >
-            {/* Chart Axes */}
-            <Axes
-              data={filteredData}
-              xScale={xScale}
-              yScale={yScale}
-              width={width}
-              marginBottom={marginBottom}
-              marginLeft={marginLeft}
-              marginRight={marginRight}
-              axisConfig={axisConfig}
-              isSkinny={isSkinny}
-            />
-            {/* Lines */}
-            <LineChart
-              data={filteredData}
-              xScale={xScale}
-              yScale={yScale}
-              valuesArePct={axisConfig.type === "pct_share"}
-            />
-            {/* Group for hover indicator line and circles */}
-            <g
-              className={styles.Indicators}
-              // transform group to hovered x position
-              style={{
-                transform: `translateX(${xScale(
-                  new Date(hoveredDate ?? "")
-                )}px)`,
-                opacity: hoveredDate ? 1 : 0,
-              }}
+    const yMin = min(amounts) < 0 ? min(amounts) : 0 // if numbers are all positive, y domain min should be 0
+    const yMax = max(amounts) ? max(amounts) : 0
+    const yExtent: [number, number] = [yMin as number, yMax as number]
+
+    // X-Scale
+    const xScale = scaleTime(xExtent as [Date, Date], [
+        marginLeft,
+        width - marginRight,
+    ])
+    axisConfig.xAxisMaxTicks = dates.length < 12 ? dates.length + 1 : null // d3 was adding duplicate time period ticks to sets with very few time periods
+
+    // Y-Scale
+    const yScale = scaleLinear(yExtent as [number, number], [
+        HEIGHT - marginBottom,
+        MARGIN.top,
+    ])
+
+    /* Event Handlers */
+    function handleClick(selectedGroup: DemographicGroup | null) {
+        // Toggle selected group
+        const newSelectedGroups =
+            selectedGroup === null
+                ? [] // if selectedGroup has null value, clear selected group array to remove filter
+                : selectedTrendGroups.includes(selectedGroup) // otherwise update the array with newly selected or removed group
+                ? selectedTrendGroups.filter((group) => group !== selectedGroup)
+                : [...selectedTrendGroups, selectedGroup]
+        // Set new array of selected groups to state
+
+        const allGroupsAreSelected =
+            allPossibleGroups.length === newSelectedGroups.length
+        setSelectedTrendGroups(allGroupsAreSelected ? [] : newSelectedGroups)
+    }
+
+    function handleMinMaxClick() {
+        const minMaxGroups = getMinMaxGroups(data)
+
+        // Set new array of selected groups to state
+        setSelectedTrendGroups(minMaxGroups)
+    }
+
+    useEffect(() => {
+        setSelectedTableGroups(selectedTrendGroups)
+    }, [selectedTrendGroups, setSelectedTableGroups])
+
+    const handleMousemove = useCallback(
+        (e: React.MouseEvent<SVGSVGElement, MouseEvent>) => {
+            const { clientX } = e
+            // need to offset by how far the element is from edge of page
+            const { x: parentX } =
+                e.currentTarget?.parentElement?.getBoundingClientRect() ?? {}
+            // using position, find date (using inverted xScale)
+            const invertedDate = xScale.invert(clientX - (parentX ?? 0))
+            // initialize bisector
+            const bisect = bisector((d) => d)
+            // get closest date index
+            const closestIdx = bisect.left(
+                dates.map((d) => new Date(d)),
+                invertedDate
+            )
+            // set state to story hovered date
+            setHoveredDate(dates[closestIdx])
+        },
+        [dates, xScale]
+    )
+
+    const chartTitleId = `chart-title-label-${axisConfig.type}-${
+        isCompareCard ? '2' : '1'
+    }`
+
+    return (
+        // Container
+        <figure className={styles.TrendsChart} ref={containerRef}>
+            <div
+                className={
+                    isSkinny
+                        ? styles.FilterWrapperSkinny
+                        : styles.FilterWrapperWide
+                }
             >
-              <line y1={HEIGHT - marginBottom} y2={MARGIN.top} x1={0} x2={0} />
-              <HoverCircles
-                data={filteredData}
-                selectedDate={hoveredDate}
-                yScale={yScale}
-              />
-            </g>
-            {/* Only render unknown group circles when there is data for which the group is unknown */}
-            {showUnknowns && (
-              <>
-                <CircleChart
-                  data={filterUnknownsByTimePeriod(unknown, dates)}
-                  xScale={xScale}
-                  width={width}
-                  isSkinny={isSkinny}
-                  groupLabel={groupLabel}
-                  selectedDate={hoveredDate}
-                  circleId={`${axisConfig.type}-${isCompareCard ? "b" : "a"}`}
-                />
-              </>
+                {/* Filter */}
+                {data && (
+                    <FilterLegend
+                        data={data}
+                        selectedGroups={selectedTrendGroups}
+                        handleClick={handleClick}
+                        handleMinMaxClick={handleMinMaxClick}
+                        groupLabel={groupLabel}
+                        isSkinny={isSkinny}
+                        chartWidth={width}
+                        breakdownVar={breakdownVar}
+                        legendId={`legend-filter-label-${axisConfig.type}-${
+                            isCompareCard ? '2' : '1'
+                        }`}
+                    />
+                )}
+            </div>
+            {/* Chart Title */}
+            <figcaption style={{ fontSize }}>
+                <b id={chartTitleId}>{chartTitle}</b>
+            </figcaption>
+            {/* Tooltip */}
+            <div
+                className={styles.TooltipWrapper}
+                // Position tooltip to the right of the cursor until until cursor is half way across chart, then to left
+                style={{
+                    transform: `translate(${xScale(
+                        new Date(hoveredDate ?? '')
+                    )}px, ${MARGIN.top}px)`,
+                    opacity: hoveredDate ? 1 : 0,
+                }}
+            >
+                <div
+                    ref={toolTipRef}
+                    style={{
+                        transform: `translateX(${
+                            xScale(new Date(hoveredDate ?? '')) > width / 2
+                                ? -tooltipWidth - 10
+                                : 10
+                        }px)`,
+                    }}
+                >
+                    <TrendsTooltip
+                        data={filteredData}
+                        axisConfig={axisConfig}
+                        isSkinny={isSkinny}
+                        selectedDate={hoveredDate}
+                    />
+                </div>
+            </div>
+            {/* Chart */}
+            {filteredData && xScale && yScale && (
+                <>
+                    <svg
+                        height={CONFIG.HEIGHT}
+                        width={width}
+                        onMouseMove={handleMousemove}
+                        onMouseLeave={() => {
+                            setHoveredDate(null)
+                        }}
+                        role="group"
+                        aria-labelledby={chartTitleId}
+                    >
+                        {/* Chart Axes */}
+                        <Axes
+                            data={filteredData}
+                            xScale={xScale}
+                            yScale={yScale}
+                            width={width}
+                            marginBottom={marginBottom}
+                            marginLeft={marginLeft}
+                            marginRight={marginRight}
+                            axisConfig={axisConfig}
+                            isSkinny={isSkinny}
+                        />
+                        {/* Lines */}
+                        <LineChart
+                            data={filteredData}
+                            xScale={xScale}
+                            yScale={yScale}
+                            valuesArePct={axisConfig.type === 'pct_share'}
+                        />
+                        {/* Group for hover indicator line and circles */}
+                        <g
+                            className={styles.Indicators}
+                            // transform group to hovered x position
+                            style={{
+                                transform: `translateX(${xScale(
+                                    new Date(hoveredDate ?? '')
+                                )}px)`,
+                                opacity: hoveredDate ? 1 : 0,
+                            }}
+                        >
+                            <line
+                                y1={HEIGHT - marginBottom}
+                                y2={MARGIN.top}
+                                x1={0}
+                                x2={0}
+                            />
+                            <HoverCircles
+                                data={filteredData}
+                                selectedDate={hoveredDate}
+                                yScale={yScale}
+                            />
+                        </g>
+                        {/* Only render unknown group circles when there is data for which the group is unknown */}
+                        {showUnknowns && (
+                            <>
+                                <CircleChart
+                                    data={filterUnknownsByTimePeriod(
+                                        unknown,
+                                        dates
+                                    )}
+                                    xScale={xScale}
+                                    width={width}
+                                    isSkinny={isSkinny}
+                                    groupLabel={groupLabel}
+                                    selectedDate={hoveredDate}
+                                    circleId={`${axisConfig.type}-${
+                                        isCompareCard ? 'b' : 'a'
+                                    }`}
+                                />
+                            </>
+                        )}
+                    </svg>
+                </>
             )}
-          </svg>
-        </>
-      )}
-    </figure>
-  );
+        </figure>
+    )
 }