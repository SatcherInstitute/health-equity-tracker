import {
  formatFieldValue,
  MetricConfig,
  VariableConfig,
} from "../data/config/MetricConfig";
<<<<<<< HEAD
import { BreakdownVar } from "../data/query/Breakdowns";
=======
import {
  BreakdownVar,
  BREAKDOWN_VAR_DISPLAY_NAMES_LOWER_CASE,
} from "../data/query/Breakdowns";
>>>>>>> bb9692c6
import { Row } from "../data/utils/DatasetTypes";
import { Fips } from "../data/utils/Fips";

export type VisualizationType = "chart" | "map" | "table";

export const PADDING_FOR_ACTIONS_MENU = 30;

const MAX_LINE_LENGTH = 20;

// ! &nbsp&nbsp NON BREAKABLE SPACES that shouldn't occur in the data labels and can therefor be used as a delimiter that reads naturally on a screen reader &nbsp
export const DELIMITER = "  ";

export const ORDINAL = "ordinal";

// Returns a Vega Expression to create an array of the multiple lines in the label
export const MULTILINE_LABEL = `split(datum.value, '${DELIMITER}')`;

// Returns a Vega Expression to create replace delimiter token with a normal space for displaying the label on single line label
export function oneLineLabel(field: string) {
  return `join(split(datum.${field}, '${DELIMITER}'), ' ')`;
}

// We use nested ternaries to determine the label's y axis delta based on the number of lines in the label to vertically align
export const AXIS_LABEL_Y_DELTA = `length(${MULTILINE_LABEL}) == 2 ? -3 : length(${MULTILINE_LABEL}) > 2 ? -7 : 5`;

export function addLineBreakDelimitersToField(
  rawData: Row[],
  field: BreakdownVar
): Row[] {
  return rawData.map((data) => {
    let lines = [];
    let currentLine = "";
    for (let word of data[field].split(" ")) {
      if (word.length + currentLine.length >= MAX_LINE_LENGTH) {
        lines.push(currentLine.trim());
        currentLine = word + " ";
      } else {
        currentLine += word + " ";
      }
    }
    lines.push(currentLine.trim());
    return { ...data, [field]: lines.join(DELIMITER) };
  });
}

/**
 * Adds a display column to the data with the formatted values. This allows Vega
 * to directly reference the display column for labels and tooltips rather than
 * relying on formatting expression strings.
 * @param metric The metric to add the display column for.
 * @param data The data to add the column for.
 * @param omitPctSymbol Whether to omit the % symbol if the metric is a %. This
 *     can be used for example if the % symbol is part of the description.
 * @returns A tuple of
 *     [
 *         The data with the new display column,
 *         the name of the new display column
 *     ]
 */
export function addMetricDisplayColumn(
  metric: MetricConfig,
  data: Row[],
  omitPctSymbol: boolean = false
): [Row[], string] {
  const displayColName = metric.metricId + "__DISPLAY_" + String(omitPctSymbol);
  const newData = data.map((row) => {
    return {
      ...row,
      [displayColName]: formatFieldValue(
        metric.type,
        row[metric.metricId],
        omitPctSymbol
      ),
    };
  });

  return [newData, displayColName];
}

<<<<<<< HEAD
type SubTitleProps = {
=======
type TitleProps = {
>>>>>>> bb9692c6
  variableConfig: VariableConfig;
  fips: Fips;
  demographic?: string;
  breakdown?: string;
  trend?: boolean;
  share?: boolean;
  population?: boolean;
<<<<<<< HEAD
=======
  unknown?: boolean;
>>>>>>> bb9692c6
};

export function createTitles({
  variableConfig,
  fips,
  demographic,
  breakdown,
  trend,
  share,
  population,
<<<<<<< HEAD
}: SubTitleProps) {
  const location = fips.isUsa()
    ? `the ${fips.getDisplayName()}`
    : fips.getDisplayName();
  const metric = variableConfig.variableFullDisplayName;
  let chartTitle: string | string[];
  let subtitle = "";

  if (trend) {
    chartTitle = `Monthly COVID-19 cases per 100k people in ${location}`;
    return { chartTitle, subtitle };
  }

  if (share) {
    chartTitle = `Inequitable Distribution of COVID-19 cases by month in ${location}`;
    return { chartTitle, subtitle };
  }

  if (population) {
    chartTitle = [
      `Population vs distribution of total ${metric}`,
      `since Jan 2020 in ${location}`,
    ];
    return { chartTitle, subtitle };
  }

  if (metric.includes("COVID-19")) {
    chartTitle = `${metric} since Jan 2020 per 100k people in ${location}`;
    chartTitle =
      chartTitle.length > 55
        ? [`${metric} since Jan 2020`, `per 100k people in ${location}`]
        : chartTitle;
  } else {
    chartTitle = `${metric} per 100k people in ${location}`;
    chartTitle =
      chartTitle.length > 55
        ? [`${metric}`, `per 100k people in ${location}`]
        : chartTitle;
=======
  unknown,
}: TitleProps) {
  let chartTitle: string | string[] = "";
  let subtitle = "";
  const location = fips.isUsa()
    ? `the ${fips.getDisplayName()}`
    : fips.getDisplayName();
  const trendPer100K = variableConfig.metrics.per100k.trendsCardTitleName;
  const trendShare = variableConfig.metrics.pct_share.trendsCardTitleName;
  const metric = variableConfig.variableFullDisplayName;
  const breakdownVar =
    BREAKDOWN_VAR_DISPLAY_NAMES_LOWER_CASE[breakdown as BreakdownVar];
  const containerWidth = window.innerWidth;
  const time = "since Jan 2020";
  const isMobile = containerWidth < 700;
  const isComparing = window.location.href.includes("compare");

  if (trend) {
    return {
      chartTitle: `${trendPer100K} per 100k people in ${location}`,
      subtitle,
    };
  }

  if (share) {
    return {
      chartTitle: `${trendShare} by month in ${location}`,
      subtitle,
    };
  }

  if (unknown && containerWidth > 1800) {
    if (containerWidth > 1800) {
      chartTitle = `${variableConfig.metrics.pct_share.fullCardTitleName} with unknown ${breakdownVar} in ${location}`;
    } else {
      chartTitle = [
        `${variableConfig.metrics.pct_share.fullCardTitleName} with`,
        `unknown ${breakdownVar} in ${location}`,
      ];
    }
    return { chartTitle, subtitle };
  }

  //If time series data add time metric
  if (variableConfig.timeSeriesData) {
    chartTitle = population
      ? `Population vs distribution of total ${metric} ${time} in ${location}`
      : `${metric} ${time} per 100k people in ${location}`;
  } else {
    chartTitle = population
      ? `Population vs distribution of total ${metric} in ${location}`
      : `${metric} per 100k people in ${location}`;
  }

  if (isMobile && variableConfig.timeSeriesData) {
    chartTitle = population
      ? [
          `Population vs distribution of total ${metric}`,
          `${time} in ${location}`,
        ]
      : [`${metric} ${time} per 100k`, `people in ${location}`];
  }
  if (isMobile && !variableConfig.timeSeriesData) {
    chartTitle = population
      ? (chartTitle = [
          `Population vs distribution of ${metric} in`,
          `${location}`,
        ])
      : [`${metric} per 100k people in the`, `${location}`];
  }

  if (isComparing && variableConfig.timeSeriesData) {
    if (containerWidth < 1400 && containerWidth > 1000) {
      chartTitle = population
        ? [
            `Population vs distribution of total ${metric}`,
            `${time} in ${location}`,
          ]
        : [`${metric} ${time} per 100k people`, `in ${location}`];
    }
    if (containerWidth < 1000 && containerWidth > 600) {
      chartTitle = population
        ? [
            `Population vs distrbution of`,
            `total ${metric}`,
            `${time} in ${location}`,
          ]
        : [`${metric}`, `${time} per 100k people`, `in ${location}`];
    }
  }
  if (isComparing && !variableConfig.timeSeriesData) {
    if (containerWidth < 1400 && containerWidth > 1000) {
      chartTitle = population
        ? (chartTitle = [
            `Population vs distribution of ${metric}`,
            `in ${location}`,
          ])
        : [`${metric} per 100k people in`, `${location}`];
    }
    if (containerWidth < 1000 && containerWidth > 600) {
      chartTitle = population
        ? [`Population vs distribution of`, `total ${metric}`, `in ${location}`]
        : [`${metric}`, `per 100k people`, `in ${location}`];
    }
>>>>>>> bb9692c6
  }

  if (demographic === "All") {
    return { chartTitle, subtitle };
  }

  if (breakdown === "age") {
<<<<<<< HEAD
    subtitle = `Ages ${subtitle}`;
    return { chartTitle, subtitle };
  }

  subtitle = `${demographic}`;
=======
    subtitle = `Ages ${demographic}`;
    return { chartTitle, subtitle };
  } else {
    subtitle = `${demographic}`;
  }

>>>>>>> bb9692c6
  return { chartTitle, subtitle };
}<|MERGE_RESOLUTION|>--- conflicted
+++ resolved
@@ -3,14 +3,10 @@
   MetricConfig,
   VariableConfig,
 } from "../data/config/MetricConfig";
-<<<<<<< HEAD
-import { BreakdownVar } from "../data/query/Breakdowns";
-=======
 import {
   BreakdownVar,
   BREAKDOWN_VAR_DISPLAY_NAMES_LOWER_CASE,
 } from "../data/query/Breakdowns";
->>>>>>> bb9692c6
 import { Row } from "../data/utils/DatasetTypes";
 import { Fips } from "../data/utils/Fips";
 
@@ -90,11 +86,7 @@
   return [newData, displayColName];
 }
 
-<<<<<<< HEAD
-type SubTitleProps = {
-=======
 type TitleProps = {
->>>>>>> bb9692c6
   variableConfig: VariableConfig;
   fips: Fips;
   demographic?: string;
@@ -102,10 +94,7 @@
   trend?: boolean;
   share?: boolean;
   population?: boolean;
-<<<<<<< HEAD
-=======
   unknown?: boolean;
->>>>>>> bb9692c6
 };
 
 export function createTitles({
@@ -116,46 +105,6 @@
   trend,
   share,
   population,
-<<<<<<< HEAD
-}: SubTitleProps) {
-  const location = fips.isUsa()
-    ? `the ${fips.getDisplayName()}`
-    : fips.getDisplayName();
-  const metric = variableConfig.variableFullDisplayName;
-  let chartTitle: string | string[];
-  let subtitle = "";
-
-  if (trend) {
-    chartTitle = `Monthly COVID-19 cases per 100k people in ${location}`;
-    return { chartTitle, subtitle };
-  }
-
-  if (share) {
-    chartTitle = `Inequitable Distribution of COVID-19 cases by month in ${location}`;
-    return { chartTitle, subtitle };
-  }
-
-  if (population) {
-    chartTitle = [
-      `Population vs distribution of total ${metric}`,
-      `since Jan 2020 in ${location}`,
-    ];
-    return { chartTitle, subtitle };
-  }
-
-  if (metric.includes("COVID-19")) {
-    chartTitle = `${metric} since Jan 2020 per 100k people in ${location}`;
-    chartTitle =
-      chartTitle.length > 55
-        ? [`${metric} since Jan 2020`, `per 100k people in ${location}`]
-        : chartTitle;
-  } else {
-    chartTitle = `${metric} per 100k people in ${location}`;
-    chartTitle =
-      chartTitle.length > 55
-        ? [`${metric}`, `per 100k people in ${location}`]
-        : chartTitle;
-=======
   unknown,
 }: TitleProps) {
   let chartTitle: string | string[] = "";
@@ -260,7 +209,6 @@
         ? [`Population vs distribution of`, `total ${metric}`, `in ${location}`]
         : [`${metric}`, `per 100k people`, `in ${location}`];
     }
->>>>>>> bb9692c6
   }
 
   if (demographic === "All") {
@@ -268,19 +216,11 @@
   }
 
   if (breakdown === "age") {
-<<<<<<< HEAD
-    subtitle = `Ages ${subtitle}`;
-    return { chartTitle, subtitle };
-  }
-
-  subtitle = `${demographic}`;
-=======
     subtitle = `Ages ${demographic}`;
     return { chartTitle, subtitle };
   } else {
     subtitle = `${demographic}`;
   }
 
->>>>>>> bb9692c6
   return { chartTitle, subtitle };
 }