import React, { useState, useEffect } from "react";
import { Vega } from "react-vega";
import { useResponsiveWidth } from "../utils/hooks/useResponsiveWidth";
import { Fips } from "../data/utils/Fips";
import { MetricConfig } from "../data/config/MetricConfig";
import { FieldRange } from "../data/utils/DatasetTypes";
import { GEOGRAPHIES_DATASET_ID } from "../data/config/MetadataMap";
import { useFontSize } from "../utils/hooks/useFontSize";
import sass from "../styles/variables.module.scss";
import {
  LEGEND_TEXT_FONT,
  MISSING_PLACEHOLDER_VALUES,
  NO_DATA_MESSAGE,
} from "./Legend";
import { useMediaQuery } from "@material-ui/core";
import { PADDING_FOR_ACTIONS_MENU } from "./utils";
import {
  addCAWPTooltipInfo,
  buildTooltipTemplate,
  CIRCLE_PROJECTION,
  COLOR_SCALE,
  createCircleTextMark,
  createInvisibleAltMarks,
  createShapeMarks,
  formatPreventZero100k,
  GEO_DATASET,
  getCountyAddOn,
  getProjection,
  LEGEND_DATASET,
  makeAltText,
  MISSING_DATASET,
  ScaleType,
  setupColorScale,
  VAR_DATASET,
  GREY_DOT_SCALE_SPEC,
  UNKNOWN_SCALE_SPEC,
  ZERO_VAR_DATASET,
  ZERO_DOT_SCALE_SPEC,
  getHelperLegend,
  ZERO_YELLOW_SCALE,
} from "./mapHelpers";
<<<<<<< HEAD
=======
import { DemographicGroup } from "../data/utils/Constants";
>>>>>>> 242a00a2
import { CAWP_DETERMINANTS } from "../data/variables/CawpProvider";

const {
  unknownGrey: UNKNOWN_GREY,
  redOrange: RED_ORANGE,
  darkBlue: DARK_BLUE,
} = sass;

const VALID_DATASET = "VALID_DATASET";
const ZERO_DATASET = "ZERO_DATASET";
const GEO_ID = "id";

// TODO - consider moving standardized column names, like fips, to variables shared between here and VariableProvider
const VAR_FIPS = "fips";

export interface ChoroplethMapProps {
  // Data used to create the map
  data: Record<string, any>[];
  // Geography data, in topojson format. Must include both states and counties.
  // If not provided, defaults to directly loading /tmp/geographies.json
  geoData?: Record<string, any>;
  // Metric within the data that we are visualizing
  metric: MetricConfig;
  // The geography that this map is showing
  fips: Fips;
  // Use different labels for legend and tooltip if it's the unknowns map
  isUnknownsMap?: boolean;
  // If true, maps will render counties, otherwise it will render states/territories
  showCounties: boolean;
  // legendData is the dataset for which to calculate legend. Used to have a common legend between two maps.
  legendData?: Record<string, any>[];
  // Whether or not the legend is present
  hideLegend?: boolean;
  // If legend is present, what is the title
  legendTitle?: string | string[];
  // Max/min of the data range- if present it will set the color scale at these boundaries
  fieldRange?: FieldRange;
  // Hide the action bar in the corner of a vega chart
  hideActions?: boolean;
  // How the color scale is computed mathematically
  scaleType: ScaleType;
  // Colors to use for the color scale. Default is yellowgreen
  scaleColorScheme?: string;
  // If true, the geography will be rendered as a circle. Used to display territories at national level.
  overrideShapeWithCircle?: boolean;
  // Do not show a tooltip when there is no data.
  hideMissingDataTooltip?: boolean;
  // Callbacks set up so map interactions can update the React UI
  signalListeners: any;
  // use the constructed string from the Card Wrapper Title in the export as PNG filename
  filename?: string;
  titles?: {
    chartTitle: string | string[];
    subtitle?: DemographicGroup;
  };
  listExpanded?: boolean;
}

export function ChoroplethMap(props: ChoroplethMapProps) {
  const isCawp = CAWP_DETERMINANTS.includes(props.metric.metricId);

  // render Vega map async as it can be slow
  const [shouldRenderMap, setShouldRenderMap] = useState(false);

  const [ref, width] = useResponsiveWidth(
    /* default width during initialization */ 90
  );

  // calculate page size to determine if tiny mobile or not
  const pageIsTiny = useMediaQuery("(max-width:400px)");
  const fontSize = useFontSize();

  const yOffsetNoDataLegend = pageIsTiny ? -15 : -43;
  const xOffsetNoDataLegend = pageIsTiny ? 15 : 230;
  const heightWidthRatio = pageIsTiny ? 1 : 0.5;

  // Initial spec state is set in useEffect
  const [spec, setSpec] = useState({});

  const LEGEND_WIDTH = props.hideLegend ? 0 : 100;

  // Dataset to use for computing the legend
  const legendData = props.legendData || props.data;

  useEffect(() => {
    const geoData = props.geoData
      ? { values: props.geoData }
      : { url: `/tmp/${GEOGRAPHIES_DATASET_ID}.json` };

    /* SET UP GEO DATASET */
    // Transform geo dataset by adding varField from VAR_DATASET
    let geoTransformers: any[] = [
      {
        type: "lookup",
        from: VAR_DATASET,
        key: VAR_FIPS,
        fields: [GEO_ID],
        values: [
          props.metric.metricId,
          "women_this_race_us_congress_count",
          "total_us_congress_count",
        ],
      },
    ];
    // Null SVI was showing
    if (!isCawp && !props.listExpanded) {
      geoTransformers[0].values.push("rating");
    }
    if (props.overrideShapeWithCircle) {
      geoTransformers.push({
        type: "formula",
        as: "centroid",
        expr: `geoCentroid('${CIRCLE_PROJECTION}', datum.fips)`,
      });
    }
    if (props.fips.isStateOrTerritory()) {
      // The first two characters of a county FIPS are the state FIPS
      let stateFipsVar = `slice(datum.id,0,2) == '${props.fips.code}'`;
      geoTransformers.push({
        type: "filter",
        expr: stateFipsVar,
      });
    }
    if (props.fips.isCounty()) {
      geoTransformers.push({
        type: "filter",
        expr: `datum.id === "${props.fips.code}"`,
      });
    }

    /* SET UP TOOLTIP */
    const tooltipDatum = formatPreventZero100k(
      /* type */ props.metric.type,
      /* metricId */ props.metric.metricId
    );

    // TODO: would be nice to use addMetricDisplayColumn for the tooltips here so that data formatting is consistent.
    const tooltipLabel =
      props.isUnknownsMap && props.metric.unknownsVegaLabel
        ? props.metric.unknownsVegaLabel
        : props.metric.shortLabel;

    const tooltipPairs = { [tooltipLabel]: tooltipDatum };

    const geographyType = getCountyAddOn(
      /* fips */ props.fips,
      /* showCounties */ props.showCounties
    );

    // Hover tooltip for states with expected 0 values, like CAWP Congress
    const zeroTooltipValue = buildTooltipTemplate(
      /* tooltipPairs */ tooltipPairs,
      /* title */ `datum.properties.name + " ${geographyType}"`,
      /* includeSvi */ false
    );

    // Hover tooltip for unexpected missing data
    const missingDataTooltipValue = buildTooltipTemplate(
      /* tooltipPairs */ { [tooltipLabel]: `"${NO_DATA_MESSAGE}"` },
      /* title */ `datum.properties.name + " ${geographyType}"`,
      /* includeSvi */ false
    );

    if (isCawp)
      addCAWPTooltipInfo(
        /* tooltipPairs */ tooltipPairs,
        /* subTitle */ props.titles?.subtitle || ""
      );

    // Hover tooltip for non-zero data
    const tooltipValue = buildTooltipTemplate(
      /* tooltipPairs */ tooltipPairs,
      /* title */ `datum.properties.name + " ${geographyType}"`,
      /* includeSvi */ true
    );

    /* SET UP LEGEND */
    let legendList = [];

    const legend: any = {
      fill: COLOR_SCALE,
      direction: "horizontal",
      title: props.legendTitle,
      titleFontSize: pageIsTiny ? 9 : 11,
      titleLimit: 0,
      font: LEGEND_TEXT_FONT,
      labelFont: LEGEND_TEXT_FONT,
      labelOverlap: "greedy",
      labelSeparation: 10,
      orient: "bottom-left",
      offset: 15,
      format: "d",
    };
    if (props.metric.type === "pct_share") {
      legend["encode"] = {
        labels: {
          update: {
            text: {
              signal: `format(datum.label, '0.1r') + '%'`,
            },
          },
        },
      };
    }

    const helperLegend = getHelperLegend(
      /* yOffset */ yOffsetNoDataLegend,
      /* xOffset */ xOffsetNoDataLegend,
      /* overrideGrayMissingWithZeroYellow */ isCawp && !props.listExpanded
    );
    if (!props.hideLegend) {
      legendList.push(legend, helperLegend);
    }

    const colorScale = setupColorScale(
      /* legendData */ legendData,
      /* metricId */ props.metric.metricId,
      /* scaleType */ props.scaleType,
      /* fieldRange? */ props.fieldRange,
      /* scaleColorScheme? */ props.scaleColorScheme
    );

    const projection = getProjection(
      /* fips */ props.fips,
      /* width */ width,
      /* heightWidthRatio */ heightWidthRatio,
      /* overrideShapeWithCirce */ props.overrideShapeWithCircle
    );

    let marks = [
      isCawp && !props.listExpanded
        ? createShapeMarks(
            /*datasetName=*/ ZERO_DATASET,
            /*fillColor=*/ { value: sass.mapMin },
            /*hoverColor=*/ RED_ORANGE,
            /*tooltipExpression=*/ zeroTooltipValue,
            /* overrideShapeWithCircle */ props.overrideShapeWithCircle,
            /* hideMissingDataTooltip */ props.hideMissingDataTooltip
          )
        : createShapeMarks(
            /*datasetName=*/ MISSING_DATASET,
            /*fillColor=*/ { value: UNKNOWN_GREY },
            /*hoverColor=*/ RED_ORANGE,
            /*tooltipExpression=*/ missingDataTooltipValue,
            /* overrideShapeWithCircle */ props.overrideShapeWithCircle,
            /* hideMissingDataTooltip */ props.hideMissingDataTooltip
          ),
      createShapeMarks(
        /*datasetName=*/ VALID_DATASET,
        /*fillColor=*/ [{ scale: COLOR_SCALE, field: props.metric.metricId }],
        /*hoverColor=*/ DARK_BLUE,
        /*tooltipExpression=*/ tooltipValue,
        /* overrideShapeWithCircle */ props.overrideShapeWithCircle,
        /* hideMissingDataTooltip */ props.hideMissingDataTooltip
      ),
    ];

    if (props.overrideShapeWithCircle) {
      // Visible Territory Abbreviations
      marks.push(createCircleTextMark(VALID_DATASET));
      isCawp && !props.listExpanded
        ? marks.push(createCircleTextMark(ZERO_DATASET))
        : marks.push(createCircleTextMark(MISSING_DATASET));
    } else {
      marks.push(
        createInvisibleAltMarks(
          /* tooltipDatum */ tooltipDatum,
          /*  tooltipLabel */ tooltipLabel
        )
      );
    }

    const altText = makeAltText(
      /* data */ props.data,
      /* filename */ props.filename || "",
      /* fips */ props.fips,
      /* overrideShapeWithCircle */ props.overrideShapeWithCircle
    );

    setSpec({
      $schema: "https://vega.github.io/schema/vega/v5.json",
      background: sass.white,
      description: props.overrideShapeWithCircle
        ? `Territory: ${props.fips.getDisplayName()}`
        : altText,
      data: [
        {
          name: MISSING_PLACEHOLDER_VALUES,
          values: [{ missing: NO_DATA_MESSAGE }],
        },
        {
          name: VAR_DATASET,
          values:
            props.listExpanded || !isCawp
              ? props.data
              : props.data.filter((row) => row[props.metric.metricId] > 0),
        },
        {
          name: ZERO_VAR_DATASET,
          values: props.data.filter((row) => row[props.metric.metricId] === 0),
        },
        {
          name: LEGEND_DATASET,
          values: legendData,
        },
        {
          name: GEO_DATASET,
          transform: geoTransformers,
          ...geoData,
          format: {
            type: "topojson",
            feature: props.showCounties ? "counties" : "states",
          },
        },
        {
          name: VALID_DATASET,
          transform: [
            {
              type: "filter",
              expr: `isValid(datum.${props.metric.metricId})`,
            },
          ],
          source: GEO_DATASET,
          format: {
            type: "topojson",
            feature: props.showCounties ? "counties" : "states",
          },
        },
        {
          name: ZERO_DATASET,
          transform: [
            {
              type: "filter",
              expr: `!isValid(datum.${props.metric.metricId})`,
            },
          ],
          source: GEO_DATASET,
          format: {
            type: "topojson",
            feature: props.showCounties ? "counties" : "states",
          },
        },
        {
          name: MISSING_DATASET,
          transform: [
            {
              type: "filter",
              expr: `!isValid(datum.${props.metric.metricId})`,
            },
          ],
          source: GEO_DATASET,
          format: {
            type: "topojson",
            feature: props.showCounties ? "counties" : "states",
          },
        },
      ],
      projections: [projection],
      scales: [
        colorScale,
        GREY_DOT_SCALE_SPEC,
        UNKNOWN_SCALE_SPEC,
        ZERO_DOT_SCALE_SPEC,
        ZERO_YELLOW_SCALE,
      ],
      legends: legendList,
      marks: marks,
      title: !props.overrideShapeWithCircle && {
        text: props.titles?.chartTitle,
        subtitle: props.titles?.subtitle,
        encode: {
          title: {
            enter: {
              fontSize: {
                value: fontSize,
              },
              font: { value: "Inter, sans-serif" },
            },
          },
          subtitle: {
            enter: {
              fontStyle: { value: "italic" },
              fontSize: {
                value: fontSize - 2,
              },
            },
          },
        },
      },
      signals: [
        {
          name: "click",
          value: 0,
          on: [{ events: "click", update: "datum" }],
        },
      ],
    });

    // Render the Vega map asynchronously, allowing the UI to respond to user interaction before Vega maps render.
    // TODO! I'm not sure this is really working... the UI is definitely not responsive while state covid data is loading
    setTimeout(() => {
      setShouldRenderMap(true);
    }, 0);
  }, [
    isCawp,
    width,
    props.metric,
    props.legendTitle,
    props.data,
    props.fips,
    props.hideLegend,
    props.showCounties,
    props.fieldRange,
    props.scaleType,
    props.scaleColorScheme,
    props.hideMissingDataTooltip,
    props.overrideShapeWithCircle,
    props.geoData,
    LEGEND_WIDTH,
    legendData,
    props.isUnknownsMap,
    yOffsetNoDataLegend,
    xOffsetNoDataLegend,
    props,
    heightWidthRatio,
    pageIsTiny,
    fontSize,
  ]);

  const mapStyle = {
    width: "90%",
    marginRight: PADDING_FOR_ACTIONS_MENU,
  };

  return (
    <div ref={ref} style={mapStyle}>
      {shouldRenderMap && (
        <Vega
          renderer="svg"
          spec={spec}
          width={width}
          // custom 3-dot options for states, hidden on territories
          actions={
            !props.hideActions && {
              export: { png: true, svg: true },
              source: false,
              compiled: false,
              editor: false,
            }
          }
          downloadFileName={`${props.filename} - Health Equity Tracker`}
          signalListeners={props.signalListeners}
        />
      )}
    </div>
  );
}<|MERGE_RESOLUTION|>--- conflicted
+++ resolved
@@ -39,10 +39,7 @@
   getHelperLegend,
   ZERO_YELLOW_SCALE,
 } from "./mapHelpers";
-<<<<<<< HEAD
-=======
 import { DemographicGroup } from "../data/utils/Constants";
->>>>>>> 242a00a2
 import { CAWP_DETERMINANTS } from "../data/variables/CawpProvider";
 
 const {
