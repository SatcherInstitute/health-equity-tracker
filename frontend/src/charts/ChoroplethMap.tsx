--- conflicted
+++ resolved
@@ -5,9 +5,7 @@
 import { MetricConfig } from "../data/config/MetricConfig";
 import { FieldRange } from "../data/utils/DatasetTypes";
 import { GEOGRAPHIES_DATASET_ID } from "../data/config/MetadataMap";
-<<<<<<< HEAD
 import sass from "../styles/variables.module.scss";
-=======
 import { ORDINAL } from "vega-lite/build/src/type";
 import {
   EQUAL_DOT_SIZE,
@@ -20,7 +18,6 @@
   UNKNOWN_SCALE,
 } from "./Legend";
 import { useMediaQuery } from "@material-ui/core";
->>>>>>> 42e9b4d4
 
 export type ScaleType = "quantize" | "quantile" | "symlog";
 
