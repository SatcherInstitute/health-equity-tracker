import { useState, useEffect } from 'react'
import { Vega } from 'react-vega'
import { useResponsiveWidth } from '../utils/hooks/useResponsiveWidth'
import { type Fips } from '../data/utils/Fips'
import { type MetricConfig, type MetricId } from '../data/config/MetricConfig'
import { type FieldRange } from '../data/utils/DatasetTypes'
import { GEOGRAPHIES_DATASET_ID } from '../data/config/MetadataMap'
import sass from '../styles/variables.module.scss'
import {
  LEGEND_TEXT_FONT,
  MISSING_PLACEHOLDER_VALUES,
  NO_DATA_MESSAGE,
} from './Legend'
import { Grid, useMediaQuery } from '@mui/material'
import {
  addCAWPTooltipInfo,
  buildTooltipTemplate,
  CIRCLE_PROJECTION,
  COLOR_SCALE,
  createInvisibleAltMarks,
  createShapeMarks,
  formatPreventZero100k,
  GEO_DATASET,
  getCountyAddOn,
  getProjection,
  LEGEND_DATASET,
  makeAltText,
  MISSING_DATASET,
  setupColorScale,
  VAR_DATASET,
  GREY_DOT_SCALE_SPEC,
  UNKNOWN_SCALE_SPEC,
  ZERO_VAR_DATASET,
  ZERO_DOT_SCALE_SPEC,
  ZERO_YELLOW_SCALE,
  UNKNOWNS_MAP_SCALE,
  RATE_MAP_SCALE,
  ZERO_DATASET,
  VALID_DATASET,
  getHelperLegend,
} from './mapHelpers'
import { CAWP_DETERMINANTS } from '../data/variables/CawpProvider'
import { type Legend } from 'vega'

const {
  unknownGrey: UNKNOWN_GREY,
  redOrange: RED_ORANGE,
  darkBlue: DARK_BLUE,
} = sass

const GEO_ID = 'id'

// TODO: consider moving standardized column names, like fips, to variables shared between here and VariableProvider
const VAR_FIPS = 'fips'

export interface ChoroplethMapProps {
  // Data used to create the map
  data: Array<Record<string, any>>
  // Geography data, in topojson format. Must include both states and counties.
  // If not provided, defaults to directly loading /tmp/geographies.json
  geoData?: Record<string, any>
  // Metric within the data that we are visualizing
  metric: MetricConfig
  // The geography that this map is showing
  fips: Fips
  // Use different labels for legend and tooltip if it's the unknowns map
  isUnknownsMap?: boolean
  // If true, maps will render counties, otherwise it will render states/territories
  showCounties: boolean
  // full dataset used to get proper colors across maps/map circles
  legendData?: Array<Record<string, any>>
  // Whether or not the legend is present
  hideLegend?: boolean
  // If legend is present, what is the title
  legendTitle?: string | string[]
  // Max/min of the data range- if present it will set the color scale at these boundaries
  fieldRange?: FieldRange
  // If true, the geography will be rendered as a circle. Used to display territories at national level.
  overrideShapeWithCircle?: boolean
  // Do not show a tooltip when there is no data.
  hideMissingDataTooltip?: boolean
  // Callbacks set up so map interactions can update the React UI
  signalListeners: any
  // use the constructed string from the Card Wrapper Title in the export as PNG filename
  filename?: string
  titles?: {
    subtitle?: string
  }
  listExpanded?: boolean
  countColsToAdd: MetricId[]
  mapConfig: { mapScheme: string; mapMin: string }
  isSummaryLegend?: boolean
}

export function ChoroplethMap(props: ChoroplethMapProps) {
  const zeroData = props.data.filter((row) => row[props.metric.metricId] === 0)
  const isCawp = CAWP_DETERMINANTS.includes(props.metric.metricId)

  // render Vega map async as it can be slow
  const [shouldRenderMap, setShouldRenderMap] = useState(false)

  const [ref, width] = useResponsiveWidth(
    /* default width during initialization */ 90
  )

  // calculate page size to determine if tiny mobile or not
  const pageIsTiny = useMediaQuery('(max-width:400px)')

<<<<<<< HEAD
  // const yOffsetNoDataLegend = pageIsTiny ? -15 : -43
  // const xOffsetNoDataLegend = pageIsTiny ? 15 : 230
=======
>>>>>>> e27ae1b5
  const heightWidthRatio = props.overrideShapeWithCircle ? 1.2 : 0.5

  // Initial spec state is set in useEffect
  const [spec, setSpec] = useState({})

  // Dataset to use for computing the legend
  const legendData = props.legendData ?? props.data

  useEffect(() => {
    const geoData = props.geoData
      ? { values: props.geoData }
      : { url: `/tmp/${GEOGRAPHIES_DATASET_ID}.json` }

    /* SET UP GEO DATASET */
    // Transform geo dataset by adding varField from VAR_DATASET
    const geoTransformers: any[] = [
      {
        type: 'lookup',
        from: VAR_DATASET,
        key: VAR_FIPS,
        fields: [GEO_ID],
        values: [props.metric.metricId, ...props.countColsToAdd],
      },
    ]
    // Null SVI was showing
    if (!props.listExpanded) {
      geoTransformers[0].values.push('rating')
    }
    if (props.overrideShapeWithCircle) {
      geoTransformers.push({
        type: 'formula',
        as: 'centroid',
        expr: `geoCentroid('${CIRCLE_PROJECTION}', datum.fips)`,
      })
    }
    if (props.fips.isStateOrTerritory()) {
      // The first two characters of a county FIPS are the state FIPS
      const stateFipsVar = `slice(datum.id,0,2) == '${props.fips.code}'`
      geoTransformers.push({
        type: 'filter',
        expr: stateFipsVar,
      })
    }
    if (props.fips.isCounty()) {
      geoTransformers.push({
        type: 'filter',
        expr: `datum.id === "${props.fips.code}"`,
      })
    }

    /* SET UP TOOLTIP */
    const tooltipDatum = formatPreventZero100k(
      /* type */ props.metric.type,
      /* metricId */ props.metric.metricId
    )

    // TODO: would be nice to use addMetricDisplayColumn for the tooltips here so that data formatting is consistent.
    const tooltipLabel =
      props.isUnknownsMap && props.metric.unknownsVegaLabel
        ? props.metric.unknownsVegaLabel
        : props.metric.shortLabel

    const tooltipPairs = { [tooltipLabel]: tooltipDatum }

    const geographyType = getCountyAddOn(
      /* fips */ props.fips,
      /* showCounties */ props.showCounties
    )

    // Hover tooltip for states with expected 0 values, like CAWP Congress and some HIV/COVID metrics
    const zeroTooltipValue = buildTooltipTemplate(
      /* tooltipPairs */ tooltipPairs,
      /* title */ `datum.properties.name + " ${geographyType}"`,
      /* includeSvi */ true
    )

    // Hover tooltip for null/undefined/missing data
    const missingDataTooltipValue = buildTooltipTemplate(
      /* tooltipPairs */ { [tooltipLabel]: `"${NO_DATA_MESSAGE}"` },
      /* title */ `datum.properties.name + " ${geographyType}"`,
      /* includeSvi */ false
    )

    if (isCawp) {
      addCAWPTooltipInfo(
        /* tooltipPairs */ tooltipPairs,
        /* subTitle */ props.titles?.subtitle ?? '',
        /* colsToAdd */ props.countColsToAdd
      )
    }

    // Hover tooltip for non-zero data
    const tooltipValue = buildTooltipTemplate(
      /* tooltipPairs */ tooltipPairs,
      /* title */ `datum.properties.name + " ${geographyType}"`,
      /* includeSvi */ props.showCounties
    )

    /* SET UP MAP EMBEDDED LEGEND (ONLY FOR UNKNOWNS MAP GRADIENT)  */
    const legendList: Legend[] = []

    const legend: Legend = {
      fill: COLOR_SCALE,
      direction: 'horizontal',
      title: props.legendTitle,
      titleFontSize: pageIsTiny ? 9 : 11,
      titleLimit: 0,
      labelFont: LEGEND_TEXT_FONT,
      labelOverlap: 'greedy',
      labelSeparation: 10,
      orient: 'none',
      legendY: -50,
      legendX: 50,
      gradientLength: width * 0.35,
      format: 'd',
    }
    if (props.metric.type === 'pct_share') {
      legend.encode = {
        labels: {
          update: {
            text: {
              signal: `format(datum.label, '0.1r') + '%'`,
            },
          },
        },
      }
    }

    const helperLegend = getHelperLegend(
      /* yOffset */ -35,
      /* xOffset */ width * 0.35 + 75,
      /* overrideGrayMissingWithZeroYellow */ false
    )
    if (!props.hideLegend) {
      legendList.push(legend, helperLegend)
    }
    const colorScale = setupColorScale(
      /* legendData */ props.data,
      /* metricId */ props.metric.metricId,
      /* scaleType */ props.isUnknownsMap ? UNKNOWNS_MAP_SCALE : RATE_MAP_SCALE,
      /* fieldRange? */ props.fieldRange,
      /* scaleColorScheme? */ props.mapConfig.mapScheme,
      /* isTerritoryCircle? */ props.fips.isTerritory()
    )

    const projection = getProjection(
      /* fips */ props.fips,
      /* width */ width,
      /* heightWidthRatio */ heightWidthRatio,
      /* overrideShapeWithCirce */ props.overrideShapeWithCircle
    )

    const marks = [
      // ZEROS
      createShapeMarks(
        /* datasetName= */ ZERO_DATASET,
        /* fillColor= */ { value: props.mapConfig.mapMin },
        /* hoverColor= */ DARK_BLUE,
        /* tooltipExpression= */ zeroTooltipValue,
        /* overrideShapeWithCircle */ props.overrideShapeWithCircle,
        /* hideMissingDataTooltip */ props.hideMissingDataTooltip
      ),
      // MISSING
      createShapeMarks(
        /* datasetName= */ MISSING_DATASET,
        /* fillColor= */ { value: UNKNOWN_GREY },
        /* hoverColor= */ RED_ORANGE,
        /* tooltipExpression= */ missingDataTooltipValue,
        /* overrideShapeWithCircle */ props.overrideShapeWithCircle,
        /* hideMissingDataTooltip */ props.hideMissingDataTooltip
      ),
      // NON-ZERO
      createShapeMarks(
        /* datasetName= */ VALID_DATASET,
        /* fillColor= */ [{ scale: COLOR_SCALE, field: props.metric.metricId }],
        /* hoverColor= */ DARK_BLUE,
        /* tooltipExpression= */ tooltipValue,
        /* overrideShapeWithCircle */ props.overrideShapeWithCircle,
        /* hideMissingDataTooltip */ props.hideMissingDataTooltip
      ),
    ]

    marks.push(
      createInvisibleAltMarks(
        /* tooltipDatum */ tooltipDatum,
        /*  tooltipLabel */ tooltipLabel
      )
    )

    const altText = makeAltText(
      /* data */ props.data,
      /* filename */ props.filename ?? '',
      /* fips */ props.fips,
      /* overrideShapeWithCircle */ props.overrideShapeWithCircle
    )

    setSpec({
      $schema: 'https://vega.github.io/schema/vega/v5.json',
      background: sass.white,
      description: props.overrideShapeWithCircle
        ? `Territory: ${props.fips.getDisplayName()}`
        : altText,
      data: [
        {
          name: MISSING_PLACEHOLDER_VALUES,
          values: [{ missing: NO_DATA_MESSAGE }],
        },
        {
          name: VAR_DATASET,
          values: props.data,
        },
        {
          name: ZERO_VAR_DATASET,
          values: zeroData,
        },
        {
          name: LEGEND_DATASET,
          values: legendData,
        },
        {
          name: GEO_DATASET,
          transform: geoTransformers,
          ...geoData,
          format: {
            type: 'topojson',
            feature: props.showCounties ? 'counties' : 'states',
          },
        },
        {
          name: VALID_DATASET,
          transform: [
            {
              type: 'filter',
              expr: `isValid(datum.${props.metric.metricId}) && datum.${props.metric.metricId} > 0`,
            },
          ],
          source: GEO_DATASET,
          format: {
            type: 'topojson',
            feature: props.showCounties ? 'counties' : 'states',
          },
        },
        {
          name: ZERO_DATASET,
          transform: [
            {
              type: 'filter',
              expr: `datum.${props.metric.metricId} === 0`,
            },
          ],
          source: GEO_DATASET,
          format: {
            type: 'topojson',
            feature: props.showCounties ? 'counties' : 'states',
          },
        },
        {
          name: MISSING_DATASET,
          transform: [
            {
              type: 'filter',
              expr: `!isValid(datum.${props.metric.metricId})`,
            },
          ],
          source: GEO_DATASET,
          format: {
            type: 'topojson',
            feature: props.showCounties ? 'counties' : 'states',
          },
        },
      ],
      projections: [projection],
      scales: [
        colorScale,
        GREY_DOT_SCALE_SPEC,
        UNKNOWN_SCALE_SPEC,
        ZERO_DOT_SCALE_SPEC,
        ZERO_YELLOW_SCALE,
      ],
      legends: legendList,
      marks,
      signals: [
        {
          name: 'click',
          value: 0,
          on: [{ events: 'click', update: 'datum' }],
        },
      ],
    })

    // Render the Vega map asynchronously, allowing the UI to respond to user interaction before Vega maps render.
    // TODO! I'm not sure this is really working... the UI is definitely not responsive while state covid data is loading
    setTimeout(() => {
      setShouldRenderMap(true)
    }, 0)
  }, [
    isCawp,
    width,
    props.metric,
    props.legendTitle,
    props.data,
    props.fips,
    props.hideLegend,
    props.showCounties,
    props.fieldRange,
    props.hideMissingDataTooltip,
    props.overrideShapeWithCircle,
    props.geoData,
    legendData,
    props.isUnknownsMap,
    props.mapConfig.mapScheme,
    props.mapConfig.mapMin,
    props,
    heightWidthRatio,
    pageIsTiny,
  ])

  return (
    <Grid
      container
      justifyContent={'center'}
      ref={props.overrideShapeWithCircle ? undefined : ref}
      sx={{ mt: props.isUnknownsMap ? 5 : 0 }}
    >
      {shouldRenderMap && (
        <Vega
          renderer="svg"
          spec={spec}
          width={props.overrideShapeWithCircle ? undefined : width}
          actions={false}
          downloadFileName={`${props.filename ?? ''} - Health Equity Tracker`}
          signalListeners={props.signalListeners}
        />
      )}
    </Grid>
  )
}<|MERGE_RESOLUTION|>--- conflicted
+++ resolved
@@ -106,11 +106,6 @@
   // calculate page size to determine if tiny mobile or not
   const pageIsTiny = useMediaQuery('(max-width:400px)')
 
-<<<<<<< HEAD
-  // const yOffsetNoDataLegend = pageIsTiny ? -15 : -43
-  // const xOffsetNoDataLegend = pageIsTiny ? 15 : 230
-=======
->>>>>>> e27ae1b5
   const heightWidthRatio = props.overrideShapeWithCircle ? 1.2 : 0.5
 
   // Initial spec state is set in useEffect
