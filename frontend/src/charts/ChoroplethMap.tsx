--- conflicted
+++ resolved
@@ -10,10 +10,6 @@
   LEGEND_TEXT_FONT,
   MISSING_PLACEHOLDER_VALUES,
   NO_DATA_MESSAGE,
-<<<<<<< HEAD
-  getMapScheme,
-=======
->>>>>>> fa73fa16
 } from './Legend'
 import { useMediaQuery } from '@mui/material'
 import {
@@ -92,7 +88,7 @@
   }
   listExpanded?: boolean
   countColsToAdd: MetricId[]
-  mapConfig: { mapScheme: string, mapMin: string }
+  mapConfig: { mapScheme: string; mapMin: string }
   isSummaryLegend?: boolean
 }
 
