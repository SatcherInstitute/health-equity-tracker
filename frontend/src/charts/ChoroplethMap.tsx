--- conflicted
+++ resolved
@@ -1,517 +1,516 @@
-import React, { useState, useEffect } from "react";
-import { Vega } from "react-vega";
-import { useResponsiveWidth } from "../utils/hooks/useResponsiveWidth";
-import { type Fips } from "../data/utils/Fips";
-import { type MetricConfig, type MetricId } from "../data/config/MetricConfig";
-import { type FieldRange } from "../data/utils/DatasetTypes";
-import { GEOGRAPHIES_DATASET_ID } from "../data/config/MetadataMap";
-import { useFontSize } from "../utils/hooks/useFontSize";
-import sass from "../styles/variables.module.scss";
+import React, { useState, useEffect } from 'react'
+import { Vega } from 'react-vega'
+import { useResponsiveWidth } from '../utils/hooks/useResponsiveWidth'
+import { type Fips } from '../data/utils/Fips'
+import { type MetricConfig, type MetricId } from '../data/config/MetricConfig'
+import { type FieldRange } from '../data/utils/DatasetTypes'
+import { GEOGRAPHIES_DATASET_ID } from '../data/config/MetadataMap'
+import { useFontSize } from '../utils/hooks/useFontSize'
+import sass from '../styles/variables.module.scss'
 import {
-  LEGEND_TEXT_FONT,
-  MISSING_PLACEHOLDER_VALUES,
-  NO_DATA_MESSAGE,
-} from "./Legend";
-import { useMediaQuery } from "@mui/material";
-import { PADDING_FOR_ACTIONS_MENU } from "./utils";
+    LEGEND_TEXT_FONT,
+    MISSING_PLACEHOLDER_VALUES,
+    NO_DATA_MESSAGE,
+} from './Legend'
+import { useMediaQuery } from '@mui/material'
+import { PADDING_FOR_ACTIONS_MENU } from './utils'
 import {
-  addCAWPTooltipInfo,
-  buildTooltipTemplate,
-  CIRCLE_PROJECTION,
-  COLOR_SCALE,
-  createCircleTextMark,
-  createInvisibleAltMarks,
-  createShapeMarks,
-  formatPreventZero100k,
-  GEO_DATASET,
-  getCountyAddOn,
-  getProjection,
-  LEGEND_DATASET,
-  makeAltText,
-  MISSING_DATASET,
-  type ScaleType,
-  setupColorScale,
-  VAR_DATASET,
-  GREY_DOT_SCALE_SPEC,
-  UNKNOWN_SCALE_SPEC,
-  ZERO_VAR_DATASET,
-  ZERO_DOT_SCALE_SPEC,
-  getHelperLegend,
-  ZERO_YELLOW_SCALE,
-} from "./mapHelpers";
-import { CAWP_DETERMINANTS } from "../data/variables/CawpProvider";
+    addCAWPTooltipInfo,
+    buildTooltipTemplate,
+    CIRCLE_PROJECTION,
+    COLOR_SCALE,
+    createCircleTextMark,
+    createInvisibleAltMarks,
+    createShapeMarks,
+    formatPreventZero100k,
+    GEO_DATASET,
+    getCountyAddOn,
+    getProjection,
+    LEGEND_DATASET,
+    makeAltText,
+    MISSING_DATASET,
+    type ScaleType,
+    setupColorScale,
+    VAR_DATASET,
+    GREY_DOT_SCALE_SPEC,
+    UNKNOWN_SCALE_SPEC,
+    ZERO_VAR_DATASET,
+    ZERO_DOT_SCALE_SPEC,
+    getHelperLegend,
+    ZERO_YELLOW_SCALE,
+} from './mapHelpers'
+import { CAWP_DETERMINANTS } from '../data/variables/CawpProvider'
 
 const {
-  unknownGrey: UNKNOWN_GREY,
-  redOrange: RED_ORANGE,
-  darkBlue: DARK_BLUE,
-} = sass;
-
-const VALID_DATASET = "VALID_DATASET";
-const ZERO_DATASET = "ZERO_DATASET";
-const GEO_ID = "id";
+    unknownGrey: UNKNOWN_GREY,
+    redOrange: RED_ORANGE,
+    darkBlue: DARK_BLUE,
+} = sass
+
+const VALID_DATASET = 'VALID_DATASET'
+const ZERO_DATASET = 'ZERO_DATASET'
+const GEO_ID = 'id'
 
 // TODO - consider moving standardized column names, like fips, to variables shared between here and VariableProvider
-const VAR_FIPS = "fips";
+const VAR_FIPS = 'fips'
 
 export interface ChoroplethMapProps {
-  // Data used to create the map
-<<<<<<< HEAD
-  data: Array<Record<string, any>>
-=======
-  data: Array<Record<string, any>>;
->>>>>>> e4c3dd6f
-  // Geography data, in topojson format. Must include both states and counties.
-  // If not provided, defaults to directly loading /tmp/geographies.json
-  geoData?: Record<string, any>
-  // Metric within the data that we are visualizing
-  metric: MetricConfig
-  // The geography that this map is showing
-  fips: Fips
-  // Use different labels for legend and tooltip if it's the unknowns map
-  isUnknownsMap?: boolean
-  // If true, maps will render counties, otherwise it will render states/territories
-  showCounties: boolean
-  // legendData is the dataset for which to calculate legend. Used to have a common legend between two maps.
-<<<<<<< HEAD
-  legendData?: Array<Record<string, any>>
-=======
-  legendData?: Array<Record<string, any>>;
->>>>>>> e4c3dd6f
-  // Whether or not the legend is present
-  hideLegend?: boolean
-  // If legend is present, what is the title
-  legendTitle?: string | string[]
-  // Max/min of the data range- if present it will set the color scale at these boundaries
-  fieldRange?: FieldRange
-  // Hide the action bar in the corner of a vega chart
-  hideActions?: boolean
-  // How the color scale is computed mathematically
-  scaleType: ScaleType
-  // Colors to use for the color scale. Default is yellowgreen
-  scaleColorScheme?: string
-  // If true, the geography will be rendered as a circle. Used to display territories at national level.
-  overrideShapeWithCircle?: boolean
-  // Do not show a tooltip when there is no data.
-  hideMissingDataTooltip?: boolean
-  // Callbacks set up so map interactions can update the React UI
-  signalListeners: any
-  // use the constructed string from the Card Wrapper Title in the export as PNG filename
-  filename?: string
-  titles?: {
-    chartTitle: string | string[]
-    subtitle?: string
-  }
-  listExpanded?: boolean
-  countColsToAdd: MetricId[]
+    // Data used to create the map
+    data: Array<Record<string, any>>
+    // Geography data, in topojson format. Must include both states and counties.
+    // If not provided, defaults to directly loading /tmp/geographies.json
+    geoData?: Record<string, any>
+    // Metric within the data that we are visualizing
+    metric: MetricConfig
+    // The geography that this map is showing
+    fips: Fips
+    // Use different labels for legend and tooltip if it's the unknowns map
+    isUnknownsMap?: boolean
+    // If true, maps will render counties, otherwise it will render states/territories
+    showCounties: boolean
+    // legendData is the dataset for which to calculate legend. Used to have a common legend between two maps.
+    legendData?: Array<Record<string, any>>
+    // Whether or not the legend is present
+    hideLegend?: boolean
+    // If legend is present, what is the title
+    legendTitle?: string | string[]
+    // Max/min of the data range- if present it will set the color scale at these boundaries
+    fieldRange?: FieldRange
+    // Hide the action bar in the corner of a vega chart
+    hideActions?: boolean
+    // How the color scale is computed mathematically
+    scaleType: ScaleType
+    // Colors to use for the color scale. Default is yellowgreen
+    scaleColorScheme?: string
+    // If true, the geography will be rendered as a circle. Used to display territories at national level.
+    overrideShapeWithCircle?: boolean
+    // Do not show a tooltip when there is no data.
+    hideMissingDataTooltip?: boolean
+    // Callbacks set up so map interactions can update the React UI
+    signalListeners: any
+    // use the constructed string from the Card Wrapper Title in the export as PNG filename
+    filename?: string
+    titles?: {
+        chartTitle: string | string[]
+        subtitle?: string
+    }
+    listExpanded?: boolean
+    countColsToAdd: MetricId[]
 }
 
 export function ChoroplethMap(props: ChoroplethMapProps) {
-  const nonZeroData = props.data.filter(
-    (row) => row[props.metric.metricId] > 0
-  );
-
-  const numUniqueNonZeroValues = new Set(
-    nonZeroData.map((row) => row[props.metric.metricId])
-  ).size;
-
-  const isCawp = CAWP_DETERMINANTS.includes(props.metric.metricId);
-
-  // render Vega map async as it can be slow
-  const [shouldRenderMap, setShouldRenderMap] = useState(false);
-
-  const [ref, width] = useResponsiveWidth(
-    /* default width during initialization */ 90
-  );
-
-  // calculate page size to determine if tiny mobile or not
-  const pageIsTiny = useMediaQuery("(max-width:400px)");
-  const fontSize = useFontSize();
-
-  const yOffsetNoDataLegend = pageIsTiny ? -15 : -43;
-  const xOffsetNoDataLegend = pageIsTiny ? 15 : 230;
-  const heightWidthRatio = pageIsTiny ? 1 : 0.5;
-
-  // Initial spec state is set in useEffect
-  const [spec, setSpec] = useState({});
-
-  const LEGEND_WIDTH = props.hideLegend ? 0 : 100;
-
-  // Dataset to use for computing the legend
-  const legendData = props.legendData ?? props.data;
-
-  useEffect(() => {
-    const geoData = props.geoData
-      ? { values: props.geoData }
-      : { url: `/tmp/${GEOGRAPHIES_DATASET_ID}.json` };
-
-    /* SET UP GEO DATASET */
-    // Transform geo dataset by adding varField from VAR_DATASET
-    const geoTransformers: any[] = [
-      {
-        type: "lookup",
-        from: VAR_DATASET,
-        key: VAR_FIPS,
-        fields: [GEO_ID],
-        values: [props.metric.metricId, ...props.countColsToAdd],
-      },
-    ];
-    // Null SVI was showing
-    if (!isCawp && !props.listExpanded) {
-      geoTransformers[0].values.push("rating");
+    const nonZeroData = props.data.filter(
+        (row) => row[props.metric.metricId] > 0
+    )
+
+    const numUniqueNonZeroValues = new Set(
+        nonZeroData.map((row) => row[props.metric.metricId])
+    ).size
+
+    const isCawp = CAWP_DETERMINANTS.includes(props.metric.metricId)
+
+    // render Vega map async as it can be slow
+    const [shouldRenderMap, setShouldRenderMap] = useState(false)
+
+    const [ref, width] = useResponsiveWidth(
+        /* default width during initialization */ 90
+    )
+
+    // calculate page size to determine if tiny mobile or not
+    const pageIsTiny = useMediaQuery('(max-width:400px)')
+    const fontSize = useFontSize()
+
+    const yOffsetNoDataLegend = pageIsTiny ? -15 : -43
+    const xOffsetNoDataLegend = pageIsTiny ? 15 : 230
+    const heightWidthRatio = pageIsTiny ? 1 : 0.5
+
+    // Initial spec state is set in useEffect
+    const [spec, setSpec] = useState({})
+
+    const LEGEND_WIDTH = props.hideLegend ? 0 : 100
+
+    // Dataset to use for computing the legend
+    const legendData = props.legendData ?? props.data
+
+    useEffect(() => {
+        const geoData = props.geoData
+            ? { values: props.geoData }
+            : { url: `/tmp/${GEOGRAPHIES_DATASET_ID}.json` }
+
+        /* SET UP GEO DATASET */
+        // Transform geo dataset by adding varField from VAR_DATASET
+        const geoTransformers: any[] = [
+            {
+                type: 'lookup',
+                from: VAR_DATASET,
+                key: VAR_FIPS,
+                fields: [GEO_ID],
+                values: [props.metric.metricId, ...props.countColsToAdd],
+            },
+        ]
+        // Null SVI was showing
+        if (!isCawp && !props.listExpanded) {
+            geoTransformers[0].values.push('rating')
+        }
+        if (props.overrideShapeWithCircle) {
+            geoTransformers.push({
+                type: 'formula',
+                as: 'centroid',
+                expr: `geoCentroid('${CIRCLE_PROJECTION}', datum.fips)`,
+            })
+        }
+        if (props.fips.isStateOrTerritory()) {
+            // The first two characters of a county FIPS are the state FIPS
+            const stateFipsVar = `slice(datum.id,0,2) == '${props.fips.code}'`
+            geoTransformers.push({
+                type: 'filter',
+                expr: stateFipsVar,
+            })
+        }
+        if (props.fips.isCounty()) {
+            geoTransformers.push({
+                type: 'filter',
+                expr: `datum.id === "${props.fips.code}"`,
+            })
+        }
+
+        /* SET UP TOOLTIP */
+        const tooltipDatum = formatPreventZero100k(
+            /* type */ props.metric.type,
+            /* metricId */ props.metric.metricId
+        )
+
+        // TODO: would be nice to use addMetricDisplayColumn for the tooltips here so that data formatting is consistent.
+        const tooltipLabel =
+            props.isUnknownsMap && props.metric.unknownsVegaLabel
+                ? props.metric.unknownsVegaLabel
+                : props.metric.shortLabel
+
+        const tooltipPairs = { [tooltipLabel]: tooltipDatum }
+
+        const geographyType = getCountyAddOn(
+            /* fips */ props.fips,
+            /* showCounties */ props.showCounties
+        )
+
+        // Hover tooltip for states with expected 0 values, like CAWP Congress
+        const zeroTooltipValue = buildTooltipTemplate(
+            /* tooltipPairs */ tooltipPairs,
+            /* title */ `datum.properties.name + " ${geographyType}"`,
+            /* includeSvi */ false
+        )
+
+        // Hover tooltip for unexpected missing data
+        const missingDataTooltipValue = buildTooltipTemplate(
+            /* tooltipPairs */ { [tooltipLabel]: `"${NO_DATA_MESSAGE}"` },
+            /* title */ `datum.properties.name + " ${geographyType}"`,
+            /* includeSvi */ false
+        )
+
+        if (isCawp) {
+            addCAWPTooltipInfo(
+                /* tooltipPairs */ tooltipPairs,
+                /* subTitle */ props.titles?.subtitle ?? '',
+                /* colsToAdd */ props.countColsToAdd
+            )
+        }
+
+        // Hover tooltip for non-zero data
+        const tooltipValue = buildTooltipTemplate(
+            /* tooltipPairs */ tooltipPairs,
+            /* title */ `datum.properties.name + " ${geographyType}"`,
+            /* includeSvi */ props.showCounties
+        )
+
+        /* SET UP LEGEND */
+        const legendList = []
+
+        const legend: any = {
+            fill: COLOR_SCALE,
+            direction: 'horizontal',
+            title: props.legendTitle,
+            titleFontSize: pageIsTiny ? 9 : 11,
+            titleLimit: 0,
+            font: LEGEND_TEXT_FONT,
+            labelFont: LEGEND_TEXT_FONT,
+            labelOverlap: 'greedy',
+            labelSeparation: 10,
+            orient: 'bottom-left',
+            offset: 15,
+            format: 'd',
+        }
+        if (props.metric.type === 'pct_share') {
+            legend.encode = {
+                labels: {
+                    update: {
+                        text: {
+                            signal: `format(datum.label, '0.1r') + '%'`,
+                        },
+                    },
+                },
+            }
+        }
+
+        const helperLegend = getHelperLegend(
+            /* yOffset */ yOffsetNoDataLegend,
+            /* xOffset */ xOffsetNoDataLegend,
+            /* overrideGrayMissingWithZeroYellow */ isCawp &&
+                !props.listExpanded
+        )
+        if (!props.hideLegend) {
+            legendList.push(legend, helperLegend)
+        }
+
+        const colorScale = setupColorScale(
+            /* legendData */ legendData,
+            /* metricId */ props.metric.metricId,
+            /* scaleType */ props.scaleType,
+            /* fieldRange? */ props.fieldRange,
+            /* scaleColorScheme? */ props.scaleColorScheme
+        )
+
+        const projection = getProjection(
+            /* fips */ props.fips,
+            /* width */ width,
+            /* heightWidthRatio */ heightWidthRatio,
+            /* overrideShapeWithCirce */ props.overrideShapeWithCircle
+        )
+
+        const marks = [
+            isCawp && !props.listExpanded
+                ? createShapeMarks(
+                      /* datasetName= */ ZERO_DATASET,
+                      /* fillColor= */ { value: sass.mapMin },
+                      /* hoverColor= */ RED_ORANGE,
+                      /* tooltipExpression= */ zeroTooltipValue,
+                      /* overrideShapeWithCircle */ props.overrideShapeWithCircle,
+                      /* hideMissingDataTooltip */ props.hideMissingDataTooltip
+                  )
+                : createShapeMarks(
+                      /* datasetName= */ MISSING_DATASET,
+                      /* fillColor= */ { value: UNKNOWN_GREY },
+                      /* hoverColor= */ RED_ORANGE,
+                      /* tooltipExpression= */ missingDataTooltipValue,
+                      /* overrideShapeWithCircle */ props.overrideShapeWithCircle,
+                      /* hideMissingDataTooltip */ props.hideMissingDataTooltip
+                  ),
+            createShapeMarks(
+                /* datasetName= */ VALID_DATASET,
+                /* fillColor= */ [
+                    { scale: COLOR_SCALE, field: props.metric.metricId },
+                ],
+                /* hoverColor= */ DARK_BLUE,
+                /* tooltipExpression= */ tooltipValue,
+                /* overrideShapeWithCircle */ props.overrideShapeWithCircle,
+                /* hideMissingDataTooltip */ props.hideMissingDataTooltip
+            ),
+        ]
+
+        if (props.overrideShapeWithCircle) {
+            // Visible Territory Abbreviations
+            marks.push(createCircleTextMark(VALID_DATASET))
+            isCawp && !props.listExpanded
+                ? marks.push(createCircleTextMark(ZERO_DATASET))
+                : marks.push(createCircleTextMark(MISSING_DATASET))
+        } else {
+            marks.push(
+                createInvisibleAltMarks(
+                    /* tooltipDatum */ tooltipDatum,
+                    /*  tooltipLabel */ tooltipLabel
+                )
+            )
+        }
+
+        const altText = makeAltText(
+            /* data */ props.data,
+            /* filename */ props.filename ?? '',
+            /* fips */ props.fips,
+            /* overrideShapeWithCircle */ props.overrideShapeWithCircle
+        )
+
+        setSpec({
+            $schema: 'https://vega.github.io/schema/vega/v5.json',
+            background: sass.white,
+            description: props.overrideShapeWithCircle
+                ? `Territory: ${props.fips.getDisplayName()}`
+                : altText,
+            data: [
+                {
+                    name: MISSING_PLACEHOLDER_VALUES,
+                    values: [{ missing: NO_DATA_MESSAGE }],
+                },
+                {
+                    name: VAR_DATASET,
+                    values:
+                        // only use the nonZero subset if viewing high low lists, viewing CAWP,
+                        // or viewing multimap with some groups having only one non-zero value
+                        props.listExpanded ??
+                        !isCawp ??
+                        (numUniqueNonZeroValues <= 1 && !props.hideLegend)
+                            ? props.data
+                            : nonZeroData,
+                },
+                {
+                    name: ZERO_VAR_DATASET,
+                    values: props.data.filter(
+                        (row) => row[props.metric.metricId] === 0
+                    ),
+                },
+                {
+                    name: LEGEND_DATASET,
+                    values: legendData,
+                },
+                {
+                    name: GEO_DATASET,
+                    transform: geoTransformers,
+                    ...geoData,
+                    format: {
+                        type: 'topojson',
+                        feature: props.showCounties ? 'counties' : 'states',
+                    },
+                },
+                {
+                    name: VALID_DATASET,
+                    transform: [
+                        {
+                            type: 'filter',
+                            expr: `isValid(datum.${props.metric.metricId})`,
+                        },
+                    ],
+                    source: GEO_DATASET,
+                    format: {
+                        type: 'topojson',
+                        feature: props.showCounties ? 'counties' : 'states',
+                    },
+                },
+                {
+                    name: ZERO_DATASET,
+                    transform: [
+                        {
+                            type: 'filter',
+                            expr: `!isValid(datum.${props.metric.metricId})`,
+                        },
+                    ],
+                    source: GEO_DATASET,
+                    format: {
+                        type: 'topojson',
+                        feature: props.showCounties ? 'counties' : 'states',
+                    },
+                },
+                {
+                    name: MISSING_DATASET,
+                    transform: [
+                        {
+                            type: 'filter',
+                            expr: `!isValid(datum.${props.metric.metricId})`,
+                        },
+                    ],
+                    source: GEO_DATASET,
+                    format: {
+                        type: 'topojson',
+                        feature: props.showCounties ? 'counties' : 'states',
+                    },
+                },
+            ],
+            projections: [projection],
+            scales: [
+                colorScale,
+                GREY_DOT_SCALE_SPEC,
+                UNKNOWN_SCALE_SPEC,
+                ZERO_DOT_SCALE_SPEC,
+                ZERO_YELLOW_SCALE,
+            ],
+            legends: legendList,
+            marks,
+            title: !props.overrideShapeWithCircle && {
+                text: props.titles?.chartTitle,
+                subtitle: props.titles?.subtitle,
+                encode: {
+                    title: {
+                        enter: {
+                            fontSize: {
+                                value: fontSize,
+                            },
+                            font: { value: 'Inter, sans-serif' },
+                        },
+                    },
+                    subtitle: {
+                        enter: {
+                            fontStyle: { value: 'italic' },
+                            fontSize: {
+                                value: fontSize - 2,
+                            },
+                        },
+                    },
+                },
+            },
+            signals: [
+                {
+                    name: 'click',
+                    value: 0,
+                    on: [{ events: 'click', update: 'datum' }],
+                },
+            ],
+        })
+
+        // Render the Vega map asynchronously, allowing the UI to respond to user interaction before Vega maps render.
+        // TODO! I'm not sure this is really working... the UI is definitely not responsive while state covid data is loading
+        setTimeout(() => {
+            setShouldRenderMap(true)
+        }, 0)
+    }, [
+        isCawp,
+        width,
+        props.metric,
+        props.legendTitle,
+        props.data,
+        props.fips,
+        props.hideLegend,
+        props.showCounties,
+        props.fieldRange,
+        props.scaleType,
+        props.scaleColorScheme,
+        props.hideMissingDataTooltip,
+        props.overrideShapeWithCircle,
+        props.geoData,
+        LEGEND_WIDTH,
+        legendData,
+        props.isUnknownsMap,
+        yOffsetNoDataLegend,
+        xOffsetNoDataLegend,
+        props,
+        heightWidthRatio,
+        pageIsTiny,
+        fontSize,
+    ])
+
+    const mapStyle = {
+        width: '90%',
+        marginRight: PADDING_FOR_ACTIONS_MENU,
     }
-    if (props.overrideShapeWithCircle) {
-      geoTransformers.push({
-        type: "formula",
-        as: "centroid",
-        expr: `geoCentroid('${CIRCLE_PROJECTION}', datum.fips)`,
-      });
-    }
-    if (props.fips.isStateOrTerritory()) {
-      // The first two characters of a county FIPS are the state FIPS
-      const stateFipsVar = `slice(datum.id,0,2) == '${props.fips.code}'`;
-      geoTransformers.push({
-        type: "filter",
-        expr: stateFipsVar,
-      });
-    }
-    if (props.fips.isCounty()) {
-      geoTransformers.push({
-        type: "filter",
-        expr: `datum.id === "${props.fips.code}"`,
-      });
-    }
-
-    /* SET UP TOOLTIP */
-    const tooltipDatum = formatPreventZero100k(
-      /* type */ props.metric.type,
-      /* metricId */ props.metric.metricId
-    );
-
-    // TODO: would be nice to use addMetricDisplayColumn for the tooltips here so that data formatting is consistent.
-    const tooltipLabel =
-      props.isUnknownsMap && props.metric.unknownsVegaLabel
-        ? props.metric.unknownsVegaLabel
-        : props.metric.shortLabel;
-
-    const tooltipPairs = { [tooltipLabel]: tooltipDatum };
-
-    const geographyType = getCountyAddOn(
-      /* fips */ props.fips,
-      /* showCounties */ props.showCounties
-    );
-
-    // Hover tooltip for states with expected 0 values, like CAWP Congress
-    const zeroTooltipValue = buildTooltipTemplate(
-      /* tooltipPairs */ tooltipPairs,
-      /* title */ `datum.properties.name + " ${geographyType}"`,
-      /* includeSvi */ false
-    );
-
-    // Hover tooltip for unexpected missing data
-    const missingDataTooltipValue = buildTooltipTemplate(
-      /* tooltipPairs */ { [tooltipLabel]: `"${NO_DATA_MESSAGE}"` },
-      /* title */ `datum.properties.name + " ${geographyType}"`,
-      /* includeSvi */ false
-    );
-
-    if (isCawp) {
-      addCAWPTooltipInfo(
-        /* tooltipPairs */ tooltipPairs,
-        /* subTitle */ props.titles?.subtitle ?? "",
-        /* colsToAdd */ props.countColsToAdd
-      );
-    }
-
-    // Hover tooltip for non-zero data
-    const tooltipValue = buildTooltipTemplate(
-      /* tooltipPairs */ tooltipPairs,
-      /* title */ `datum.properties.name + " ${geographyType}"`,
-      /* includeSvi */ props.showCounties
-    );
-
-    /* SET UP LEGEND */
-    const legendList = [];
-
-    const legend: any = {
-      fill: COLOR_SCALE,
-      direction: "horizontal",
-      title: props.legendTitle,
-      titleFontSize: pageIsTiny ? 9 : 11,
-      titleLimit: 0,
-      font: LEGEND_TEXT_FONT,
-      labelFont: LEGEND_TEXT_FONT,
-      labelOverlap: "greedy",
-      labelSeparation: 10,
-      orient: "bottom-left",
-      offset: 15,
-      format: "d",
-    };
-    if (props.metric.type === "pct_share") {
-      legend.encode = {
-        labels: {
-          update: {
-            text: {
-              signal: `format(datum.label, '0.1r') + '%'`,
-            },
-          },
-        },
-      };
-    }
-
-    const helperLegend = getHelperLegend(
-      /* yOffset */ yOffsetNoDataLegend,
-      /* xOffset */ xOffsetNoDataLegend,
-      /* overrideGrayMissingWithZeroYellow */ isCawp && !props.listExpanded
-    );
-    if (!props.hideLegend) {
-      legendList.push(legend, helperLegend);
-    }
-
-    const colorScale = setupColorScale(
-      /* legendData */ legendData,
-      /* metricId */ props.metric.metricId,
-      /* scaleType */ props.scaleType,
-      /* fieldRange? */ props.fieldRange,
-      /* scaleColorScheme? */ props.scaleColorScheme
-    );
-
-    const projection = getProjection(
-      /* fips */ props.fips,
-      /* width */ width,
-      /* heightWidthRatio */ heightWidthRatio,
-      /* overrideShapeWithCirce */ props.overrideShapeWithCircle
-    );
-
-    const marks = [
-      isCawp && !props.listExpanded
-        ? createShapeMarks(
-            /* datasetName= */ ZERO_DATASET,
-            /* fillColor= */ { value: sass.mapMin },
-            /* hoverColor= */ RED_ORANGE,
-            /* tooltipExpression= */ zeroTooltipValue,
-            /* overrideShapeWithCircle */ props.overrideShapeWithCircle,
-            /* hideMissingDataTooltip */ props.hideMissingDataTooltip
-          )
-        : createShapeMarks(
-            /* datasetName= */ MISSING_DATASET,
-            /* fillColor= */ { value: UNKNOWN_GREY },
-            /* hoverColor= */ RED_ORANGE,
-            /* tooltipExpression= */ missingDataTooltipValue,
-            /* overrideShapeWithCircle */ props.overrideShapeWithCircle,
-            /* hideMissingDataTooltip */ props.hideMissingDataTooltip
-          ),
-      createShapeMarks(
-        /* datasetName= */ VALID_DATASET,
-        /* fillColor= */ [{ scale: COLOR_SCALE, field: props.metric.metricId }],
-        /* hoverColor= */ DARK_BLUE,
-        /* tooltipExpression= */ tooltipValue,
-        /* overrideShapeWithCircle */ props.overrideShapeWithCircle,
-        /* hideMissingDataTooltip */ props.hideMissingDataTooltip
-      ),
-    ];
-
-    if (props.overrideShapeWithCircle) {
-      // Visible Territory Abbreviations
-      marks.push(createCircleTextMark(VALID_DATASET));
-      isCawp && !props.listExpanded
-        ? marks.push(createCircleTextMark(ZERO_DATASET))
-        : marks.push(createCircleTextMark(MISSING_DATASET));
-    } else {
-      marks.push(
-        createInvisibleAltMarks(
-          /* tooltipDatum */ tooltipDatum,
-          /*  tooltipLabel */ tooltipLabel
-        )
-      );
-    }
-
-    const altText = makeAltText(
-      /* data */ props.data,
-      /* filename */ props.filename ?? "",
-      /* fips */ props.fips,
-      /* overrideShapeWithCircle */ props.overrideShapeWithCircle
-    );
-
-    setSpec({
-      $schema: "https://vega.github.io/schema/vega/v5.json",
-      background: sass.white,
-      description: props.overrideShapeWithCircle
-        ? `Territory: ${props.fips.getDisplayName()}`
-        : altText,
-      data: [
-        {
-          name: MISSING_PLACEHOLDER_VALUES,
-          values: [{ missing: NO_DATA_MESSAGE }],
-        },
-        {
-          name: VAR_DATASET,
-          values:
-            // only use the nonZero subset if viewing high low lists, viewing CAWP,
-            // or viewing multimap with some groups having only one non-zero value
-            props.listExpanded ??
-            !isCawp ??
-            (numUniqueNonZeroValues <= 1 && !props.hideLegend)
-              ? props.data
-              : nonZeroData,
-        },
-        {
-          name: ZERO_VAR_DATASET,
-          values: props.data.filter((row) => row[props.metric.metricId] === 0),
-        },
-        {
-          name: LEGEND_DATASET,
-          values: legendData,
-        },
-        {
-          name: GEO_DATASET,
-          transform: geoTransformers,
-          ...geoData,
-          format: {
-            type: "topojson",
-            feature: props.showCounties ? "counties" : "states",
-          },
-        },
-        {
-          name: VALID_DATASET,
-          transform: [
-            {
-              type: "filter",
-              expr: `isValid(datum.${props.metric.metricId})`,
-            },
-          ],
-          source: GEO_DATASET,
-          format: {
-            type: "topojson",
-            feature: props.showCounties ? "counties" : "states",
-          },
-        },
-        {
-          name: ZERO_DATASET,
-          transform: [
-            {
-              type: "filter",
-              expr: `!isValid(datum.${props.metric.metricId})`,
-            },
-          ],
-          source: GEO_DATASET,
-          format: {
-            type: "topojson",
-            feature: props.showCounties ? "counties" : "states",
-          },
-        },
-        {
-          name: MISSING_DATASET,
-          transform: [
-            {
-              type: "filter",
-              expr: `!isValid(datum.${props.metric.metricId})`,
-            },
-          ],
-          source: GEO_DATASET,
-          format: {
-            type: "topojson",
-            feature: props.showCounties ? "counties" : "states",
-          },
-        },
-      ],
-      projections: [projection],
-      scales: [
-        colorScale,
-        GREY_DOT_SCALE_SPEC,
-        UNKNOWN_SCALE_SPEC,
-        ZERO_DOT_SCALE_SPEC,
-        ZERO_YELLOW_SCALE,
-      ],
-      legends: legendList,
-      marks,
-      title: !props.overrideShapeWithCircle && {
-        text: props.titles?.chartTitle,
-        subtitle: props.titles?.subtitle,
-        encode: {
-          title: {
-            enter: {
-              fontSize: {
-                value: fontSize,
-              },
-              font: { value: "Inter, sans-serif" },
-            },
-          },
-          subtitle: {
-            enter: {
-              fontStyle: { value: "italic" },
-              fontSize: {
-                value: fontSize - 2,
-              },
-            },
-          },
-        },
-      },
-      signals: [
-        {
-          name: "click",
-          value: 0,
-          on: [{ events: "click", update: "datum" }],
-        },
-      ],
-    });
-
-    // Render the Vega map asynchronously, allowing the UI to respond to user interaction before Vega maps render.
-    // TODO! I'm not sure this is really working... the UI is definitely not responsive while state covid data is loading
-    setTimeout(() => {
-      setShouldRenderMap(true);
-    }, 0);
-  }, [
-    isCawp,
-    width,
-    props.metric,
-    props.legendTitle,
-    props.data,
-    props.fips,
-    props.hideLegend,
-    props.showCounties,
-    props.fieldRange,
-    props.scaleType,
-    props.scaleColorScheme,
-    props.hideMissingDataTooltip,
-    props.overrideShapeWithCircle,
-    props.geoData,
-    LEGEND_WIDTH,
-    legendData,
-    props.isUnknownsMap,
-    yOffsetNoDataLegend,
-    xOffsetNoDataLegend,
-    props,
-    heightWidthRatio,
-    pageIsTiny,
-    fontSize,
-  ]);
-
-  const mapStyle = {
-    width: "90%",
-    marginRight: PADDING_FOR_ACTIONS_MENU,
-  };
-
-  return (
-    <div ref={ref} style={mapStyle}>
-      {shouldRenderMap && (
-        <Vega
-          renderer="svg"
-          spec={spec}
-          width={width}
-          // custom 3-dot options for states, hidden on territories
-          actions={
-            !props.hideActions && {
-              export: { png: true, svg: true },
-              source: false,
-              compiled: false,
-              editor: false,
-            }
-          }
-          downloadFileName={`${props.filename ?? ""} - Health Equity Tracker`}
-          signalListeners={props.signalListeners}
-        />
-      )}
-    </div>
-  );
+
+    return (
+        <div ref={ref} style={mapStyle}>
+            {shouldRenderMap && (
+                <Vega
+                    renderer="svg"
+                    spec={spec}
+                    width={width}
+                    // custom 3-dot options for states, hidden on territories
+                    actions={
+                        !props.hideActions && {
+                            export: { png: true, svg: true },
+                            source: false,
+                            compiled: false,
+                            editor: false,
+                        }
+                    }
+                    downloadFileName={`${
+                        props.filename ?? ''
+                    } - Health Equity Tracker`}
+                    signalListeners={props.signalListeners}
+                />
+            )}
+        </div>
+    )
 }