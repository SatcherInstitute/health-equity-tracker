--- conflicted
+++ resolved
@@ -25,14 +25,8 @@
   UNKNOWNS_MAP_SCALE,
   VALID_DATASET,
   ZERO_DATASET,
-<<<<<<< HEAD
   type CountColsMap,
-=======
-  ZERO_DOT_SCALE_SPEC,
-  ZERO_VAR_DATASET,
-  ZERO_YELLOW_SCALE,
   INVISIBLE_PRELOAD_WIDTH,
->>>>>>> 0bf887a7
 } from './mapGlobals'
 import {
   addCountsTooltipInfo,
