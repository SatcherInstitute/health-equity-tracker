--- conflicted
+++ resolved
@@ -284,7 +284,7 @@
             /* tooltipExpression= */ zeroTooltipValue,
             /* overrideShapeWithCircle */ props.overrideShapeWithCircle,
             /* hideMissingDataTooltip */ props.hideMissingDataTooltip
-        )
+          )
         : createShapeMarks(
             /* datasetName= */ MISSING_DATASET,
             /* fillColor= */ { value: UNKNOWN_GREY },
@@ -292,19 +292,12 @@
             /* tooltipExpression= */ missingDataTooltipValue,
             /* overrideShapeWithCircle */ props.overrideShapeWithCircle,
             /* hideMissingDataTooltip */ props.hideMissingDataTooltip
-        ),
+          ),
       createShapeMarks(
-<<<<<<< HEAD
-        /*datasetName=*/ VALID_DATASET,
-        /*fillColor=*/[{ scale: COLOR_SCALE, field: props.metric.metricId }],
-        /*hoverColor=*/ DARK_BLUE,
-        /*tooltipExpression=*/ tooltipValue,
-=======
         /* datasetName= */ VALID_DATASET,
         /* fillColor= */ [{ scale: COLOR_SCALE, field: props.metric.metricId }],
         /* hoverColor= */ DARK_BLUE,
         /* tooltipExpression= */ tooltipValue,
->>>>>>> 5ec69e64
         /* overrideShapeWithCircle */ props.overrideShapeWithCircle,
         /* hideMissingDataTooltip */ props.hideMissingDataTooltip
       ),
@@ -348,15 +341,9 @@
           values:
             // only use the nonZero subset if viewing high low lists, viewing CAWP,
             // or viewing multimap with some groups having only one non-zero value
-<<<<<<< HEAD
-            props.listExpanded ||
-              !isCawp ||
-              (numUniqueNonZeroValues <= 1 && !props.hideLegend)
-=======
             props.listExpanded ??
             !isCawp ??
             (numUniqueNonZeroValues <= 1 && !props.hideLegend)
->>>>>>> 5ec69e64
               ? props.data
               : nonZeroData,
         },
