--- conflicted
+++ resolved
@@ -143,12 +143,7 @@
     /* SET UP TOOLTIP */
     const noDataText = props.useSmallSampleMessage
       ? "Sample size too small"
-<<<<<<< HEAD
       : NO_DATA_MESSAGE;
-
-    const geographyName = props.showCounties ? "County" : "State";
-=======
-      : "No data";
 
     /* PROPERLY LABEL THE HOVERED GEO REGION IF TERRITORY */
     const countyOrEquivalent =
@@ -161,7 +156,6 @@
     const geographyName = props.showCounties
       ? countyOrEquivalent
       : stateOrTerritory;
->>>>>>> 18ac7bd2
     const tooltipDatum = `format(datum.${props.metric.metricId}, ',')`;
     // TODO: would be nice to use addMetricDisplayColumn for the tooltips here so that data formatting is consistent.
     const tooltipLabel =
