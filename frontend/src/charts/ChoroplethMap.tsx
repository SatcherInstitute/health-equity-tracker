import React, { useState, useEffect } from "react";
import { Vega } from "react-vega";
import { useResponsiveWidth } from "../utils/useResponsiveWidth";
import { Fips } from "../data/utils/Fips";
import { MetricConfig } from "../data/config/MetricConfig";
import { FieldRange } from "../data/utils/DatasetTypes";
import { GEOGRAPHIES_DATASET_ID } from "../data/config/MetadataMap";
import { ORDINAL } from "vega-lite/build/src/type";
import {
  EQUAL_DOT_SIZE,
  GREY_DOT_SCALE,
  LEGEND_COLOR_COUNT,
  LEGEND_SYMBOL_TYPE,
  LEGEND_TEXT_FONT,
  MISSING_PLACEHOLDER_VALUES,
  NO_DATA_MESSAGE,
  UNKNOWN_SCALE,
} from "./Legend";
import { useMediaQuery } from "@material-ui/core";

export type ScaleType = "quantize" | "quantile" | "symlog";

const UNKNOWN_GREY = "#BDC1C6";
const RED_ORANGE = "#ED573F";
const DARK_BLUE = "#255792";
const HEIGHT_WIDTH_RATIO = 0.5;

const MISSING_DATASET = "MISSING_DATASET";
const VALID_DATASET = "VALID_DATASET";
const GEO_DATASET = "GEO_DATASET";
const GEO_ID = "id";
const COLOR_SCALE = "COLOR_SCALE";
const US_PROJECTION = "US_PROJECTION";
const CIRCLE_PROJECTION = "CIRCLE_PROJECTION";

const VAR_DATASET = "VAR_DATASET";
const LEGEND_DATASET = "LEGEND_DATASET";
// TODO - consider moving standardized column names, like fips, to variables shared between here and VariableProvider
const VAR_FIPS = "fips";

export interface ChoroplethMapProps {
  // Data used to create the map
  data: Record<string, any>[];
  // Geography data, in topojson format. Must include both states and counties.
  // If not provided, defaults to directly loading /tmp/geographies.json
  geoData?: Record<string, any>;
  // Metric within the data that we are visualizing
  metric: MetricConfig;
  // The geography that this map is showing
  fips: Fips;
  // Use different labels for legend and tooltip if it's the unknowns map
  isUnknownsMap?: boolean;
  // If true, maps will render counties, otherwise it will render states/territories
  showCounties: boolean;
  // legendData is the dataset for which to calculate legend. Used to have a common legend between two maps.
  legendData?: Record<string, any>[];
  // Whether or not the legend is present
  hideLegend?: boolean;
  // If legend is present, what is the title
  legendTitle: string | string[];
  // Max/min of the data range- if present it will set the color scale at these boundaries
  fieldRange?: FieldRange;
  // Hide the action bar in the corner of a vega chart
  hideActions?: boolean;
  // How the color scale is computed mathematically
  scaleType: ScaleType;
  // Colors to use for the color scale. Default is yellowgreen
  scaleColorScheme?: string;
  // If true, the geography will be rendered as a circle. Used to display territories at national level.
  overrideShapeWithCircle?: boolean;
  // Instead of missing data saying "no data" use a "sample size too small" message. Used for surveyed data.
  useSmallSampleMessage: boolean;
  // Do not show a tooltip when there is no data.
  hideMissingDataTooltip?: boolean;
  // Callbacks set up so map interactions can update the React UI
  signalListeners: any;
  // use the constructed string from the Card Wrapper Title in the export as PNG filename
  filename?: string;
}

export function ChoroplethMap(props: ChoroplethMapProps) {
  // We render the Vega map asynchronously because it can be performance
  // intensive. Loading a page with many maps on it can cause the UI to lag if
  // done synchronously.
  const [shouldRenderMap, setShouldRenderMap] = useState(false);

  const [ref, width] = useResponsiveWidth(
    100 /* default width during initialization */
  );

  // calculate page size to determine if tiny mobile or not
  const pageIsTiny = useMediaQuery("(max-width:400px)");

  const Y_NO_DATA_LEGEND = pageIsTiny ? -15 : -43;
  const X_NO_DATA_LEGEND = pageIsTiny ? 15 : 230;

  // Initial spec state is set in useEffect
  const [spec, setSpec] = useState({});

  const LEGEND_WIDTH = props.hideLegend ? 0 : 100;

  // Dataset to use for computing the legend
  const legendData = props.legendData || props.data;

  useEffect(() => {
    const geoData = props.geoData
      ? { values: props.geoData }
      : { url: `/tmp/${GEOGRAPHIES_DATASET_ID}.json` };

    /* SET UP GEO DATSET */
    // Transform geo dataset by adding varField from VAR_DATASET
    let geoTransformers: any[] = [
      {
        type: "lookup",
        from: VAR_DATASET,
        key: VAR_FIPS,
        fields: [GEO_ID],
        values: [props.metric.metricId],
      },
    ];
    if (props.overrideShapeWithCircle) {
      geoTransformers.push({
        type: "formula",
        as: "centroid",
        expr: `geoCentroid('${CIRCLE_PROJECTION}', datum.fips)`,
      });
    }
    if (props.fips.isStateOrTerritory()) {
      // The first two characters of a county FIPS are the state FIPS
      let stateFipsVar = `slice(datum.id,0,2) == '${props.fips.code}'`;
      geoTransformers.push({
        type: "filter",
        expr: stateFipsVar,
      });
    }
    if (props.fips.isCounty()) {
      geoTransformers.push({
        type: "filter",
        expr: `datum.id === "${props.fips.code}"`,
      });
    }

    /* SET UP TOOLTIP */
    const noDataText = props.useSmallSampleMessage
      ? "Sample size too small"
      : NO_DATA_MESSAGE;

    /* PROPERLY LABEL THE HOVERED GEO REGION IF TERRITORY */
    const countyOrEquivalent =
      props.fips.isTerritory() || props.fips.getParentFips().isTerritory()
        ? "County Equivalent"
        : "County";
    const stateOrTerritory = props.overrideShapeWithCircle
      ? "Territory"
      : "State";
    const geographyName = props.showCounties
      ? countyOrEquivalent
      : stateOrTerritory;
    const tooltipDatum = `format(datum.${props.metric.metricId}, ',')`;
<<<<<<< HEAD
    // TODO: would be nice to use addMetricDisplayColumn for the tooltips here
    // so that data formatting is consistent.
=======
    // TODO: would be nice to use addMetricDisplayColumn for the tooltips here so that data formatting is consistent.
>>>>>>> 3b7662a9
    const tooltipLabel =
      props.isUnknownsMap && props.metric.unknownsVegaLabel
        ? props.metric.unknownsVegaLabel
        : props.metric.shortVegaLabel;
    const tooltipValue = `{"${geographyName}": datum.properties.name, "${tooltipLabel}": ${tooltipDatum} }`;
    const missingDataTooltipValue = `{"${geographyName}": datum.properties.name, "${tooltipLabel}": "${noDataText}" }`;

    /* SET UP LEGEND */
    let legendList = [];

    const unknownScale: any = {
      name: UNKNOWN_SCALE,
      type: ORDINAL,
      domain: { data: MISSING_PLACEHOLDER_VALUES, field: "missing" },
      range: ["#BDC1C6"],
    };

    const greyDotScale: any = {
      name: GREY_DOT_SCALE,
      type: ORDINAL,
      domain: { data: "missing_data", field: "missing" },
      range: [EQUAL_DOT_SIZE],
    };

    const legend: any = {
      fill: COLOR_SCALE,
      direction: "horizontal",
      title: props.legendTitle,
      titleLimit: 0,
      font: LEGEND_TEXT_FONT,
      labelFont: LEGEND_TEXT_FONT,
      labelOverlap: "greedy",
      labelSeparation: 10,
      orient: "bottom-left",
      offset: 15,
      format: "d",
    };
    if (props.metric.type === "pct_share") {
      legend["encode"] = {
        labels: {
          update: {
            text: {
              signal: `format(datum.label, '0.1r') + '%'`,
            },
          },
        },
      };
    }

    const noDataLegend: any = {
      fill: UNKNOWN_SCALE,
      symbolType: LEGEND_SYMBOL_TYPE,
      labelOverlap: "greedy",
      labelSeparation: 10,
      orient: "none",
      font: LEGEND_TEXT_FONT,
      labelFont: LEGEND_TEXT_FONT,
      legendY: Y_NO_DATA_LEGEND,
      legendX: X_NO_DATA_LEGEND,
      size: GREY_DOT_SCALE,
    };
    if (!props.hideLegend) {
      legendList.push(legend, noDataLegend);
    }

    /* SET UP COLOR SCALE */
    const colorScale: any = {
      name: COLOR_SCALE,
      type: props.scaleType,
      domain: { data: LEGEND_DATASET, field: props.metric.metricId },
      range: {
        scheme: props.scaleColorScheme || "yellowgreen",
        count: LEGEND_COLOR_COUNT,
      },
    };
    if (props.fieldRange) {
      colorScale["domainMax"] = props.fieldRange.max;
      colorScale["domainMin"] = props.fieldRange.min;
    }
    if (props.scaleType === "symlog") {
      // Controls the slope of the linear behavior of symlog around 0.
      colorScale["constant"] = 0.01;
    }

    /* SET UP PROJECTION USED TO CREATE MARKS ON THE UI */
    let projection = props.overrideShapeWithCircle
      ? {
          name: CIRCLE_PROJECTION,
          type: "albersUsa",
          scale: 1100,
          translate: [{ signal: "width / 2" }, { signal: "height / 2" }],
        }
      : {
          name: US_PROJECTION,
          type:
            props.fips.isTerritory() || props.fips.getParentFips().isTerritory()
              ? "albers"
              : "albersUsa",
          fit: { signal: "data('" + GEO_DATASET + "')" },
          size: {
            signal:
              "[" +
              (width! - LEGEND_WIDTH) +
              ", " +
              width! * HEIGHT_WIDTH_RATIO +
              "]",
          },
        };

    /* DEFINE HOW TO CREATE A MARK ON THE UI */
    /** 
    Function creating the Vega marks that appear on the chart (geographies or circles).
    * datasetName: name of the dataset the marks should correspond to
    * fillColor: schema defining how marks are filled - either a scale or static value.
    * hoverColor: single color that should appear on hover
    * tooltipExpression: expression defining how to render the contents of the hover tooltip 
    */
    const createShapeMarks = (
      datasetName: string,
      fillColor: any,
      hoverColor: string,
      tooltipExpression: string
    ) => {
      let encodeEnter: any = {};
      if (props.overrideShapeWithCircle) {
        encodeEnter = {
          size: { value: "1000" },
          fill: fillColor,
          stroke: { value: "white" },
          strokeWidth: { value: 1.5 },
          x: { field: "centroid[0]" },
          y: { field: "centroid[1]" },
        };
      }
      if (!props.hideMissingDataTooltip || datasetName !== MISSING_DATASET) {
        encodeEnter["tooltip"] = {
          signal: tooltipExpression,
        };
      }
      let marks: any = {
        name: datasetName + "_MARK",
        type: props.overrideShapeWithCircle ? "symbol" : "shape",
        from: { data: datasetName },
        encode: {
          enter: encodeEnter,
          update: { fill: fillColor },
          hover: { fill: { value: hoverColor } },
        },
      };
      if (!props.overrideShapeWithCircle) {
        marks["transform"] = [{ type: "geoshape", projection: US_PROJECTION }];
      }
      return marks;
    };
    const createCircleTextMark = (datasetName: string) => {
      return {
        type: "text",
        interactive: false,
        from: { data: datasetName + "_MARK" },
        encode: {
          enter: {
            align: { value: "center" },
            baseline: { value: "middle" },
            fontSize: { value: 13 },
            text: { field: "datum.properties.abbreviation" },
          },
          update: {
            x: { field: "x" },
            y: { field: "y" },
          },
        },
      };
    };
    let marks = [
      createShapeMarks(
        /*datasetName=*/ MISSING_DATASET,
        /*fillColor=*/ { value: UNKNOWN_GREY },
        /*hoverColor=*/ RED_ORANGE,
        /*tooltipExpression=*/ missingDataTooltipValue
      ),
      createShapeMarks(
        /*datasetName=*/ VALID_DATASET,
        /*fillColor=*/ [{ scale: COLOR_SCALE, field: props.metric.metricId }],
        /*hoverColor=*/ DARK_BLUE,
        /*tooltipExpression=*/ tooltipValue
      ),
    ];
    if (props.overrideShapeWithCircle) {
      marks.push(createCircleTextMark(VALID_DATASET));
      marks.push(createCircleTextMark(MISSING_DATASET));
    }

    setSpec({
      $schema: "https://vega.github.io/schema/vega/v5.json",
      background: "white",
      description: props.legendTitle,
      data: [
        {
          name: MISSING_PLACEHOLDER_VALUES,
          values: [{ missing: NO_DATA_MESSAGE }],
        },
        {
          name: VAR_DATASET,
          values: props.data,
        },
        {
          name: LEGEND_DATASET,
          values: legendData,
        },
        {
          name: GEO_DATASET,
          transform: geoTransformers,
          ...geoData,
          format: {
            type: "topojson",
            feature: props.showCounties ? "counties" : "states",
          },
        },
        {
          name: VALID_DATASET,
          transform: [
            {
              type: "filter",
              expr: `isValid(datum.${props.metric.metricId})`,
            },
          ],
          source: GEO_DATASET,
          format: {
            type: "topojson",
            feature: props.showCounties ? "counties" : "states",
          },
        },
        {
          name: MISSING_DATASET,
          transform: [
            {
              type: "filter",
              expr: `!isValid(datum.${props.metric.metricId})`,
            },
          ],
          source: GEO_DATASET,
          format: {
            type: "topojson",
            feature: props.showCounties ? "counties" : "states",
          },
        },
      ],
      projections: [projection],
      scales: [colorScale, greyDotScale, unknownScale],
      legends: legendList,
      marks: marks,
      signals: [
        {
          name: "click",
          value: 0,
          on: [{ events: "click", update: "datum" }],
        },
      ],
    });

    // Render the Vega map asynchronously, allowing the UI to respond to user
    // interaction before Vega maps render.
    // TODO! I'm not sure this is really working... the UI is definitely not responsive while state covid data is loading
    setTimeout(() => {
      setShouldRenderMap(true);
    }, 0);
  }, [
    width,
    props.metric,
    props.legendTitle,
    props.data,
    props.fips,
    props.hideLegend,
    props.showCounties,
    props.fieldRange,
    props.scaleType,
    props.scaleColorScheme,
    props.useSmallSampleMessage,
    props.hideMissingDataTooltip,
    props.overrideShapeWithCircle,
    props.geoData,
    LEGEND_WIDTH,
    legendData,
    props.isUnknownsMap,
<<<<<<< HEAD
=======
    Y_NO_DATA_LEGEND,
    X_NO_DATA_LEGEND,
    props,
>>>>>>> 3b7662a9
  ]);

  return (
    <div
      ref={ref}
      style={{
        width: "90%",
        margin: "auto",
      }}
    >
      {shouldRenderMap && (
        <Vega
          spec={spec}
          width={width}
          // custom 3-dot options for states, hidden on territories
          actions={
            !props.hideActions && {
              export: { png: true, svg: true },
              source: false,
              compiled: false,
              editor: false,
            }
          }
          downloadFileName={`${props.filename} - Health Equity Tracker`}
          signalListeners={props.signalListeners}
        />
      )}
    </div>
  );
}<|MERGE_RESOLUTION|>--- conflicted
+++ resolved
@@ -157,12 +157,7 @@
       ? countyOrEquivalent
       : stateOrTerritory;
     const tooltipDatum = `format(datum.${props.metric.metricId}, ',')`;
-<<<<<<< HEAD
-    // TODO: would be nice to use addMetricDisplayColumn for the tooltips here
-    // so that data formatting is consistent.
-=======
     // TODO: would be nice to use addMetricDisplayColumn for the tooltips here so that data formatting is consistent.
->>>>>>> 3b7662a9
     const tooltipLabel =
       props.isUnknownsMap && props.metric.unknownsVegaLabel
         ? props.metric.unknownsVegaLabel
@@ -447,12 +442,9 @@
     LEGEND_WIDTH,
     legendData,
     props.isUnknownsMap,
-<<<<<<< HEAD
-=======
     Y_NO_DATA_LEGEND,
     X_NO_DATA_LEGEND,
     props,
->>>>>>> 3b7662a9
   ]);
 
   return (
