--- conflicted
+++ resolved
@@ -16,14 +16,10 @@
 const GEO_DATASET = "GEO_DATASET";
 const GEO_ID = "id";
 const COLOR_SCALE = "COLOR_SCALE";
-<<<<<<< HEAD
-=======
 const US_PROJECTION = "US_PROJECTION";
->>>>>>> bcafa558
 
 const VAR_DATASET = "VAR_DATASET";
 const LEGEND_DATASET = "LEGEND_DATASET";
-const USA_PROJECTION = "USA_PROJECTION";
 // TODO - consider moving standardized column names, like fips, to variables shared between here and VariableProvider
 const VAR_FIPS = "fips";
 
@@ -85,14 +81,8 @@
       props.numberFormat === "percentage"
         ? `format(datum.${props.metric.metricId}, '0.1%')`
         : `format(datum.${props.metric.metricId}, ',')`;
-<<<<<<< HEAD
-    const tooltipValue = `{"State": datum.properties.name, "${props.metric.shortVegaLabel}": ${tooltipDatum} }`;
-    const missingDataTooltipValue = `{"State": datum.properties.name, "${props.metric.shortVegaLabel}": "No data" }`;
-    console.log(tooltipValue);
-=======
     const tooltipValue = `{"${geographyName}": datum.properties.name, "${props.metric.shortVegaLabel}": ${tooltipDatum} }`;
     const missingDataTooltipValue = `{"${geographyName}": datum.properties.name, "${props.metric.shortVegaLabel}": "No data" }`;
->>>>>>> bcafa558
 
     /* SET UP LEGEND */
     // TODO - Legends should be scaled exactly the same the across compared charts. Looks misleading otherwise.
@@ -115,13 +105,8 @@
 
     let colorScale: any = {
       name: COLOR_SCALE,
-<<<<<<< HEAD
       type: props.scaleType,
       domain: { data: LEGEND_DATASET, field: props.metric.metricId },
-=======
-      type: "quantize",
-      domain: { data: VALID_DATASET, field: props.metric.metricId },
->>>>>>> bcafa558
       range: { scheme: "yellowgreenblue", count: 7 },
     };
     if (props.fieldRange) {
@@ -181,11 +166,7 @@
       ],
       projections: [
         {
-<<<<<<< HEAD
-          name: USA_PROJECTION,
-=======
           name: US_PROJECTION,
->>>>>>> bcafa558
           type: "albersUsa",
           fit: { signal: "data('" + GEO_DATASET + "')" },
           size: {
@@ -214,11 +195,7 @@
               fill: { value: UNKNOWN_GREY },
             },
           },
-<<<<<<< HEAD
-          transform: [{ type: "geoshape", projection: USA_PROJECTION }],
-=======
           transform: [{ type: "geoshape", projection: US_PROJECTION }],
->>>>>>> bcafa558
         },
         {
           type: "shape",
@@ -234,11 +211,7 @@
             },
             hover: { fill: { value: "red" } },
           },
-<<<<<<< HEAD
-          transform: [{ type: "geoshape", projection: USA_PROJECTION }],
-=======
           transform: [{ type: "geoshape", projection: US_PROJECTION }],
->>>>>>> bcafa558
         },
       ],
       signals: [
@@ -249,21 +222,7 @@
         },
       ],
     });
-<<<<<<< HEAD
   }, [width, props.metric, props.legendTitle, props.numberFormat, props.data, props.fips, props.hideLegend, props.showCounties, props.fieldRange, props.scaleType, props.legendData, LEGEND_WIDTH]);
-=======
-  }, [
-    width,
-    props.metric,
-    props.legendTitle,
-    props.numberFormat,
-    props.data,
-    props.fips,
-    props.hideLegend,
-    props.showCounties,
-    props.fieldRange,
-  ]);
->>>>>>> bcafa558
 
   return (
     <div
