import React, { useState, useEffect } from "react";
import { Vega } from "react-vega";
import { useResponsiveWidth } from "../utils/hooks/useResponsiveWidth";
import { Fips } from "../data/utils/Fips";
import { MetricConfig, MetricId } from "../data/config/MetricConfig";
import { FieldRange } from "../data/utils/DatasetTypes";
import { GEOGRAPHIES_DATASET_ID } from "../data/config/MetadataMap";
import { useFontSize } from "../utils/hooks/useFontSize";
import sass from "../styles/variables.module.scss";
import {
  LEGEND_TEXT_FONT,
  MISSING_PLACEHOLDER_VALUES,
  NO_DATA_MESSAGE,
} from "./Legend";
import { useMediaQuery } from "@material-ui/core";
import { PADDING_FOR_ACTIONS_MENU } from "./utils";
import {
  addCAWPTooltipInfo,
  buildTooltipTemplate,
  CIRCLE_PROJECTION,
  COLOR_SCALE,
  createCircleTextMark,
  createInvisibleAltMarks,
  createShapeMarks,
  formatPreventZero100k,
  GEO_DATASET,
  getCountyAddOn,
  getProjection,
  LEGEND_DATASET,
  makeAltText,
  MISSING_DATASET,
  ScaleType,
  setupColorScale,
  VAR_DATASET,
  GREY_DOT_SCALE_SPEC,
  UNKNOWN_SCALE_SPEC,
  ZERO_VAR_DATASET,
  ZERO_DOT_SCALE_SPEC,
  getHelperLegend,
  ZERO_YELLOW_SCALE,
} from "./mapHelpers";
import { DemographicGroup } from "../data/utils/Constants";
import { CAWP_DETERMINANTS } from "../data/variables/CawpProvider";

const {
  unknownGrey: UNKNOWN_GREY,
  redOrange: RED_ORANGE,
  darkBlue: DARK_BLUE,
} = sass;

const VALID_DATASET = "VALID_DATASET";
const ZERO_DATASET = "ZERO_DATASET";
const GEO_ID = "id";

// TODO - consider moving standardized column names, like fips, to variables shared between here and VariableProvider
const VAR_FIPS = "fips";

export interface ChoroplethMapProps {
  // Data used to create the map
  data: Record<string, any>[];
  // Geography data, in topojson format. Must include both states and counties.
  // If not provided, defaults to directly loading /tmp/geographies.json
  geoData?: Record<string, any>;
  // Metric within the data that we are visualizing
  metric: MetricConfig;
  // The geography that this map is showing
  fips: Fips;
  // Use different labels for legend and tooltip if it's the unknowns map
  isUnknownsMap?: boolean;
  // If true, maps will render counties, otherwise it will render states/territories
  showCounties: boolean;
  // legendData is the dataset for which to calculate legend. Used to have a common legend between two maps.
  legendData?: Record<string, any>[];
  // Whether or not the legend is present
  hideLegend?: boolean;
  // If legend is present, what is the title
  legendTitle?: string | string[];
  // Max/min of the data range- if present it will set the color scale at these boundaries
  fieldRange?: FieldRange;
  // Hide the action bar in the corner of a vega chart
  hideActions?: boolean;
  // How the color scale is computed mathematically
  scaleType: ScaleType;
  // Colors to use for the color scale. Default is yellowgreen
  scaleColorScheme?: string;
  // If true, the geography will be rendered as a circle. Used to display territories at national level.
  overrideShapeWithCircle?: boolean;
  // Do not show a tooltip when there is no data.
  hideMissingDataTooltip?: boolean;
  // Callbacks set up so map interactions can update the React UI
  signalListeners: any;
  // use the constructed string from the Card Wrapper Title in the export as PNG filename
  filename?: string;
  titles?: {
    chartTitle: string | string[];
    subtitle?: DemographicGroup;
  };
  listExpanded?: boolean;
  countColsToAdd: MetricId[];
}

export function ChoroplethMap(props: ChoroplethMapProps) {
  const isCawp = CAWP_DETERMINANTS.includes(props.metric.metricId);

  // render Vega map async as it can be slow
  const [shouldRenderMap, setShouldRenderMap] = useState(false);

  const [ref, width] = useResponsiveWidth(
    /* default width during initialization */ 90
  );

  // calculate page size to determine if tiny mobile or not
  const pageIsTiny = useMediaQuery("(max-width:400px)");
  const fontSize = useFontSize();

  const yOffsetNoDataLegend = pageIsTiny ? -15 : -43;
  const xOffsetNoDataLegend = pageIsTiny ? 15 : 230;
  const heightWidthRatio = pageIsTiny ? 1 : 0.5;

  // Initial spec state is set in useEffect
  const [spec, setSpec] = useState({});

  const LEGEND_WIDTH = props.hideLegend ? 0 : 100;

  // Dataset to use for computing the legend
  const legendData = props.legendData || props.data;

  useEffect(() => {
    const geoData = props.geoData
      ? { values: props.geoData }
      : { url: `/tmp/${GEOGRAPHIES_DATASET_ID}.json` };

    /* SET UP GEO DATASET */
    // Transform geo dataset by adding varField from VAR_DATASET
    let geoTransformers: any[] = [
      {
        type: "lookup",
        from: VAR_DATASET,
        key: VAR_FIPS,
        fields: [GEO_ID],
        values: [props.metric.metricId, ...props.countColsToAdd],
      },
    ];
    // Null SVI was showing
    if (!isCawp && !props.listExpanded) {
      geoTransformers[0].values.push("rating");
    }
    if (props.overrideShapeWithCircle) {
      geoTransformers.push({
        type: "formula",
        as: "centroid",
        expr: `geoCentroid('${CIRCLE_PROJECTION}', datum.fips)`,
      });
    }
    if (props.fips.isStateOrTerritory()) {
      // The first two characters of a county FIPS are the state FIPS
      let stateFipsVar = `slice(datum.id,0,2) == '${props.fips.code}'`;
      geoTransformers.push({
        type: "filter",
        expr: stateFipsVar,
      });
    }
    if (props.fips.isCounty()) {
      geoTransformers.push({
        type: "filter",
        expr: `datum.id === "${props.fips.code}"`,
      });
    }

    /* SET UP TOOLTIP */
    const tooltipDatum = formatPreventZero100k(
      /* type */ props.metric.type,
      /* metricId */ props.metric.metricId
    );

    // TODO: would be nice to use addMetricDisplayColumn for the tooltips here so that data formatting is consistent.
    const tooltipLabel =
      props.isUnknownsMap && props.metric.unknownsVegaLabel
        ? props.metric.unknownsVegaLabel
        : props.metric.shortLabel;

    const tooltipPairs = { [tooltipLabel]: tooltipDatum };

    const geographyType = getCountyAddOn(
      /* fips */ props.fips,
      /* showCounties */ props.showCounties
    );

    // Hover tooltip for states with expected 0 values, like CAWP Congress
    const zeroTooltipValue = buildTooltipTemplate(
      /* tooltipPairs */ tooltipPairs,
      /* title */ `datum.properties.name + " ${geographyType}"`,
      /* includeSvi */ false
    );

    // Hover tooltip for unexpected missing data
    const missingDataTooltipValue = buildTooltipTemplate(
      /* tooltipPairs */ { [tooltipLabel]: `"${NO_DATA_MESSAGE}"` },
      /* title */ `datum.properties.name + " ${geographyType}"`,
      /* includeSvi */ false
    );

    if (isCawp)
      addCAWPTooltipInfo(
        /* tooltipPairs */ tooltipPairs,
<<<<<<< HEAD
        /* subTitle */ props.titles?.subtitle || "",
        /* colsToAdd */ props.countColsToAdd
=======
        /* subTitle */ props.titles?.subtitle || ""
>>>>>>> 242a00a2
      );

    // Hover tooltip for non-zero data
    const tooltipValue = buildTooltipTemplate(
      /* tooltipPairs */ tooltipPairs,
      /* title */ `datum.properties.name + " ${geographyType}"`,
      /* includeSvi */ true
    );

    /* SET UP LEGEND */
    let legendList = [];

    const legend: any = {
      fill: COLOR_SCALE,
      direction: "horizontal",
      title: props.legendTitle,
      titleFontSize: pageIsTiny ? 9 : 11,
      titleLimit: 0,
      font: LEGEND_TEXT_FONT,
      labelFont: LEGEND_TEXT_FONT,
      labelOverlap: "greedy",
      labelSeparation: 10,
      orient: "bottom-left",
      offset: 15,
      format: "d",
    };
    if (props.metric.type === "pct_share") {
      legend["encode"] = {
        labels: {
          update: {
            text: {
              signal: `format(datum.label, '0.1r') + '%'`,
            },
          },
        },
      };
    }

    const helperLegend = getHelperLegend(
      /* yOffset */ yOffsetNoDataLegend,
      /* xOffset */ xOffsetNoDataLegend,
      /* overrideGrayMissingWithZeroYellow */ isCawp && !props.listExpanded
    );
    if (!props.hideLegend) {
      legendList.push(legend, helperLegend);
    }

    const colorScale = setupColorScale(
      /* legendData */ legendData,
      /* metricId */ props.metric.metricId,
      /* scaleType */ props.scaleType,
      /* fieldRange? */ props.fieldRange,
      /* scaleColorScheme? */ props.scaleColorScheme
    );

    const projection = getProjection(
      /* fips */ props.fips,
      /* width */ width,
      /* heightWidthRatio */ heightWidthRatio,
      /* overrideShapeWithCirce */ props.overrideShapeWithCircle
    );

    let marks = [
      isCawp && !props.listExpanded
        ? createShapeMarks(
            /*datasetName=*/ ZERO_DATASET,
            /*fillColor=*/ { value: sass.mapMin },
            /*hoverColor=*/ RED_ORANGE,
            /*tooltipExpression=*/ zeroTooltipValue,
            /* overrideShapeWithCircle */ props.overrideShapeWithCircle,
            /* hideMissingDataTooltip */ props.hideMissingDataTooltip
          )
        : createShapeMarks(
            /*datasetName=*/ MISSING_DATASET,
            /*fillColor=*/ { value: UNKNOWN_GREY },
            /*hoverColor=*/ RED_ORANGE,
            /*tooltipExpression=*/ missingDataTooltipValue,
            /* overrideShapeWithCircle */ props.overrideShapeWithCircle,
            /* hideMissingDataTooltip */ props.hideMissingDataTooltip
          ),
      createShapeMarks(
        /*datasetName=*/ VALID_DATASET,
        /*fillColor=*/ [{ scale: COLOR_SCALE, field: props.metric.metricId }],
        /*hoverColor=*/ DARK_BLUE,
        /*tooltipExpression=*/ tooltipValue,
        /* overrideShapeWithCircle */ props.overrideShapeWithCircle,
        /* hideMissingDataTooltip */ props.hideMissingDataTooltip
      ),
    ];

    if (props.overrideShapeWithCircle) {
      // Visible Territory Abbreviations
      marks.push(createCircleTextMark(VALID_DATASET));
      isCawp && !props.listExpanded
        ? marks.push(createCircleTextMark(ZERO_DATASET))
        : marks.push(createCircleTextMark(MISSING_DATASET));
    } else {
      marks.push(
        createInvisibleAltMarks(
          /* tooltipDatum */ tooltipDatum,
          /*  tooltipLabel */ tooltipLabel
        )
      );
    }

    const altText = makeAltText(
      /* data */ props.data,
      /* filename */ props.filename || "",
      /* fips */ props.fips,
      /* overrideShapeWithCircle */ props.overrideShapeWithCircle
    );

    setSpec({
      $schema: "https://vega.github.io/schema/vega/v5.json",
      background: sass.white,
      description: props.overrideShapeWithCircle
        ? `Territory: ${props.fips.getDisplayName()}`
        : altText,
      data: [
        {
          name: MISSING_PLACEHOLDER_VALUES,
          values: [{ missing: NO_DATA_MESSAGE }],
        },
        {
          name: VAR_DATASET,
          values:
            props.listExpanded || !isCawp
              ? props.data
              : props.data.filter((row) => row[props.metric.metricId] > 0),
        },
        {
          name: ZERO_VAR_DATASET,
          values: props.data.filter((row) => row[props.metric.metricId] === 0),
        },
        {
          name: LEGEND_DATASET,
          values: legendData,
        },
        {
          name: GEO_DATASET,
          transform: geoTransformers,
          ...geoData,
          format: {
            type: "topojson",
            feature: props.showCounties ? "counties" : "states",
          },
        },
        {
          name: VALID_DATASET,
          transform: [
            {
              type: "filter",
              expr: `isValid(datum.${props.metric.metricId})`,
            },
          ],
          source: GEO_DATASET,
          format: {
            type: "topojson",
            feature: props.showCounties ? "counties" : "states",
          },
        },
        {
          name: ZERO_DATASET,
          transform: [
            {
              type: "filter",
              expr: `!isValid(datum.${props.metric.metricId})`,
            },
          ],
          source: GEO_DATASET,
          format: {
            type: "topojson",
            feature: props.showCounties ? "counties" : "states",
          },
        },
        {
          name: MISSING_DATASET,
          transform: [
            {
              type: "filter",
              expr: `!isValid(datum.${props.metric.metricId})`,
            },
          ],
          source: GEO_DATASET,
          format: {
            type: "topojson",
            feature: props.showCounties ? "counties" : "states",
          },
        },
      ],
      projections: [projection],
      scales: [
        colorScale,
        GREY_DOT_SCALE_SPEC,
        UNKNOWN_SCALE_SPEC,
        ZERO_DOT_SCALE_SPEC,
        ZERO_YELLOW_SCALE,
      ],
      legends: legendList,
      marks: marks,
      title: !props.overrideShapeWithCircle && {
        text: props.titles?.chartTitle,
        subtitle: props.titles?.subtitle,
        encode: {
          title: {
            enter: {
              fontSize: {
                value: fontSize,
              },
              font: { value: "Inter, sans-serif" },
            },
          },
          subtitle: {
            enter: {
              fontStyle: { value: "italic" },
              fontSize: {
                value: fontSize - 2,
              },
            },
          },
        },
      },
      signals: [
        {
          name: "click",
          value: 0,
          on: [{ events: "click", update: "datum" }],
        },
      ],
    });

    // Render the Vega map asynchronously, allowing the UI to respond to user interaction before Vega maps render.
    // TODO! I'm not sure this is really working... the UI is definitely not responsive while state covid data is loading
    setTimeout(() => {
      setShouldRenderMap(true);
    }, 0);
  }, [
    isCawp,
    width,
    props.metric,
    props.legendTitle,
    props.data,
    props.fips,
    props.hideLegend,
    props.showCounties,
    props.fieldRange,
    props.scaleType,
    props.scaleColorScheme,
    props.hideMissingDataTooltip,
    props.overrideShapeWithCircle,
    props.geoData,
    LEGEND_WIDTH,
    legendData,
    props.isUnknownsMap,
    yOffsetNoDataLegend,
    xOffsetNoDataLegend,
    props,
    heightWidthRatio,
    pageIsTiny,
    fontSize,
  ]);

  const mapStyle = {
    width: "90%",
    marginRight: PADDING_FOR_ACTIONS_MENU,
  };

  return (
    <div ref={ref} style={mapStyle}>
      {shouldRenderMap && (
        <Vega
          renderer="svg"
          spec={spec}
          width={width}
          // custom 3-dot options for states, hidden on territories
          actions={
            !props.hideActions && {
              export: { png: true, svg: true },
              source: false,
              compiled: false,
              editor: false,
            }
          }
          downloadFileName={`${props.filename} - Health Equity Tracker`}
          signalListeners={props.signalListeners}
        />
      )}
    </div>
  );
}<|MERGE_RESOLUTION|>--- conflicted
+++ resolved
@@ -203,12 +203,8 @@
     if (isCawp)
       addCAWPTooltipInfo(
         /* tooltipPairs */ tooltipPairs,
-<<<<<<< HEAD
         /* subTitle */ props.titles?.subtitle || "",
         /* colsToAdd */ props.countColsToAdd
-=======
-        /* subTitle */ props.titles?.subtitle || ""
->>>>>>> 242a00a2
       );
 
     // Hover tooltip for non-zero data
