--- conflicted
+++ resolved
@@ -1,5 +1,5 @@
 import { useState, useEffect, useRef } from 'react'
-import { Vega, VisualizationSpec } from 'react-vega'
+import { Vega, type VisualizationSpec } from 'react-vega'
 import {
   isPctType,
   type MetricConfig,
@@ -345,19 +345,16 @@
     <Grid component={'section'} className={styles.Legend}>
       <h4 className={styles.LegendTitle}>{props.legendTitle}</h4>
       <Grid>
-        {spec && <Vega
-          renderer="svg"
-          spec={spec}
-          actions={false}
-<<<<<<< HEAD
-          onNewView={(view) => {
-            handleNewView(view)
-          }}
-        />
-=======
-          onNewView={(view) => handleNewView(view)}
-        />}
->>>>>>> 645cc20e
+        {spec && (
+          <Vega
+            renderer="svg"
+            spec={spec}
+            actions={false}
+            onNewView={(view) => {
+              handleNewView(view)
+            }}
+          />
+        )}
       </Grid>
     </Grid>
   )
