--- conflicted
+++ resolved
@@ -6,7 +6,6 @@
   MetricConfig,
 } from '../data/config/MetricConfigTypes'
 import { isPctType } from '../data/config/MetricConfigUtils'
-import { CAWP_METRICS } from '../data/providers/CawpProvider'
 import type { GeographicBreakdown } from '../data/query/Breakdowns'
 import type { FieldRange } from '../data/utils/DatasetTypes'
 import { het } from '../styles/DesignTokens'
@@ -72,14 +71,9 @@
 }
 
 export function Legend(props: LegendProps) {
-<<<<<<< HEAD
-  const zeroData = props.data?.filter((row) => row[props.metric.metricId] === 0)
-=======
-  const isCawp = CAWP_METRICS.includes(props.metricConfig.metricId)
   const zeroData = props.data?.filter(
     (row) => row[props.metricConfig.metricId] === 0,
   )
->>>>>>> ba037c58
   const nonZeroData = props.data?.filter(
     (row) => row[props.metricConfig.metricId] > 0,
   )
