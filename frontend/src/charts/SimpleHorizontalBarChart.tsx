--- conflicted
+++ resolved
@@ -62,11 +62,7 @@
     } else return measureDisplayName;
   };
 
-<<<<<<< HEAD
-  //create bar label as array or string
-=======
   // create bar label as array or string
->>>>>>> 5ec69e64
   const singleLineLabel = `datum.${tooltipMetricDisplayColumnName} +
   "${usePercentSuffix ? SINGLE_LINE_PERCENT : PER_100K}"`;
   const multiLineLabel = `[datum.${tooltipMetricDisplayColumnName}, "${PER_100K}"]`;
@@ -78,12 +74,12 @@
 
   const legends = showLegend
     ? [
-      {
-        fill: "variables",
-        orient: "top",
-        padding: 4,
-      },
-    ]
+        {
+          fill: "variables",
+          orient: "top",
+          padding: 4,
+        },
+      ]
     : [];
 
   const onlyZeros = data.every((row) => {
@@ -191,8 +187,9 @@
             },
             baseline: { value: "middle" },
             dx: {
-              signal: `if(datum.${measure} > ${barLabelBreakpoint}, -5,${width > 250 ? "5" : "1"
-                })`,
+              signal: `if(datum.${measure} > ${barLabelBreakpoint}, -5,${
+                width > 250 ? "5" : "1"
+              })`,
             },
             dy: {
               signal: chartIsSmall ? -15 : 0,
@@ -319,14 +316,14 @@
   // swap race labels if applicable
   const dataLabelled = altLabelDeterminants.includes(props.metric.metricId)
     ? props.data.map((row: Row) => {
-      const altRow = { ...row };
-      altRow[props.breakdownVar] = getAltGroupLabel(
-        row[props.breakdownVar],
-        props.metric.metricId,
-        props.breakdownVar
-      );
-      return altRow;
-    })
+        const altRow = { ...row };
+        altRow[props.breakdownVar] = getAltGroupLabel(
+          row[props.breakdownVar],
+          props.metric.metricId,
+          props.breakdownVar
+        );
+        return altRow;
+      })
     : props.data;
 
   const dataWithLineBreakDelimiter = addLineBreakDelimitersToField(
@@ -362,7 +359,7 @@
           /* width  */ width,
           /* breakdownVar  */ props.breakdownVar,
           /* breakdownVarDisplayName  */ BREAKDOWN_VAR_DISPLAY_NAMES_LOWER_CASE[
-          props.breakdownVar
+            props.breakdownVar
           ],
           /* measure  */ props.metric.metricId,
           /* measureDisplayName  */ props.metric.shortLabel,
@@ -379,11 +376,11 @@
           props.hideActions
             ? false
             : {
-              export: { png: true, svg: true },
-              source: false,
-              compiled: false,
-              editor: false,
-            }
+                export: { png: true, svg: true },
+                source: false,
+                compiled: false,
+                editor: false,
+              }
         }
       />
     </div>
