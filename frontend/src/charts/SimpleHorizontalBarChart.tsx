import React from "react";
import { Vega } from "react-vega";
import { Row } from "../data/utils/DatasetTypes";
import { useResponsiveWidth } from "../utils/useResponsiveWidth";
import {
  BreakdownVar,
  BreakdownVarDisplayName,
  BREAKDOWN_VAR_DISPLAY_NAMES,
} from "../data/query/Breakdowns";
import { MetricConfig, MetricId } from "../data/config/MetricConfig";
import {
  addLineBreakDelimitersToField,
  MULTILINE_LABEL,
  AXIS_LABEL_Y_DELTA,
  oneLineLabel,
  addMetricDisplayColumn,
} from "./utils";
import sass from "../styles/variables.module.scss";
import { useMediaQuery } from "@material-ui/core";

// determine where (out of 100) to flip labels inside/outside the bar
const LABEL_SWAP_CUTOFF_PERCENT = 66;

// nested quotation mark format needed for Vega
const SINGLE_LINE_100K = ",' per 100k'";
const MULTI_LINE_100K = "+' per 100k'";
const SINGLE_LINE_PERCENT = "+'%'";

function getSpec(
  altText: string,
  data: Row[],
  width: number,
  breakdownVar: BreakdownVar,
  breakdownVarDisplayName: BreakdownVarDisplayName,
  measure: MetricId,
  measureDisplayName: string,
  // Column names to use for the display value of the metric. These columns
  // contains preformatted data as strings.
  barMetricDisplayColumnName: string,
  tooltipMetricDisplayColumnName: string,
  showLegend: boolean,
  barLabelBreakpoint: number,
  pageIsTiny: boolean,
  usePercentSuffix: boolean,
  altText: string
): any {
  const MEASURE_COLOR = sass.altGreen;
  const BAR_HEIGHT = 60;
  const BAR_PADDING = 0.2;
  const DATASET = "DATASET";
  const WIDTH_PADDING_FOR_SNOWMAN_MENU = 50;

  // create proper datum suffix, either % or single/multi line 100k
  const barLabelSuffix = usePercentSuffix
    ? SINGLE_LINE_PERCENT
    : pageIsTiny
    ? SINGLE_LINE_100K
    : MULTI_LINE_100K;

  console.log(data);

  const legends = showLegend
    ? [
        {
          fill: "variables",
          orient: "top",
          padding: 4,
        },
      ]
    : [];
  return {
    $schema: "https://vega.github.io/schema/vega/v5.json",
    description: altText,
    background: "white",
<<<<<<< HEAD
    autosize: { resize: false, type: "fit-x" },
=======
    description: altText,
    padding: 5,
    autosize: { resize: true, type: "fit-x" },
>>>>>>> da7fa690
    width: width - WIDTH_PADDING_FOR_SNOWMAN_MENU,
    style: "cell",
    data: [
      {
        name: DATASET,
        values: data,
      },
    ],
    signals: [
      { name: "y_step", value: BAR_HEIGHT },
      {
        name: "height",
        update: "bandspace(domain('y').length, 0.1, 0.05) * y_step",
      },
    ],
    marks: [
      {
        // chart bars
        name: "measure_bars",
        interactive: false,
        type: "rect",
        style: ["bar"],
        description: data.length + " items",
        from: { data: DATASET },
        encode: {
          enter: {
            tooltip: {
              signal: `${oneLineLabel(
                breakdownVar
              )} + ', ${measureDisplayName}: ' + datum.${tooltipMetricDisplayColumnName}`,
            },
          },
          update: {
            fill: { value: MEASURE_COLOR },
            x: { scale: "x", field: measure },
            x2: { scale: "x", value: 0 },
            y: { scale: "y", field: breakdownVar },
            height: { scale: "y", band: 1 },
          },
        },
      },
      {
        // ALT TEXT: invisible, verbose labels
        name: "measure_a11y_text_labels",
        type: "text",
        from: { data: DATASET },
        encode: {
          update: {
            y: { scale: "y", field: breakdownVar, band: 0.8 },
            opacity: {
              signal: "0",
            },
            text: {
              signal: `${oneLineLabel(
                breakdownVar
              )} + ': ' + datum.${tooltipMetricDisplayColumnName} + ' ${measureDisplayName}'`,
            },
          },
        },
      },
      {
        name: "measure_text_labels",
        type: "text",
        style: ["text"],
        from: { data: DATASET },
        aria: false, // this data accessible in alt_text_labels
        encode: {
          enter: {
            tooltip: {
              signal: `${oneLineLabel(
                breakdownVar
              )} + ', ${measureDisplayName}: ' + datum.${tooltipMetricDisplayColumnName}`,
            },
          },
          update: {
            align: {
              signal: `if(datum.${measure} > ${barLabelBreakpoint}, "right", "left")`,
            },
            baseline: { value: "middle" },
            dx: {
              signal: `if(datum.${measure} > ${barLabelBreakpoint}, -5, 5)`,
            },
            dy: {
              signal: pageIsTiny ? -20 : 0,
            },
            fill: {
              signal: `if(datum.${measure} > ${barLabelBreakpoint}, "white", "black")`,
            },
            x: { scale: "x", field: measure },
            y: { scale: "y", field: breakdownVar, band: 0.8 },
            text: {
              // on smallest screens send an array of strings to place on multiple lines
              signal: `[datum.${tooltipMetricDisplayColumnName}${barLabelSuffix}]`,
            },
          },
        },
      },
    ],
    scales: [
      {
        name: "x",
        type: "linear",
        domain: { data: DATASET, field: measure },
        range: [0, { signal: "width" }],
        nice: !pageIsTiny, //on desktop, extend x-axis to a "nice" value
        zero: true,
      },
      {
        name: "y",
        type: "band",
        domain: {
          data: DATASET,
          field: breakdownVar,
        },
        range: { step: { signal: "y_step" } },
        paddingInner: BAR_PADDING,
      },
      {
        name: "variables",
        type: "ordinal",
        domain: [measureDisplayName],
        range: [MEASURE_COLOR],
      },
    ],
    axes: [
      {
        scale: "x",
        orient: "bottom",
        gridScale: "y",
        grid: true,
        tickCount: { signal: "ceil(width/40)" },
        domain: false,
        labels: false,
        aria: false,
        maxExtent: 0,
        minExtent: 0,
        ticks: false,
        zindex: 0,
      },
      {
        scale: "x",
        orient: "bottom",
        grid: false,
        title: measureDisplayName,
        titleAnchor: pageIsTiny ? "end" : "null",
        labelFlush: true,
        labelOverlap: true,
        tickCount: { signal: "ceil(width/40)" },
        zindex: 0,
      },
      {
        scale: "y",
        orient: "left",
        grid: false,
        title: breakdownVarDisplayName,
        zindex: 0,
        encode: {
          labels: {
            update: {
              text: { signal: MULTILINE_LABEL },
              baseline: { value: "bottom" },
              // Limit at which line is truncated with an ellipsis
              limit: { value: 100 },
              dy: { signal: AXIS_LABEL_Y_DELTA },
            },
          },
        },
      },
    ],
    legends: legends,
  };
}

export interface SimpleHorizontalBarChartProps {
  data: Row[];
  metric: MetricConfig;
  breakdownVar: BreakdownVar;
  showLegend: boolean;
  hideActions?: boolean;
  filename?: string;
  usePercentSuffix?: boolean;
}

export function SimpleHorizontalBarChart(props: SimpleHorizontalBarChartProps) {
  const [ref, width] = useResponsiveWidth(
    100 /* default width during initialization */
  );

  // calculate page size to determine if tiny mobile or not
  const pageIsTiny = useMediaQuery("(max-width:400px)");

  const dataWithLineBreakDelimiter = addLineBreakDelimitersToField(
    props.data,
    props.breakdownVar
  );
  const [dataWithDisplayCol, barMetricDisplayColumnName] =
    addMetricDisplayColumn(props.metric, dataWithLineBreakDelimiter);
  // Omit the % symbol for the tooltip because it's included in shortVegaLabel.
  const [data, tooltipMetricDisplayColumnName] = addMetricDisplayColumn(
    props.metric,
    dataWithDisplayCol,
    /* omitPctSymbol= */ true
  );

  const barLabelBreakpoint =
    Math.max(...props.data.map((row) => row[props.metric.metricId])) *
    (LABEL_SWAP_CUTOFF_PERCENT / 100);

  return (
    <div ref={ref}>
      <Vega
        renderer="svg"
        downloadFileName={`${props.filename} - Health Equity Tracker`}
        spec={getSpec(
<<<<<<< HEAD
          /* data: Record<string, any>[], */ data,
          /* width: number, */ width,
          /* breakdownVar: string, */ props.breakdownVar,
          /* breakdownVarDisplayName: string, */ BREAKDOWN_VAR_DISPLAY_NAMES[
            props.breakdownVar
          ],
          /* measure: string, */ props.metric.metricId,
          /* measureDisplayName: string, */ props.metric.shortVegaLabel,
          /* barMetricDisplayColumnName: string, */ barMetricDisplayColumnName,
          /* tooltipMetricDisplayColumnName: string, */ tooltipMetricDisplayColumnName,
          /* showLegend: boolean, */ props.showLegend,
          /* barLabelBreakpoint: number, */ barLabelBreakpoint,
          /* pageIsTiny: boolean, */ pageIsTiny,
          /* usePercentSuffix: boolean, */ props.usePercentSuffix || false,
          /* altText: string */ "Bar chart " + props.filename
=======
          /* altText: string */ `Bar Chart showing ${props.filename}`,
          data,
          width,
          props.breakdownVar,
          BREAKDOWN_VAR_DISPLAY_NAMES[props.breakdownVar],
          props.metric.metricId,
          props.metric.shortVegaLabel,
          barMetricDisplayColumnName,
          tooltipMetricDisplayColumnName,
          props.showLegend,
          barLabelBreakpoint,
          pageIsTiny,
          props.usePercentSuffix || false
>>>>>>> da7fa690
        )}
        // custom 3-dot options menu
        actions={
          props.hideActions
            ? false
            : {
                export: { png: true, svg: true },
                source: false,
                compiled: false,
                editor: false,
              }
        }
      />
    </div>
  );
}<|MERGE_RESOLUTION|>--- conflicted
+++ resolved
@@ -41,8 +41,7 @@
   showLegend: boolean,
   barLabelBreakpoint: number,
   pageIsTiny: boolean,
-  usePercentSuffix: boolean,
-  altText: string
+  usePercentSuffix: boolean
 ): any {
   const MEASURE_COLOR = sass.altGreen;
   const BAR_HEIGHT = 60;
@@ -72,13 +71,8 @@
     $schema: "https://vega.github.io/schema/vega/v5.json",
     description: altText,
     background: "white",
-<<<<<<< HEAD
     autosize: { resize: false, type: "fit-x" },
-=======
-    description: altText,
     padding: 5,
-    autosize: { resize: true, type: "fit-x" },
->>>>>>> da7fa690
     width: width - WIDTH_PADDING_FOR_SNOWMAN_MENU,
     style: "cell",
     data: [
@@ -293,7 +287,7 @@
         renderer="svg"
         downloadFileName={`${props.filename} - Health Equity Tracker`}
         spec={getSpec(
-<<<<<<< HEAD
+          /* altText: string */ `Bar Chart showing ${props.filename}`,
           /* data: Record<string, any>[], */ data,
           /* width: number, */ width,
           /* breakdownVar: string, */ props.breakdownVar,
@@ -307,23 +301,7 @@
           /* showLegend: boolean, */ props.showLegend,
           /* barLabelBreakpoint: number, */ barLabelBreakpoint,
           /* pageIsTiny: boolean, */ pageIsTiny,
-          /* usePercentSuffix: boolean, */ props.usePercentSuffix || false,
-          /* altText: string */ "Bar chart " + props.filename
-=======
-          /* altText: string */ `Bar Chart showing ${props.filename}`,
-          data,
-          width,
-          props.breakdownVar,
-          BREAKDOWN_VAR_DISPLAY_NAMES[props.breakdownVar],
-          props.metric.metricId,
-          props.metric.shortVegaLabel,
-          barMetricDisplayColumnName,
-          tooltipMetricDisplayColumnName,
-          props.showLegend,
-          barLabelBreakpoint,
-          pageIsTiny,
-          props.usePercentSuffix || false
->>>>>>> da7fa690
+          /* usePercentSuffix: boolean, */ props.usePercentSuffix || false
         )}
         // custom 3-dot options menu
         actions={
