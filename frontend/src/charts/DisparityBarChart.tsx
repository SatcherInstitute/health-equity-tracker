--- conflicted
+++ resolved
@@ -40,7 +40,6 @@
   darkMetricDisplayColumnName: string,
   barLabelBreakpoint: number,
   pageIsTiny: boolean,
-  altText: string,
   stacked?: boolean,
   // place AIAL NHPI pop compare in different color columns due to ACS not KFF
   altLightMeasure?: MetricId,
@@ -292,13 +291,8 @@
 
   return {
     $schema: "https://vega.github.io/schema/vega/v5.json",
-<<<<<<< HEAD
-    background: "white",
-    description: altText,
-=======
     description: altText,
     background: sass.white,
->>>>>>> da7fa690
     padding: 5,
     autosize: { resize: true, type: "fit-x" },
     width: width - WIDTH_PADDING_FOR_SNOWMAN_MENU,
@@ -506,30 +500,8 @@
         }}
         downloadFileName={`${props.filename} - Health Equity Tracker`}
         spec={getSpec(
-<<<<<<< HEAD
-          data,
-          width,
-          props.breakdownVar,
-          BREAKDOWN_VAR_DISPLAY_NAMES[props.breakdownVar],
-          props.lightMetric.metricId,
-          props.lightMetric.shortVegaLabel,
-          props.darkMetric.metricId,
-          props.darkMetric.shortVegaLabel,
-          props.metricDisplayName,
-          lightMetricDisplayColumnName,
-          darkMetricDisplayColumnName,
-          barLabelBreakpoint,
-          pageIsTiny,
-          /* altText: string, */ "Comparison Bar Chart showing " +
-            props.filename,
-          props.stacked,
-          hasAltPop ? altLightMetric.metricId : "",
-          hasAltPop ? altLightMetric.shortVegaLabel : "",
-          hasAltPop ? altLightMetricDisplayColumnName : "",
-          hasAltPop
-=======
-          `Comparison bar chart showing ${props.filename}`,
-          /* data: Record<string, any>[] */ data,
+          /* altText  */ `Comparison bar chart showing ${props.filename}`,
+          /* data  */ data,
           /* width */ width,
           /* breakdownVar */ props.breakdownVar,
           /* breakdownVarDisplayName */ BREAKDOWN_VAR_DISPLAY_NAMES[
@@ -555,7 +527,6 @@
             ? altLightMetricDisplayColumnName
             : "",
           /* hasAltPop?: boolean */ hasAltPop
->>>>>>> da7fa690
         )}
       />
     </div>
