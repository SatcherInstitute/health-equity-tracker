import React from "react";
import { Vega } from "react-vega";
import { Row } from "../data/utils/DatasetTypes";
import { useResponsiveWidth } from "../utils/useResponsiveWidth";
<<<<<<< HEAD
import { BreakdownVar, BREAKDOWN_VAR_DISPLAY_NAMES } from "../data/Breakdowns";
import { MetricConfig } from "../data/MetricConfig";
import { RACE } from "../data/Constants";

const DELIMITER = "*~*";
const MULTILINE_RACE_MAP: Record<string, string> = {
  "American Indian and Alaska Native": `American Indian${DELIMITER}and Alaska Native`,
  "American Indian and Alaska Native (Non-Hispanic)": `American Indian${DELIMITER}and Alaska Native${DELIMITER}(Non-Hispanic)`,
  "Black or African American": `Black or${DELIMITER}African American`,
  "Black or African American (Non-Hispanic)": `Black or${DELIMITER}African American${DELIMITER}(Non-Hispanic)`,
  "Hispanic or Latino": `Hispanic${DELIMITER}or Latino`,
  "Native Hawaiian and Pacific Islander": `Native Hawaiian${DELIMITER}and Pacific Islander`,
  "Native Hawaiian and Pacific Islander (Non-Hispanic)": `Native Hawaiian${DELIMITER}and Pacific Islander${DELIMITER}(Non-Hispanic)`,
  "Some other race (Non-Hispanic)": `Some other race${DELIMITER}(Non-Hispanic)`,
  "Two or more races (Non-Hispanic)": `Two or more races${DELIMITER}(Non-Hispanic)`,
  "Asian (Non-Hispanic)": `Asian${DELIMITER}(Non-Hispanic)`,
  "White (Non-Hispanic)": `White${DELIMITER}(Non-Hispanic)`,
};
=======
import {
  BreakdownVar,
  BREAKDOWN_VAR_DISPLAY_NAMES,
} from "../data/query/Breakdowns";
import { MetricConfig } from "../data/config/MetricConfig";
>>>>>>> 897e88c5

function getSpec(
  data: Record<string, any>[],
  width: number,
  breakdownVar: string,
  breakdownVarDisplayName: string,
  thickMeasure: string,
  thickMeasureDisplayName: string,
  thinMeasure: string,
  thinMeasureDisplayName: string,
  metricDisplayName: string
): any {
  const BAR_HEIGHT = 40;
  const BAR_PADDING = 0.1;
  const THIN_RATIO = 0.3;
  const THIN_MEASURE_COLOR = "#174EA6";
  const THICK_MEASURE_COLOR = "#BDC1C6";
  const DATASET = "DATASET";
  const WIDTH_PADDING_FOR_SNOWMAN_MENU = 50;
  const MULTILINE_LABEL = `split(datum.value, '${DELIMITER}')`;
  // We use nested ternerys to determine the label's y axis delta based on the number of lines in the label to vertically align
  const AXIS_LABEL_Y_DELTA = `length(${MULTILINE_LABEL}) == 2 ? parseInt(-3) : length(${MULTILINE_LABEL}) > 2 ? parseInt(-7) : parseInt(5)`;

  return {
    $schema: "https://vega.github.io/schema/vega/v5.json",
    background: "white",
    padding: 5,
    autosize: { resize: true, type: "fit-x" },
    width: width - WIDTH_PADDING_FOR_SNOWMAN_MENU,
    style: "cell",
    data: [
      {
        name: DATASET,
        values: data,
      },
    ],
    signals: [
      { name: "y_step", value: BAR_HEIGHT },
      {
        name: "height",
        update: "bandspace(domain('y').length, 0.1, 0.05) * y_step",
      },
    ],
    marks: [
      {
        name: "thickMeasure_bars",
        type: "rect",
        style: ["bar"],
        from: { data: DATASET },
        encode: {
          enter: {
            tooltip: {
              signal: `datum. ${breakdownVar} + ', ${thickMeasureDisplayName}: ' + datum. ${thickMeasure}+'%'`,
            },
          },
          update: {
            fill: { value: THICK_MEASURE_COLOR },
            ariaRoleDescription: { value: "bar" },
            x: { scale: "x", field: thickMeasure },
            x2: { scale: "x", value: 0 },
            y: { scale: "y", field: breakdownVar },
            height: { scale: "y", band: 1 },
          },
        },
      },
      {
        name: "thinMeasure_bars",
        type: "rect",
        style: ["bar"],
        from: { data: DATASET },
        encode: {
          enter: {
            tooltip: {
              signal: `datum. ${breakdownVar} + ', ${thinMeasureDisplayName}: ' + datum. ${thinMeasure}+'%'`,
            },
          },
          update: {
            fill: { value: THIN_MEASURE_COLOR },
            ariaRoleDescription: { value: "bar" },
            x: { scale: "x", field: thinMeasure },
            x2: { scale: "x", value: 0 },
            yc: {
              scale: "y",
              field: breakdownVar,
              offset: (BAR_HEIGHT - BAR_HEIGHT * BAR_PADDING) / 2,
            },
            height: { scale: "y", band: THIN_RATIO },
          },
        },
      },
      {
        name: "thinMeasure_text_labels",
        type: "text",
        style: ["text"],
        from: { data: DATASET },
        encode: {
          update: {
            align: { value: "left" },
            baseline: { value: "middle" },
            dx: { value: 3 },
            fill: { value: "black" },
            x: { scale: "x", field: thinMeasure },
            y: { scale: "y", field: breakdownVar, band: 0.5 },
            text: {
              signal: `isValid(datum["${thinMeasure}"]) ? datum["${thinMeasure}"] + "${metricDisplayName}" : "" `,
            },
          },
        },
      },
    ],
    scales: [
      {
        name: "x",
        type: "linear",
        domain: { data: DATASET, field: thickMeasure },
        range: [0, { signal: "width" }],
        nice: true,
        zero: true,
      },
      {
        name: "y",
        type: "band",
        domain: {
          data: DATASET,
          field: breakdownVar,
        },
        range: { step: { signal: "y_step" } },
        paddingInner: BAR_PADDING,
      },
      {
        name: "variables",
        type: "ordinal",
        domain: [thickMeasureDisplayName, thinMeasureDisplayName],
        range: [THICK_MEASURE_COLOR, THIN_MEASURE_COLOR],
      },
    ],
    axes: [
      {
        scale: "x",
        orient: "bottom",
        gridScale: "y",
        grid: true,
        tickCount: { signal: "ceil(width/40)" },
        domain: false,
        labels: false,
        aria: false,
        maxExtent: 0,
        minExtent: 0,
        ticks: false,
        zindex: 0,
      },
      {
        scale: "x",
        orient: "bottom",
        grid: false,
        title: `${thickMeasureDisplayName} vs. ${thinMeasureDisplayName} `,
        labelFlush: true,
        labelOverlap: true,
        tickCount: { signal: "ceil(width/40)" },
        zindex: 0,
      },
      {
        scale: "y",
        orient: "left",
        grid: false,
        title: breakdownVarDisplayName,
        zindex: 0,
        tickSize: 5,
        encode: {
          labels: {
            update: {
              text: { signal: MULTILINE_LABEL },
              baseline: { value: "bottom" },
              // Limit at which line is truncated with an ellipsis
              limit: { value: 90 },
              dy: { signal: AXIS_LABEL_Y_DELTA },
            },
          },
        },
      },
    ],
    legends: [
      {
        stroke: "variables",
        orient: "top",
        padding: 4,
        encode: {
          symbols: {
            enter: {
              strokeWidth: { value: 2 },
              size: { value: 50 },
            },
          },
        },
      },
    ],
  };
}
export interface DisparityBarChartProps {
  data: Row[];
  thickMetric: MetricConfig;
  thinMetric: MetricConfig;
  breakdownVar: BreakdownVar;
  metricDisplayName: string;
}

export function DisparityBarChart(props: DisparityBarChartProps) {
  const [ref, width] = useResponsiveWidth(
    100 /* default width during intialization */
  );

  let data = props.data;
  // Some standarized race names should be annotated with delimiters to indicate linebreaks
  if (props.breakdownVar === RACE) {
    data = props.data.map((data) => {
      let copy = Object.assign({ ...data });
      if (Object.keys(MULTILINE_RACE_MAP).includes(data.race_and_ethnicity)) {
        copy["race_and_ethnicity"] =
          MULTILINE_RACE_MAP[data.race_and_ethnicity];
      }
      return copy;
    });
  }
  data.sort((a, b) => (a[props.breakdownVar] > b[props.breakdownVar] ? 1 : 0));

  return (
    <div ref={ref}>
      <Vega
        spec={getSpec(
          data,
          width,
          props.breakdownVar,
          BREAKDOWN_VAR_DISPLAY_NAMES[props.breakdownVar],
          props.thickMetric.metricId,
          props.thickMetric.shortVegaLabel,
          props.thinMetric.metricId,
          props.thinMetric.shortVegaLabel,
          props.metricDisplayName
        )}
      />
    </div>
  );
}<|MERGE_RESOLUTION|>--- conflicted
+++ resolved
@@ -2,10 +2,12 @@
 import { Vega } from "react-vega";
 import { Row } from "../data/utils/DatasetTypes";
 import { useResponsiveWidth } from "../utils/useResponsiveWidth";
-<<<<<<< HEAD
-import { BreakdownVar, BREAKDOWN_VAR_DISPLAY_NAMES } from "../data/Breakdowns";
-import { MetricConfig } from "../data/MetricConfig";
-import { RACE } from "../data/Constants";
+import {
+  BreakdownVar,
+  BREAKDOWN_VAR_DISPLAY_NAMES,
+} from "../data/query/Breakdowns";
+import { MetricConfig } from "../data/config/MetricConfig";
+import { RACE } from "../data/utils/Constants";
 
 const DELIMITER = "*~*";
 const MULTILINE_RACE_MAP: Record<string, string> = {
@@ -21,13 +23,6 @@
   "Asian (Non-Hispanic)": `Asian${DELIMITER}(Non-Hispanic)`,
   "White (Non-Hispanic)": `White${DELIMITER}(Non-Hispanic)`,
 };
-=======
-import {
-  BreakdownVar,
-  BREAKDOWN_VAR_DISPLAY_NAMES,
-} from "../data/query/Breakdowns";
-import { MetricConfig } from "../data/config/MetricConfig";
->>>>>>> 897e88c5
 
 function getSpec(
   data: Record<string, any>[],
