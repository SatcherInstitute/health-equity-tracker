--- conflicted
+++ resolved
@@ -1,26 +1,8 @@
 import React from "react";
-import { Paper } from "@material-ui/core";
-import Table from "@material-ui/core/Table";
-import TableBody from "@material-ui/core/TableBody";
-import TableCell from "@material-ui/core/TableCell";
-import TableContainer from "@material-ui/core/TableContainer";
-import TableHead from "@material-ui/core/TableHead";
-import TableRow from "@material-ui/core/TableRow";
-<<<<<<< HEAD
 import { Row } from "../data/DatasetTypes";
 import { BreakdownVar } from "../data/Breakdowns";
 import { MetricConfig } from "../data/MetricConfig";
 import TableChartDataTable from '../dataset_explorer/TableChartDataTable';
-=======
-import Tooltip from "@material-ui/core/Tooltip";
-import { Row } from "../data/utils/DatasetTypes";
-import WarningRoundedIcon from "@material-ui/icons/WarningRounded";
-import {
-  BreakdownVar,
-  BREAKDOWN_VAR_DISPLAY_NAMES,
-} from "../data/query/Breakdowns";
-import { MetricConfig, formatFieldValue } from "../data/config/MetricConfig";
->>>>>>> 0f3d5e1a
 
 export interface TableChartProps {
   data: Row[];
@@ -30,56 +12,10 @@
 
 export function TableChart(props: TableChartProps) {
   return (
-<<<<<<< HEAD
       <>
         {props.data.length <= 0 || props.metrics.length <= 0 ? (
           <h1>No Data provided</h1>
         ) : (<TableChartDataTable data={props.data} metrics={props.metrics} breakdownVar={props.breakdownVar} />)}
       </>
-=======
-    <>
-      {props.data.length <= 0 || props.metrics.length <= 0 ? (
-        <h1>No Data provided</h1>
-      ) : (
-        <TableContainer component={Paper} style={{ maxHeight: "500px" }}>
-          <Table stickyHeader>
-            <TableHead>
-              <TableRow>
-                <TableCell>
-                  {BREAKDOWN_VAR_DISPLAY_NAMES[props.breakdownVar]}
-                </TableCell>
-                {props.metrics.map((metricConfig, i) => (
-                  <TableCell key={i}>
-                    {metricConfig.fullCardTitleName}
-                  </TableCell>
-                ))}
-              </TableRow>
-            </TableHead>
-            <TableBody>
-              {props.data.map((row, i) => (
-                <TableRow key={i}>
-                  <TableCell>{row[props.breakdownVar]}</TableCell>
-                  {props.metrics.map((metricConfig, j) => (
-                    <TableCell key={j}>
-                      {formatFieldValue(
-                        metricConfig.type,
-                        row[metricConfig.metricId]
-                      )}
-                      {(row[metricConfig.metricId] === null ||
-                        row[metricConfig.metricId] === undefined) && (
-                        <Tooltip title="No data available">
-                          <WarningRoundedIcon />
-                        </Tooltip>
-                      )}
-                    </TableCell>
-                  ))}
-                </TableRow>
-              ))}
-            </TableBody>
-          </Table>
-        </TableContainer>
-      )}
-    </>
->>>>>>> 0f3d5e1a
   );
 }