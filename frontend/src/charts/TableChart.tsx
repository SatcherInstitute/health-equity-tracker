import React, { useMemo } from "react";
import {
  Column,
  HeaderGroup,
  Row,
  usePagination,
  useSortBy,
  useTable,
} from "react-table";
import TableBody from "@material-ui/core/TableBody";
import TableCell from "@material-ui/core/TableCell";
import TableHead from "@material-ui/core/TableHead";
import TableRow from "@material-ui/core/TableRow";
import TableFooter from "@material-ui/core/TableFooter";
import TablePagination from "@material-ui/core/TablePagination";
import TableSortLabel from "@material-ui/core/TableSortLabel";
import Paper from "@material-ui/core/Paper";
import {
  MetricConfig,
  MetricId,
  formatFieldValue,
} from "../data/config/MetricConfig";
import {
  BREAKDOWN_VAR_DISPLAY_NAMES,
  BreakdownVar,
} from "../data/query/Breakdowns";
import { Tooltip, useMediaQuery } from "@material-ui/core";
import WarningRoundedIcon from "@material-ui/icons/WarningRounded";
import TableContainer from "@material-ui/core/TableContainer";
import Table from "@material-ui/core/Table";
import styles from "./Chart.module.scss";

export const MAX_NUM_ROWS_WITHOUT_PAGINATION = 20;

const cellStyle = {
  width: "200px",
};

export interface TableChartProps {
  data: Readonly<Record<string, any>>[];
  breakdownVar: BreakdownVar;
  metrics: MetricConfig[];
}

export function TableChart(props: TableChartProps) {
  const wrap100kUnit = useMediaQuery("(max-width:500px)");

  const { data, metrics, breakdownVar } = props;
  let columns = metrics.map((metricConfig) => {
    return {
      Header: metricConfig.fullCardTitleName,
      Cell: (a: any) =>
        formatFieldValue(
          /* metricType: MetricType, */ metricConfig.type,
          /*   value: any, */ a.value,
          /*   omitPctSymbol: boolean = false */ true
        ),
      accessor: metricConfig.metricId,
    };
  });
  columns = [
    {
      Header: BREAKDOWN_VAR_DISPLAY_NAMES[breakdownVar],
      Cell: (cell: any) => cell.value,
      accessor: breakdownVar as MetricId,
    },
  ].concat(columns);

  // Changes deps array to columns on save, which triggers reload loop
  // eslint-disable-next-line
  const memoCols = useMemo<Column<any>[]>(() => columns, [metrics]);
  const memoData = useMemo(() => data, [data]);

  const {
    getTableProps,
    getTableBodyProps,
    headerGroups,
    page,
    prepareRow,
    gotoPage,
    setPageSize,
    state: { pageIndex, pageSize },
  } = useTable(
    {
      columns: memoCols,
      data: memoData,
      initialState: {
        pageSize: MAX_NUM_ROWS_WITHOUT_PAGINATION,
        sortBy: [
          {
            id: breakdownVar,
            desc: false,
          },
        ],
      },
    },
    useSortBy,
    usePagination
  );

  /** Component for the table's header row **/
  function TableHeaderRow({ group }: { group: HeaderGroup<any> }) {
    return (
      <TableRow {...group.getHeaderGroupProps()}>
        {group.headers.map((col, index) => (
          <TableCell key={col.id} style={cellStyle}>
            {col.render("Header")}
            <TableSortLabel hideSortIcon={true} />
          </TableCell>
        ))}
      </TableRow>
    );
  }

  /** Component for the table's data rows **/
  function TableDataRow({ row }: { row: Row<any> }) {
    prepareRow(row);
    return (
      <TableRow {...row.getRowProps()}>
        {row.cells.map((cell, index) =>
          cell.value == null ? (
<<<<<<< HEAD
            <TableCell {...cell.getCellProps()} style={cellStyle}>
=======
            <TableCell {...cell.getCellProps()}>
>>>>>>> c695eb50
              <Tooltip title="No data available">
                <WarningRoundedIcon />
              </Tooltip>
              <span className={styles.ScreenreaderTitleHeader}>
                No Data Available
              </span>
            </TableCell>
          ) : (
            <TableCell {...cell.getCellProps()}>
              {cell.render("Cell")}
              <Units
                column={index}
                metric={props.metrics}
                wrap100kUnit={wrap100kUnit}
              />
            </TableCell>
          )
        )}
      </TableRow>
    );
  }

  return (
    <>
      {props.data.length <= 0 || props.metrics.length <= 0 ? (
        <h1>No Data provided</h1>
      ) : (
        <TableContainer component={Paper} style={{ maxHeight: "100%" }}>
          <Table stickyHeader {...getTableProps()}>
            <TableHead>
              {headerGroups.map((group, index) => (
                <TableHeaderRow group={group} key={index} />
              ))}
            </TableHead>
            <TableBody {...getTableBodyProps()}>
              {page.map((row: Row<any>, index) => (
                <TableDataRow row={row} key={index} />
              ))}
            </TableBody>
            {/* If the number of rows is less than the smallest page size, we can hide pagination */}
            {props.data.length > MAX_NUM_ROWS_WITHOUT_PAGINATION && (
              <TableFooter>
                <TableRow>
                  <TablePagination
                    count={memoData.length}
                    rowsPerPage={pageSize}
                    page={pageIndex}
                    onPageChange={(event, newPage) => {
                      gotoPage(newPage);
                    }}
                    onChangeRowsPerPage={(event) => {
                      setPageSize(Number(event.target.value));
                    }}
                    rowsPerPageOptions={[
                      MAX_NUM_ROWS_WITHOUT_PAGINATION,
                      MAX_NUM_ROWS_WITHOUT_PAGINATION * 2,
                      MAX_NUM_ROWS_WITHOUT_PAGINATION * 5,
                    ]} // If changed, update pagination condition above
                  />
                </TableRow>
              </TableFooter>
            )}
          </Table>
        </TableContainer>
      )}
    </>
  );
}

interface UnitsProps {
  column: number;
  metric: MetricConfig[];
  wrap100kUnit: boolean;
}
function Units(props: UnitsProps) {
  if (!props.column) return null;

  const unit =
    props.column === 1
      ? "per 100k"
      : props.metric[props.column - 1].shortVegaLabel;

  // inline vs block
  return props.wrap100kUnit && props.column === 1 ? (
    <p className={styles.Unit}>{unit}</p>
  ) : (
    <span className={styles.Unit}>{unit}</span>
  );
}<|MERGE_RESOLUTION|>--- conflicted
+++ resolved
@@ -119,11 +119,7 @@
       <TableRow {...row.getRowProps()}>
         {row.cells.map((cell, index) =>
           cell.value == null ? (
-<<<<<<< HEAD
             <TableCell {...cell.getCellProps()} style={cellStyle}>
-=======
-            <TableCell {...cell.getCellProps()}>
->>>>>>> c695eb50
               <Tooltip title="No data available">
                 <WarningRoundedIcon />
               </Tooltip>
