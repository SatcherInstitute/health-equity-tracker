--- conflicted
+++ resolved
@@ -100,19 +100,10 @@
           <TableCell
             {...col.getHeaderProps(col.getSortByToggleProps())}
             style={{ width: "200px", cursor: "pointer" }}
-<<<<<<< HEAD
             title={`${col.render("Header")}. Click to sort by this column`}
-=======
-            title={
-              col.isSorted
-                ? `Reverse Sort Direction`
-                : `Sort table by this column`
-            }
->>>>>>> da7fa690
           >
             {col.render("Header")}
             <TableSortLabel
-              aria-label={`Sort by ${col.render("Header")}`}
               active={col.isSorted}
               direction={col.isSortedDesc ? "desc" : "asc"}
               hideSortIcon={false}
