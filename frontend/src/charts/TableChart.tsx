import React from "react";
import { Paper } from "@material-ui/core";
import Table from "@material-ui/core/Table";
import TableBody from "@material-ui/core/TableBody";
import TableCell from "@material-ui/core/TableCell";
import TableContainer from "@material-ui/core/TableContainer";
import TableHead from "@material-ui/core/TableHead";
import TableRow from "@material-ui/core/TableRow";
import Tooltip from "@material-ui/core/Tooltip";
import { Row } from "../data/DatasetTypes";
import WarningRoundedIcon from "@material-ui/icons/WarningRounded";
import { BreakdownVar, BREAKDOWN_VAR_DISPLAY_NAMES } from "../data/Breakdowns";
import { MetricConfig, formatFieldValue } from "../data/MetricConfig";
import TableChartDataTable from '../dataset_explorer/TableChartDataTable';
import DataTable from '../dataset_explorer/DataTable';

export interface TableChartProps {
  data: Row[];
  breakdownVar: BreakdownVar;
  metrics: MetricConfig[];
}

export function TableChart(props: TableChartProps) {

  const demoColumns = [
    {
      Header: 'Hello',
      accessor: '1',
    },
    {
      Header: 'Hello2',
      accessor: '2',
    },
  ];
  const demoData = [
    {
      1: 'Hello world',
      2: 'Hello world 2',
    },
    {
      1: 'Hello world 3',
      2: 'Hello world 4',
    },
  ];

  return (
<<<<<<< HEAD
      <>
        {props.data.length <= 0 || props.metrics.length <= 0 ? (
          <h1>No Data provided</h1>
        ) : (<TableChartDataTable data={props.data} metrics={props.metrics} breakdownVar={props.breakdownVar} />)}
        {/* ) : (<DataTable columns={demoColumns} data={demoData}/>)}*/}

      </>
=======
    <>
      {props.data.length <= 0 || props.metrics.length <= 0 ? (
        <h1>No Data provided</h1>
      ) : (
        <TableContainer component={Paper} style={{ maxHeight: "500px" }}>
          <Table stickyHeader>
            <TableHead>
              <TableRow>
                <TableCell>
                  {BREAKDOWN_VAR_DISPLAY_NAMES[props.breakdownVar]}
                </TableCell>
                {props.metrics.map((metricConfig, i) => (
                  <TableCell key={i}>
                    {metricConfig.fullCardTitleName}
                  </TableCell>
                ))}
              </TableRow>
            </TableHead>
            <TableBody>
              {props.data.map((row, i) => (
                <TableRow key={i}>
                  <TableCell>{row[props.breakdownVar]}</TableCell>
                  {props.metrics.map((metricConfig, j) => (
                    <TableCell key={j}>
                      {formatFieldValue(
                        metricConfig.type,
                        row[metricConfig.metricId]
                      )}
                      {(row[metricConfig.metricId] === null ||
                        row[metricConfig.metricId] === undefined) && (
                        <Tooltip title="No data available">
                          <WarningRoundedIcon />
                        </Tooltip>
                      )}
                    </TableCell>
                  ))}
                </TableRow>
              ))}
            </TableBody>
          </Table>
        </TableContainer>
      )}
    </>
>>>>>>> 55782874
  );
}<|MERGE_RESOLUTION|>--- conflicted
+++ resolved
@@ -44,7 +44,6 @@
   ];
 
   return (
-<<<<<<< HEAD
       <>
         {props.data.length <= 0 || props.metrics.length <= 0 ? (
           <h1>No Data provided</h1>
@@ -52,50 +51,6 @@
         {/* ) : (<DataTable columns={demoColumns} data={demoData}/>)}*/}
 
       </>
-=======
-    <>
-      {props.data.length <= 0 || props.metrics.length <= 0 ? (
-        <h1>No Data provided</h1>
-      ) : (
-        <TableContainer component={Paper} style={{ maxHeight: "500px" }}>
-          <Table stickyHeader>
-            <TableHead>
-              <TableRow>
-                <TableCell>
-                  {BREAKDOWN_VAR_DISPLAY_NAMES[props.breakdownVar]}
-                </TableCell>
-                {props.metrics.map((metricConfig, i) => (
-                  <TableCell key={i}>
-                    {metricConfig.fullCardTitleName}
-                  </TableCell>
-                ))}
-              </TableRow>
-            </TableHead>
-            <TableBody>
-              {props.data.map((row, i) => (
-                <TableRow key={i}>
-                  <TableCell>{row[props.breakdownVar]}</TableCell>
-                  {props.metrics.map((metricConfig, j) => (
-                    <TableCell key={j}>
-                      {formatFieldValue(
-                        metricConfig.type,
-                        row[metricConfig.metricId]
-                      )}
-                      {(row[metricConfig.metricId] === null ||
-                        row[metricConfig.metricId] === undefined) && (
-                        <Tooltip title="No data available">
-                          <WarningRoundedIcon />
-                        </Tooltip>
-                      )}
-                    </TableCell>
-                  ))}
-                </TableRow>
-              ))}
-            </TableBody>
-          </Table>
-        </TableContainer>
-      )}
-    </>
->>>>>>> 55782874
+
   );
 }