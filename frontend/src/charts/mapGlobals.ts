--- conflicted
+++ resolved
@@ -105,12 +105,10 @@
   range: [sass.mapMin],
 }
 
-<<<<<<< HEAD
 export interface CountColsMap {
   numeratorConfig?: MetricConfig
   denominatorConfig?: MetricConfig
 }
-=======
+
 export const INVISIBLE_PRELOAD_WIDTH = 25
-export const MAP_RESIZE_TOLERANCE = 15
->>>>>>> 0bf887a7
+export const MAP_RESIZE_TOLERANCE = 15