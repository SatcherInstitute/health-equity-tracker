--- conflicted
+++ resolved
@@ -106,20 +106,6 @@
   range: [sass.mapMin],
 }
 
-<<<<<<< HEAD
-export const PHRMA_COLOR_SCALE_SPEC: Scale = {
-  name: COLOR_SCALE,
-  type: 'threshold',
-  domain: [60, 70, 75, 80, 85, 90],
-  range: [
-    '#46327F', // 1
-    '#365C8D',
-    '#267F8E',
-    '#1FA187',
-    '#4BC16C',
-    '#9FDA3A',
-    '#F0E525', // 7
-=======
 export const PHRMA_ADHERENCE_BREAKPOINTS = [60, 70, 75, 80, 85, 90]
 
 export const PHRMA_COLOR_SCALE_SPEC: Scale = {
@@ -134,7 +120,6 @@
     sass.mapMedicareLighter,
     sass.mapMedicareEvenLighter,
     sass.mapMedicareLightest,
->>>>>>> 9d2df47e
   ],
 }
 export const UNKNOWN_LEGEND_SPEC: Legend = {
