import { CountColsMap } from '../cards/MapCard'
import { MetricId } from '../data/config/MetricConfig'
<<<<<<< HEAD
import { BLACK, BLACK_NH } from '../data/utils/Constants'
=======
import { AGE, ALL, BLACK, BLACK_NH, RACE, SEX } from '../data/utils/Constants'
>>>>>>> c78b5e1d
import { Fips } from '../data/utils/Fips'
import {
  addCountsTooltipInfo,
  buildTooltipTemplate,
  createBarLabel,
  getCawpMapGroupDenominatorLabel,
  getCawpMapGroupNumeratorLabel,
  getCountyAddOn,
  getHighestLowestGroupsByFips,
  getMapGroupLabel,
} from './mapHelpers'

<<<<<<< HEAD
=======
describe('Test getMapGroupLabel()', () => {
  test('All becomes Overall', () => {
    expect(getMapGroupLabel('lis', ALL, 'Some measure')).toEqual(
      'Some measure overall'
    )
  })

  test('Race group ', () => {
    expect(getMapGroupLabel(RACE, BLACK_NH, 'Some measure')).toEqual(
      'Some measure — Black (NH)'
    )
  })

  test('Age group ', () => {
    expect(getMapGroupLabel(AGE, '0-99', 'Some measure')).toEqual(
      'Some measure — Ages 0-99'
    )
  })

  test('Sex or anything else passes through', () => {
    expect(getMapGroupLabel(SEX, 'GroupABC', 'Some measure')).toEqual(
      'Some measure — GroupABC'
    )
  })
})

describe('Test getCawpMapGroupNumeratorLabel() and getCawpMapGroupLDenominatorLabel()', () => {
  const cawpCountColsMap: CountColsMap = {
    numeratorConfig: {
      metricId: 'women_this_race_state_leg_count',
      shortLabel: 'legislators',
      chartTitle: '',
      type: 'count',
    },
    denominatorConfig: {
      metricId: 'total_state_leg_count',
      shortLabel: 'Total legislators',
      chartTitle: '',
      type: 'count',
    },
  }

  test('NUMERATOR All becomes Overall', () => {
    expect(getCawpMapGroupNumeratorLabel(cawpCountColsMap, ALL)).toEqual(
      '# Women legislators overall'
    )
  })

  test('NUMERATOR Black', () => {
    expect(getCawpMapGroupNumeratorLabel(cawpCountColsMap, BLACK)).toEqual(
      '# Black or African American women legislators'
    )
  })

  test('DENOMINATOR always overall', () => {
    expect(getCawpMapGroupDenominatorLabel(cawpCountColsMap)).toEqual(
      '# Total legislators'
    )
  })
})

>>>>>>> c78b5e1d
describe('Test addCountsTooltipInfo()', () => {
  const phrmaCountColsMap: CountColsMap = {
    numeratorConfig: {
      metricId: 'statins_adherence_estimated_total',
      shortLabel: '# adherent beneficiaries',
      chartTitle: '',
      type: 'count',
    },
    denominatorConfig: {
      metricId: 'statins_beneficiaries_estimated_total',
      shortLabel: '# total beneficiaries',
      chartTitle: '',
      type: 'count',
    },
  }

  test('ALL / SEX / PHRMA', () => {
    const sexAllTooltipPairs = addCountsTooltipInfo(
      'sex',
      {},
      phrmaCountColsMap,
      'All'
    )

    const expectedTooltipPairsSexAll = {
      '# adherent beneficiaries overall':
        'datum.statins_adherence_estimated_total',
      '# total beneficiaries overall':
        'datum.statins_beneficiaries_estimated_total',
    }

    expect(sexAllTooltipPairs).toEqual(expectedTooltipPairsSexAll)
  })

  test('Ages 1-100 / AGE / PHRMA', () => {
    const ageTooltipPairs = addCountsTooltipInfo(
      'age',
      {},
      phrmaCountColsMap,
      '1-100'
    )

    const expectedTooltipPairsSexAll = {
      '# adherent beneficiaries — Ages 1-100':
        'datum.statins_adherence_estimated_total',
      '# total beneficiaries — Ages 1-100':
        'datum.statins_beneficiaries_estimated_total',
    }

    expect(ageTooltipPairs).toEqual(expectedTooltipPairsSexAll)
  })

  test('Black / RACE / PHRMA', () => {
    const raceTooltipPairs = addCountsTooltipInfo(
      'race_and_ethnicity',
      {},
      phrmaCountColsMap,
      BLACK_NH
    )

    const expectedTooltipPairsSexAll = {
      '# adherent beneficiaries — Black (NH)':
        'datum.statins_adherence_estimated_total',
      '# total beneficiaries — Black (NH)':
        'datum.statins_beneficiaries_estimated_total',
    }

    expect(raceTooltipPairs).toEqual(expectedTooltipPairsSexAll)
  })

  const cawpCountColsMap: CountColsMap = {
    numeratorConfig: {
      metricId: 'women_this_race_us_congress_count',
      shortLabel: 'members',
      chartTitle: '',
      type: 'count',
    },
    denominatorConfig: {
      metricId: 'total_us_congress_count',
      shortLabel: 'total members',
      chartTitle: '',
      type: 'count',
    },
  }

  test('Black / RACE / CAWP', () => {
    const raceTooltipPairs = addCountsTooltipInfo(
      'race_and_ethnicity',
      {},
      cawpCountColsMap,
      BLACK,
      true
    )

    const expectedTooltipPairsCawpBlack = {
      '# Black or African American women members':
        'datum.women_this_race_us_congress_count',
      '# total members': 'datum.total_us_congress_count',
    }

    expect(raceTooltipPairs).toEqual(expectedTooltipPairsCawpBlack)
  })
})

describe('Test buildTooltipTemplate()', () => {
  test('generates vega template string with a title, no SVI', () => {
    const wTitleNoSvi = buildTooltipTemplate(
      /* tooltipPairs */ {
        [`"Some Condition"`]: 'datum.some_condition_per100k',
      },
      /* title? */ `"Some State"`,
      /* includeSvi */ false
    )
    expect(wTitleNoSvi).toEqual(
      '{title: "Some State",""Some Condition"": datum.some_condition_per100k,}'
    )
  })

  test('generates vega template string with no title, with SVI', () => {
    const noTitleWithSvi = buildTooltipTemplate(
      /* tooltipPairs */ {
        [`"Some Other Condition"`]: 'datum.some_other_condition_per100k',
      },
      /* title? */ undefined,
      /* includeSvi */ true
    )
    expect(noTitleWithSvi).toEqual(
      '{""Some Other Condition"": datum.some_other_condition_per100k,"County SVI": datum.rating}'
    )
  })
})

describe('Test getCountyAddOn()', () => {
  test('A child FIPS of Alaska should get equiv', () => {
    const alaskaAddOn = getCountyAddOn(
      /* fips */ new Fips('02290'),
      /* showCounties */ true
    )
    expect(alaskaAddOn).toEqual('(County Equivalent)')
  })

  test('A child FIPS of Louisiana should get parish', () => {
    const louisianaAddOn = getCountyAddOn(
      /* fips */ new Fips('22001'),
      /* showCounties */ true
    )
    expect(louisianaAddOn).toEqual('Parish (County Equivalent)')
  })

  test('A child FIPS of Puerto Rico should get equiv', () => {
    const puertoRicoAddOn = getCountyAddOn(
      /* fips */ new Fips('72001'),
      /* showCounties */ true
    )
    expect(puertoRicoAddOn).toEqual('(County Equivalent)')
  })

  test('AL should get blank string', () => {
    const alabamaAddOn = getCountyAddOn(
      /* fips */ new Fips('02'),
      /* showCounties */ false
    )
    expect(alabamaAddOn).toEqual('')
  })
})

describe('Test getHighestLowestGroupsByFips()', () => {
  const testData = [
    { fips: '01', sex: 'All', condition_per_100k: 2000 },
    { fips: '01', sex: 'Male', condition_per_100k: 1000 },
    { fips: '01', sex: 'Female', condition_per_100k: 3000 },
    { fips: '02', sex: 'All', condition_per_100k: 2000 },
    { fips: '02', sex: 'Male', condition_per_100k: 10 },
    { fips: '02', sex: 'Female', condition_per_100k: 30 },
    { fips: '03', sex: 'Other', condition_per_100k: 1 },
    { fips: '03', sex: 'All', condition_per_100k: 2 },
    { fips: '03', sex: 'Male', condition_per_100k: undefined },
    { fips: '04', sex: 'Other', condition_per_100k: 999 },
    { fips: '04', sex: 'Male', condition_per_100k: 1000 },
    { fips: '04', sex: 'Female', condition_per_100k: 1000 },
  ]
  test('Normal data gives a high and a low', () => {
    const highLowSex = getHighestLowestGroupsByFips(
      /* fullData */ testData,
      /* demographicType */ 'sex',
      /* metricId */ 'condition_per_100k' as MetricId
    )

    expect(highLowSex).toEqual({
      '01': {
        highest: 'Female',
        lowest: 'Male',
      },
      '02': {
        highest: 'Female',
        lowest: 'Male',
      },
      // 03 is undefined intentionally
      '04': {
        lowest: 'Other',
      },
    })
  })
})

describe('Test createBarLabel()', () => {
  test('If chartIsSmall is true and usePercentSuffix is false, it should return multiLineLabel', () => {
    const chartIsSmall = true
    const usePercentSuffix = false
    const measure = 'hiv_prevalence_per_100k'
    const tooltipMetricDisplayColumnName =
      'hiv_prevalence_per_100k__DISPLAY_true'

    const result = createBarLabel(
      chartIsSmall,
      measure,
      tooltipMetricDisplayColumnName,
      usePercentSuffix
    )

    expect(result).toEqual(
      '[datum.hiv_prevalence_per_100k__DISPLAY_true, " per 100k"]'
    )
  })

  test('If chartIsSmall and usePercentSuffix are true, it should return singleLineLabel', () => {
    const chartIsSmall = true
    const usePercentSuffix = true
    const measure = 'pct_share_of_us_congress'
    const tooltipMetricDisplayColumnName =
      'pct_share_of_us_congress__DISPLAY_true'

    const result = createBarLabel(
      chartIsSmall,
      measure,
      tooltipMetricDisplayColumnName,
      usePercentSuffix
    )

    expect(result).toEqual('datum.pct_share_of_us_congress__DISPLAY_true + "%"')
  })

  test('If chartIsSmall is false and usePercentSuffix is true, it should return singleLineLabel', () => {
    const chartIsSmall = false
    const usePercentSuffix = false
    const measure = 'hiv_stigma_index'
    const tooltipMetricDisplayColumnName = 'hiv_stigma_index__DISPLAY_true'

    const result = createBarLabel(
      chartIsSmall,
      measure,
      tooltipMetricDisplayColumnName,
      usePercentSuffix
    )

    expect(result).toEqual('datum.hiv_stigma_index__DISPLAY_true + ""')
  })

  test('If chartIsSmall and usePercentSuffix are false, it should return singleLineLabel', () => {
    const chartIsSmall = false
    const usePercentSuffix = false
    const measure = 'asthma_per_100k'
    const tooltipMetricDisplayColumnName = 'asthma_per_100k__DISPLAY_true'

    const result = createBarLabel(
      chartIsSmall,
      measure,
      tooltipMetricDisplayColumnName,
      usePercentSuffix
    )

    expect(result).toEqual('datum.asthma_per_100k__DISPLAY_true + " per 100k"')
  })
})<|MERGE_RESOLUTION|>--- conflicted
+++ resolved
@@ -1,10 +1,6 @@
 import { CountColsMap } from '../cards/MapCard'
 import { MetricId } from '../data/config/MetricConfig'
-<<<<<<< HEAD
-import { BLACK, BLACK_NH } from '../data/utils/Constants'
-=======
 import { AGE, ALL, BLACK, BLACK_NH, RACE, SEX } from '../data/utils/Constants'
->>>>>>> c78b5e1d
 import { Fips } from '../data/utils/Fips'
 import {
   addCountsTooltipInfo,
@@ -17,8 +13,110 @@
   getMapGroupLabel,
 } from './mapHelpers'
 
-<<<<<<< HEAD
-=======
+describe('Test addCountsTooltipInfo()', () => {
+  const phrmaCountColsMap: CountColsMap = {
+    numeratorConfig: {
+      metricId: 'statins_adherence_estimated_total',
+      shortLabel: '# adherent beneficiaries',
+      chartTitle: '',
+      type: 'count',
+    },
+    denominatorConfig: {
+      metricId: 'statins_beneficiaries_estimated_total',
+      shortLabel: '# total beneficiaries',
+      chartTitle: '',
+      type: 'count',
+    },
+  }
+
+  test('ALL / SEX / PHRMA', () => {
+    const sexAllTooltipPairs = addCountsTooltipInfo(
+      'sex',
+      {},
+      phrmaCountColsMap,
+      'All'
+    )
+
+    const expectedTooltipPairsSexAll = {
+      '# adherent beneficiaries overall':
+        'datum.statins_adherence_estimated_total',
+      '# total beneficiaries overall':
+        'datum.statins_beneficiaries_estimated_total',
+    }
+
+    expect(sexAllTooltipPairs).toEqual(expectedTooltipPairsSexAll)
+  })
+
+  test('Ages 1-100 / AGE / PHRMA', () => {
+    const ageTooltipPairs = addCountsTooltipInfo(
+      'age',
+      {},
+      phrmaCountColsMap,
+      '1-100'
+    )
+
+    const expectedTooltipPairsSexAll = {
+      '# adherent beneficiaries — Ages 1-100':
+        'datum.statins_adherence_estimated_total',
+      '# total beneficiaries — Ages 1-100':
+        'datum.statins_beneficiaries_estimated_total',
+    }
+
+    expect(ageTooltipPairs).toEqual(expectedTooltipPairsSexAll)
+  })
+
+  test('Black / RACE / PHRMA', () => {
+    const raceTooltipPairs = addCountsTooltipInfo(
+      'race_and_ethnicity',
+      {},
+      phrmaCountColsMap,
+      BLACK_NH
+    )
+
+    const expectedTooltipPairsSexAll = {
+      '# adherent beneficiaries — Black (NH)':
+        'datum.statins_adherence_estimated_total',
+      '# total beneficiaries — Black (NH)':
+        'datum.statins_beneficiaries_estimated_total',
+    }
+
+    expect(raceTooltipPairs).toEqual(expectedTooltipPairsSexAll)
+  })
+
+  const cawpCountColsMap: CountColsMap = {
+    numeratorConfig: {
+      metricId: 'women_this_race_us_congress_count',
+      shortLabel: 'members',
+      chartTitle: '',
+      type: 'count',
+    },
+    denominatorConfig: {
+      metricId: 'total_us_congress_count',
+      shortLabel: 'total members',
+      chartTitle: '',
+      type: 'count',
+    },
+  }
+
+  test('Black / RACE / CAWP', () => {
+    const raceTooltipPairs = addCountsTooltipInfo(
+      'race_and_ethnicity',
+      {},
+      cawpCountColsMap,
+      BLACK,
+      true
+    )
+
+    const expectedTooltipPairsCawpBlack = {
+      '# Black or African American women members':
+        'datum.women_this_race_us_congress_count',
+      '# total members': 'datum.total_us_congress_count',
+    }
+
+    expect(raceTooltipPairs).toEqual(expectedTooltipPairsCawpBlack)
+  })
+})
+
 describe('Test getMapGroupLabel()', () => {
   test('All becomes Overall', () => {
     expect(getMapGroupLabel('lis', ALL, 'Some measure')).toEqual(
@@ -80,7 +178,6 @@
   })
 })
 
->>>>>>> c78b5e1d
 describe('Test addCountsTooltipInfo()', () => {
   const phrmaCountColsMap: CountColsMap = {
     numeratorConfig: {
