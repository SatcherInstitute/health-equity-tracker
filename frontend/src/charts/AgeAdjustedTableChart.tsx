--- conflicted
+++ resolved
@@ -1,13 +1,3 @@
-<<<<<<< HEAD
-import React, { useMemo } from "react";
-import { Column, HeaderGroup, Row, useSortBy, useTable } from "react-table";
-import TableBody from "@mui/material/TableBody";
-import TableCell from "@mui/material/TableCell";
-import TableHead from "@mui/material/TableHead";
-import TableRow from "@mui/material/TableRow";
-import TableFooter from "@mui/material/TableFooter";
-import Paper from "@mui/material/Paper";
-=======
 import { useMemo } from "react";
 import {
   type Column,
@@ -16,13 +6,12 @@
   useSortBy,
   useTable,
 } from "react-table";
-import TableBody from "@material-ui/core/TableBody";
-import TableCell from "@material-ui/core/TableCell";
-import TableHead from "@material-ui/core/TableHead";
-import TableRow from "@material-ui/core/TableRow";
-import TableFooter from "@material-ui/core/TableFooter";
-import Paper from "@material-ui/core/Paper";
->>>>>>> 5ec69e64
+import TableBody from "@mui/material/TableBody";
+import TableCell from "@mui/material/TableCell";
+import TableHead from "@mui/material/TableHead";
+import TableRow from "@mui/material/TableRow";
+import TableFooter from "@mui/material/TableFooter";
+import Paper from "@mui/material/Paper";
 import {
   type MetricConfig,
   type MetricId,
