import * as d3 from 'd3'
import { het } from '../../styles/DesignTokens'
import { PHRMA_ADHERENCE_BREAKPOINTS } from '../mapGlobals'
import { getLegendDataBounds } from '../mapHelperFunctions'
import type {
  ColorScheme,
  CreateColorScaleProps,
  GetFillColorProps,
} from './types'

const { altGrey: ALT_GREY, white: WHITE } = het

<<<<<<< HEAD
const interpolateDarkGreen = d3.piecewise(d3.interpolateRgb.gamma(2.2), [
  het.mapDarkest,
  het.mapDarker,
  het.mapDark,
  het.mapLight,
  het.mapLighter,
  het.mapLightest,
  het.mapLightZero,
])

const interpolatePlasma = d3.piecewise(d3.interpolateRgb.gamma(2.2), [
  het.mapWomenDarkZero,
  het.mapWomenDarkest,
  het.mapWomenDarker,
  het.mapWomenDark,
  het.mapWomenLight,
  het.mapWomenLighter,
  het.mapWomenLightest,
  het.mapWomenLightZero,
])

const interpolatedarkRed = d3.piecewise(d3.interpolateRgb.gamma(2.2), [
  het.mapYouthDarkZero,
  het.mapYouthDarkest,
  het.mapYouthDarker,
  het.mapYouthDark,
  het.mapYouthMid,
  het.mapYouthLight,
  het.mapYouthLighter,
  het.mapYouthLightest,
  het.mapYouthLightZero,
])

export const D3_MAP_SCHEMES: Partial<Record<ColorScheme, (t: number) => string>> = {
  darkgreen: interpolateDarkGreen,
  plasma: interpolatePlasma,
  inferno: d3.interpolateInferno,
  viridis: d3.interpolateViridis,
  greenblue: d3.interpolateGnBu,
  darkred: interpolatedarkRed,
=======
const COLOR_SCHEMES: Record<ColorScheme, string[]> = {
  darkgreen: [
    het.mapDarker,
    het.mapDark,
    het.mapMid,
    het.mapLight,
    het.mapLighter,
    het.mapLightest,
  ],
  plasma: [
    het.mapWomenDarker,
    het.mapWomenDark,
    het.mapWomenMid,
    het.mapWomenLight,
    het.mapWomenLighter,
    het.mapWomenLightest,
  ],
  inferno: [
    het.mapMenDarker,
    het.mapMenDark,
    het.mapMenMid,
    het.mapMenLight,
    het.mapMenLighter,
    het.mapMenLighest,
  ],
  viridis: [
    het.mapMedicareDarkest,
    het.mapMedicareDark,
    het.mapMedicareMid,
    het.mapMedicareLight,
    het.mapMedicareLighter,
    het.mapMedicareEvenLighter,
    het.mapMedicareLightest,
  ],
  greenblue: [
    het.unknownMapLeast,
    het.unknownMapLesser,
    het.unknownMapLess,
    het.unknownMapMid,
    het.unknownMapMore,
    het.unknownMapEvenMore,
    het.unknownMapMost,
  ],
  darkred: [
    het.mapYouthDarkZero,
    het.mapYouthDarkest,
    het.mapYouthDarker,
    het.mapYouthDark,
    het.mapYouthMid,
    het.mapYouthLight,
    het.mapYouthLighter,
    het.mapYouthLightest,
    het.mapYouthLightZero,
  ],
}

// A mapping of color scheme names to their corresponding interpolated color functions.
const COLOR_SCHEME_INTERPOLATORS: Record<ColorScheme, (t: number) => string> = {
  darkgreen: d3.piecewise(
    d3.interpolateRgb.gamma(2.2),
    COLOR_SCHEMES.darkgreen,
  ),
  plasma: d3.piecewise(d3.interpolateRgb.gamma(2.2), COLOR_SCHEMES.plasma),
  inferno: d3.piecewise(d3.interpolateRgb.gamma(2.2), COLOR_SCHEMES.inferno),
  viridis: d3.piecewise(d3.interpolateRgb.gamma(2.2), COLOR_SCHEMES.viridis),
  greenblue: d3.piecewise(
    d3.interpolateRgb.gamma(2.2),
    COLOR_SCHEMES.greenblue,
  ),
  darkred: d3.piecewise(d3.interpolateRgb.gamma(2.2), COLOR_SCHEMES.darkred),
>>>>>>> 83e35a48
}

export const createColorScale = (props: CreateColorScaleProps) => {
  let interpolatorFn

  let colorArray =
    COLOR_SCHEMES[props.colorScheme] || COLOR_SCHEMES['darkgreen']

  colorArray = props.reverse ? [...colorArray].reverse() : colorArray

  interpolatorFn = d3.piecewise(d3.interpolateRgb.gamma(2.2), colorArray)

  const resolvedScheme = props.colorScheme
    ? COLOR_SCHEME_INTERPOLATORS[props.colorScheme]
    : props.colorScheme

  interpolatorFn = props.reverse
    ? (t: number) => resolvedScheme(1 - t)
    : resolvedScheme

  const [legendLowerBound, legendUpperBound] = getLegendDataBounds(
    props.data,
    props.metricId,
  )

  const domain = props.data
    .map((d) => d[props.metricId])
    .filter((v) => v != null && v > 0)
    .sort((a, b) => a - b)

  const [min, max] = props.fieldRange
    ? [props.fieldRange.min, props.fieldRange.max]
    : [legendLowerBound, legendUpperBound]

  if (min === undefined || max === undefined || isNaN(min) || isNaN(max)) {
    return d3.scaleSequential(interpolatorFn).domain([0, 1])
  }

  if (props.isUnknown) {
    return d3.scaleSequentialSymlog(interpolatorFn).domain([min, max])
  }

  if (props.isPhrma) {
    return d3
      .scaleThreshold<number, string>()
      .domain(PHRMA_ADHERENCE_BREAKPOINTS)
      .range(colorArray)
  }

  return d3.scaleQuantile<string, number>().domain(domain).range(colorArray)
}

export const getFillColor = (props: GetFillColorProps): string => {
  const { d, dataMap, colorScale, extremesMode, zeroColor, countyColor } = props

  const value = dataMap.get(d.id as string)?.value as number

  if (props.fips?.isCounty()) {
    return countyColor
  }

  if (value === 0) {
    return zeroColor
  }

  if (value != null) {
    return colorScale(value)
  }

  return extremesMode ? WHITE : ALT_GREY
}<|MERGE_RESOLUTION|>--- conflicted
+++ resolved
@@ -10,48 +10,6 @@
 
 const { altGrey: ALT_GREY, white: WHITE } = het
 
-<<<<<<< HEAD
-const interpolateDarkGreen = d3.piecewise(d3.interpolateRgb.gamma(2.2), [
-  het.mapDarkest,
-  het.mapDarker,
-  het.mapDark,
-  het.mapLight,
-  het.mapLighter,
-  het.mapLightest,
-  het.mapLightZero,
-])
-
-const interpolatePlasma = d3.piecewise(d3.interpolateRgb.gamma(2.2), [
-  het.mapWomenDarkZero,
-  het.mapWomenDarkest,
-  het.mapWomenDarker,
-  het.mapWomenDark,
-  het.mapWomenLight,
-  het.mapWomenLighter,
-  het.mapWomenLightest,
-  het.mapWomenLightZero,
-])
-
-const interpolatedarkRed = d3.piecewise(d3.interpolateRgb.gamma(2.2), [
-  het.mapYouthDarkZero,
-  het.mapYouthDarkest,
-  het.mapYouthDarker,
-  het.mapYouthDark,
-  het.mapYouthMid,
-  het.mapYouthLight,
-  het.mapYouthLighter,
-  het.mapYouthLightest,
-  het.mapYouthLightZero,
-])
-
-export const D3_MAP_SCHEMES: Partial<Record<ColorScheme, (t: number) => string>> = {
-  darkgreen: interpolateDarkGreen,
-  plasma: interpolatePlasma,
-  inferno: d3.interpolateInferno,
-  viridis: d3.interpolateViridis,
-  greenblue: d3.interpolateGnBu,
-  darkred: interpolatedarkRed,
-=======
 const COLOR_SCHEMES: Record<ColorScheme, string[]> = {
   darkgreen: [
     het.mapDarker,
@@ -122,7 +80,6 @@
     COLOR_SCHEMES.greenblue,
   ),
   darkred: d3.piecewise(d3.interpolateRgb.gamma(2.2), COLOR_SCHEMES.darkred),
->>>>>>> 83e35a48
 }
 
 export const createColorScale = (props: CreateColorScaleProps) => {
