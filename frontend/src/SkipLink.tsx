--- conflicted
+++ resolved
@@ -5,11 +5,7 @@
 export default function SkipLink() {
   return (
     <a
-<<<<<<< HEAD
-      className='rounded z-z-top absolute -top-96 left-1/2 h-auto w-1/2 -translate-x-1/2 transform overflow-auto border-4 border-solid border-yellow bg-yellow p-2 text-center text-smallestHeader text-black focus:top-20 active:top-20'
-=======
       className='rounded absolute -top-96 left-1/2 z-z-top h-auto w-1/2 -translate-x-1/2 transform overflow-auto border-4 border-solid border-yellow bg-yellow p-2 text-center text-smallestHeader text-black focus:top-5 active:top-5'
->>>>>>> d42e2277
       href='#main'
     >
       Skip to main content
