import AppBar from "@material-ui/core/AppBar";
import Button from "@material-ui/core/Button";
import CssBaseline from "@material-ui/core/CssBaseline";
import Drawer from "@material-ui/core/Drawer";
import IconButton from "@material-ui/core/IconButton";
import List from "@material-ui/core/List";
import ListItem from "@material-ui/core/ListItem";
import ListItemText from "@material-ui/core/ListItemText";
import Toolbar from "@material-ui/core/Toolbar";
import Typography from "@material-ui/core/Typography";
import ChevronLeftIcon from "@material-ui/icons/ChevronLeft";
import MenuIcon from "@material-ui/icons/Menu";
import { ThemeProvider } from "@material-ui/styles";
import React, { Suspense, useEffect, useState } from "react";
import {
  BrowserRouter as Router,
  Redirect,
  Route,
  Switch,
  useLocation,
} from "react-router-dom";
import { CookiesProvider } from "react-cookie";
import ReactTooltip from "react-tooltip";
import styles from "./App.module.scss";
<<<<<<< HEAD
=======
import Footer from "./Footer";
import { AboutUsPage } from "./pages/AboutUs/AboutUsPage";
import DataCatalogTab from "./pages/DataCatalog/DataCatalogTab";
import ExploreDataPage from "./pages/ExploreData/ExploreDataPage";
import LandingPage from "./pages/Landing/LandingPage";
import NotFoundPage from "./pages/NotFoundPage";
import GetVaccinatedPage from "./pages/GetVaccinated/GetVaccinatedPage";
import TermsOfServicePage from "./pages/TermsOfServicePage/TermsOfServicePage";
import { WhatIsHealthEquityPage } from "./pages/WhatIsHealthEquity/WhatIsHealthEquityPage";
>>>>>>> 9f7fe299
import MaterialTheme from "./styles/MaterialTheme";
import { autoInitGlobals } from "./utils/globals";
import {
  ABOUT_US_PAGE_LINK,
  CONTACT_TAB_LINK,
  DATA_CATALOG_PAGE_LINK,
  EXPLORE_DATA_PAGE_LINK,
  FAQ_TAB_LINK,
  LinkWithStickyParams,
  METHODOLOGY_TAB_LINK,
  OURTEAM_TAB_LINK,
  ReactRouterLinkButton,
  RESOURCES_TAB_LINK,
  TERMS_OF_USE_PAGE_LINK,
  WHAT_IS_HEALTH_EQUITY_PAGE_LINK,
} from "./utils/urlutils";
import AppBarLogo from "./assets/AppbarLogo.png";

// the following components make CSS modules which are imported by other components, so they must load first
import AboutUsPage from "./pages/AboutUs/AboutUsPage";
import WhatIsHealthEquityPage from "./pages/WhatIsHealthEquity/WhatIsHealthEquityPage";

const ExploreDataPage = React.lazy(
  () => import("./pages/ExploreData/ExploreDataPage")
);
const Footer = React.lazy(() => import("./Footer"));

const LandingPage = React.lazy(() => import("./pages/Landing/LandingPage"));
const NotFoundPage = React.lazy(() => import("./pages/NotFoundPage"));
const TermsOfUsePage = React.lazy(
  () => import("./pages/TermsOfUsePage/TermsOfUsePage")
);

const DataCatalogTab = React.lazy(
  () => import("./pages/DataCatalog/DataCatalogTab")
);

const MOBILE_BREAKPOINT = 600;

const PAGE_URL_TO_NAMES: Record<string, string> = {
  "/": "Homepage",
  [WHAT_IS_HEALTH_EQUITY_PAGE_LINK]: "What is Health Equity?",
  [EXPLORE_DATA_PAGE_LINK]: "Explore the Data",
  [DATA_CATALOG_PAGE_LINK]: "Downloads & Methodology",
  [ABOUT_US_PAGE_LINK]: "About Us",
};

autoInitGlobals();

function MobileAppToolbar() {
  const [open, setOpen] = useState(false);

  function ListItemLink(props: any) {
    return <ListItem button component="a" {...props} />;
  }

  return (
    <Toolbar>
      <IconButton
        onClick={() => setOpen(true)}
        aria-label="Expand site navigation"
      >
        <MenuIcon className={styles.MenuIconForMobile} />
      </IconButton>
      <Drawer variant="persistent" anchor="left" open={open}>
        <Button
          aria-label="Collapse site navigation"
          onClick={() => setOpen(false)}
        >
          <ChevronLeftIcon />
        </Button>
        <nav>
          <List>
            {Object.keys(PAGE_URL_TO_NAMES).map((pageUrl, index) => (
              <ListItemLink href={pageUrl} key={index}>
                <ListItemText primary={PAGE_URL_TO_NAMES[pageUrl]} />
              </ListItemLink>
            ))}
          </List>
        </nav>
      </Drawer>
    </Toolbar>
  );
}

function AppToolbar() {
  return (
    <Toolbar className={styles.AppToolbar}>
      <ReactRouterLinkButton url="/" className={styles.AppbarLogoImg}>
        <img
          src={AppBarLogo}
          className={styles.AppbarLogoImg}
          alt="Health Equity Tracker logo"
          role="link"
        />
      </ReactRouterLinkButton>
      <Typography variant="h1" className={styles.HomeLogo}>
        <LinkWithStickyParams to="/">
          Health Equity Tracker
        </LinkWithStickyParams>
      </Typography>
      <nav>
        {[
          WHAT_IS_HEALTH_EQUITY_PAGE_LINK,
          EXPLORE_DATA_PAGE_LINK,
          DATA_CATALOG_PAGE_LINK,
          ABOUT_US_PAGE_LINK,
        ].map((pageUrl) => (
          <ReactRouterLinkButton
            key={pageUrl}
            url={pageUrl}
            className={styles.NavLink}
            displayName={PAGE_URL_TO_NAMES[pageUrl]}
          />
        ))}
      </nav>
    </Toolbar>
  );
}

// TODO - this could be pulled into a hook
// https://reactrouter.com/web/api/Hooks/uselocation
// https://github.com/ReactTraining/react-router/issues/7015
function ScrollToTop() {
  const { pathname } = useLocation();
  useEffect(() => {
    window.scrollTo(0, 0);
  }, [pathname]);

  return null;
}

function App() {
  const [width, setWidth] = useState(window.innerWidth);
  useEffect(() => {
    function handleResize() {
      setWidth(window.innerWidth);
    }
    window.addEventListener("resize", handleResize);
    return () => window.removeEventListener("resize", handleResize);
  }, []);

  return (
    <ThemeProvider theme={MaterialTheme}>
      <CookiesProvider>
        <ReactTooltip />
        <CssBaseline />
        <div className={styles.App}>
          <div className={styles.Content}>
            <Router>
<<<<<<< HEAD
              <Suspense fallback={<i></i>}>
                <a className={styles.SkipMainLink} href="#main">
                  Skip to main content
                </a>
                <ScrollToTop />
                <AppBar position="static" elevation={0}>
                  {width > MOBILE_BREAKPOINT ? (
                    <AppToolbar />
                  ) : (
                    <MobileAppToolbar />
                  )}
                </AppBar>
                <main>
                  <Switch>
                    <Route
                      path={ABOUT_US_PAGE_LINK}
                      render={() => <AboutUsPage />}
                    />

                    <Route
                      path={OURTEAM_TAB_LINK}
                      render={() => <AboutUsPage />}
                    />

                    <Route
                      path={CONTACT_TAB_LINK}
                      render={() => <AboutUsPage />}
                    />

                    <Route
                      path={DATA_CATALOG_PAGE_LINK}
                      render={() => <DataCatalogTab />}
                    />

                    <Route
                      path={METHODOLOGY_TAB_LINK}
                      render={() => <DataCatalogTab />}
                    />

                    <Route
                      path={EXPLORE_DATA_PAGE_LINK}
                      render={() => <ExploreDataPage />}
                    />

                    <Route
                      path={WHAT_IS_HEALTH_EQUITY_PAGE_LINK}
                      render={() => <WhatIsHealthEquityPage />}
                    />

                    <Route
                      path={FAQ_TAB_LINK}
                      render={() => <WhatIsHealthEquityPage />}
                    />

                    <Route
                      path={RESOURCES_TAB_LINK}
                      render={() => <WhatIsHealthEquityPage />}
                    />

                    <Route
                      path={TERMS_OF_USE_PAGE_LINK}
                      render={() => <TermsOfUsePage />}
                    />
                    {/* redirect the old URL for possible outside links */}
                    <Route path={`/termsofservice`}>
                      <Redirect to={TERMS_OF_USE_PAGE_LINK} />
                    </Route>

                    <Route exact path="/" render={() => <LandingPage />} />
                    {/* CATCH ALL OTHER ROUTES AND SERVE NOT FOUND PAGE */}
                    <Route render={() => <NotFoundPage />} />
                  </Switch>
                </main>
              </Suspense>{" "}
=======
              <a className={styles.SkipMainLink} href="#main">
                Skip to main content
              </a>
              <ScrollToTop />
              <AppBar position="static" elevation={0}>
                {width > MOBILE_BREAKPOINT ? (
                  <AppToolbar />
                ) : (
                  <MobileAppToolbar />
                )}
              </AppBar>
              <main>
                <Switch>
                  <Route path={ABOUT_US_PAGE_LINK} component={AboutUsPage} />
                  <Route
                    path={DATA_CATALOG_PAGE_LINK}
                    component={DataCatalogTab}
                  />
                  <Route
                    path={EXPLORE_DATA_PAGE_LINK}
                    component={ExploreDataPage}
                  />
                  <Route
                    path={WHAT_IS_HEALTH_EQUITY_PAGE_LINK}
                    component={WhatIsHealthEquityPage}
                  />
                  <Route
                    path={TERMS_OF_SERVICE_PAGE_LINK}
                    component={TermsOfServicePage}
                  />
                  <Route
                    path={"/getvaccinated"}
                    component={GetVaccinatedPage}
                  />
                  <Route exact path="/" component={LandingPage} />
                  <Route component={NotFoundPage} />
                </Switch>
              </main>
>>>>>>> 9f7fe299
            </Router>
          </div>
          <footer>
            <Suspense fallback={<span></span>}>
              <Footer />
            </Suspense>
          </footer>
        </div>
      </CookiesProvider>
    </ThemeProvider>
  );
}

export default App;<|MERGE_RESOLUTION|>--- conflicted
+++ resolved
@@ -22,18 +22,7 @@
 import { CookiesProvider } from "react-cookie";
 import ReactTooltip from "react-tooltip";
 import styles from "./App.module.scss";
-<<<<<<< HEAD
-=======
-import Footer from "./Footer";
-import { AboutUsPage } from "./pages/AboutUs/AboutUsPage";
-import DataCatalogTab from "./pages/DataCatalog/DataCatalogTab";
-import ExploreDataPage from "./pages/ExploreData/ExploreDataPage";
-import LandingPage from "./pages/Landing/LandingPage";
-import NotFoundPage from "./pages/NotFoundPage";
 import GetVaccinatedPage from "./pages/GetVaccinated/GetVaccinatedPage";
-import TermsOfServicePage from "./pages/TermsOfServicePage/TermsOfServicePage";
-import { WhatIsHealthEquityPage } from "./pages/WhatIsHealthEquity/WhatIsHealthEquityPage";
->>>>>>> 9f7fe299
 import MaterialTheme from "./styles/MaterialTheme";
 import { autoInitGlobals } from "./utils/globals";
 import {
@@ -184,7 +173,6 @@
         <div className={styles.App}>
           <div className={styles.Content}>
             <Router>
-<<<<<<< HEAD
               <Suspense fallback={<i></i>}>
                 <a className={styles.SkipMainLink} href="#main">
                   Skip to main content
@@ -243,6 +231,10 @@
                       path={RESOURCES_TAB_LINK}
                       render={() => <WhatIsHealthEquityPage />}
                     />
+                    <Route
+                      path={"/getvaccinated"}
+                      render={() => <GetVaccinatedPage />}
+                    />
 
                     <Route
                       path={TERMS_OF_USE_PAGE_LINK}
@@ -259,46 +251,6 @@
                   </Switch>
                 </main>
               </Suspense>{" "}
-=======
-              <a className={styles.SkipMainLink} href="#main">
-                Skip to main content
-              </a>
-              <ScrollToTop />
-              <AppBar position="static" elevation={0}>
-                {width > MOBILE_BREAKPOINT ? (
-                  <AppToolbar />
-                ) : (
-                  <MobileAppToolbar />
-                )}
-              </AppBar>
-              <main>
-                <Switch>
-                  <Route path={ABOUT_US_PAGE_LINK} component={AboutUsPage} />
-                  <Route
-                    path={DATA_CATALOG_PAGE_LINK}
-                    component={DataCatalogTab}
-                  />
-                  <Route
-                    path={EXPLORE_DATA_PAGE_LINK}
-                    component={ExploreDataPage}
-                  />
-                  <Route
-                    path={WHAT_IS_HEALTH_EQUITY_PAGE_LINK}
-                    component={WhatIsHealthEquityPage}
-                  />
-                  <Route
-                    path={TERMS_OF_SERVICE_PAGE_LINK}
-                    component={TermsOfServicePage}
-                  />
-                  <Route
-                    path={"/getvaccinated"}
-                    component={GetVaccinatedPage}
-                  />
-                  <Route exact path="/" component={LandingPage} />
-                  <Route component={NotFoundPage} />
-                </Switch>
-              </main>
->>>>>>> 9f7fe299
             </Router>
           </div>
           <footer>
