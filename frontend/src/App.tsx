import AppBar from "@material-ui/core/AppBar";
import Button from "@material-ui/core/Button";
import CssBaseline from "@material-ui/core/CssBaseline";
import Drawer from "@material-ui/core/Drawer";
import IconButton from "@material-ui/core/IconButton";
import List from "@material-ui/core/List";
import ListItem from "@material-ui/core/ListItem";
import ListItemText from "@material-ui/core/ListItemText";
import Toolbar from "@material-ui/core/Toolbar";
import Typography from "@material-ui/core/Typography";
import ChevronLeftIcon from "@material-ui/icons/ChevronLeft";
import MenuIcon from "@material-ui/icons/Menu";
import { ThemeProvider } from "@material-ui/styles";
import React, { Suspense, useEffect, useState } from "react";
import {
  BrowserRouter as Router,
  Redirect,
  Route,
  Switch,
  useLocation,
} from "react-router-dom";
import { CookiesProvider } from "react-cookie";
import ReactTooltip from "react-tooltip";
import styles from "./App.module.scss";
import MaterialTheme from "./styles/MaterialTheme";
import { autoInitGlobals } from "./utils/globals";
import {
  ABOUT_US_PAGE_LINK,
  NEWS_TAB_LINK,
  CONTACT_TAB_LINK,
  DATA_CATALOG_PAGE_LINK,
  EXPLORE_DATA_PAGE_LINK,
  FAQ_TAB_LINK,
  LinkWithStickyParams,
  METHODOLOGY_TAB_LINK,
  OURTEAM_TAB_LINK,
  ReactRouterLinkButton,
  RESOURCES_TAB_LINK,
  TERMS_OF_USE_PAGE_LINK,
  WHAT_IS_HEALTH_EQUITY_PAGE_LINK,
} from "./utils/urlutils";
import AppBarLogo from "./assets/AppbarLogo.png";
import { HelmetProvider } from "react-helmet-async";

// the following components make CSS modules which are imported by other components, so they must load first
import AboutUsPage from "./pages/AboutUs/AboutUsPage";
import WhatIsHealthEquityPage from "./pages/WhatIsHealthEquity/WhatIsHealthEquityPage";

const ExploreDataPage = React.lazy(
  () => import("./pages/ExploreData/ExploreDataPage")
);
const Footer = React.lazy(() => import("./Footer"));

const LandingPage = React.lazy(() => import("./pages/Landing/LandingPage"));
const NotFoundPage = React.lazy(() => import("./pages/NotFoundPage"));
const TermsOfUsePage = React.lazy(
  () => import("./pages/TermsOfUsePage/TermsOfUsePage")
);

const DataCatalogTab = React.lazy(
  () => import("./pages/DataCatalog/DataCatalogTab")
);

const MOBILE_BREAKPOINT = 600;

const PAGE_URL_TO_NAMES: Record<string, string> = {
  "/": "Homepage",
  [WHAT_IS_HEALTH_EQUITY_PAGE_LINK]: "What is Health Equity?",
  [EXPLORE_DATA_PAGE_LINK]: "Explore the Data",
  [DATA_CATALOG_PAGE_LINK]: "Downloads & Methodology",
  [ABOUT_US_PAGE_LINK]: "About Us",
};

autoInitGlobals();

function MobileAppToolbar() {
  const [open, setOpen] = useState(false);

  function ListItemLink(props: any) {
    return <ListItem button component="a" {...props} />;
  }

  return (
    <Toolbar>
      <IconButton
        onClick={() => setOpen(true)}
        aria-label="Expand site navigation"
      >
        <MenuIcon className={styles.MenuIconForMobile} />
      </IconButton>
      <Drawer variant="persistent" anchor="left" open={open}>
        <Button
          aria-label="Collapse site navigation"
          onClick={() => setOpen(false)}
        >
          <ChevronLeftIcon />
        </Button>
        <nav>
          <List>
            {Object.keys(PAGE_URL_TO_NAMES).map((pageUrl, index) => (
              <ListItemLink href={pageUrl} key={index}>
                <ListItemText primary={PAGE_URL_TO_NAMES[pageUrl]} />
              </ListItemLink>
            ))}
          </List>
        </nav>
      </Drawer>
    </Toolbar>
  );
}

function AppToolbar() {
  return (
    <Toolbar className={styles.AppToolbar}>
      <ReactRouterLinkButton url="/" className={styles.AppbarLogoImg}>
        <img
          src={AppBarLogo}
          className={styles.AppbarLogoImg}
          alt="Health Equity Tracker logo"
          role="link"
        />
      </ReactRouterLinkButton>
      <Typography variant="h1" className={styles.HomeLogo}>
        <LinkWithStickyParams to="/">
          Health Equity Tracker
        </LinkWithStickyParams>
      </Typography>
      <nav>
        {[
          WHAT_IS_HEALTH_EQUITY_PAGE_LINK,
          EXPLORE_DATA_PAGE_LINK,
          DATA_CATALOG_PAGE_LINK,
          ABOUT_US_PAGE_LINK,
        ].map((pageUrl) => (
          <ReactRouterLinkButton
            key={pageUrl}
            url={pageUrl}
            className={styles.NavLink}
            displayName={PAGE_URL_TO_NAMES[pageUrl]}
          />
        ))}
      </nav>
    </Toolbar>
  );
}

// TODO - this could be pulled into a hook
// https://reactrouter.com/web/api/Hooks/uselocation
// https://github.com/ReactTraining/react-router/issues/7015
function ScrollToTop() {
  const { pathname } = useLocation();
  useEffect(() => {
    window.scrollTo(0, 0);
  }, [pathname]);

  return null;
}

function App() {
  // TODO this should be used instead of the width query I added in WIHE for tab names -ben
  const [width, setWidth] = useState(window.innerWidth);
  useEffect(() => {
    function handleResize() {
      setWidth(window.innerWidth);
    }
    window.addEventListener("resize", handleResize);
    return () => window.removeEventListener("resize", handleResize);
  }, []);

  return (
    <HelmetProvider>
      <ThemeProvider theme={MaterialTheme}>
        <CookiesProvider>
          <ReactTooltip />
          <CssBaseline />
          <div className={styles.App}>
            <div className={styles.Content}>
              <Router>
                <Suspense fallback={<i></i>}>
                  <a className={styles.SkipMainLink} href="#main">
                    Skip to main content
                  </a>
                  <ScrollToTop />
                  <AppBar position="static" elevation={0}>
                    {width > MOBILE_BREAKPOINT ? (
                      <AppToolbar />
                    ) : (
                      <MobileAppToolbar />
                    )}
                  </AppBar>
                  <main>
                    <Switch>
                      <Route
                        path={ABOUT_US_PAGE_LINK}
                        render={() => <AboutUsPage />}
                      />

                      <Route
                        path={OURTEAM_TAB_LINK}
                        render={() => <AboutUsPage />}
                      />

                      <Route
                        path={CONTACT_TAB_LINK}
                        render={() => <AboutUsPage />}
                      />

                      <Route
                        path={DATA_CATALOG_PAGE_LINK}
                        render={() => <DataCatalogTab />}
                      />

                      <Route
                        path={METHODOLOGY_TAB_LINK}
                        render={() => <DataCatalogTab />}
                      />

                      <Route
                        path={EXPLORE_DATA_PAGE_LINK}
                        render={() => <ExploreDataPage />}
                      />

                      <Route
                        path={WHAT_IS_HEALTH_EQUITY_PAGE_LINK}
                        render={() => <WhatIsHealthEquityPage />}
                      />

                      <Route
                        path={FAQ_TAB_LINK}
                        render={() => <WhatIsHealthEquityPage />}
                      />

                      <Route
                        path={RESOURCES_TAB_LINK}
                        render={() => <WhatIsHealthEquityPage />}
                      />

                      <Route
                        path={TERMS_OF_USE_PAGE_LINK}
                        render={() => <TermsOfUsePage />}
                      />
                      {/* redirect the old URL for possible outside links */}
                      <Route path={`/termsofservice`}>
                        <Redirect to={TERMS_OF_USE_PAGE_LINK} />
                      </Route>

<<<<<<< HEAD
                    <Route
                      path={RESOURCES_TAB_LINK}
                      render={() => <WhatIsHealthEquityPage />}
                    />

                    <Route
                      path={NEWS_TAB_LINK}
                      render={() => <WhatIsHealthEquityPage />}
                    />

                    <Route
                      path={TERMS_OF_USE_PAGE_LINK}
                      render={() => <TermsOfUsePage />}
                    />

                    <Route exact path="/" render={() => <LandingPage />} />
                    {/* CATCH ALL OTHER ROUTES AND SERVE NOT FOUND PAGE */}
                    <Route render={() => <NotFoundPage />} />
                  </Switch>
                </main>
              </Suspense>{" "}
            </Router>
=======
                      <Route exact path="/" render={() => <LandingPage />} />
                      {/* CATCH ALL OTHER ROUTES AND SERVE NOT FOUND PAGE */}
                      <Route render={() => <NotFoundPage />} />
                    </Switch>
                  </main>
                </Suspense>{" "}
              </Router>
            </div>
            <footer>
              <Suspense fallback={<span></span>}>
                <Footer />
              </Suspense>
            </footer>
>>>>>>> d10f9aeb
          </div>
        </CookiesProvider>
      </ThemeProvider>
    </HelmetProvider>
  );
}

export default App;<|MERGE_RESOLUTION|>--- conflicted
+++ resolved
@@ -244,30 +244,20 @@
                         <Redirect to={TERMS_OF_USE_PAGE_LINK} />
                       </Route>
 
-<<<<<<< HEAD
-                    <Route
-                      path={RESOURCES_TAB_LINK}
-                      render={() => <WhatIsHealthEquityPage />}
-                    />
-
-                    <Route
-                      path={NEWS_TAB_LINK}
-                      render={() => <WhatIsHealthEquityPage />}
-                    />
-
-                    <Route
-                      path={TERMS_OF_USE_PAGE_LINK}
-                      render={() => <TermsOfUsePage />}
-                    />
-
-                    <Route exact path="/" render={() => <LandingPage />} />
-                    {/* CATCH ALL OTHER ROUTES AND SERVE NOT FOUND PAGE */}
-                    <Route render={() => <NotFoundPage />} />
-                  </Switch>
-                </main>
-              </Suspense>{" "}
-            </Router>
-=======
+                      <Route
+                        path={RESOURCES_TAB_LINK}
+                        render={() => <WhatIsHealthEquityPage />}
+                      />
+
+                      <Route
+                        path={NEWS_TAB_LINK}
+                        render={() => <WhatIsHealthEquityPage />}
+                      />
+
+                      <Route
+                        path={TERMS_OF_USE_PAGE_LINK}
+                        render={() => <TermsOfUsePage />}
+                      />
                       <Route exact path="/" render={() => <LandingPage />} />
                       {/* CATCH ALL OTHER ROUTES AND SERVE NOT FOUND PAGE */}
                       <Route render={() => <NotFoundPage />} />
@@ -281,7 +271,6 @@
                 <Footer />
               </Suspense>
             </footer>
->>>>>>> d10f9aeb
           </div>
         </CookiesProvider>
       </ThemeProvider>
