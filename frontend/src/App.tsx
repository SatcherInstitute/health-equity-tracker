--- conflicted
+++ resolved
@@ -36,14 +36,8 @@
   DATA_CATALOG_PAGE_LINK,
   ABOUT_US_PAGE_LINK,
 } from "./utils/urlutils";
-<<<<<<< HEAD
 import Logger from "./utils/Logger";
-import { initGlobals } from "./utils/globals";
-import DataFetcher from "./data/DataFetcher";
-=======
-import AboutUsPage from "./pages/AboutUsPage";
 import { autoInitGlobals } from "./utils/globals";
->>>>>>> f35af583
 import ReactTooltip from "react-tooltip";
 import CssBaseline from "@material-ui/core/CssBaseline";
 
