--- conflicted
+++ resolved
@@ -26,10 +26,7 @@
 import { autoInitGlobals } from "./utils/globals";
 import {
   ABOUT_US_PAGE_LINK,
-<<<<<<< HEAD
   BLOG_TAB_LINK,
-=======
->>>>>>> 817d7bfc
   CONTACT_TAB_LINK,
   DATA_CATALOG_PAGE_LINK,
   EXPLORE_DATA_PAGE_LINK,
@@ -228,8 +225,6 @@
                     <Route
                       path={FAQ_TAB_LINK}
                       render={() => <WhatIsHealthEquityPage />}
-<<<<<<< HEAD
-=======
                     />
 
                     <Route
@@ -240,7 +235,6 @@
                     <Route
                       path={TERMS_OF_USE_PAGE_LINK}
                       render={() => <TermsOfUsePage />}
->>>>>>> 817d7bfc
                     />
                     {/* redirect the old URL for possible outside links */}
                     <Route path={`/termsofservice`}>
