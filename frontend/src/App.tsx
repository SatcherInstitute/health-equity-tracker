--- conflicted
+++ resolved
@@ -91,17 +91,16 @@
                className={styles.AppbarLogoImg}
                alt="Health Equity Tracker Logo -- decorative 'H'"/>
         </LinkWithStickyParams>
-<<<<<<< HEAD
         <Typography variant="h1" className={styles.HomeLogo}>
           <LinkWithStickyParams to="/">
             Health Equity Tracker
           </LinkWithStickyParams>
         </Typography>
         {[
-          EXPLORE_DATA_PAGE_LINK,
-          DATA_CATALOG_PAGE_LINK,
-          WHAT_IS_HEALTH_EQUITY_PAGE_LINK,
-          ABOUT_US_PAGE_LINK,
+        WHAT_IS_HEALTH_EQUITY_PAGE_LINK,
+        EXPLORE_DATA_PAGE_LINK,
+        DATA_CATALOG_PAGE_LINK,
+        ABOUT_US_PAGE_LINK,
         ].map((pageUrl, i) => (
             <LinkWithStickyParams to={pageUrl} class={styles.NavLink}>
               <Button key={i} aria-label={PAGE_URL_TO_NAMES[pageUrl]}>
@@ -110,20 +109,6 @@
             </LinkWithStickyParams>
         ))}
       </Toolbar>
-=======
-      </Typography>
-      {[
-        WHAT_IS_HEALTH_EQUITY_PAGE_LINK,
-        EXPLORE_DATA_PAGE_LINK,
-        DATA_CATALOG_PAGE_LINK,
-        ABOUT_US_PAGE_LINK,
-      ].map((pageUrl, i) => (
-        <LinkWithStickyParams to={pageUrl} class={styles.NavLink}>
-          <Button key={i}>{PAGE_URL_TO_NAMES[pageUrl]}</Button>
-        </LinkWithStickyParams>
-      ))}
-    </Toolbar>
->>>>>>> 9f2e7aeb
   );
 }
 
