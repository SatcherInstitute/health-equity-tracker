--- conflicted
+++ resolved
@@ -21,18 +21,6 @@
 import { CookiesProvider } from "react-cookie";
 import ReactTooltip from "react-tooltip";
 import styles from "./App.module.scss";
-<<<<<<< HEAD
-import Footer from "./Footer";
-import { AboutUsPage } from "./pages/AboutUs/AboutUsPage";
-import DataCatalogTab from "./pages/DataCatalog/DataCatalogTab";
-import ExploreDataPage from "./pages/ExploreData/ExploreDataPage";
-import LandingPage from "./pages/Landing/LandingPage";
-import NotFoundPage from "./pages/NotFoundPage";
-import GetVaccinatedPage from "./pages/GetVaccinated/GetVaccinatedPage";
-import TermsOfServicePage from "./pages/TermsOfServicePage/TermsOfServicePage";
-import { WhatIsHealthEquityPage } from "./pages/WhatIsHealthEquity/WhatIsHealthEquityPage";
-=======
->>>>>>> 0a8bb7aa
 import MaterialTheme from "./styles/MaterialTheme";
 import { autoInitGlobals } from "./utils/globals";
 import {
@@ -177,46 +165,6 @@
         <div className={styles.App}>
           <div className={styles.Content}>
             <Router>
-<<<<<<< HEAD
-              <a className={styles.SkipMainLink} href="#main">
-                Skip to main content
-              </a>
-              <ScrollToTop />
-              <AppBar position="static" elevation={0}>
-                {width > MOBILE_BREAKPOINT ? (
-                  <AppToolbar />
-                ) : (
-                  <MobileAppToolbar />
-                )}
-              </AppBar>
-              <main>
-                <Switch>
-                  <Route path={ABOUT_US_PAGE_LINK} component={AboutUsPage} />
-                  <Route
-                    path={DATA_CATALOG_PAGE_LINK}
-                    component={DataCatalogTab}
-                  />
-                  <Route
-                    path={EXPLORE_DATA_PAGE_LINK}
-                    component={ExploreDataPage}
-                  />
-                  <Route
-                    path={WHAT_IS_HEALTH_EQUITY_PAGE_LINK}
-                    component={WhatIsHealthEquityPage}
-                  />
-                  <Route
-                    path={TERMS_OF_SERVICE_PAGE_LINK}
-                    component={TermsOfServicePage}
-                  />
-                  <Route
-                    path={"/getvaccinated"}
-                    component={GetVaccinatedPage}
-                  />
-                  <Route exact path="/" component={LandingPage} />
-                  <Route component={NotFoundPage} />
-                </Switch>
-              </main>
-=======
               <Suspense fallback={<i></i>}>
                 <a className={styles.SkipMainLink} href="#main">
                   Skip to main content
@@ -262,7 +210,6 @@
                   </Switch>
                 </main>
               </Suspense>{" "}
->>>>>>> 0a8bb7aa
             </Router>
           </div>
           <footer>
