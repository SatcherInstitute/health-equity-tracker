import type { DemographicType } from '../../data/query/Breakdowns'
<<<<<<< HEAD
import type { ScrollableHashId } from '../../utils/hooks/useStepObserver'
import { MADLIB_MODE_MAP, type MadLibId } from '../../utils/MadLibs'
=======
import { MADLIB_MODE_MAP, type MadLibId } from '../../utils/MadLibs'
import type { ScrollableHashId } from '../../utils/hooks/useStepObserver'
>>>>>>> 1924b3b9
import SimpleSelect from './SimpleSelect'
import TableOfContents from './TableOfContents'
import TopicInfoModalButton from './TopicInfoModalButton'

const TABLE_OF_CONTENT_PADDING = 15

/*
  reportStepHashIds: ScrollableHashId[]; Array of TOC "hashIds" used to map the hashId to the step display name
  isScrolledToTop?: boolean; Optionally send in top scroll status; when true none of the steps will be highlighted
*/

interface SidebarProps {
  reportStepHashIds: ScrollableHashId[]
  floatTopOffset?: number
  isScrolledToTop?: boolean
  reportTitle: string
  isMobile: boolean
  trackerMode: MadLibId
  setTrackerMode: React.Dispatch<React.SetStateAction<MadLibId>>
  demographicType: DemographicType
  setDemographicType: (demographic: DemographicType) => void
  isRaceBySex?: boolean
  enabledDemographicOptionsMap: any
  disabledDemographicOptions?: string[][]
}

export default function Sidebar(props: SidebarProps) {
  const tocOffset = (props.floatTopOffset ?? 0) + TABLE_OF_CONTENT_PADDING

  return (
    <>
      <div className='sticky' style={{ top: tocOffset }}>
        <div className='rounded-sm bg-white shadow-raised md:m-cardGutter md:flex md:w-90p md:flex-col md:justify-center md:p-2'>
          <TopicInfoModalButton />
        </div>

        <div className='mode-selector-box'>
          <div className='rounded-sm bg-white shadow-raised md:m-cardGutter md:flex md:w-90p md:flex-col md:justify-center md:px-2 md:py-4'>
            {/* <SimpleSelect<DemographicType>
              label='Demographic'
              optionsMap={props.enabledDemographicOptionsMap}
              disabledOptions={props.disabledDemographicOptions}
              selected={props.demographicType}
              setSelected={props.setDemographicType}
            /> */}
            <SimpleSelect<MadLibId>
              label='Compare mode'
              optionsMap={MADLIB_MODE_MAP}
              selected={props.trackerMode}
              setSelected={props.setTrackerMode}
            />
          </div>
        </div>

        <nav
          className='m-cardGutter flex w-90p justify-center rounded-sm bg-white py-4 shadow-raised'
          aria-label='page contents navigation'
        >
          <TableOfContents
            reportStepHashIds={props.reportStepHashIds}
            isScrolledToTop={props.isScrolledToTop ?? false}
          />
        </nav>
      </div>
    </>
  )
}<|MERGE_RESOLUTION|>--- conflicted
+++ resolved
@@ -1,11 +1,6 @@
 import type { DemographicType } from '../../data/query/Breakdowns'
-<<<<<<< HEAD
-import type { ScrollableHashId } from '../../utils/hooks/useStepObserver'
-import { MADLIB_MODE_MAP, type MadLibId } from '../../utils/MadLibs'
-=======
 import { MADLIB_MODE_MAP, type MadLibId } from '../../utils/MadLibs'
 import type { ScrollableHashId } from '../../utils/hooks/useStepObserver'
->>>>>>> 1924b3b9
 import SimpleSelect from './SimpleSelect'
 import TableOfContents from './TableOfContents'
 import TopicInfoModalButton from './TopicInfoModalButton'
@@ -44,13 +39,6 @@
 
         <div className='mode-selector-box'>
           <div className='rounded-sm bg-white shadow-raised md:m-cardGutter md:flex md:w-90p md:flex-col md:justify-center md:px-2 md:py-4'>
-            {/* <SimpleSelect<DemographicType>
-              label='Demographic'
-              optionsMap={props.enabledDemographicOptionsMap}
-              disabledOptions={props.disabledDemographicOptions}
-              selected={props.demographicType}
-              setSelected={props.setDemographicType}
-            /> */}
             <SimpleSelect<MadLibId>
               label='Compare mode'
               optionsMap={MADLIB_MODE_MAP}
