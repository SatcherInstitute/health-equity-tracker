--- conflicted
+++ resolved
@@ -5,15 +5,7 @@
 import { Accordion, AccordionSummary } from "@material-ui/core";
 import AccordionDetails from "@material-ui/core/AccordionDetails";
 import ExpandMoreIcon from "@material-ui/icons/ExpandMore";
-<<<<<<< HEAD
-import {
-  WHAT_IS_HEALTH_EQUITY_PAGE_LINK,
-  ReactRouterLinkButton,
-} from "../../utils/urlutils";
-import { WIHE_FAQ_TAB } from "../WhatIsHealthEquity/WhatIsHealthEquityPage";
-=======
 import { FAQ_TAB_LINK, ReactRouterLinkButton } from "../../utils/urlutils";
->>>>>>> 187698c5
 import { selectFaqs } from "../WhatIsHealthEquity/FaqTab";
 import parse from "html-react-parser";
 
@@ -64,11 +56,7 @@
       </Grid>
       <Grid item>
         <ReactRouterLinkButton
-<<<<<<< HEAD
-          url={`${WHAT_IS_HEALTH_EQUITY_PAGE_LINK}${WIHE_FAQ_TAB}`}
-=======
           url={`${FAQ_TAB_LINK}`}
->>>>>>> 187698c5
           className={styles.FaqLink}
           displayName="See our full FAQ page"
         />
