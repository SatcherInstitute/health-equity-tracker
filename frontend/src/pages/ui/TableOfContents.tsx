import {
  Card,
  Step,
  StepButton,
  Stepper,
  useMediaQuery,
  useTheme,
<<<<<<< HEAD
} from "@mui/material";
import React from "react";
=======
} from "@material-ui/core";
>>>>>>> 5ec69e64
import { reportProviderSteps } from "../../reports/ReportProviderSteps";
import {
  type ScrollableHashId,
  useStepObserver,
} from "../../utils/hooks/useStepObserver";
import styles from "./TableOfContents.module.scss";
import { scrollIntoView } from "seamless-scroll-polyfill";

const TABLE_OF_CONTENT_PADDING = 15;

/*
  reportStepHashIds: ScrollableHashId[]; Array of TOC "hashIds" used to map the hashId to the step display name
  isScrolledToTop?: boolean; Optionally send in top scroll status; when true none of the steps will be highlighted
*/

interface TableOfContentsProps {
  reportStepHashIds: ScrollableHashId[]
  floatTopOffset?: number
  isScrolledToTop?: boolean
}

export function TableOfContents(props: TableOfContentsProps) {
  const theme = useTheme();
  const pageIsWide = useMediaQuery(theme.breakpoints.up("md"));

  const [activeId, setRecentlyClicked] = useStepObserver(
    props.reportStepHashIds,
    props.isScrolledToTop ?? false
  );

  function handleStepClick(stepId: ScrollableHashId) {
    const clickedElem: HTMLElement | null = document.querySelector(
      `#${stepId}`
    );

    if (clickedElem) {
      scrollIntoView(clickedElem, { behavior: "smooth" });
      // for a11y focus should shift to subsequent tab goes to next interactive element after the targeted card
      clickedElem.focus({ preventScroll: true });
      // manually set the browser url#hash for actual clicks
      window.history.replaceState(undefined, "", `#${stepId}`);
    }

    setRecentlyClicked(stepId);
  }

  const tocOffset = (props.floatTopOffset ?? 0) + TABLE_OF_CONTENT_PADDING;

  return (
    <Card raised={true} className={styles.Toc} style={{ top: tocOffset }}>
      <Stepper
        component={"nav"}
        nonLinear
        activeStep={props.reportStepHashIds?.findIndex(
          (stepId) => stepId === activeId
        )}
        orientation="vertical"
        aria-label="Available cards on this report"
        className={styles.Stepper}
      >
        {props.reportStepHashIds?.map((stepId) => {
          return (
            <Step completed={false} key={stepId}>
              <StepButton
                title={`Scroll to ${reportProviderSteps[stepId].label}`}
                className={styles.StepButton}
                onClick={(e) => {
                  e.preventDefault();
                  handleStepClick(stepId);
                }}
              >
                <span
                  // hide labels visually but not from screen readers on small screens
                  className={
                    pageIsWide
                      ? styles.StepButtonLabel
                      : styles.ScreenreaderTitleHeader
                  }
                >
                  {reportProviderSteps[stepId].label}
                </span>
              </StepButton>
            </Step>
          );
        })}
      </Stepper>
    </Card>
  );
}<|MERGE_RESOLUTION|>--- conflicted
+++ resolved
@@ -5,12 +5,7 @@
   Stepper,
   useMediaQuery,
   useTheme,
-<<<<<<< HEAD
 } from "@mui/material";
-import React from "react";
-=======
-} from "@material-ui/core";
->>>>>>> 5ec69e64
 import { reportProviderSteps } from "../../reports/ReportProviderSteps";
 import {
   type ScrollableHashId,
