--- conflicted
+++ resolved
@@ -55,11 +55,7 @@
             >
               <span
                 // hide labels visually but not from screen readers on small screens
-<<<<<<< HEAD
-                className={pageIsWide ? styles.StepButtonLabel : 'sr-only'}
-=======
                 className='sr-only text-smallest md:not-sr-only'
->>>>>>> f13492a7
               >
                 {reportProviderSteps[stepId].label}
               </span>
