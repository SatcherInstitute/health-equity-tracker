--- conflicted
+++ resolved
@@ -43,10 +43,6 @@
   border-bottom: 1px solid #3e3e3e;
 
   .HeaderImgItem {
-<<<<<<< HEAD
-    height: 100%;
-=======
->>>>>>> 789cc71a
     align-items: center;
     justify-content: center;
 
@@ -291,11 +287,8 @@
   .JoinTheEffortItemContainer {
     padding: 30px 0px 30px 0px;
     border-top: 1px solid #5F6368;
-<<<<<<< HEAD
-=======
-    display: flex;
-    align-items: center;
->>>>>>> 789cc71a
+    display: flex;
+    align-items: center;
   }
 
   .JoinTheEffortTextContainer {
