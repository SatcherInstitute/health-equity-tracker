--- conflicted
+++ resolved
@@ -40,10 +40,7 @@
       text-align: left;
       font-weight: 300;
       font-family: "Taviraj", serif !important;
-<<<<<<< HEAD
       line-height: 100%;
-=======
->>>>>>> e1552dc4
       color: $alt-green;
     }
 
@@ -177,11 +174,7 @@
       text-align: center;
       font-weight: 300;
       font-family: "Taviraj", serif !important;
-<<<<<<< HEAD
-      line-height: 170%;
-=======
-      line-height: $lhLoose;
->>>>>>> e1552dc4
+      line-height: $lhLoose;
       color: $alt-green;
     }
 
@@ -221,10 +214,6 @@
       line-height: 130%;
       color: $alt-green;
       font-size: $title;
-<<<<<<< HEAD
-=======
-      font-weight: 600;
->>>>>>> e1552dc4
       margin: 15px 0 15px 0;
     }
 
