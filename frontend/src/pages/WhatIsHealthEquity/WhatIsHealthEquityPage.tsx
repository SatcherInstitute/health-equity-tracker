import React from "react";
import styles from "./WhatIsHealthEquityPage.module.scss";
import Grid from "@material-ui/core/Grid";
import Typography from "@material-ui/core/Typography";
import FacebookIcon from "@material-ui/icons/Facebook";
import TwitterIcon from "@material-ui/icons/Twitter";
import LinkedInIcon from "@material-ui/icons/LinkedIn";
import {
  LinkWithStickyParams,
  ABOUT_US_TAB_PARAM,
  ABOUT_US_PAGE_LINK,
} from "../../utils/urlutils";
import { ABOUT_US_CONTACT_TAB_INDEX } from "../AboutUs/AboutUsPage";

function WhatIsHealthEquityPage() {
  return (
    <div className={styles.WhatIsHealthEquityPage}>
      <Grid container className={styles.Grid}>
        <Grid
          container
          className={styles.HeaderRow}
          direction="row"
          justify="center"
          alignItems="center"
        >
<<<<<<< HEAD
          <Grid container item xs={4} className={styles.HeaderImgItem}>
=======
          <Grid container item xs={12} sm={12} md={4} className={styles.HeaderImgItem}>
>>>>>>> 789cc71a
            <img
              src="img/pexels-marcus-aurelius-4063919 1.png"
              className={styles.HeaderImg}
              alt="A woman in a wheelchair relaxing with a cup of tea"
            />
          </Grid>
<<<<<<< HEAD
          <Grid item xs={8} className={styles.HeaderTextItem}>
            <Typography className={styles.HeaderText} variant="h1">
=======
          <Grid item xs={12} sm={12} md={8} className={styles.HeaderTextItem}>
            <Typography className={styles.HeaderText}>
>>>>>>> 789cc71a
              What is Health Equity?
            </Typography>
            <br />
            <Typography className={styles.HeaderSubtext} variant="body1">
              <p>
                <b>Health Equity</b> exists when all people, regardless of race,
                gender, socio-economic status, geographic location, or other
                societal constructs have the same access, opportunity, and
                resources to achieve their highest potential for health  (Health
                Equity Leadership & Exchange Network)
              </p>
              <p>
                Unfortunately, political and social determinants of health
                negatively affect many marginalized communities, their people,
                and their ability to lead healthy lives.
              </p>
              <br />
            </Typography>
            <Grid
              container
              xs={12}
              direction="row"
              justify="space-between"
              alignItems="flex-start"
              className={styles.DefinitionsContainer}
            >
<<<<<<< HEAD
              <Grid item xs={6} className={styles.DefinitionsItem}>
                <Typography className={styles.DefinitionHeader} variant="h2">
=======
              <Grid item  xs={12} sm={12} md={6} className={styles.DefinitionsItem}>
                <Typography className={styles.DefinitionHeader}>
>>>>>>> 789cc71a
                  Political determinants of health
                </Typography>
                <p className={styles.DefinitionPronunciation}>
                  /pəˈlidək(ə)l dəˈtərmənənts əv helTH/
                </p>
                <p className={styles.DefinitionText}>
                  The creators of structural conditions and the social drivers –
                  including poor environmental conditions, inadequate
                  transportation, unsafe neighborhoods, and lack of healthy food
                  options – that affect all other dynamics of health.
                </p>
                <span className={styles.DefinitionSourceSpan}>
                  Daniel Dawes, 2020
                </span>
              </Grid>
<<<<<<< HEAD
              <Grid item xs={6} className={styles.DefinitionsItem}>
                <Typography className={styles.DefinitionHeader} variant="h2">
=======
              <Grid item  xs={12} sm={12} md={6} className={styles.DefinitionsItem}>
                <Typography className={styles.DefinitionHeader}>
>>>>>>> 789cc71a
                  Social determinant of health
                </Typography>
                <p className={styles.DefinitionPronunciation}>
                  /ˈsōSHəl dəˈtərmənənt əv helTH/
                </p>
                <p className={styles.DefinitionText}>
                  The conditions in the environments in which people are born,
                  live, learn, work, play, worship, and age that affect a wide
                  range of health, functioning, and quality-of-life outcomes and
                  risks.
                </p>
                <span className={styles.DefinitionSourceSpan}>
                  Healthy People 2020, CDC
                </span>
              </Grid>
            </Grid>
          </Grid>
        </Grid>

        <Grid
          container
          className={styles.ResourcesAndNewsRow}
          direction="column"
          justify="center"
        >
          <Grid container className={styles.ResourcesRow} justify="center">
            <Grid item>
<<<<<<< HEAD
              <Typography className={styles.ResourcesHeaderText} variant="h1">
=======
              <Typography className={styles.ResourcesHeaderText}>
>>>>>>> 789cc71a
                Health equity resources
              </Typography>
            </Grid>
            <Grid
              container
              className={styles.ResourcesContainer}
              direction="row"
              justify="space-around"
              xs={12}
            >
              <Grid item  xs={12} sm={12} md={9} className={styles.ResourceItem}>
                <iframe
                  className={styles.ResourceVideoEmbed}
                  width="100%"
                  height="633px"
                  src="https://www.youtube.com/embed/cmMutvgQIcU"
                  title="YouTube video player -
                          The Allegory of the Orchard"
                  frameBorder="0"
                  allow="accelerometer; autoplay; clipboard-write;
                          encrypted-media; gyroscope; picture-in-picture"
                  allowFullScreen
                ></iframe>
                <h2 className={styles.MainResourceTitleText}>
                  Learn about the Political Determinants of Health through the{" "}
                  <b>Allegory of the Orchard</b>
                </h2>
                <p className={styles.MainResourceSubtitleText}>
                  Girding all health determinants is one that rarely gets
                  addressed but which has power over all aspects of health:
                  political determinants of health
                </p>
              </Grid>
              <Grid item  xs={12} sm={12} md={3}>
                <Grid
                  container
                  direction="column"
                  alignItems="center"
                  justify="space-evenly"
                >
                  <Grid item className={styles.ResourceItem}>
                    <iframe
                      className={styles.ResourceVideoEmbed}
                      width="100%"
                      height="180px"
                      src="https://www.youtube.com/embed/cmMutvgQIcU"
                      title="YouTube video player -
                              Jessica's Story"
                      frameBorder="0"
                      allow="accelerometer; autoplay; clipboard-write;
                              encrypted-media; gyroscope; picture-in-picture"
                      allowFullScreen
                    ></iframe>
                    <h2 className={styles.ResourceTitleText}>Jessica's Story</h2>
                    <p className={styles.ResourceSubtitleText}>
                      How political determinants of health operate and the
                      impact they have on BIPOC communities
                    </p>
                  </Grid>
                  <Grid item className={styles.ResourceItem}>
                    <a href="https://ncrn.msm.edu/">
                      <img
                        className={styles.ResourceImg}
                        src="img/maxresdefault (1) 1.png"
                        alt="Header for Morehouse School of Medicine
                             National COVID-19 Resiliency Network"
                      />
                      <h2 className={styles.ResourceTitleText}>
                        Morehouse School of Medicine National COVID-19
                        Resiliency Network (NCRN)
                      </h2>
                      <p className={styles.ResourceSubtitleText}>
                        We provide awareness and linkage to critical health
                        information and services, helping families recover from
                        difficulties that may have been caused or worsened by
                        the Coronavirus (COVID-19) pandemic.
                      </p>
                    </a>
                  </Grid>
                </Grid>
              </Grid>
            </Grid>
          </Grid>

          <Grid
            container
            className={styles.NewsAndStoriesRow}
            direction="row"
            justify="center"
          >
            <Grid item>
<<<<<<< HEAD
              <Typography className={styles.NewsAndStoriesHeaderText}
              variant="h1">
=======
              <Typography className={styles.NewsAndStoriesHeaderText}>
>>>>>>> 789cc71a
                News and stories
              </Typography>
              <span className={styles.NewsAndStoriesSubheaderText}>
                Read the latest news, posts, and stories related to health
                equity
              </span>
            </Grid>
            <Grid
              container
              direction="row"
              justify="space-between"
              alignItems="flex-start"
            >
              <Grid item  xs={12} sm={12} md={6} className={styles.NewsAndStoriesItem}>
                <img
                  className={styles.NewsAndStoriesBigImg}
                  src="img/pexels-august-de-richelieu-4261261 1.png"
                  alt="Asian woman assisting a young black child with his
                       mask"
                />
                <h2 className={styles.NewsAndStoriesTitleText}>
                  COVID-19: Black Folks Have Been Trying To Tell You That Data
                  Is Political
                </h2>
                <p className={styles.NewsAndStoriesSubtitleText}>
                  COVID-19 does not discriminate, but our current economic and
                  social policies do. Let’s talk about “a crisis within a
                  crisis” that too few policy makers and leaders have been
                  raising.{" "}
                  <a href="https://www.essence.com/feature/covid-19-black-americans-data/">
                    Read more
                  </a>
                </p>
              </Grid>
              <Grid item  xs={12} sm={12} md={6} className={styles.NewsAndStoriesItem}>
                <img
                  className={styles.NewsAndStoriesBigImg}
                  src="img/pexels-cottonbro-7000149 1.png"
                  alt="Asian woman sitting while wearing a mask"
                />
                <h2 className={styles.NewsAndStoriesTitleText}>
                  Back to ‘normal’ isn’t good enough
                </h2>
                <p className={styles.NewsAndStoriesSubtitleText}>
                  With the anticipation of increasing distribution of Covid-19
                  vaccines, Americans are looking forward to a “return to
                  normal.” But the reality is that “normal” is a privilege, one
                  that is out of reach for millions.{" "}
                  <a href="https://www.statnews.com/2021/02/10/back-to-normal-isnt-good-enough/">
                    Read more
                  </a>
                </p>
              </Grid>
              <Grid item  xs={12} sm={12} md={4} className={styles.NewsAndStoriesItem}>
                <img
                  className={styles.NewsAndStoriesSmallImg}
                  src="img/pexels-alex-green-5699516 1.png"
                  alt="Documents lying on a table"
                />
<<<<<<< HEAD
                <h2 className={styles.NewsAndStoriesTitleText}>
                  Federal Requirements for Race and other Descriptive Data--How
                  to Make Lasting Changes
                </h2>
=======
                <p className={styles.NewsAndStoriesTitleText}>
                  Data and Technology Can Help Us Make Progress on COVID
                  Inequities
                </p>
>>>>>>> 789cc71a
                <p className={styles.NewsAndStoriesSubtitleText}>
                  <a href="https://www.scientificamerican.com/article/data-and-technology-can-help-us-make-progress-on-covid-inequities/">
                    Read more
                  </a>
                </p>
              </Grid>
              <Grid item  xs={12} sm={12} md={4} className={styles.NewsAndStoriesItem}>
                <img
                  className={styles.NewsAndStoriesSmallImg}
                  src="img/pexels-ketut-subiyanto-4473409 2.png"
                  alt="Asian woman laughing with two children"
                />
                <h2 className={styles.NewsAndStoriesTitleText}>
                  Importance of disaggregated data
                </h2>
                <p className={styles.NewsAndStoriesSubtitleText}>
                  <a href="/">Learn more</a>
                </p>
              </Grid>
              <Grid item  xs={12} sm={12} md={4} className={styles.NewsAndStoriesItem}>
                <img
                  className={styles.NewsAndStoriesSmallImg}
                  src="img/Screen Shot 2021-03-01 at 5.25 1.png"
                  alt="Laptop sitting on desk and opened to the Health
                       Equity Tracker Homepage"
                />
                <h2 className={styles.NewsAndStoriesTitleText}>
                  Advancing Health Equity through the Political Determinants of
                  Health and Health Equity Tracker
                </h2>
                <p className={styles.NewsAndStoriesSubtitleText}>
                  <a href="/">Learn more</a>
                </p>
              </Grid>
            </Grid>
          </Grid>
        </Grid>

        <Grid
          container
          className={styles.JoinTheEffortRow}
          direction="column"
          justify="center"
          alignItems="center"
        >
          <Grid item className={styles.JoinTheEffortHeaderRow}>
<<<<<<< HEAD
            <Typography className={styles.JoinTheEffortHeaderText} variant="h1">
              How do I join the effort?
            </Typography>
            <span className={styles.JoinTheEffortSubheaderText}>
=======
            <Typography className={styles.JoinTheEffortHeaderText}>
              How do I join the effort?
            </Typography>
            <p className={styles.JoinTheEffortSubheaderText}>
>>>>>>> 789cc71a
              To advance health equity, we need smart, talented,
              <br />
              passionate folks like you on board.
            </span>
            <br />
            <br />
          </Grid>
          <Grid container className={styles.JoinTheEffortItemContainer}>
            <Grid
              item
              xs={5}
              className={styles.JoinTheEffortImgContainer}
              style={{ backgroundColor: "#275141" }}
            >
              <img
                src="img/Dots_1@2x 4.png"
                alt="Decorative dots"
                className={styles.JoinTheEffortImg}
              />
            </Grid>
            <Grid item xs={7} className={styles.JoinTheEffortTextContainer}>
              <Typography className={styles.JoinTheEffortStepHeaderText} variant="h2">
                Sign up for our newsletter
              </Typography>
              <p className={styles.JoinTheEffortStepText}>
                Want updates on the latest news in health equity? Sign up for
                our Satcher Health Leadership Institute newsletter.
              </p>
              <form className={styles.EmailAddressForm}
                    action="https://satcherinstitute.us11.list-manage.com/subscribe?u=6a52e908d61b03e0bbbd4e790&id=3ec1ba23cd&"
                    method="post"
                    target="_blank">
                <input
                  className={styles.EmailAddressFormText}
                  type="email"
                  id="mce-EMAIL"
                  name="MERGE0"
                  placeholder="Enter email address"
                />
                <input
                  className={styles.EmailAddressFormSubmit}
                  type="submit"
                  value="Sign up"
                />
              </form>
            </Grid>
          </Grid>
          <Grid container className={styles.JoinTheEffortItemContainer}>
            <Grid
              item
              xs={5}
              className={styles.JoinTheEffortImgContainer}
              style={{ backgroundColor: "#D85C47" }}
            >
              <img
                src="img/het_lines 8.png"
                alt="Decorative thick lines"
                className={styles.JoinTheEffortImg}
              />
            </Grid>
            <Grid item xs={7} className={styles.JoinTheEffortTextContainer}>
              <Typography className={styles.JoinTheEffortStepHeaderText} variant="h2">
                Share information with your community
              </Typography>
              <p className={styles.JoinTheEffortStepText}>
                Movements begin with awareness, and gain momentum with
                excitement. We need your help in creating both for the movement
                to advance health equity!
                <br />
                <br />
                Share this tool with your network
              </p>
              <form className={styles.EmailAddressForm}>
                <input
                  className={styles.EmailAddressFormText}
                  type="text"
                  value="www.healthequitytracker.org"
                  readOnly
                />
              </form>
              <div className={styles.SocialsDiv}>
                <a target="_blank"
<<<<<<< HEAD
=======
                   rel="noopener noreferrer"
>>>>>>> 789cc71a
                   href="https://www.facebook.com/sharer/sharer.php?u=https%3A%2F%2Fhealthequitytracker.org%2F&amp;src=sdkpreparse">
                  <FacebookIcon className={styles.SocialsIcon} />
                </a>
                <a target="_blank"
<<<<<<< HEAD
=======
                   rel="noopener noreferrer"
>>>>>>> 789cc71a
                   href="https://www.linkedin.com/sharing/share-offsite/?url=https%3A%2F%2Fhealthequitytracker.org">
                  <LinkedInIcon className={styles.SocialsIcon} />
                </a>
                <a target="_blank"
<<<<<<< HEAD
                   href="https://twitter.com/share?ref_src=twsrc%5Etfw"
                   className="twitter-share-button"
                   data-url="https://www.healthequitytracker.org"
                   data-show-count="false">
                  <TwitterIcon className={styles.SocialsIcon} />
                </a>
                <script async src="https://platform.twitter.com/widgets.js"
                        charSet="utf-8"></script>
                <a target="_blank"
                   href="/">
                  <ShareIcon className={styles.SocialsIcon} />
                </a>
=======
                   rel="noopener noreferrer"
                   href="https://twitter.com/share?url=https%3A%2F%2Fwww.healthequitytracker.org"
                   className="twitter-share-button"
                   data-url="https://www.healthequitytracker.org">
                  <TwitterIcon className={styles.SocialsIcon} />
                </a>
>>>>>>> 789cc71a
              </div>
            </Grid>
          </Grid>
          <Grid container className={styles.JoinTheEffortItemContainer}>
            <Grid
              item
              xs={5}
              className={styles.JoinTheEffortImgContainer}
              style={{ backgroundColor: "#A5CDC0" }}
            >
              <img
                src="img/LINES-2@2x 3.png"
                alt="Decorative thin lines"
                className={styles.JoinTheEffortImg}
              />
            </Grid>
            <Grid item xs={7} className={styles.JoinTheEffortTextContainer}>
              <Typography className={styles.JoinTheEffortStepHeaderText}
                          variant="h2">
                Share your story
              </Typography>
              <p className={styles.JoinTheEffortStepText}>
                We would love to hear about and feature your work in health
                equity, or if you’ve used the Health Equity Tracker to take
                action, implement a program, advocate for change, or more.
              </p>
              <LinkWithStickyParams
                class={styles.ContactUsLink}
                to={`${ABOUT_US_PAGE_LINK}?${ABOUT_US_TAB_PARAM}=${ABOUT_US_CONTACT_TAB_INDEX}`}
              >
                Contact Us
              </LinkWithStickyParams>
            </Grid>
          </Grid>
        </Grid>
      </Grid>
    </div>
  );
}

export default WhatIsHealthEquityPage;<|MERGE_RESOLUTION|>--- conflicted
+++ resolved
@@ -23,24 +23,15 @@
           justify="center"
           alignItems="center"
         >
-<<<<<<< HEAD
-          <Grid container item xs={4} className={styles.HeaderImgItem}>
-=======
           <Grid container item xs={12} sm={12} md={4} className={styles.HeaderImgItem}>
->>>>>>> 789cc71a
             <img
               src="img/pexels-marcus-aurelius-4063919 1.png"
               className={styles.HeaderImg}
               alt="A woman in a wheelchair relaxing with a cup of tea"
             />
           </Grid>
-<<<<<<< HEAD
-          <Grid item xs={8} className={styles.HeaderTextItem}>
+          <Grid item xs={12} sm={12} md={8} className={styles.HeaderTextItem}>
             <Typography className={styles.HeaderText} variant="h1">
-=======
-          <Grid item xs={12} sm={12} md={8} className={styles.HeaderTextItem}>
-            <Typography className={styles.HeaderText}>
->>>>>>> 789cc71a
               What is Health Equity?
             </Typography>
             <br />
@@ -68,13 +59,8 @@
               alignItems="flex-start"
               className={styles.DefinitionsContainer}
             >
-<<<<<<< HEAD
-              <Grid item xs={6} className={styles.DefinitionsItem}>
+              <Grid item  xs={12} sm={12} md={6} className={styles.DefinitionsItem}>
                 <Typography className={styles.DefinitionHeader} variant="h2">
-=======
-              <Grid item  xs={12} sm={12} md={6} className={styles.DefinitionsItem}>
-                <Typography className={styles.DefinitionHeader}>
->>>>>>> 789cc71a
                   Political determinants of health
                 </Typography>
                 <p className={styles.DefinitionPronunciation}>
@@ -90,13 +76,8 @@
                   Daniel Dawes, 2020
                 </span>
               </Grid>
-<<<<<<< HEAD
-              <Grid item xs={6} className={styles.DefinitionsItem}>
+              <Grid item  xs={12} sm={12} md={6} className={styles.DefinitionsItem}>
                 <Typography className={styles.DefinitionHeader} variant="h2">
-=======
-              <Grid item  xs={12} sm={12} md={6} className={styles.DefinitionsItem}>
-                <Typography className={styles.DefinitionHeader}>
->>>>>>> 789cc71a
                   Social determinant of health
                 </Typography>
                 <p className={styles.DefinitionPronunciation}>
@@ -124,11 +105,7 @@
         >
           <Grid container className={styles.ResourcesRow} justify="center">
             <Grid item>
-<<<<<<< HEAD
               <Typography className={styles.ResourcesHeaderText} variant="h1">
-=======
-              <Typography className={styles.ResourcesHeaderText}>
->>>>>>> 789cc71a
                 Health equity resources
               </Typography>
             </Grid>
@@ -220,12 +197,8 @@
             justify="center"
           >
             <Grid item>
-<<<<<<< HEAD
               <Typography className={styles.NewsAndStoriesHeaderText}
               variant="h1">
-=======
-              <Typography className={styles.NewsAndStoriesHeaderText}>
->>>>>>> 789cc71a
                 News and stories
               </Typography>
               <span className={styles.NewsAndStoriesSubheaderText}>
@@ -285,17 +258,10 @@
                   src="img/pexels-alex-green-5699516 1.png"
                   alt="Documents lying on a table"
                 />
-<<<<<<< HEAD
                 <h2 className={styles.NewsAndStoriesTitleText}>
-                  Federal Requirements for Race and other Descriptive Data--How
-                  to Make Lasting Changes
-                </h2>
-=======
-                <p className={styles.NewsAndStoriesTitleText}>
                   Data and Technology Can Help Us Make Progress on COVID
                   Inequities
-                </p>
->>>>>>> 789cc71a
+                </h2>
                 <p className={styles.NewsAndStoriesSubtitleText}>
                   <a href="https://www.scientificamerican.com/article/data-and-technology-can-help-us-make-progress-on-covid-inequities/">
                     Read more
@@ -342,17 +308,10 @@
           alignItems="center"
         >
           <Grid item className={styles.JoinTheEffortHeaderRow}>
-<<<<<<< HEAD
             <Typography className={styles.JoinTheEffortHeaderText} variant="h1">
               How do I join the effort?
             </Typography>
             <span className={styles.JoinTheEffortSubheaderText}>
-=======
-            <Typography className={styles.JoinTheEffortHeaderText}>
-              How do I join the effort?
-            </Typography>
-            <p className={styles.JoinTheEffortSubheaderText}>
->>>>>>> 789cc71a
               To advance health equity, we need smart, talented,
               <br />
               passionate folks like you on board.
@@ -363,7 +322,7 @@
           <Grid container className={styles.JoinTheEffortItemContainer}>
             <Grid
               item
-              xs={5}
+              xs={12} sm={12} md={5}
               className={styles.JoinTheEffortImgContainer}
               style={{ backgroundColor: "#275141" }}
             >
@@ -373,7 +332,8 @@
                 className={styles.JoinTheEffortImg}
               />
             </Grid>
-            <Grid item xs={7} className={styles.JoinTheEffortTextContainer}>
+            <Grid item xs={12} sm={12} md={7}
+                  className={styles.JoinTheEffortTextContainer}>
               <Typography className={styles.JoinTheEffortStepHeaderText} variant="h2">
                 Sign up for our newsletter
               </Typography>
@@ -403,7 +363,7 @@
           <Grid container className={styles.JoinTheEffortItemContainer}>
             <Grid
               item
-              xs={5}
+              xs={12} sm={12} md={5}
               className={styles.JoinTheEffortImgContainer}
               style={{ backgroundColor: "#D85C47" }}
             >
@@ -413,7 +373,7 @@
                 className={styles.JoinTheEffortImg}
               />
             </Grid>
-            <Grid item xs={7} className={styles.JoinTheEffortTextContainer}>
+            <Grid item xs={12} sm={12} md={7} className={styles.JoinTheEffortTextContainer}>
               <Typography className={styles.JoinTheEffortStepHeaderText} variant="h2">
                 Share information with your community
               </Typography>
@@ -435,50 +395,29 @@
               </form>
               <div className={styles.SocialsDiv}>
                 <a target="_blank"
-<<<<<<< HEAD
-=======
                    rel="noopener noreferrer"
->>>>>>> 789cc71a
                    href="https://www.facebook.com/sharer/sharer.php?u=https%3A%2F%2Fhealthequitytracker.org%2F&amp;src=sdkpreparse">
                   <FacebookIcon className={styles.SocialsIcon} />
                 </a>
                 <a target="_blank"
-<<<<<<< HEAD
-=======
                    rel="noopener noreferrer"
->>>>>>> 789cc71a
                    href="https://www.linkedin.com/sharing/share-offsite/?url=https%3A%2F%2Fhealthequitytracker.org">
                   <LinkedInIcon className={styles.SocialsIcon} />
                 </a>
                 <a target="_blank"
-<<<<<<< HEAD
-                   href="https://twitter.com/share?ref_src=twsrc%5Etfw"
-                   className="twitter-share-button"
-                   data-url="https://www.healthequitytracker.org"
-                   data-show-count="false">
-                  <TwitterIcon className={styles.SocialsIcon} />
-                </a>
-                <script async src="https://platform.twitter.com/widgets.js"
-                        charSet="utf-8"></script>
-                <a target="_blank"
-                   href="/">
-                  <ShareIcon className={styles.SocialsIcon} />
-                </a>
-=======
                    rel="noopener noreferrer"
                    href="https://twitter.com/share?url=https%3A%2F%2Fwww.healthequitytracker.org"
                    className="twitter-share-button"
                    data-url="https://www.healthequitytracker.org">
                   <TwitterIcon className={styles.SocialsIcon} />
                 </a>
->>>>>>> 789cc71a
               </div>
             </Grid>
           </Grid>
           <Grid container className={styles.JoinTheEffortItemContainer}>
             <Grid
               item
-              xs={5}
+              xs={12} sm={12} md={5}
               className={styles.JoinTheEffortImgContainer}
               style={{ backgroundColor: "#A5CDC0" }}
             >
@@ -488,7 +427,8 @@
                 className={styles.JoinTheEffortImg}
               />
             </Grid>
-            <Grid item xs={7} className={styles.JoinTheEffortTextContainer}>
+            <Grid item xs={12} sm={12} md={7}
+                  className={styles.JoinTheEffortTextContainer}>
               <Typography className={styles.JoinTheEffortStepHeaderText}
                           variant="h2">
                 Share your story
