import React from "react";
import styles from "./WhatIsHealthEquityPage.module.scss";
import Grid from "@material-ui/core/Grid";
import Typography from "@material-ui/core/Typography";
import FacebookIcon from "@material-ui/icons/Facebook";
import TwitterIcon from "@material-ui/icons/Twitter";
import LinkedInIcon from "@material-ui/icons/LinkedIn";
import {
  LinkWithStickyParams,
  ABOUT_US_TAB_PARAM,
  ABOUT_US_PAGE_LINK,
} from "../../utils/urlutils";
import { ABOUT_US_CONTACT_TAB_INDEX } from "../AboutUs/AboutUsPage";

function WhatIsHealthEquityPage() {
  return (
    <div className={styles.WhatIsHealthEquityPage}>
      <Grid container className={styles.Grid}>
        <Grid
          container
          className={styles.HeaderRow}
          direction="row"
          justify="center"
          alignItems="center"
        >
<<<<<<< HEAD
          <Grid container item xs={12} sm={12} md={4} className={styles.HeaderImgItem}>
=======
          <Grid container item xs={4} className={styles.HeaderImgItem}>
>>>>>>> 313c0298
            <img
              src="img/pexels-marcus-aurelius-4063919 1.png"
              className={styles.HeaderImg}
              alt="A woman in a wheelchair relaxing with a cup of tea"
            />
          </Grid>
          <Grid item xs={12} sm={12} md={8} className={styles.HeaderTextItem}>
            <Typography className={styles.HeaderText}>
              What is Health Equity?
            </Typography>
            <br />
            <Typography className={styles.HeaderSubtext}>
              <p>
                <b>Health Equity</b> exists when all people, regardless of race,
                gender, socio-economic status, geographic location, or other
                societal constructs have the same access, opportunity, and
                resources to achieve their highest potential for health  (Health
                Equity Leadership & Exchange Network)
              </p>
              <p>
                Unfortunately, political and social determinants of health
                negatively affect many marginalized communities, their people,
                and their ability to lead healthy lives.
              </p>
              <br />
            </Typography>
            <Grid
              container
              xs={12}
              direction="row"
              justify="space-between"
              alignItems="flex-start"
              className={styles.DefinitionsContainer}
            >
              <Grid item  xs={12} sm={12} md={6} className={styles.DefinitionsItem}>
                <Typography className={styles.DefinitionHeader}>
                  Political determinants of health
                </Typography>
                <p className={styles.DefinitionPronunciation}>
                  /pəˈlidək(ə)l dəˈtərmənənt əv helTH/
                </p>
                <p className={styles.DefinitionText}>
                  The creators of structural conditions and the social drivers –
                  including poor environmental conditions, inadequate
                  transportation, unsafe neighborhoods, and lack of healthy food
                  options – that affect all other dynamics of health.
                </p>
                <span className={styles.DefinitionSourceSpan}>
                  Daniel Dawes, 2020
                </span>
              </Grid>
              <Grid item  xs={12} sm={12} md={6} className={styles.DefinitionsItem}>
                <Typography className={styles.DefinitionHeader}>
                  Social determinant of health
                </Typography>
                <p className={styles.DefinitionPronunciation}>
                  /ˈsōSHəl dəˈtərmənənt əv helTH/
                </p>
                <p className={styles.DefinitionText}>
                  The conditions in the environments in which people are born,
                  live, learn, work, play, worship, and age that affect a wide
                  range of health, functioning, and quality-of-life outcomes and
                  risks.
                </p>
                <span className={styles.DefinitionSourceSpan}>
                  Healthy People 2020, CDC
                </span>
              </Grid>
            </Grid>
          </Grid>
        </Grid>

        <Grid
          container
          className={styles.ResourcesAndNewsRow}
          direction="column"
          justify="center"
        >
          <Grid container className={styles.ResourcesRow} justify="center">
            <Grid item>
              <Typography className={styles.ResourcesHeaderText}>
                Health equity resources
              </Typography>
            </Grid>
            <Grid
              container
              className={styles.ResourcesContainer}
              direction="row"
              justify="space-around"
              xs={12}
            >
              <Grid item  xs={12} sm={12} md={9} className={styles.ResourceItem}>
                <iframe
                  className={styles.ResourceVideoEmbed}
                  width="100%"
                  height="633px"
                  src="https://www.youtube.com/embed/cmMutvgQIcU"
                  title="YouTube video player -
                          The Allegory of the Orchard"
                  frameBorder="0"
                  allow="accelerometer; autoplay; clipboard-write;
                          encrypted-media; gyroscope; picture-in-picture"
                  allowFullScreen
                ></iframe>
                <p className={styles.MainResourceTitleText}>
                  Learn about the Political Determinants of Health through the{" "}
                  <b>Allegory of the Orchard</b>
                </p>
                <p className={styles.MainResourceSubtitleText}>
                  Girding all health determinants is one that rarely gets
                  addressed but which has power over all aspects of health:
                  political determinants of health
                </p>
              </Grid>
              <Grid item  xs={12} sm={12} md={3}>
                <Grid
                  container
                  direction="column"
                  alignItems="center"
                  justify="space-evenly"
                >
                  <Grid item className={styles.ResourceItem}>
                    <iframe
                      className={styles.ResourceVideoEmbed}
                      width="100%"
                      height="180px"
                      src="https://www.youtube.com/embed/cmMutvgQIcU"
                      title="YouTube video player -
                              Jessica's Story"
                      frameBorder="0"
                      allow="accelerometer; autoplay; clipboard-write;
                              encrypted-media; gyroscope; picture-in-picture"
                      allowFullScreen
                    ></iframe>
                    <p className={styles.ResourceTitleText}>Jessica's Story</p>
                    <p className={styles.ResourceSubtitleText}>
                      How political determinants of health operate and the
                      impact they have on BIPOC communities
                    </p>
                  </Grid>
                  <Grid item className={styles.ResourceItem}>
                    <a href="https://ncrn.msm.edu/">
                      <img
                        className={styles.ResourceImg}
                        src="img/maxresdefault (1) 1.png"
                        alt="Header for Morehouse School of Medicine
                             National COVID-19 Resiliency Network"
                      />
                      <p className={styles.ResourceTitleText}>
                        Morehouse School of Medicine National COVID-19
                        Resiliency Network (NCRN)
                      </p>
                      <p className={styles.ResourceSubtitleText}>
                        We provide awareness and linkage to critical health
                        information and services, helping families recover from
                        difficulties that may have been caused or worsened by
                        the Coronavirus (COVID-19) pandemic.
                      </p>
                    </a>
                  </Grid>
                </Grid>
              </Grid>
            </Grid>
          </Grid>

          <Grid
            container
            className={styles.NewsAndStoriesRow}
            direction="row"
            justify="center"
          >
            <Grid item>
              <Typography className={styles.NewsAndStoriesHeaderText}>
                News and stories
              </Typography>
              <span className={styles.NewsAndStoriesSubheaderText}>
                Read the latest news, posts, and stories related to health
                equity
              </span>
            </Grid>
            <Grid
              container
              direction="row"
              justify="space-between"
              alignItems="flex-start"
            >
              <Grid item  xs={12} sm={12} md={6} className={styles.NewsAndStoriesItem}>
                <img
                  className={styles.NewsAndStoriesBigImg}
                  src="img/pexels-august-de-richelieu-4261261 1.png"
                  alt="Asian woman assisting a young black child with his
                       mask"
                />
                <p className={styles.NewsAndStoriesTitleText}>
                  COVID-19: Black Folks Have Been Trying To Tell You That Data
                  Is Political
                </p>
                <p className={styles.NewsAndStoriesSubtitleText}>
                  COVID-19 does not discriminate, but our current economic and
                  social policies do. Let’s talk about “a crisis within a
                  crisis” that too few policy makers and leaders have been
                  raising.{" "}
                  <a href="https://www.essence.com/feature/covid-19-black-americans-data/">
                    Read more
                  </a>
                </p>
              </Grid>
              <Grid item  xs={12} sm={12} md={6} className={styles.NewsAndStoriesItem}>
                <img
                  className={styles.NewsAndStoriesBigImg}
                  src="img/pexels-cottonbro-7000149 1.png"
                  alt="Asian woman sitting while wearing a mask"
                />
                <p className={styles.NewsAndStoriesTitleText}>
                  Back to ‘normal’ isn’t good enough
                </p>
                <p className={styles.NewsAndStoriesSubtitleText}>
                  With the anticipation of increasing distribution of Covid-19
                  vaccines, Americans are looking forward to a “return to
                  normal.” But the reality is that “normal” is a privilege, one
                  that is out of reach for millions.{" "}
                  <a href="https://www.statnews.com/2021/02/10/back-to-normal-isnt-good-enough/">
                    Read more
                  </a>
                </p>
              </Grid>
              <Grid item  xs={12} sm={12} md={4} className={styles.NewsAndStoriesItem}>
                <img
                  className={styles.NewsAndStoriesSmallImg}
                  src="img/pexels-alex-green-5699516 1.png"
                  alt="Documents lying on a table"
                />
                <p className={styles.NewsAndStoriesTitleText}>
                  Data and Technology Can Help Us Make Progress on COVID
                  Inequities
                </p>
                <p className={styles.NewsAndStoriesSubtitleText}>
                  <a href="https://www.scientificamerican.com/article/data-and-technology-can-help-us-make-progress-on-covid-inequities/">
                    Read more
                  </a>
                </p>
              </Grid>
              <Grid item  xs={12} sm={12} md={4} className={styles.NewsAndStoriesItem}>
                <img
                  className={styles.NewsAndStoriesSmallImg}
                  src="img/pexels-ketut-subiyanto-4473409 2.png"
                  alt="Asian woman laughing with two children"
                />
                <p className={styles.NewsAndStoriesTitleText}>
                  Importance of disaggregated data
                </p>
                <p className={styles.NewsAndStoriesSubtitleText}>
                  <a href="/">Learn more</a>
                </p>
              </Grid>
              <Grid item  xs={12} sm={12} md={4} className={styles.NewsAndStoriesItem}>
                <img
                  className={styles.NewsAndStoriesSmallImg}
                  src="img/Screen Shot 2021-03-01 at 5.25 1.png"
                  alt="Laptop sitting on desk and opened to the Health
                       Equity Tracker Homepage"
                />
                <p className={styles.NewsAndStoriesTitleText}>
                  Advancing Health Equity through the Political Determinants of
                  Health and Health Equity Tracker
                </p>
                <p className={styles.NewsAndStoriesSubtitleText}>
                  <a href="/">Learn more</a>
                </p>
              </Grid>
            </Grid>
          </Grid>
        </Grid>

        <Grid
          container
          className={styles.JoinTheEffortRow}
          direction="column"
          justify="center"
          alignItems="center"
        >
          <Grid item className={styles.JoinTheEffortHeaderRow}>
            <Typography className={styles.JoinTheEffortHeaderText}>
              How do I join the effort?
            </Typography>
            <p className={styles.JoinTheEffortSubheaderText}>
              To advance health equity, we need smart, talented,
              <br />
              passionate folks like you on board.
            </p>
            <br />
            <br />
          </Grid>
          <Grid container className={styles.JoinTheEffortItemContainer}>
            <Grid
              item
              xs={5}
              className={styles.JoinTheEffortImgContainer}
              style={{ backgroundColor: "#275141" }}
            >
              <img
                src="img/Dots_1@2x 4.png"
                alt="Decorative dots"
                className={styles.JoinTheEffortImg}
              />
            </Grid>
            <Grid item xs={7} className={styles.JoinTheEffortTextContainer}>
              <Typography className={styles.JoinTheEffortStepHeaderText}>
                Sign up for our newsletter
              </Typography>
              <p className={styles.JoinTheEffortStepText}>
                Want updates on the latest news in health equity? Sign up for
                our Satcher Health Leadership Institute newsletter.
              </p>
              <form className={styles.EmailAddressForm}
                    action="https://satcherinstitute.us11.list-manage.com/subscribe?u=6a52e908d61b03e0bbbd4e790&id=3ec1ba23cd&"
                    method="post"
                    target="_blank">
                <input
                  className={styles.EmailAddressFormText}
                  type="email"
                  id="mce-EMAIL"
                  name="MERGE0"
                  placeholder="Enter email address"
                />
                <input
                  className={styles.EmailAddressFormSubmit}
                  type="submit"
                  value="Sign up"
                />
              </form>
            </Grid>
          </Grid>
          <Grid container className={styles.JoinTheEffortItemContainer}>
            <Grid
              item
              xs={5}
              className={styles.JoinTheEffortImgContainer}
              style={{ backgroundColor: "#D85C47" }}
            >
              <img
                src="img/het_lines 8.png"
                alt="Decorative thick lines"
                className={styles.JoinTheEffortImg}
              />
            </Grid>
            <Grid item xs={7} className={styles.JoinTheEffortTextContainer}>
              <Typography className={styles.JoinTheEffortStepHeaderText}>
                Share information with your community
              </Typography>
              <p className={styles.JoinTheEffortStepText}>
                Movements begin with awareness, and gain momentum with
                excitement. We need your help in creating both for the movement
                to advance health equity!
                <br />
                <br />
                Share this tool with your network
              </p>
              <form className={styles.EmailAddressForm}>
                <input
                  className={styles.EmailAddressFormText}
                  type="text"
                  value="www.healthequitytracker.org"
                  readOnly
                />
              </form>
              <div className={styles.SocialsDiv}>
                <a target="_blank"
<<<<<<< HEAD
=======
                   rel="noopener noreferrer"
>>>>>>> 313c0298
                   href="https://www.facebook.com/sharer/sharer.php?u=https%3A%2F%2Fhealthequitytracker.org%2F&amp;src=sdkpreparse">
                  <FacebookIcon className={styles.SocialsIcon} />
                </a>
                <a target="_blank"
<<<<<<< HEAD
=======
                   rel="noopener noreferrer"
>>>>>>> 313c0298
                   href="https://www.linkedin.com/sharing/share-offsite/?url=https%3A%2F%2Fhealthequitytracker.org">
                  <LinkedInIcon className={styles.SocialsIcon} />
                </a>
                <a target="_blank"
<<<<<<< HEAD
                   href="https://twitter.com/share?ref_src=twsrc%5Etfw"
                   className="twitter-share-button"
                   data-url="https://www.healthequitytracker.org"
                   data-show-count="false">
                  <TwitterIcon className={styles.SocialsIcon} />
                </a>
                <script async src="https://platform.twitter.com/widgets.js"
                        charSet="utf-8"></script>
                <a target="_blank"
                   href="/">
                  <ShareIcon className={styles.SocialsIcon} />
                </a>
=======
                   rel="noopener noreferrer"
                   href="https://twitter.com/share?url=https%3A%2F%2Fwww.healthequitytracker.org"
                   className="twitter-share-button"
                   data-url="https://www.healthequitytracker.org">
                  <TwitterIcon className={styles.SocialsIcon} />
                </a>
>>>>>>> 313c0298
              </div>
            </Grid>
          </Grid>
          <Grid container className={styles.JoinTheEffortItemContainer}>
            <Grid
              item
              xs={5}
              className={styles.JoinTheEffortImgContainer}
              style={{ backgroundColor: "#A5CDC0" }}
            >
              <img
                src="img/LINES-2@2x 3.png"
                alt="Decorative thin lines"
                className={styles.JoinTheEffortImg}
              />
            </Grid>
            <Grid item xs={7} className={styles.JoinTheEffortTextContainer}>
              <Typography className={styles.JoinTheEffortStepHeaderText}>
                Share your story
              </Typography>
              <p className={styles.JoinTheEffortStepText}>
                We would love to hear about and feature your work in health
                equity, or if you’ve used the Health Equity Tracker to take
                action, implement a program, advocate for change, or more.
              </p>
              <LinkWithStickyParams
                class={styles.ContactUsLink}
                to={`${ABOUT_US_PAGE_LINK}?${ABOUT_US_TAB_PARAM}=${ABOUT_US_CONTACT_TAB_INDEX}`}
              >
                Contact Us
              </LinkWithStickyParams>
            </Grid>
          </Grid>
        </Grid>
      </Grid>
    </div>
  );
}

export default WhatIsHealthEquityPage;<|MERGE_RESOLUTION|>--- conflicted
+++ resolved
@@ -23,11 +23,7 @@
           justify="center"
           alignItems="center"
         >
-<<<<<<< HEAD
           <Grid container item xs={12} sm={12} md={4} className={styles.HeaderImgItem}>
-=======
-          <Grid container item xs={4} className={styles.HeaderImgItem}>
->>>>>>> 313c0298
             <img
               src="img/pexels-marcus-aurelius-4063919 1.png"
               className={styles.HeaderImg}
@@ -397,43 +393,22 @@
               </form>
               <div className={styles.SocialsDiv}>
                 <a target="_blank"
-<<<<<<< HEAD
-=======
                    rel="noopener noreferrer"
->>>>>>> 313c0298
                    href="https://www.facebook.com/sharer/sharer.php?u=https%3A%2F%2Fhealthequitytracker.org%2F&amp;src=sdkpreparse">
                   <FacebookIcon className={styles.SocialsIcon} />
                 </a>
                 <a target="_blank"
-<<<<<<< HEAD
-=======
                    rel="noopener noreferrer"
->>>>>>> 313c0298
                    href="https://www.linkedin.com/sharing/share-offsite/?url=https%3A%2F%2Fhealthequitytracker.org">
                   <LinkedInIcon className={styles.SocialsIcon} />
                 </a>
                 <a target="_blank"
-<<<<<<< HEAD
-                   href="https://twitter.com/share?ref_src=twsrc%5Etfw"
-                   className="twitter-share-button"
-                   data-url="https://www.healthequitytracker.org"
-                   data-show-count="false">
-                  <TwitterIcon className={styles.SocialsIcon} />
-                </a>
-                <script async src="https://platform.twitter.com/widgets.js"
-                        charSet="utf-8"></script>
-                <a target="_blank"
-                   href="/">
-                  <ShareIcon className={styles.SocialsIcon} />
-                </a>
-=======
                    rel="noopener noreferrer"
                    href="https://twitter.com/share?url=https%3A%2F%2Fwww.healthequitytracker.org"
                    className="twitter-share-button"
                    data-url="https://www.healthequitytracker.org">
                   <TwitterIcon className={styles.SocialsIcon} />
                 </a>
->>>>>>> 313c0298
               </div>
             </Grid>
           </Grid>
