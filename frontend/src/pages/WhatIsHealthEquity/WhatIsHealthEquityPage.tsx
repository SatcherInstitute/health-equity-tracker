import React, { useState } from "react";
import styles from "./WhatIsHealthEquityPage.module.scss";
import Button from "@material-ui/core/Button";
import Hidden from "@material-ui/core/Hidden";
import IconButton from "@material-ui/core/IconButton";
import FileCopyIcon from "@material-ui/icons/FileCopy";
import Grid from "@material-ui/core/Grid";
import TextField from "@material-ui/core/TextField";
import Typography from "@material-ui/core/Typography";
import FacebookIcon from "@material-ui/icons/Facebook";
import TwitterIcon from "@material-ui/icons/Twitter";
import LinkedInIcon from "@material-ui/icons/LinkedIn";
import {
  LinkWithStickyParams,
  ABOUT_US_TAB_PARAM,
  ABOUT_US_PAGE_LINK,
} from "../../utils/urlutils";
import { ABOUT_US_CONTACT_TAB_INDEX } from "../AboutUs/AboutUsPage";
import { CopyToClipboard } from "react-copy-to-clipboard";

function JoinTheEffortContainer(props: {
  imageUrl: string;
  imageAlt: string;
  imageBackground: string;
  textTitle: string;
  content: JSX.Element;
}) {
  return (
    <Grid
      container
      justify="space-around"
      className={styles.JoinTheEffortItemContainer}
    >
      <Hidden smDown>
        <Grid
          item
          md={5}
          lg={5}
          className={styles.JoinTheEffortImgContainer}
          style={{ backgroundColor: props.imageBackground }}
        >
          <img
            src={props.imageUrl}
            alt={props.imageAlt}
            className={styles.JoinTheEffortImg}
          />
        </Grid>
      </Hidden>
      <Grid item sm={12} md={6} className={styles.JoinTheEffortTextContainer}>
        <Typography className={styles.JoinTheEffortStepHeaderText}>
          {props.textTitle}
        </Typography>
        {props.content}
      </Grid>
    </Grid>
  );
}

function WhatIsHealthEquityPage() {
  const [textCopied, setTextCopied] = useState(false);

  return (
    <div className={styles.WhatIsHealthEquityPage}>
      <Grid container className={styles.Grid}>
        <Grid
          container
          className={styles.HeaderRow}
          direction="row"
          justify="center"
          alignItems="center"
        >
          <Hidden smDown>
            <Grid
              container
              item
              xs={12}
              sm={12}
              md={4}
              className={styles.HeaderImgItem}
            >
              <img
                src="img/pexels-marcus-aurelius-4063919 1.png"
                className={styles.HeaderImg}
                alt="A woman in a wheelchair relaxing with a cup of tea"
              />
            </Grid>
          </Hidden>
          <Grid item xs={12} sm={12} md={8} className={styles.HeaderTextItem}>
            <Typography id="main"
                        tabIndex={-1}
                        className={styles.HeaderText}
                        variant="h1">
              What is Health Equity?
            </Typography>
            <br />
            <Typography className={styles.HeaderSubtext} variant="body1">
              <p>
                <b>Health Equity</b> exists when all people, regardless of race,
                gender, socio-economic status, geographic location, or other
                societal constructs have the same access, opportunity, and
                resources to achieve their highest potential for health  (Health
                Equity Leadership & Exchange Network)
              </p>
              <p>
                Unfortunately, political and social determinants of health
                negatively affect many marginalized communities, their people,
                and their ability to lead healthy lives.
              </p>
              <br />
            </Typography>
            <Grid
              container
              xs={12}
              direction="row"
              justify="space-between"
              alignItems="flex-start"
              className={styles.DefinitionsContainer}
            >
              <Grid
                item
                xs={12}
                sm={12}
                md={6}
                className={styles.DefinitionsItem}
              >
                <Typography className={styles.DefinitionHeader} variant="h2">
                  Political determinants of health
                </Typography>
                <p className={styles.DefinitionPronunciation}>
                  /pəˈlidək(ə)l dəˈtərmənənts əv helTH/
                </p>
                <p className={styles.DefinitionText}>
                  The creators of structural conditions and the social drivers –
                  including poor environmental conditions, inadequate
                  transportation, unsafe neighborhoods, and lack of healthy food
                  options – that affect all other dynamics of health.
                </p>
                <span className={styles.DefinitionSourceSpan}>
                  Daniel Dawes, 2020
                </span>
              </Grid>
              <Grid
                item
                xs={12}
                sm={12}
                md={6}
                className={styles.DefinitionsItem}
              >
                <Typography className={styles.DefinitionHeader} variant="h2">
                  Social determinant of health
                </Typography>
                <p className={styles.DefinitionPronunciation}>
                  /ˈsōSHəl dəˈtərmənənt əv helTH/
                </p>
                <p className={styles.DefinitionText}>
                  The conditions in the environments in which people are born,
                  live, learn, work, play, worship, and age that affect a wide
                  range of health, functioning, and quality-of-life outcomes and
                  risks.
                </p>
                <span className={styles.DefinitionSourceSpan}>
                  Healthy People 2020, CDC
                </span>
              </Grid>
            </Grid>
          </Grid>
        </Grid>

        <Grid
          container
          className={styles.ResourcesAndNewsRow}
          direction="column"
          justify="center"
        >
          <Grid container className={styles.ResourcesRow} justify="center">
            <Grid item>
              <Typography className={styles.ResourcesHeaderText} variant="h1">
                Health equity resources
              </Typography>
            </Grid>
            <Grid
              container
              className={styles.ResourcesContainer}
              direction="row"
              justify="space-around"
              xs={12}
            >
              <Grid item xs={12} sm={12} md={9} className={styles.ResourceItem}>
                <iframe
                  className={styles.ResourceVideoEmbed}
                  width="100%"
                  height="633px"
                  src="https://www.youtube.com/embed/mux1c73fJ78"
                  title="YouTube video player -
                          The Allegory of the Orchard"
                  frameBorder="0"
                  allow="accelerometer; autoplay; clipboard-write;
                          encrypted-media; gyroscope; picture-in-picture"
                  allowFullScreen
                ></iframe>
                <h2 className={styles.MainResourceTitleText}>
                  Learn about the Political Determinants of Health through the{" "}
                  <b>Allegory of the Orchard</b>
                </h2>
                <p className={styles.MainResourceSubtitleText}>
                  Girding all health determinants is one that rarely gets
                  addressed but which has power over all aspects of health:
                  political determinants of health
                </p>
              </Grid>
              <Grid item xs={12} sm={12} md={3}>
                <Grid
                  container
                  direction="column"
                  alignItems="center"
                  justify="space-evenly"
                >
                  <Grid item className={styles.ResourceItem}>
                    <iframe
                      className={styles.ResourceVideoEmbed}
                      width="100%"
                      height="180px"
                      src="https://www.youtube.com/embed/cmMutvgQIcU"
                      title="YouTube video player -
                              Jessica's Story"
                      frameBorder="0"
                      allow="accelerometer; autoplay; clipboard-write;
                              encrypted-media; gyroscope; picture-in-picture"
                      allowFullScreen
                    ></iframe>
                    <h2 className={styles.ResourceTitleText}>Jessica's Story</h2>
                    <p className={styles.ResourceSubtitleText}>
                      How political determinants of health operate and the
                      impact they have on BIPOC communities
                    </p>
                  </Grid>
                  <Grid item className={styles.ResourceItem}>
                    <a href="https://ncrn.msm.edu/">
                      <img
                        className={styles.ResourceImg}
                        src="img/maxresdefault (1) 1.png"
                        alt="Header for Morehouse School of Medicine
                             National COVID-19 Resiliency Network"
                      />
                      <h2 className={styles.ResourceTitleText}>
                        Morehouse School of Medicine National COVID-19
                        Resiliency Network (NCRN)
                      </h2>
                      <p className={styles.ResourceSubtitleText}>
                        We provide awareness and linkage to critical health
                        information and services, helping families recover from
                        difficulties that may have been caused or worsened by
                        the Coronavirus (COVID-19) pandemic.
                      </p>
                    </a>
                  </Grid>
                </Grid>
              </Grid>
            </Grid>
          </Grid>

          <Grid
            container
            className={styles.NewsAndStoriesRow}
            direction="row"
            justify="center"
          >
            <Grid item>
              <Typography className={styles.NewsAndStoriesHeaderText}
              variant="h1">
                News and stories
              </Typography>
              <span className={styles.NewsAndStoriesSubheaderText}>
                Read the latest news, posts, and stories related to health
                equity
              </span>
            </Grid>
            <Grid
              container
              direction="row"
              justify="space-between"
              alignItems="flex-start"
            >
              <Grid
                item
                xs={12}
                sm={12}
                md={6}
                className={styles.NewsAndStoriesItem}
              >
                <img
                  className={styles.NewsAndStoriesBigImg}
                  src="img/pexels-august-de-richelieu-4261261 1.png"
                  alt="Asian woman assisting a young black child with his
                       mask"
                />
                <h2 className={styles.NewsAndStoriesTitleText}>
                  COVID-19: Black Folks Have Been Trying To Tell You That Data
                  Is Political
                </h2>
                <p className={styles.NewsAndStoriesSubtitleText}>
                  COVID-19 does not discriminate, but our current economic and
                  social policies do. Let’s talk about “a crisis within a
                  crisis” that too few policy makers and leaders have been
                  raising.{" "}
                  <a href="https://www.essence.com/feature/covid-19-black-americans-data/">
                    Read more
                  </a>
                </p>
              </Grid>
              <Grid
                item
                xs={12}
                sm={6}
                md={6}
                className={styles.NewsAndStoriesItem}
              >
                <img
                  className={styles.NewsAndStoriesBigImg}
                  src="img/pexels-cottonbro-7000149 1.png"
                  alt="Asian woman sitting while wearing a mask"
                />
                <h2 className={styles.NewsAndStoriesTitleText}>
                  Back to ‘normal’ isn’t good enough
                </h2>
                <p className={styles.NewsAndStoriesSubtitleText}>
                  With the anticipation of increasing distribution of Covid-19
                  vaccines, Americans are looking forward to a “return to
                  normal.” But the reality is that “normal” is a privilege, one
                  that is out of reach for millions.{" "}
                  <a href="https://www.statnews.com/2021/02/10/back-to-normal-isnt-good-enough/">
                    Read more
                  </a>
                </p>
              </Grid>
              <Grid
                item
                xs={12}
                sm={6}
                md={4}
                className={styles.NewsAndStoriesItem}
              >
                <img
                  className={styles.NewsAndStoriesSmallImg}
                  src="img/pexels-alex-green-5699516 1.png"
                  alt="Documents lying on a table"
                />
                <h2 className={styles.NewsAndStoriesTitleText}>
                  Data and Technology Can Help Us Make Progress on COVID
                  Inequities
                </h2>
                <p className={styles.NewsAndStoriesSubtitleText}>
                  <a href="https://www.scientificamerican.com/article/data-and-technology-can-help-us-make-progress-on-covid-inequities/">
                    Read more
                  </a>
                </p>
              </Grid>
              <Grid
                item
                xs={12}
                sm={6}
                md={4}
                className={styles.NewsAndStoriesItem}
              >
                <img
                  className={styles.NewsAndStoriesSmallImg}
                  src="img/pexels-ketut-subiyanto-4473409 2.png"
                  alt="Asian woman laughing with two children"
                />
                <h2 className={styles.NewsAndStoriesTitleText}>
                  Importance of disaggregated data
                </h2>
                <p className={styles.NewsAndStoriesSubtitleText}>
                  <a href="/">Learn more</a>
                </p>
              </Grid>
              <Grid
                item
                xs={12}
                sm={6}
                md={4}
                className={styles.NewsAndStoriesItem}
              >
                <img
                  className={styles.NewsAndStoriesSmallImg}
                  src="img/Screen Shot 2021-03-01 at 5.25 1.png"
                  alt="Laptop sitting on desk and opened to the Health
                       Equity Tracker Homepage"
                />
                <h2 className={styles.NewsAndStoriesTitleText}>
                  Advancing Health Equity through the Political Determinants of
                  Health and Health Equity Tracker
                </h2>
                <p className={styles.NewsAndStoriesSubtitleText}>
                  <a href="/">Learn more</a>
                </p>
              </Grid>
            </Grid>
          </Grid>
        </Grid>
        <Grid
          container
          className={styles.JoinTheEffortRow}
          direction="column"
          justify="center"
          alignItems="center"
        >
          <Grid item className={styles.JoinTheEffortHeaderRow}>
            <Typography className={styles.JoinTheEffortHeaderText} variant="h1">
              How do I join the effort?
            </Typography>
            <span className={styles.JoinTheEffortSubheaderText}>
              To advance health equity, we need smart, talented,
              <br />
              passionate folks like you on board.
            </span>
            <br />
            <br />
          </Grid>
<<<<<<< HEAD
          <Grid container className={styles.JoinTheEffortItemContainer}>
            <Hidden smDown>
              <Grid
                item
                xs={5}
                className={styles.JoinTheEffortImgContainer}
                style={{ backgroundColor: "#275141" }}
              >
                <img
                  src="img/HET_Dots_1_v3_1000px.gif"
                  alt="Decorative dots"
                  className={styles.JoinTheEffortImg}
                />
              </Grid>
            </Hidden>
            <Grid
              item
              sm={12}
              md={7}
              className={styles.JoinTheEffortTextContainer}
            >
              <Typography className={styles.JoinTheEffortStepHeaderText} variant="h2">
                Sign up for our newsletter
              </Typography>
              <p className={styles.JoinTheEffortStepText}>
                Want updates on the latest news in health equity? Sign up for
                our Satcher Health Leadership Institute newsletter.
              </p>
              <form
                action="https://satcherinstitute.us11.list-manage.com/subscribe?u=6a52e908d61b03e0bbbd4e790&id=3ec1ba23cd&"
                method="post"
                target="_blank"
              >
                <TextField
                  id="Enter email address to sign up" // Accessibility label
                  name="MERGE0"
                  variant="outlined"
                  className={styles.EmailTextField}
                  type="email"
                  placeholder="Enter email address"
                />
                <Button
                  type="submit"
                  color="primary"
                  variant="contained"
                  className={styles.EmailAddressFormSubmit}
                >
                  Sign up
                </Button>
              </form>
            </Grid>
          </Grid>
          <Grid container className={styles.JoinTheEffortItemContainer}>
            <Hidden smDown>
              <Grid
                item
                md={5}
                className={styles.JoinTheEffortImgContainer}
                style={{ backgroundColor: "#EDB2A6" }}
              >
                <img
                  src="img/HET_Fields_1_v2_1000px.gif"
                  alt="Decorative thick lines"
                  className={styles.JoinTheEffortImg}
                />
              </Grid>
            </Hidden>
            <Grid
              item
              sm={12}
              md={7}
              className={styles.JoinTheEffortTextContainer}
            >
              <Typography className={styles.JoinTheEffortStepHeaderText} variant="h2">
                Share information with your community
              </Typography>
              <p className={styles.JoinTheEffortStepText}>
                Movements begin with awareness, and gain momentum with
                excitement. We need your help in creating both for the movement
                to advance health equity!
                <br />
                <br />
                Share this tool with your network
              </p>
              <div className={styles.SocialsDiv}>
                <IconButton
                  target="_blank"
                  href="https://www.facebook.com/sharer/sharer.php?u=https%3A%2F%2Fhealthequitytracker.org%2F&amp;src=sdkpreparse"
                >
                  <FacebookIcon className={styles.SocialsIcon} />
                </IconButton>
                <IconButton
                  target="_blank"
                  href="https://www.linkedin.com/sharing/share-offsite/?url=https%3A%2F%2Fhealthequitytracker.org"
                >
                  <LinkedInIcon className={styles.SocialsIcon} />
                </IconButton>
                <IconButton
=======
          <JoinTheEffortContainer
            imageUrl="img/HET_Dots_1_v3_1000px.gif"
            imageBackground="#275141"
            imageAlt="Decorative dots"
            textTitle="Sign up for our newsletter"
            content={
              <>
                <p className={styles.JoinTheEffortStepText}>
                  Want updates on the latest news in health equity? Sign up for
                  our Satcher Health Leadership Institute newsletter.
                </p>
                <form
                  action="https://satcherinstitute.us11.list-manage.com/subscribe?u=6a52e908d61b03e0bbbd4e790&id=3ec1ba23cd&"
                  method="post"
>>>>>>> e01518db
                  target="_blank"
                >
                  <TextField
                    id="Enter email address to sign up" // Accessibility label
                    name="MERGE0"
                    variant="outlined"
                    className={styles.EmailTextField}
                    type="email"
                    placeholder="Enter email address"
                  />
                  <Button
                    type="submit"
                    color="primary"
                    variant="contained"
                    className={styles.EmailAddressFormSubmit}
                  >
                    Sign up
                  </Button>
                </form>
              </>
            }
          />
          <JoinTheEffortContainer
            imageUrl="img/HET_Fields_1_v2_1000px.gif"
            imageBackground="#EDB2A6"
            imageAlt="Decorative thick lines"
            textTitle="Share information with your community"
            content={
              <>
                <p className={styles.JoinTheEffortStepText}>
                  Movements begin with awareness, and gain momentum with
                  excitement. We need your help in creating both for the
                  movement to advance health equity!
                  <br />
                  <br />
                  Share this tool with your network
                </p>
                <div className={styles.SocialsDiv}>
                  <IconButton
                    target="_blank"
                    href="https://www.facebook.com/sharer/sharer.php?u=https%3A%2F%2Fhealthequitytracker.org%2F&amp;src=sdkpreparse"
                  >
                    <FacebookIcon className={styles.SocialsIcon} />
                  </IconButton>
                  <IconButton
                    target="_blank"
                    href="https://www.linkedin.com/sharing/share-offsite/?url=https%3A%2F%2Fhealthequitytracker.org"
                  >
                    <LinkedInIcon className={styles.SocialsIcon} />
                  </IconButton>
                  <IconButton
                    target="_blank"
                    href="https://twitter.com/share?url=https%3A%2F%2Fwww.healthequitytracker.org"
                  >
                    <TwitterIcon className={styles.SocialsIcon} />
                  </IconButton>
                </div>
                <TextField
                  InputProps={{
                    readOnly: true,
                  }}
                  id="www.healthequitytracker.org" // Accessibility label
                  variant="outlined"
                  defaultValue="www.healthequitytracker.org"
                  className={styles.TextField}
                />
<<<<<<< HEAD
              </Grid>
            </Hidden>
            <Grid
              item
              sm={12}
              md={7}
              className={styles.JoinTheEffortTextContainer}
            >
              <Typography className={styles.JoinTheEffortStepHeaderText} variant="h2">
                Share your story
              </Typography>
              <p className={styles.JoinTheEffortStepText}>
                We would love to hear about and feature your work in health
                equity, or if you’ve used the Health Equity Tracker to take
                action, implement a program, advocate for change, or more.
              </p>
              <LinkWithStickyParams
                class={styles.ContactUsLink}
                to={`${ABOUT_US_PAGE_LINK}?${ABOUT_US_TAB_PARAM}=${ABOUT_US_CONTACT_TAB_INDEX}`}
              >
                Contact Us
              </LinkWithStickyParams>
            </Grid>
          </Grid>
=======
                <div className={styles.SocialsDiv}>
                  <CopyToClipboard
                    text="www.healthequitytracker.org"
                    onCopy={() => {
                      setTextCopied(true);
                      setTimeout(() => setTextCopied(false), 1500);
                    }}
                  >
                    <Button
                      className={styles.CopyIcon}
                      startIcon={<FileCopyIcon />}
                    >
                      Copy link to clipboard
                    </Button>
                  </CopyToClipboard>
                  {textCopied && <span>Text copied!</span>}
                </div>
              </>
            }
          />
          <JoinTheEffortContainer
            imageUrl="img/HET_Overlapping_Lines_v4_1000px.gif"
            imageBackground="#A5CDC0"
            imageAlt="Decorative thin lines"
            textTitle="Share your story?"
            content={
              <>
                <p className={styles.JoinTheEffortStepText}>
                  We would love to hear about and feature your work in health
                  equity, or if you’ve used the Health Equity Tracker to take
                  action, implement a program, advocate for change, or more.
                </p>
                <LinkWithStickyParams
                  class={styles.ContactUsLink}
                  to={`${ABOUT_US_PAGE_LINK}?${ABOUT_US_TAB_PARAM}=${ABOUT_US_CONTACT_TAB_INDEX}`}
                >
                  Contact Us
                </LinkWithStickyParams>
              </>
            }
          />
>>>>>>> e01518db
        </Grid>
      </Grid>
    </div>
  );
}

export default WhatIsHealthEquityPage;<|MERGE_RESOLUTION|>--- conflicted
+++ resolved
@@ -47,7 +47,7 @@
         </Grid>
       </Hidden>
       <Grid item sm={12} md={6} className={styles.JoinTheEffortTextContainer}>
-        <Typography className={styles.JoinTheEffortStepHeaderText}>
+        <Typography className={styles.JoinTheEffortStepHeaderText} variant="h2">
           {props.textTitle}
         </Typography>
         {props.content}
@@ -418,106 +418,6 @@
             <br />
             <br />
           </Grid>
-<<<<<<< HEAD
-          <Grid container className={styles.JoinTheEffortItemContainer}>
-            <Hidden smDown>
-              <Grid
-                item
-                xs={5}
-                className={styles.JoinTheEffortImgContainer}
-                style={{ backgroundColor: "#275141" }}
-              >
-                <img
-                  src="img/HET_Dots_1_v3_1000px.gif"
-                  alt="Decorative dots"
-                  className={styles.JoinTheEffortImg}
-                />
-              </Grid>
-            </Hidden>
-            <Grid
-              item
-              sm={12}
-              md={7}
-              className={styles.JoinTheEffortTextContainer}
-            >
-              <Typography className={styles.JoinTheEffortStepHeaderText} variant="h2">
-                Sign up for our newsletter
-              </Typography>
-              <p className={styles.JoinTheEffortStepText}>
-                Want updates on the latest news in health equity? Sign up for
-                our Satcher Health Leadership Institute newsletter.
-              </p>
-              <form
-                action="https://satcherinstitute.us11.list-manage.com/subscribe?u=6a52e908d61b03e0bbbd4e790&id=3ec1ba23cd&"
-                method="post"
-                target="_blank"
-              >
-                <TextField
-                  id="Enter email address to sign up" // Accessibility label
-                  name="MERGE0"
-                  variant="outlined"
-                  className={styles.EmailTextField}
-                  type="email"
-                  placeholder="Enter email address"
-                />
-                <Button
-                  type="submit"
-                  color="primary"
-                  variant="contained"
-                  className={styles.EmailAddressFormSubmit}
-                >
-                  Sign up
-                </Button>
-              </form>
-            </Grid>
-          </Grid>
-          <Grid container className={styles.JoinTheEffortItemContainer}>
-            <Hidden smDown>
-              <Grid
-                item
-                md={5}
-                className={styles.JoinTheEffortImgContainer}
-                style={{ backgroundColor: "#EDB2A6" }}
-              >
-                <img
-                  src="img/HET_Fields_1_v2_1000px.gif"
-                  alt="Decorative thick lines"
-                  className={styles.JoinTheEffortImg}
-                />
-              </Grid>
-            </Hidden>
-            <Grid
-              item
-              sm={12}
-              md={7}
-              className={styles.JoinTheEffortTextContainer}
-            >
-              <Typography className={styles.JoinTheEffortStepHeaderText} variant="h2">
-                Share information with your community
-              </Typography>
-              <p className={styles.JoinTheEffortStepText}>
-                Movements begin with awareness, and gain momentum with
-                excitement. We need your help in creating both for the movement
-                to advance health equity!
-                <br />
-                <br />
-                Share this tool with your network
-              </p>
-              <div className={styles.SocialsDiv}>
-                <IconButton
-                  target="_blank"
-                  href="https://www.facebook.com/sharer/sharer.php?u=https%3A%2F%2Fhealthequitytracker.org%2F&amp;src=sdkpreparse"
-                >
-                  <FacebookIcon className={styles.SocialsIcon} />
-                </IconButton>
-                <IconButton
-                  target="_blank"
-                  href="https://www.linkedin.com/sharing/share-offsite/?url=https%3A%2F%2Fhealthequitytracker.org"
-                >
-                  <LinkedInIcon className={styles.SocialsIcon} />
-                </IconButton>
-                <IconButton
-=======
           <JoinTheEffortContainer
             imageUrl="img/HET_Dots_1_v3_1000px.gif"
             imageBackground="#275141"
@@ -532,7 +432,6 @@
                 <form
                   action="https://satcherinstitute.us11.list-manage.com/subscribe?u=6a52e908d61b03e0bbbd4e790&id=3ec1ba23cd&"
                   method="post"
->>>>>>> e01518db
                   target="_blank"
                 >
                   <TextField
@@ -599,32 +498,6 @@
                   defaultValue="www.healthequitytracker.org"
                   className={styles.TextField}
                 />
-<<<<<<< HEAD
-              </Grid>
-            </Hidden>
-            <Grid
-              item
-              sm={12}
-              md={7}
-              className={styles.JoinTheEffortTextContainer}
-            >
-              <Typography className={styles.JoinTheEffortStepHeaderText} variant="h2">
-                Share your story
-              </Typography>
-              <p className={styles.JoinTheEffortStepText}>
-                We would love to hear about and feature your work in health
-                equity, or if you’ve used the Health Equity Tracker to take
-                action, implement a program, advocate for change, or more.
-              </p>
-              <LinkWithStickyParams
-                class={styles.ContactUsLink}
-                to={`${ABOUT_US_PAGE_LINK}?${ABOUT_US_TAB_PARAM}=${ABOUT_US_CONTACT_TAB_INDEX}`}
-              >
-                Contact Us
-              </LinkWithStickyParams>
-            </Grid>
-          </Grid>
-=======
                 <div className={styles.SocialsDiv}>
                   <CopyToClipboard
                     text="www.healthequitytracker.org"
@@ -649,7 +522,7 @@
             imageUrl="img/HET_Overlapping_Lines_v4_1000px.gif"
             imageBackground="#A5CDC0"
             imageAlt="Decorative thin lines"
-            textTitle="Share your story?"
+            textTitle="Share your story"
             content={
               <>
                 <p className={styles.JoinTheEffortStepText}>
@@ -666,7 +539,6 @@
               </>
             }
           />
->>>>>>> e01518db
         </Grid>
       </Grid>
     </div>
