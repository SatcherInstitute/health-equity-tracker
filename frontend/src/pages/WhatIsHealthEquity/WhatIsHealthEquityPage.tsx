--- conflicted
+++ resolved
@@ -386,7 +386,7 @@
                 style={{ backgroundColor: "#275141" }}
               >
                 <img
-                  src="img/Dots_1@2x 4.png"
+                  src="img/HET_Dots_1_v3_1000px.gif"
                   alt="Decorative dots"
                   className={styles.JoinTheEffortImg}
                 />
@@ -398,16 +398,6 @@
               md={7}
               className={styles.JoinTheEffortTextContainer}
             >
-<<<<<<< HEAD
-=======
-              <img
-                src="img/HET_Dots_1_v3_1000px.gif"
-                alt="Decorative dots"
-                className={styles.JoinTheEffortImg}
-              />
-            </Grid>
-            <Grid item xs={7} className={styles.JoinTheEffortTextContainer}>
->>>>>>> 2fa6e740
               <Typography className={styles.JoinTheEffortStepHeaderText}>
                 Sign up for our newsletter
               </Typography>
@@ -445,10 +435,10 @@
                 item
                 md={5}
                 className={styles.JoinTheEffortImgContainer}
-                style={{ backgroundColor: "#D85C47" }}
-              >
-                <img
-                  src="img/het_lines 8.png"
+                style={{ backgroundColor: "#EDB2A6" }}
+              >
+                <img
+                  src="img/HET_Fields_1_v2_1000px.gif"
                   alt="Decorative thick lines"
                   className={styles.JoinTheEffortImg}
                 />
@@ -456,24 +446,10 @@
             </Hidden>
             <Grid
               item
-<<<<<<< HEAD
               sm={12}
               md={7}
               className={styles.JoinTheEffortTextContainer}
             >
-=======
-              xs={5}
-              className={styles.JoinTheEffortImgContainer}
-              style={{ backgroundColor: "#EDB2A6" }}
-            >
-              <img
-                src="img/HET_Fields_1_v2_1000px.gif"
-                alt="Decorative thick lines"
-                className={styles.JoinTheEffortImg}
-              />
-            </Grid>
-            <Grid item xs={7} className={styles.JoinTheEffortTextContainer}>
->>>>>>> 2fa6e740
               <Typography className={styles.JoinTheEffortStepHeaderText}>
                 Share information with your community
               </Typography>
@@ -542,7 +518,7 @@
                 style={{ backgroundColor: "#A5CDC0" }}
               >
                 <img
-                  src="img/LINES-2@2x 3.png"
+                  src="img/HET_Overlapping_Lines_v4_1000px.gif"
                   alt="Decorative thin lines"
                   className={styles.JoinTheEffortImg}
                 />
@@ -554,16 +530,6 @@
               md={7}
               className={styles.JoinTheEffortTextContainer}
             >
-<<<<<<< HEAD
-=======
-              <img
-                src="img/HET_Overlapping_Lines_v4_1000px.gif"
-                alt="Decorative thin lines"
-                className={styles.JoinTheEffortImg}
-              />
-            </Grid>
-            <Grid item xs={7} className={styles.JoinTheEffortTextContainer}>
->>>>>>> 2fa6e740
               <Typography className={styles.JoinTheEffortStepHeaderText}>
                 Share your story
               </Typography>
