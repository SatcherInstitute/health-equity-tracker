import React from "react";
import Grid from "@material-ui/core/Grid";
import styles from "./WhatIsHealthEquityPage.module.scss";
import { Typography } from "@material-ui/core";
import { CONTACT_TAB_LINK, DATA_CATALOG_PAGE_LINK } from "../../utils/urlutils";
import { Helmet } from "react-helmet-async";
import { CITATION_APA } from "../DataCatalog/MethodologyTab";
<<<<<<< HEAD
import { getHtml } from "../../utils/urlutils";
=======
import parse from "html-react-parser";
import FeedbackBox from "../ui/FeedbackBox";
>>>>>>> 30922f0d

export const selectFaqs: any[] = [
  {
    q: "What is health equity? Why is it important?",
    a: `
  <p>The World Health Organization defines health equity “as the
  absence of unfair and avoidable or remediable differences in
  health among population groups defined socially, economically,
  demographically or geographically”.</p>

<p>Health Equity exists when all people, regardless of race, sex,
  socio-economic status, geographic location, or other societal
  constructs have the same access, opportunity, and resources to
  achieve their highest potential for health (Health Equity
  Leadership and Exchange Network).</p>

  <p>Health equity is important because everyone, regardless of race,
  ethnicity, sex, or socioeconomic status, should have the
  opportunity to reach their full potential and achieve optimal
  health.</p>
  `,
  },
  {
    q: "What are health disparities?",
    a: `Health disparities are preventable differences in the burden
of disease, injury, violence, or in opportunities to achieve
optimal health experienced by socially disadvantaged racial,
ethnic, and other population groups, and communities (CDC).`,
  },
  {
    q: "What data sources did you use? Why?",
    a: `
<p>



In this tracker, we are using many sources, including 
<a href="https://www.census.gov/data/developers/data-sets/acs-5year.html">American Community Survey 5-year estimates (2015-2019)</a> 
and the <a href="https://www.cdc.gov/brfss/index.html">CDC’s BRFSS data set</a>. Some sources are updated bi-weekly, 
while other important data (such as information around social determinants of health) can lag from weeks to years. 
Specific information on update frequencies by source can be found on our <a href="${DATA_CATALOG_PAGE_LINK}">Data Downloads</a> page.
</p>
`,
  },
  {
    q: `What are the limitations in the data?`,
    a: `
  <p>
  Unfortunately, with these publicly available data sets, there
  are crucial gaps, including but not limited to:
</p>
<ul>
  <li>
    comprehensive city-, census tract-, and county-level data
  </li>
  <li>comprehensive race and ethnicity breakdowns</li>
  <li>comprehensive sex and age breakdowns</li>
</ul>
<span class={styles.FaqSubheaderText}>
  Known limitations in the data
</span>
<ul>
  <li>
    To protect the privacy of affected individuals, COVID-19 data
    may be hidden in counties with smaller numbers of COVID-19
    cases, hospitalizations and deaths.
  </li>
  <li>
    Specific racial and ethnic categories (e.g. “Native Hawaiian,”
    “Alaska Native”) differ by source and can be inappropriately
    obscured by broader categories (e.g. “Other,” “Asian”).
  </li>
  <li>
    National statistics are aggregations of state-wide data. If
    state data is not available, these aggregations may be
    incomplete and potentially skewed.
  </li>
  <li>
    We typically refresh our data sources with newly available
    data within a few days. Seeking the latest information? Please
    navigate to the data sources directly.
  </li>
</ul>
  `,
  },
  {
    q: `How did you acquire and standardize the data?`,
    a: `
  <ul>
    <li>
    In an effort to be fully transparent, all data is retrieved from publicly sourced APIs and manual downloads 
    </li>
    <li>
      Once acquired, this data is converted to tables in Google BigQuery
    </li>
    <li>
      During this process, values are standardized and normalized to
      facilitate reporting, comparison and visualization
    </li>
    <li>
      Sources are refreshed when update notifications are received
    </li>
    <li>
    The entire Health Equity Tracker codebase is publicly available and open-source; contributions are welcome via <a href="https://github.com/SatcherInstitute/health-equity-tracker">GitHub</a>.
    </li>
  </ul>
  `,
  },
];

function FaqTab() {
  return (
    <>
      <Helmet>
        <title>FAQ - What Is Health Equity - Health Equity Tracker</title>
      </Helmet>
      <h1 className={styles.ScreenreaderTitleHeader}>
        Frequently Asked Questions
      </h1>
      <Grid container className={styles.Grid}>
        <Grid container className={styles.FaqSection}>
          <Grid item xs={12} sm={12} md={3}>
            <Typography
              id="main"
              tabIndex={-1}
              className={styles.FaqHeaderText}
              variant="h2"
            >
              Data
            </Typography>
          </Grid>
          <Grid item xs={12} sm={12} md={9}>
            <Grid container>
              <Grid item xs={12} className={styles.FaqQuestionAndAnswer}>
                <h3 className={styles.FaqQuestion}>{selectFaqs[4].q}</h3>
                <div className={styles.FaqAnswer}>
                  {getHtml(selectFaqs[4].a)}
                </div>
              </Grid>
              <Grid item xs={12} className={styles.FaqQuestionAndAnswer}>
                <h3 className={styles.FaqQuestion}>{selectFaqs[2].q}</h3>
                <div className={styles.FaqAnswer}>
                  {getHtml(selectFaqs[2].a)}
                </div>
              </Grid>
              <Grid item xs={12} className={styles.FaqQuestionAndAnswer}>
                <h3 className={styles.FaqQuestion}>{selectFaqs[3].q}</h3>
                <div className={styles.FaqAnswer}>
                  {getHtml(selectFaqs[3].a)}
                </div>
                <a href="/datacatalog" className={styles.MajorLink}>
                  See Data Sources
                </a>
              </Grid>
              <Grid item xs={12} className={styles.FaqQuestionAndAnswer}>
                <h3 className={styles.FaqQuestion}>
                  What are the inequities in the data?
                </h3>
                <div className={styles.FaqAnswer}>
                  <ul>
                    <li>
                      We’ve seen that many agencies do not reliably collect race
                      and ethnicity data
                    </li>
                    <li>Others that do collect it, fail to report it</li>
                    <li>
                      Racial and ethnic categories are often left up to a
                      person’s interpretation and may not be accurate
                    </li>
                  </ul>
                </div>
              </Grid>
              <Grid item xs={12} className={styles.FaqQuestionAndAnswer}>
                <h3 className={styles.FaqQuestion}>
                  What principles guide you?
                </h3>
                <div className={styles.FaqAnswer}>
                  <p>
                    It is essential that this work and its resulting products
                    are done consistently in an ethical manner. One of the core
                    values of the Health Equity Task Force charged with
                    developing the Health Equity Tracker is the importance of
                    working in a way that garners public trust.{" "}
                  </p>
                  <h4 className={styles.FaqSubheaderText}>
                    These guiding questions help ensure the right standards are
                    in place:
                  </h4>
                  <ul>
                    <li>Do we have open access and input in place?</li>
                    <li>Is there transparency among stakeholders?</li>
                    <li>
                      Are we using valid and current data that is reflective of
                      the realities?
                    </li>
                    <li>
                      Is the community a part of the ownership and authorship of
                      this work?
                    </li>
                    <li>
                      Have we created a tool that has real value for all
                      stakeholders including the communities?
                    </li>
                    <li>Are we holding our partners accountable?</li>
                  </ul>
                </div>
              </Grid>
            </Grid>
          </Grid>
        </Grid>

        <Grid container className={styles.FaqSection}>
          <Grid item xs={12} sm={12} md={3}>
            <Typography className={styles.FaqHeaderText} variant="h2">
              Definitions
            </Typography>
          </Grid>
          <Grid item xs={12} sm={12} md={9}>
            <Grid container>
              <Grid item xs={12} className={styles.FaqQuestionAndAnswer}>
                <h3 className={styles.FaqQuestion}>What is equity?</h3>
                <div className={styles.FaqAnswer}>
                  <p>
                    Equity refers to everyone having a fair opportunity to reach
                    their full potential and no one being disadvantaged from
                    achieving this potential (Dawes D.E., 2020).
                  </p>
                </div>
              </Grid>
              <Grid item xs={12} className={styles.FaqQuestionAndAnswer}>
                <h3 className={styles.FaqQuestion}>
                  What is the difference between equality and equity?
                </h3>
                <div className={styles.FaqAnswer}>
                  <p>
                    By definition, equality means “the state of being equal,
                    especially in status, rights, and opportunities.” Equity, in
                    comparison, “the quality of being fair and just.” Equity
                    occurs when everyone has access to the necessary tools to
                    achieve their full potential. Equality occurs when everyone
                    has the same level and quality of access, which may not
                    yield fair results.
                  </p>
                </div>
              </Grid>
              <Grid item xs={12} className={styles.FaqQuestionAndAnswer}>
                <h3 className={styles.FaqQuestion}>
                  {getHtml(selectFaqs[0].q)}
                </h3>
                <div className={styles.FaqAnswer}>
                  {getHtml(selectFaqs[0].a)}
                </div>
              </Grid>
              <Grid item xs={12} className={styles.FaqQuestionAndAnswer}>
                <h3 className={styles.FaqQuestion}>
                  {getHtml(selectFaqs[1].q)}
                </h3>
                <div className={styles.FaqAnswer}>
                  {getHtml(selectFaqs[1].a)}
                </div>
              </Grid>
              <Grid item xs={12} className={styles.FaqQuestionAndAnswer}>
                <h3 className={styles.FaqQuestion}>
                  What are political determinants of health?
                </h3>
                <div className={styles.FaqAnswer}>
                  <p>
                    The political determinants of health create the structural
                    conditions and the social drivers – including poor
                    environmental conditions, inadequate transportation, unsafe
                    neighborhoods, and lack of healthy food options – that
                    affect all other dynamics of health. (Dawes, D.E. 2020) What
                    is important to note, is that the political determinants of
                    health are more than merely separate and distinct from the
                    social determinants of health, they actually serve as the
                    instigators of the social determinants that many people are
                    already well acquainted with.
                  </p>
                  <p>
                    By understanding these political determinants, their
                    origins, and their impact on the equitable distribution of
                    opportunities and resources, we can be better equipped to
                    develop and implement actionable solutions to close the
                    health gap.
                  </p>
                </div>
              </Grid>
              <Grid item xs={12} className={styles.FaqQuestionAndAnswer}>
                <h3 className={styles.FaqQuestion}>
                  What are social determinants of health?
                </h3>
                <div className={styles.FaqAnswer}>
                  <p>
                    Social determinants of health are conditions in the
                    environments in which people are born, live, learn, work,
                    play, worship, and age that affect a wide range of health,
                    functioning, and quality-of-life outcomes and risks.
                    (Healthy People 2020, CDC)
                  </p>
                </div>
              </Grid>
            </Grid>
          </Grid>
        </Grid>

        <Grid container className={styles.FaqSection}>
          <Grid item xs={12} sm={12} md={3}>
            <Typography className={styles.FaqHeaderText} variant="h2">
              Take Action
            </Typography>
          </Grid>
          <Grid item xs={12} sm={12} md={9}>
            <Grid container>
              <Grid item xs={12} className={styles.FaqQuestionAndAnswer}>
                <h3 className={styles.FaqQuestion}>How can I get involved?</h3>
                <div className={styles.FaqAnswer}>
                  <p>
                    To advance health equity, we need smart, talented,
                    passionate folks like you on board.
                  </p>
                  <ul>
                    <li>
                      Sign up for our newsletter to stay up to date with the
                      latest news
                    </li>
                    <li>
                      Share our site and graphs with your community on social
                      media
                    </li>
                    <li>
                      Share your health equity story.{" "}
                      <a href={`${CONTACT_TAB_LINK}`}>
                        Click here to contact us
                      </a>
                    </li>
                  </ul>
                </div>
              </Grid>
              <Grid item xs={12} className={styles.FaqQuestionAndAnswer}>
                <h3 className={styles.FaqQuestion}>
                  How do I share or save the visualizations (graphs, charts,
                  maps)?
                </h3>
                <div className={styles.FaqAnswer}>
                  <p>
                    Next to each visualization, there is a circle-shaped button
                    with three dots in it. Click on this button and save as PNG
                    or SVG (SVG provides a higher-quality, scalable image). Due
                    to technical limitations, territories are not currently
                    exported on the national map.
                  </p>
                </div>
              </Grid>
              <Grid item xs={12} className={styles.FaqQuestionAndAnswer}>
                <h3 className={styles.FaqQuestion} id="citation">
                  What is the recommended citation (APA) for the Health Equity
                  Tracker?
                </h3>
                <div className={styles.FaqAnswer}>
                  <p>{CITATION_APA}</p>
                </div>
              </Grid>
            </Grid>
          </Grid>
        </Grid>
      </Grid>
      <FeedbackBox />
    </>
  );
}

export default FaqTab;<|MERGE_RESOLUTION|>--- conflicted
+++ resolved
@@ -5,12 +5,8 @@
 import { CONTACT_TAB_LINK, DATA_CATALOG_PAGE_LINK } from "../../utils/urlutils";
 import { Helmet } from "react-helmet-async";
 import { CITATION_APA } from "../DataCatalog/MethodologyTab";
-<<<<<<< HEAD
 import { getHtml } from "../../utils/urlutils";
-=======
-import parse from "html-react-parser";
 import FeedbackBox from "../ui/FeedbackBox";
->>>>>>> 30922f0d
 
 export const selectFaqs: any[] = [
   {
