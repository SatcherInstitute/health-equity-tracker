import React from "react";
import Grid from "@material-ui/core/Grid";
import styles from "./WhatIsHealthEquityPage.module.scss";
import { Typography } from "@material-ui/core";
import { CONTACT_TAB_LINK, DATA_CATALOG_PAGE_LINK } from "../../utils/urlutils";
import { Helmet } from "react-helmet-async";
import { CITATION_APA } from "../DataCatalog/MethodologyTab";
import parse from "html-react-parser";
import FeedbackBox from "../ui/FeedbackBox";
import { urlMap } from "../../utils/externalUrls";

export interface qAndA {
  q: string;
  a: string;
}

export const selectFaqs: qAndA[] = [
  {
    q: "What is health equity? Why is it important?",
    a: `
  <p>The World Health Organization defines health equity “as the
  absence of unfair and avoidable or remediable differences in
  health among population groups defined socially, economically,
  demographically or geographically”.</p>

<p>Health Equity exists when all people, regardless of race, sex,
  socio-economic status, geographic location, or other societal
  constructs have the same access, opportunity, and resources to
  achieve their highest potential for health (Health Equity
  Leadership and Exchange Network).</p>

  <p>Health equity is important because everyone, regardless of race,
  ethnicity, sex, or socioeconomic status, should have the
  opportunity to reach their full potential and achieve optimal
  health.</p>
  `,
  },
  {
    q: "What are health disparities?",
    a: `Health disparities are preventable differences in the burden
of disease, injury, violence, or in opportunities to achieve
optimal health experienced by socially disadvantaged racial,
ethnic, and other population groups, and communities (CDC).`,
  },
  {
    q: "What data sources did you use? Why?",
    a: `
<p>



In this tracker, we are using many sources, including
<<<<<<< HEAD
<a href=${urlMap.acs5}>American Community Survey 5-year estimates (2015-2019)</a>
and the <a href=${urlMap.cdcBrfss}>CDC’s BRFSS data set</a>. Some sources are updated bi-weekly,
=======
<a href="https://www.census.gov/data/developers/data-sets/acs-5year.html">American Community Survey 5-year estimates (2015-2019)</a>
and the <a href="https://www.cdc.gov/brfss/index.html">CDC’s BRFSS data set</a>. Some sources are updated bi-weekly,
>>>>>>> 9aaea18a
while other important data (such as information around social determinants of health) can lag from weeks to years.
Specific information on update frequencies by source can be found on our <a href="${DATA_CATALOG_PAGE_LINK}">Data Downloads</a> page.
</p>
`,
  },
  {
    q: `What are the limitations in the data?`,
    a: `
  <p>
  Unfortunately, with these publicly available data sets, there
  are crucial gaps, including but not limited to:
</p>
<ul>
  <li>
    comprehensive city-, census tract-, and county-level data
  </li>
  <li>comprehensive race and ethnicity breakdowns</li>
  <li>comprehensive sex and age breakdowns</li>
</ul>
<span class={styles.FaqSubheaderText}>
  Known limitations in the data
</span>
<ul>
  <li>
    To protect the privacy of affected individuals, COVID-19 data
    may be hidden in counties with smaller numbers of COVID-19
    cases, hospitalizations and deaths.
  </li>
  <li>
    Specific racial and ethnic categories (e.g. “Native Hawaiian,”
    “Alaska Native”) differ by source and can be inappropriately
    obscured by broader categories (e.g. “Other,” “Asian”).
  </li>
  <li>
    National statistics are aggregations of state-wide data. If
    state data is not available, these aggregations may be
    incomplete and potentially skewed.
  </li>
  <li>
    We typically refresh our data sources with newly available
    data within a few days. Seeking the latest information? Please
    navigate to the data sources directly.
  </li>
</ul>
  `,
  },
  {
    q: `How did you acquire and standardize the data?`,
    a: `
  <ul>
    <li>
    In an effort to be fully transparent, all data is retrieved from publicly sourced APIs and manual downloads
    </li>
    <li>
      Once acquired, this data is converted to tables in Google BigQuery
    </li>
    <li>
      During this process, values are standardized and normalized to
      facilitate reporting, comparison and visualization
    </li>
    <li>
      Sources are refreshed when update notifications are received
    </li>
    <li>
    The entire Health Equity Tracker codebase is publicly available and open-source; contributions are welcome via <a href=${urlMap.hetGitHub}>GitHub</a>.
    </li>
  </ul>
  `,
  },
];

function FaqTab() {
  return (
    <>
      <Helmet>
        <title>FAQ - What Is Health Equity - Health Equity Tracker</title>
      </Helmet>
      <h1 className={styles.ScreenreaderTitleHeader}>
        Frequently Asked Questions
      </h1>
      <Grid container className={styles.Grid}>
        <Grid container className={styles.FaqSection}>
          <Grid item xs={12} sm={12} md={3}>
            <Typography
              id="main"
              tabIndex={-1}
              className={styles.FaqHeaderText}
              variant="h2"
            >
              Data
            </Typography>
          </Grid>
          <Grid item xs={12} sm={12} md={9}>
            <Grid container>
              <Grid item xs={12} className={styles.FaqQuestionAndAnswer}>
                <h3 className={styles.FaqQuestion}>{selectFaqs[4].q}</h3>
                <div className={styles.FaqAnswer}>{parse(selectFaqs[4].a)}</div>
              </Grid>
              <Grid item xs={12} className={styles.FaqQuestionAndAnswer}>
                <h3 className={styles.FaqQuestion}>{selectFaqs[2].q}</h3>
                <div className={styles.FaqAnswer}>{parse(selectFaqs[2].a)}</div>
              </Grid>
              <Grid item xs={12} className={styles.FaqQuestionAndAnswer}>
                <h3 className={styles.FaqQuestion}>{selectFaqs[3].q}</h3>
                <div className={styles.FaqAnswer}>{parse(selectFaqs[3].a)}</div>
                <a href="/datacatalog" className={styles.MajorLink}>
                  See Data Sources
                </a>
              </Grid>
              <Grid item xs={12} className={styles.FaqQuestionAndAnswer}>
                <h3 className={styles.FaqQuestion}>
                  What are the inequities in the data?
                </h3>
                <div className={styles.FaqAnswer}>
                  <ul>
                    <li>
                      We’ve seen that many agencies do not reliably collect race
                      and ethnicity data
                    </li>
                    <li>Others that do collect it, fail to report it</li>
                    <li>
                      Racial and ethnic categories are often left up to a
                      person’s interpretation and may not be accurate
                    </li>
                  </ul>
                </div>
              </Grid>
              <Grid item xs={12} className={styles.FaqQuestionAndAnswer}>
                <h3 className={styles.FaqQuestion}>
                  What principles guide you?
                </h3>
                <div className={styles.FaqAnswer}>
                  <p>
                    It is essential that this work and its resulting products
                    are done consistently in an ethical manner. One of the core
                    values of the Health Equity Task Force charged with
                    developing the Health Equity Tracker is the importance of
                    working in a way that garners public trust.{" "}
                  </p>
                  <h4 className={styles.FaqSubheaderText}>
                    These guiding questions help ensure the right standards are
                    in place:
                  </h4>
                  <ul>
                    <li>Do we have open access and input in place?</li>
                    <li>Is there transparency among stakeholders?</li>
                    <li>
                      Are we using valid and current data that is reflective of
                      the realities?
                    </li>
                    <li>
                      Is the community a part of the ownership and authorship of
                      this work?
                    </li>
                    <li>
                      Have we created a tool that has real value for all
                      stakeholders including the communities?
                    </li>
                    <li>Are we holding our partners accountable?</li>
                  </ul>
                </div>
              </Grid>
            </Grid>
          </Grid>
        </Grid>

        <Grid container className={styles.FaqSection}>
          <Grid item xs={12} sm={12} md={3}>
            <Typography className={styles.FaqHeaderText} variant="h2">
              Definitions
            </Typography>
          </Grid>
          <Grid item xs={12} sm={12} md={9}>
            <Grid container>
              <Grid item xs={12} className={styles.FaqQuestionAndAnswer}>
                <h3 className={styles.FaqQuestion}>What is equity?</h3>
                <div className={styles.FaqAnswer}>
                  <p>
                    Equity refers to everyone having a fair opportunity to reach
                    their full potential and no one being disadvantaged from
                    achieving this potential (Dawes D.E., 2020).
                  </p>
                </div>
              </Grid>
              <Grid item xs={12} className={styles.FaqQuestionAndAnswer}>
                <h3 className={styles.FaqQuestion}>
                  What is the difference between equality and equity?
                </h3>
                <div className={styles.FaqAnswer}>
                  <p>
                    By definition, equality means “the state of being equal,
                    especially in status, rights, and opportunities.” Equity, in
                    comparison, “the quality of being fair and just.” Equity
                    occurs when everyone has access to the necessary tools to
                    achieve their full potential. Equality occurs when everyone
                    has the same level and quality of access, which may not
                    yield fair results.
                  </p>
                </div>
              </Grid>
              <Grid item xs={12} className={styles.FaqQuestionAndAnswer}>
                <h3 className={styles.FaqQuestion}>{parse(selectFaqs[0].q)}</h3>
                <div className={styles.FaqAnswer}>{parse(selectFaqs[0].a)}</div>
              </Grid>
              <Grid item xs={12} className={styles.FaqQuestionAndAnswer}>
                <h3 className={styles.FaqQuestion}>{parse(selectFaqs[1].q)}</h3>
                <div className={styles.FaqAnswer}>{parse(selectFaqs[1].a)}</div>
              </Grid>
              <Grid item xs={12} className={styles.FaqQuestionAndAnswer}>
                <h3 className={styles.FaqQuestion}>
                  What are political determinants of health?
                </h3>
                <div className={styles.FaqAnswer}>
                  <p>
                    The political determinants of health create the structural
                    conditions and the social drivers – including poor
                    environmental conditions, inadequate transportation, unsafe
                    neighborhoods, and lack of healthy food options – that
                    affect all other dynamics of health. (Dawes, D.E. 2020) What
                    is important to note, is that the political determinants of
                    health are more than merely separate and distinct from the
                    social determinants of health, they actually serve as the
                    instigators of the social determinants that many people are
                    already well acquainted with.
                  </p>
                  <p>
                    By understanding these political determinants, their
                    origins, and their impact on the equitable distribution of
                    opportunities and resources, we can be better equipped to
                    develop and implement actionable solutions to close the
                    health gap.
                  </p>
                </div>
              </Grid>
              <Grid item xs={12} className={styles.FaqQuestionAndAnswer}>
                <h3 className={styles.FaqQuestion}>
                  What are social determinants of health?
                </h3>
                <div className={styles.FaqAnswer}>
                  <p>
                    Social determinants of health are conditions in the
                    environments in which people are born, live, learn, work,
                    play, worship, and age that affect a wide range of health,
                    functioning, and quality-of-life outcomes and risks.
                    (Healthy People 2020, CDC)
                  </p>
                </div>
              </Grid>
            </Grid>
          </Grid>
        </Grid>

        <Grid container className={styles.FaqSection}>
          <Grid item xs={12} sm={12} md={3}>
            <Typography className={styles.FaqHeaderText} variant="h2">
              Take Action
            </Typography>
          </Grid>
          <Grid item xs={12} sm={12} md={9}>
            <Grid container>
              <Grid item xs={12} className={styles.FaqQuestionAndAnswer}>
                <h3 className={styles.FaqQuestion}>How can I get involved?</h3>
                <div className={styles.FaqAnswer}>
                  <p>
                    To advance health equity, we need smart, talented,
                    passionate folks like you on board.
                  </p>
                  <ul>
                    <li>
                      Sign up for our newsletter to stay up to date with the
                      latest news
                    </li>
                    <li>
                      Share our site and graphs with your community on social
                      media
                    </li>
                    <li>
                      Share your health equity story.{" "}
                      <a href={`${CONTACT_TAB_LINK}`}>
                        Click here to contact us
                      </a>
                    </li>
                  </ul>
                </div>
              </Grid>
              <Grid item xs={12} className={styles.FaqQuestionAndAnswer}>
                <h3 className={styles.FaqQuestion}>
                  How do I share or save the visualizations (graphs, charts,
                  maps)?
                </h3>
                <div className={styles.FaqAnswer}>
                  <p>
                    Next to each visualization, there is a circle-shaped button
                    with three dots in it. Click on this button and save as PNG
                    or SVG (SVG provides a higher-quality, scalable image). Due
                    to technical limitations, territories are not currently
                    exported on the national map.
                  </p>
                </div>
              </Grid>
              <Grid item xs={12} className={styles.FaqQuestionAndAnswer}>
                <h3 className={styles.FaqQuestion} id="citation">
                  What is the recommended citation (APA) for the Health Equity
                  Tracker?
                </h3>
                <div className={styles.FaqAnswer}>
                  <p>{CITATION_APA}</p>
                </div>
              </Grid>
            </Grid>
          </Grid>
        </Grid>
      </Grid>
      <FeedbackBox />
    </>
  );
}

export default FaqTab;<|MERGE_RESOLUTION|>--- conflicted
+++ resolved
@@ -50,13 +50,8 @@
 
 
 In this tracker, we are using many sources, including
-<<<<<<< HEAD
 <a href=${urlMap.acs5}>American Community Survey 5-year estimates (2015-2019)</a>
 and the <a href=${urlMap.cdcBrfss}>CDC’s BRFSS data set</a>. Some sources are updated bi-weekly,
-=======
-<a href="https://www.census.gov/data/developers/data-sets/acs-5year.html">American Community Survey 5-year estimates (2015-2019)</a>
-and the <a href="https://www.cdc.gov/brfss/index.html">CDC’s BRFSS data set</a>. Some sources are updated bi-weekly,
->>>>>>> 9aaea18a
 while other important data (such as information around social determinants of health) can lag from weeks to years.
 Specific information on update frequencies by source can be found on our <a href="${DATA_CATALOG_PAGE_LINK}">Data Downloads</a> page.
 </p>
