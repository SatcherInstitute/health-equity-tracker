import React from "react";
import Grid from "@material-ui/core/Grid";
import styles from "./WhatIsHealthEquityPage.module.scss";
import { Typography } from "@material-ui/core";
import { CONTACT_TAB_LINK, DATA_CATALOG_PAGE_LINK } from "../../utils/urlutils";
import { Helmet } from "react-helmet-async";
import { CITATION_APA } from "../DataCatalog/MethodologyTab";
import { getHtml } from "../../utils/urlutils";
import FeedbackBox from "../ui/FeedbackBox";
import { urlMap } from "../../utils/externalUrls";

export interface qAndA {
  q: string;
  a: string;
}

export const selectFaqs: qAndA[] = [
  {
    q: "What is health equity? Why is it important?",
    a: `
  <p>The World Health Organization defines health equity “as the
  absence of unfair and avoidable or remediable differences in
  health among population groups defined socially, economically,
  demographically or geographically”.</p>

<p>Health Equity exists when all people, regardless of race, sex,
  socio-economic status, geographic location, or other societal
  constructs have the same access, opportunity, and resources to
  achieve their highest potential for health (Health Equity
  Leadership and Exchange Network).</p>

  <p>Health equity is important because everyone, regardless of race,
  ethnicity, sex, or socioeconomic status, should have the
  opportunity to reach their full potential and achieve optimal
  health.</p>
  `,
  },
  {
    q: "What are health disparities?",
    a: `Health disparities are preventable differences in the burden
of disease, injury, violence, or in opportunities to achieve
optimal health experienced by socially disadvantaged racial,
ethnic, and other population groups, and communities (CDC).`,
  },
  {
    q: "What data sources did you use? Why?",
    a: `
<p>



In this tracker, we are using many sources, including
<a href=${urlMap.acs5}>American Community Survey 5-year estimates (2015-2019)</a>
and the <a href=${urlMap.cdcBrfss}>CDC’s BRFSS data set</a>. Some sources are updated bi-weekly,
while other important data (such as information around social determinants of health) can lag from weeks to years.
Specific information on update frequencies by source can be found on our <a href="${DATA_CATALOG_PAGE_LINK}">Data Downloads</a> page.
</p>
`,
  },
  {
    q: `What are the limitations in the data?`,
    a: `
  <p>
  Unfortunately, with these publicly available data sets, there
  are crucial gaps, including but not limited to:
</p>
<ul>
  <li>
    comprehensive city-, census tract-, and county-level data
  </li>
  <li>comprehensive race and ethnicity breakdowns</li>
  <li>comprehensive sex and age breakdowns</li>
</ul>
<span class={styles.FaqSubheaderText}>
  Known limitations in the data
</span>
<ul>
  <li>
    To protect the privacy of affected individuals, COVID-19 data
    may be hidden in counties with smaller numbers of COVID-19
    cases, hospitalizations and deaths.
  </li>
  <li>
    Specific racial and ethnic categories (e.g. “Native Hawaiian,”
    “Alaska Native”) differ by source and can be inappropriately
    obscured by broader categories (e.g. “Other,” “Asian”).
  </li>
  <li>
    National statistics are aggregations of state-wide data. If
    state data is not available, these aggregations may be
    incomplete and potentially skewed.
  </li>
  <li>
    We typically refresh our data sources with newly available
    data within a few days. Seeking the latest information? A direct link is provided for each of our <a href="/datacatalog">
    data sources</a>.
  </li>
</ul>
  `,
  },
  {
    q: `How did you acquire and standardize the data?`,
    a: `
  <ul>
    <li>
    In an effort to be fully transparent, all data is retrieved from publicly sourced APIs and manual downloads
    </li>
    <li>
      Once acquired, this data is converted to tables in Google BigQuery
    </li>
    <li>
      During this process, values are standardized and normalized to
      facilitate reporting, comparison and visualization
    </li>
    <li>
      Sources are refreshed when update notifications are received
    </li>
    <li>
    The entire Health Equity Tracker codebase is publicly available and open-source; contributions are welcome via <a href=${urlMap.hetGitHub}>GitHub</a>.
    </li>
  </ul>
  `,
  },
];

function FaqTab() {
  return (
    <>
      <Helmet>
        <title>FAQ - What Is Health Equity - Health Equity Tracker</title>
      </Helmet>
      <h1 className={styles.ScreenreaderTitleHeader}>
        Frequently Asked Questions
      </h1>
      <Grid container className={styles.Grid}>
        <Grid container className={styles.FaqSection}>
          <Grid item xs={12} sm={12} md={3}>
            <Typography
              id="main"
              tabIndex={-1}
              className={styles.FaqHeaderText}
              variant="h2"
            >
              Data
            </Typography>
          </Grid>
          <Grid item xs={12} sm={12} md={9}>
            <Grid container>
              <Grid item xs={12} className={styles.FaqQuestionAndAnswer}>
                <h3 className={styles.FaqQuestion}>{selectFaqs[4].q}</h3>
                <div className={styles.FaqAnswer}>
                  {getHtml(selectFaqs[4].a)}
                </div>
              </Grid>
              <Grid item xs={12} className={styles.FaqQuestionAndAnswer}>
                <h3 className={styles.FaqQuestion}>{selectFaqs[2].q}</h3>
                <div className={styles.FaqAnswer}>
                  {getHtml(selectFaqs[2].a)}
                </div>
              </Grid>
              <Grid item xs={12} className={styles.FaqQuestionAndAnswer}>
                <h3 className={styles.FaqQuestion}>{selectFaqs[3].q}</h3>
<<<<<<< HEAD
                <div className={styles.FaqAnswer}>
                  {getHtml(selectFaqs[3].a)}
                </div>
                <a href="/datacatalog" className={styles.MajorLink}>
                  See Data Sources
                </a>
=======
                <div className={styles.FaqAnswer}>{parse(selectFaqs[3].a)}</div>
>>>>>>> 64343c7a
              </Grid>
              <Grid item xs={12} className={styles.FaqQuestionAndAnswer}>
                <h3 className={styles.FaqQuestion}>
                  What are the inequities in the data?
                </h3>
                <div className={styles.FaqAnswer}>
                  <ul>
                    <li>
                      We’ve seen that many agencies do not reliably collect race
                      and ethnicity data
                    </li>
                    <li>Others that do collect it, fail to report it</li>
                    <li>
                      Racial and ethnic categories are often left up to a
                      person’s interpretation and may not be accurate
                    </li>
                  </ul>
                </div>
              </Grid>
              <Grid item xs={12} className={styles.FaqQuestionAndAnswer}>
                <h3 className={styles.FaqQuestion}>
                  What principles guide you?
                </h3>
                <div className={styles.FaqAnswer}>
                  <p>
                    It is essential that this work and its resulting products
                    are done consistently in an ethical manner. One of the core
                    values of the Health Equity Task Force charged with
                    developing the Health Equity Tracker is the importance of
                    working in a way that garners public trust.{" "}
                  </p>
                  <h4 className={styles.FaqSubheaderText}>
                    These guiding questions help ensure the right standards are
                    in place:
                  </h4>
                  <ul>
                    <li>Do we have open access and input in place?</li>
                    <li>Is there transparency among stakeholders?</li>
                    <li>
                      Are we using valid and current data that is reflective of
                      the realities?
                    </li>
                    <li>
                      Is the community a part of the ownership and authorship of
                      this work?
                    </li>
                    <li>
                      Have we created a tool that has real value for all
                      stakeholders including the communities?
                    </li>
                    <li>Are we holding our partners accountable?</li>
                  </ul>
                </div>
              </Grid>
            </Grid>
          </Grid>
        </Grid>

        <Grid container className={styles.FaqSection}>
          <Grid item xs={12} sm={12} md={3}>
            <Typography className={styles.FaqHeaderText} variant="h2">
              Definitions
            </Typography>
          </Grid>
          <Grid item xs={12} sm={12} md={9}>
            <Grid container>
              <Grid item xs={12} className={styles.FaqQuestionAndAnswer}>
                <h3 className={styles.FaqQuestion}>What is equity?</h3>
                <div className={styles.FaqAnswer}>
                  <p>
                    Equity refers to everyone having a fair opportunity to reach
                    their full potential and no one being disadvantaged from
                    achieving this potential (Dawes D.E., 2020).
                  </p>
                </div>
              </Grid>
              <Grid item xs={12} className={styles.FaqQuestionAndAnswer}>
                <h3 className={styles.FaqQuestion}>
                  What is the difference between equality and equity?
                </h3>
                <div className={styles.FaqAnswer}>
                  <p>
                    By definition, equality means “the state of being equal,
                    especially in status, rights, and opportunities.” Equity, in
                    comparison, “the quality of being fair and just.” Equity
                    occurs when everyone has access to the necessary tools to
                    achieve their full potential. Equality occurs when everyone
                    has the same level and quality of access, which may not
                    yield fair results.
                  </p>
                </div>
              </Grid>
              <Grid item xs={12} className={styles.FaqQuestionAndAnswer}>
                <h3 className={styles.FaqQuestion}>
                  {getHtml(selectFaqs[0].q)}
                </h3>
                <div className={styles.FaqAnswer}>
                  {getHtml(selectFaqs[0].a)}
                </div>
              </Grid>
              <Grid item xs={12} className={styles.FaqQuestionAndAnswer}>
                <h3 className={styles.FaqQuestion}>
                  {getHtml(selectFaqs[1].q)}
                </h3>
                <div className={styles.FaqAnswer}>
                  {getHtml(selectFaqs[1].a)}
                </div>
              </Grid>
              <Grid item xs={12} className={styles.FaqQuestionAndAnswer}>
                <h3 className={styles.FaqQuestion}>
                  What are political determinants of health?
                </h3>
                <div className={styles.FaqAnswer}>
                  <p>
                    The political determinants of health create the structural
                    conditions and the social drivers – including poor
                    environmental conditions, inadequate transportation, unsafe
                    neighborhoods, and lack of healthy food options – that
                    affect all other dynamics of health. (Dawes, D.E. 2020) What
                    is important to note, is that the political determinants of
                    health are more than merely separate and distinct from the
                    social determinants of health, they actually serve as the
                    instigators of the social determinants that many people are
                    already well acquainted with.
                  </p>
                  <p>
                    By understanding these political determinants, their
                    origins, and their impact on the equitable distribution of
                    opportunities and resources, we can be better equipped to
                    develop and implement actionable solutions to close the
                    health gap.
                  </p>
                </div>
              </Grid>
              <Grid item xs={12} className={styles.FaqQuestionAndAnswer}>
                <h3 className={styles.FaqQuestion}>
                  What are social determinants of health?
                </h3>
                <div className={styles.FaqAnswer}>
                  <p>
                    Social determinants of health are conditions in the
                    environments in which people are born, live, learn, work,
                    play, worship, and age that affect a wide range of health,
                    functioning, and quality-of-life outcomes and risks.
                    (Healthy People 2020, CDC)
                  </p>
                </div>
              </Grid>
            </Grid>
          </Grid>
        </Grid>

        <Grid container className={styles.FaqSection}>
          <Grid item xs={12} sm={12} md={3}>
            <Typography className={styles.FaqHeaderText} variant="h2">
              Take Action
            </Typography>
          </Grid>
          <Grid item xs={12} sm={12} md={9}>
            <Grid container>
              <Grid item xs={12} className={styles.FaqQuestionAndAnswer}>
                <h3 className={styles.FaqQuestion}>How can I get involved?</h3>
                <div className={styles.FaqAnswer}>
                  <p>
                    To advance health equity, we need smart, talented,
                    passionate folks like you on board.
                  </p>
                  <ul>
                    <li>
                      Sign up for our newsletter to stay up to date with the
                      latest news
                    </li>
                    <li>
                      Share our site and graphs with your community on social
                      media
                    </li>
                    <li>
                      Share your health equity story.{" "}
                      <a href={`${CONTACT_TAB_LINK}`}>
                        Click here to contact us
                      </a>
                    </li>
                  </ul>
                </div>
              </Grid>
              <Grid item xs={12} className={styles.FaqQuestionAndAnswer}>
                <h3 className={styles.FaqQuestion}>
                  How do I share or save the visualizations (graphs, charts,
                  maps)?
                </h3>
                <div className={styles.FaqAnswer}>
                  <p>
                    Next to each visualization, there is a circle-shaped button
                    with three dots in it. Click on this button and save as PNG
                    or SVG (SVG provides a higher-quality, scalable image). Due
                    to technical limitations, territories are not currently
                    exported on the national map.
                  </p>
                </div>
              </Grid>
              <Grid item xs={12} className={styles.FaqQuestionAndAnswer}>
                <h3 className={styles.FaqQuestion} id="citation">
                  What is the recommended citation (APA) for the Health Equity
                  Tracker?
                </h3>
                <div className={styles.FaqAnswer}>
                  <p>{CITATION_APA}</p>
                </div>
              </Grid>
            </Grid>
          </Grid>
        </Grid>
      </Grid>
      <FeedbackBox />
    </>
  );
}

export default FaqTab;<|MERGE_RESOLUTION|>--- conflicted
+++ resolved
@@ -160,16 +160,12 @@
               </Grid>
               <Grid item xs={12} className={styles.FaqQuestionAndAnswer}>
                 <h3 className={styles.FaqQuestion}>{selectFaqs[3].q}</h3>
-<<<<<<< HEAD
                 <div className={styles.FaqAnswer}>
                   {getHtml(selectFaqs[3].a)}
                 </div>
                 <a href="/datacatalog" className={styles.MajorLink}>
                   See Data Sources
                 </a>
-=======
-                <div className={styles.FaqAnswer}>{parse(selectFaqs[3].a)}</div>
->>>>>>> 64343c7a
               </Grid>
               <Grid item xs={12} className={styles.FaqQuestionAndAnswer}>
                 <h3 className={styles.FaqQuestion}>
