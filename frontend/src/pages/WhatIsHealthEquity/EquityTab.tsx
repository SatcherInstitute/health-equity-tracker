--- conflicted
+++ resolved
@@ -48,7 +48,6 @@
 
 function EquityTab() {
   return (
-<<<<<<< HEAD
     <>
       <title>What is Health Equity? - About Us - Health Equity Tracker</title>
       <h1 className={styles.ScreenreaderTitleHeader}>What is Health Equity?</h1>
@@ -62,67 +61,6 @@
             alignItems="center"
           >
             <Hidden smDown>
-=======
-    <div className={styles.WhatIsHealthEquityPage}>
-      <Grid container className={styles.Grid}>
-        <Grid
-          container
-          className={styles.HeaderRow}
-          direction="row"
-          justify="center"
-          alignItems="center"
-        >
-          <Hidden smDown>
-            <Grid
-              container
-              item
-              xs={12}
-              sm={12}
-              md={4}
-              className={styles.HeaderImgItem}
-            >
-              <img
-                src="img/pexels-marcus-aurelius-4063919 1.png"
-                className={styles.HeaderImg}
-                alt="A woman in a wheelchair relaxing with a cup of tea"
-              />
-            </Grid>
-          </Hidden>
-          <Grid item xs={12} sm={12} md={8} className={styles.HeaderTextItem}>
-            <Typography
-              id="main"
-              tabIndex={-1}
-              className={styles.HeaderText}
-              variant="h1"
-            >
-              What is Health Equity?
-            </Typography>
-            <br />
-            <Typography className={styles.HeaderSubtext} variant="body1">
-              <p>
-                <b>Health Equity</b> exists when all people, regardless of race,
-                gender, sexual orientation, disability, socio-economic status,
-                geographic location, or other societal constructs have fair and
-                just access, opportunity, and resources to achieve their highest
-                potential for health (Health Equity Leadership & Exchange
-                Network)
-              </p>
-              <p>
-                Unfortunately, social and political determinants of health
-                negatively affect many communities, their people, and their
-                ability to lead healthy lives.
-              </p>
-              <br />
-            </Typography>
-            <Grid
-              container
-              xs={12}
-              direction="row"
-              justify="space-between"
-              alignItems="flex-start"
-              className={styles.DefinitionsContainer}
-            >
->>>>>>> 2c02770c
               <Grid
                 container
                 item
@@ -131,7 +69,6 @@
                 md={4}
                 className={styles.HeaderImgItem}
               >
-<<<<<<< HEAD
                 <img
                   src="img/pexels-marcus-aurelius-4063919 1.png"
                   className={styles.HeaderImg}
@@ -157,13 +94,6 @@
                   and resources to achieve their highest potential for health
                     (Health Equity Leadership & Exchange Network)
-=======
-                <Typography className={styles.DefinitionHeader} variant="h2">
-                  Political determinants of health
-                </Typography>
-                <p className={styles.DefinitionPronunciation}>
-                  /pəˈlidək(ə)l dəˈtərmənənts əv helTH/
->>>>>>> 2c02770c
                 </p>
                 <p>
                   Unfortunately, political and social determinants of health
@@ -180,7 +110,6 @@
                 alignItems="flex-start"
                 className={styles.DefinitionsContainer}
               >
-<<<<<<< HEAD
                 <Grid
                   item
                   xs={12}
@@ -227,28 +156,10 @@
                     Healthy People 2020, CDC
                   </span>
                 </Grid>
-=======
-                <Typography className={styles.DefinitionHeader} variant="h2">
-                  Social determinants of health
-                </Typography>
-                <p className={styles.DefinitionPronunciation}>
-                  /ˈsōSHəl dəˈtərmənənt əv helTH/
-                </p>
-                <p className={styles.DefinitionText}>
-                  The conditions in the environments in which people are born,
-                  live, learn, work, play, worship, and age that affect a wide
-                  range of health, functioning, and quality-of-life outcomes and
-                  risks.
-                </p>
-                <span className={styles.DefinitionSourceSpan}>
-                  Healthy People 2020, CDC
-                </span>
->>>>>>> 2c02770c
               </Grid>
             </Grid>
           </Grid>
 
-<<<<<<< HEAD
           <Grid
             container
             className={styles.ResourcesAndNewsRow}
@@ -260,49 +171,6 @@
                 <Typography className={styles.ResourcesHeaderText} variant="h2">
                   Health equity resources
                 </Typography>
-=======
-        <Grid
-          container
-          className={styles.ResourcesAndNewsRow}
-          direction="column"
-          justify="center"
-        >
-          <Grid container className={styles.ResourcesRow} justify="center">
-            <Grid item>
-              <Typography className={styles.ResourcesHeaderText} variant="h1">
-                Health equity resources
-              </Typography>
-            </Grid>
-            <Grid
-              container
-              className={styles.ResourcesContainer}
-              direction="row"
-              justify="space-around"
-              xs={12}
-            >
-              <Grid item xs={12} sm={12} md={9} className={styles.ResourceItem}>
-                <iframe
-                  className={styles.ResourceVideoEmbed}
-                  width="100%"
-                  height="633px"
-                  src="https://www.youtube.com/embed/mux1c73fJ78"
-                  title="YouTube video player -
-                          The Allegory of the Orchard"
-                  frameBorder="0"
-                  allow="accelerometer; autoplay; clipboard-write;
-                          encrypted-media; gyroscope; picture-in-picture"
-                  allowFullScreen
-                ></iframe>
-                <h2 className={styles.MainResourceTitleText}>
-                  Learn about the Political Determinants of Health through the{" "}
-                  <b>Allegory of the Orchard</b>
-                </h2>
-                <p className={styles.MainResourceSubtitleText}>
-                  Girding all health determinants is one that rarely gets
-                  addressed but which has power over all aspects of health:
-                  political determinants of health
-                </p>
->>>>>>> 2c02770c
               </Grid>
               <Grid
                 container
@@ -358,36 +226,11 @@
                         frameBorder="0"
                         allow="accelerometer; autoplay; clipboard-write;
                               encrypted-media; gyroscope; picture-in-picture"
-<<<<<<< HEAD
                         allowFullScreen
                       ></iframe>
                       <h3 className={styles.ResourceTitleText}>
                         Jessica's Story
                       </h3>
-=======
-                      allowFullScreen
-                    ></iframe>
-                    <h2 className={styles.ResourceTitleText}>
-                      Jessica's Story
-                    </h2>
-                    <p className={styles.ResourceSubtitleText}>
-                      How political determinants of health operate and the
-                      impact they have on BIPOC communities
-                    </p>
-                  </Grid>
-                  <Grid item className={styles.ResourceItem}>
-                    <a href="https://ncrn.msm.edu/">
-                      <img
-                        className={styles.ResourceImg}
-                        src="img/maxresdefault (1) 1.png"
-                        alt="Header for Morehouse School of Medicine
-                             National COVID-19 Resiliency Network"
-                      />
-                      <h2 className={styles.ResourceTitleText}>
-                        Morehouse School of Medicine National COVID-19
-                        Resiliency Network (NCRN)
-                      </h2>
->>>>>>> 2c02770c
                       <p className={styles.ResourceSubtitleText}>
                         How political determinants of health operate and the
                         impact they have on BIPOC communities
@@ -418,34 +261,12 @@
               </Grid>
             </Grid>
 
-<<<<<<< HEAD
-=======
-          <Grid
-            container
-            className={styles.NewsAndStoriesRow}
-            direction="row"
-            justify="center"
-          >
-            <Grid item>
-              <Typography
-                className={styles.NewsAndStoriesHeaderText}
-                variant="h1"
-              >
-                News and stories
-              </Typography>
-              <span className={styles.NewsAndStoriesSubheaderText}>
-                Read the latest news, posts, and stories related to health
-                equity
-              </span>
-            </Grid>
->>>>>>> 2c02770c
             <Grid
               container
               className={styles.NewsAndStoriesRow}
               direction="row"
               justify="center"
             >
-<<<<<<< HEAD
               <Grid item>
                 <Typography
                   className={styles.NewsAndStoriesHeaderText}
@@ -457,103 +278,6 @@
                   Read the latest news, posts, and stories related to health
                   equity
                 </span>
-=======
-              <Grid
-                item
-                xs={12}
-                sm={12}
-                md={6}
-                className={styles.NewsAndStoriesItem}
-              >
-                <img
-                  className={styles.NewsAndStoriesBigImg}
-                  src="img/pexels-august-de-richelieu-4261261 1.png"
-                  alt="Asian woman assisting a young black child with his
-                       mask"
-                />
-                <h2 className={styles.NewsAndStoriesTitleText}>
-                  COVID-19: Black Folks Have Been Trying To Tell You That Data
-                  Is Political
-                </h2>
-                <p className={styles.NewsAndStoriesSubtitleText}>
-                  COVID-19 does not discriminate, but our current economic and
-                  social policies do. Let’s talk about “a crisis within a
-                  crisis” that too few policy makers and leaders have been
-                  raising.{" "}
-                  <a href="https://www.essence.com/feature/covid-19-black-americans-data/">
-                    Read more
-                  </a>
-                </p>
-              </Grid>
-              <Grid
-                item
-                xs={12}
-                sm={6}
-                md={6}
-                className={styles.NewsAndStoriesItem}
-              >
-                <img
-                  className={styles.NewsAndStoriesBigImg}
-                  src="img/pexels-cottonbro-7000149 1.png"
-                  alt="Asian woman sitting while wearing a mask"
-                />
-                <h2 className={styles.NewsAndStoriesTitleText}>
-                  Back to ‘normal’ isn’t good enough
-                </h2>
-                <p className={styles.NewsAndStoriesSubtitleText}>
-                  With the anticipation of increasing distribution of Covid-19
-                  vaccines, Americans are looking forward to a “return to
-                  normal.” But the reality is that “normal” is a privilege, one
-                  that is out of reach for millions.{" "}
-                  <a href="https://www.statnews.com/2021/02/10/back-to-normal-isnt-good-enough/">
-                    Read more
-                  </a>
-                </p>
-              </Grid>
-              <Grid
-                item
-                xs={12}
-                sm={6}
-                md={4}
-                className={styles.NewsAndStoriesItem}
-              >
-                <img
-                  className={styles.NewsAndStoriesSmallImg}
-                  src="img/pexels-alex-green-5699516 1.png"
-                  alt="Documents lying on a table"
-                />
-                <h2 className={styles.NewsAndStoriesTitleText}>
-                  Data and Technology Can Help Us Make Progress on COVID
-                  Inequities
-                </h2>
-                <p className={styles.NewsAndStoriesSubtitleText}>
-                  <a href="https://www.scientificamerican.com/article/data-and-technology-can-help-us-make-progress-on-covid-inequities/">
-                    Read more
-                  </a>
-                </p>
-              </Grid>
-              <Grid
-                item
-                xs={12}
-                sm={6}
-                md={4}
-                className={styles.NewsAndStoriesItem}
-              >
-                <img
-                  className={styles.NewsAndStoriesSmallImg}
-                  src="img/pexels-ketut-subiyanto-4473409 2.png"
-                  alt="Asian woman laughing with two children"
-                />
-                <h2 className={styles.NewsAndStoriesTitleText}>
-                  How complete are the CDC's COVID-19 Case Surveillance datasets
-                  for race/ethnicity at the state and county levels?
-                </h2>
-                <p className={styles.NewsAndStoriesSubtitleText}>
-                  <a href="https://satcherinstitute.github.io/analysis/cdc_case_data">
-                    Learn more
-                  </a>
-                </p>
->>>>>>> 2c02770c
               </Grid>
               <Grid
                 container
@@ -669,7 +393,6 @@
                     src="img/Screen Shot 2021-03-01 at 5.25 1.png"
                     alt="Laptop sitting on desk and opened to the Health
                        Equity Tracker Homepage"
-<<<<<<< HEAD
                   />
                   <h3 className={styles.NewsAndStoriesTitleText}>
                     How To Include The Social Determinants That Impact
@@ -681,18 +404,6 @@
                     </a>
                   </p>
                 </Grid>
-=======
-                />
-                <h2 className={styles.NewsAndStoriesTitleText}>
-                  How To Include The Social Determinants That Impact Behavioral
-                  Health In A Health Equity Tracker
-                </h2>
-                <p className={styles.NewsAndStoriesSubtitleText}>
-                  <a href="https://satcherinstitute.org/post-4840/">
-                    Learn more
-                  </a>
-                </p>
->>>>>>> 2c02770c
               </Grid>
             </Grid>
           </Grid>
@@ -715,7 +426,6 @@
                 <FaqSection />
               </Grid>
             </Grid>
-<<<<<<< HEAD
             <Grid item className={styles.JoinTheEffortHeaderRow}>
               <Typography
                 className={styles.JoinTheEffortHeaderText}
@@ -856,115 +566,6 @@
         </Grid>
       </div>
     </>
-=======
-          </Grid>
-          <Grid
-            item
-            className={styles.JoinTheEffortHeaderRow}
-            id={WIHE_JOIN_THE_EFFORT_SECTION_ID}
-          >
-            <Typography className={styles.JoinTheEffortHeaderText} variant="h2">
-              How do I join the movement?
-            </Typography>
-            <span className={styles.JoinTheEffortSubheaderText}>
-              To advance health equity, we need smart, talented,
-              <br />
-              passionate folks like you on board.
-            </span>
-            <br />
-            <br />
-          </Grid>
-
-          <JoinTheEffortContainer
-            imageUrl="img/HET_Overlapping_Lines_v4_1000px.gif"
-            imageBackground="#A5CDC0"
-            imageAlt="Decorative thin lines"
-            textTitle="Learn to create actionable solutions"
-            content={
-              <>
-                <p className={styles.JoinTheEffortStepText}>
-                  Apply to our Political Determininants of Health Learning
-                  Laboratory Fellowship. We seek to partner and support diverse
-                  groups in building equitable and sustainable pathways for
-                  healthy communities.
-                </p>
-                <p>
-                  <Button
-                    className={styles.ContactUsLink}
-                    href="https://satcherinstitute.org/programs/political-determinants-of-health-learning-laboratory-program/"
-                  >
-                    Learn More
-                  </Button>
-                </p>
-              </>
-            }
-          />
-
-          <JoinTheEffortContainer
-            imageUrl="img/HET_Fields_1_v2_1000px.gif"
-            imageBackground="#EDB2A6"
-            imageAlt="Decorative thick lines"
-            textTitle="Give back to your community"
-            content={
-              <>
-                <p className={styles.JoinTheEffortStepText}>
-                  Are you a community leader interested in expanding
-                  transportation access to vaccine sites within your community?
-                  Complete our inquiry form to receive information on our
-                  vaccine rideshare efforts and opportunities.
-                </p>
-                <p>
-                  <Button
-                    className={styles.ContactUsLink}
-                    href="http://satcherinstitute.org"
-                  >
-                    LINK DESTINATION TBD
-                  </Button>
-                </p>
-              </>
-            }
-          />
-
-          <JoinTheEffortContainer
-            imageUrl="img/HET_Dots_1_v3_1000px.gif"
-            imageBackground="#275141"
-            imageAlt="Decorative dots"
-            textTitle="Sign up for our newsletter"
-            content={
-              <>
-                <p className={styles.JoinTheEffortStepText}>
-                  Want updates on the latest news in health equity? Sign up for
-                  our Satcher Health Leadership Institute newsletter.
-                </p>
-                <form
-                  action="https://satcherinstitute.us11.list-manage.com/subscribe?u=6a52e908d61b03e0bbbd4e790&id=3ec1ba23cd&"
-                  method="post"
-                  target="_blank"
-                >
-                  <TextField
-                    id="Enter email address to sign up" // Accessibility label
-                    name="MERGE0"
-                    variant="outlined"
-                    className={styles.EmailTextField}
-                    type="email"
-                    placeholder="Enter email address"
-                  />
-                  <Button
-                    type="submit"
-                    color="primary"
-                    variant="contained"
-                    className={styles.EmailAddressFormSubmit}
-                  >
-                    Sign up
-                  </Button>
-                </form>
-              </>
-            }
-          />
-        </Grid>
-      </Grid>
-    </div>
->>>>>>> 2c02770c
   );
 }
 
