--- conflicted
+++ resolved
@@ -346,12 +346,11 @@
           <br />
         </Grid>
 
-<<<<<<< HEAD
         <JoinTheEffortContainer
           imageUrl={
             prefersReducedMotion
               ? "img/HET-lines-no-motion.gif"
-              : "img/HET_Overlapping_Lines_v4_1000px.gif"
+              : "img/animations/HET-lines.gif"
           }
           imageBackground="#A5CDC0"
           imageAlt=""
@@ -384,7 +383,7 @@
           imageUrl={
             prefersReducedMotion
               ? "img/HET-fields-no-motion.gif"
-              : "img/HET_Fields_1_v2_1000px.gif"
+              : "img/animations/HET-fields.gif"
           }
           imageBackground="#EDB2A6"
           imageAlt=""
@@ -417,7 +416,7 @@
           imageUrl={
             prefersReducedMotion
               ? "img/HET-dots-no-motion.gif"
-              : "img/HET_Dots_1_v3_1000px.gif"
+              : "img/animations/HET-dots.gif"
           }
           imageBackground="#275141"
           imageAlt=""
@@ -451,87 +450,6 @@
                   variant="contained"
                   className={styles.EmailAddressFormSubmit}
                   aria-label="Sign Up for Newsletter in a new window"
-=======
-          <JoinTheEffortContainer
-            imageUrl={
-              prefersReducedMotion
-                ? "img/HET-lines-no-motion.gif"
-                : "img/animations/HET-lines.gif"
-            }
-            imageBackground="#A5CDC0"
-            imageAlt=""
-            textTitle="Learn to create actionable solutions"
-            content={
-              <>
-                <p className={styles.JoinTheEffortStepText}>
-                  Apply to our Political Determinants of Health Learning
-                  Laboratory Fellowship. We seek to partner and support diverse
-                  groups in building equitable and sustainable pathways for
-                  healthy communities.
-                </p>
-                <p>
-                  <Button
-                    className={styles.ContactUsLink}
-                    aria-label="Learn More: Satcher Institute Political Determinants of Health Learning Laboratory Program"
-                    href="https://satcherinstitute.org/programs/political-determinants-of-health-learning-laboratory-program/"
-                  >
-                    Learn More
-                  </Button>
-                </p>
-              </>
-            }
-          />
-
-          <JoinTheEffortContainer
-            imageUrl={
-              prefersReducedMotion
-                ? "img/HET-fields-no-motion.gif"
-                : "img/animations/HET-fields.gif"
-            }
-            imageBackground="#EDB2A6"
-            imageAlt=""
-            textTitle="Give back to your community"
-            content={
-              <>
-                <p className={styles.JoinTheEffortStepText}>
-                  Are you a community leader interested in expanding
-                  transportation access to vaccine sites within your community?
-                  Complete our inquiry form to receive information on our
-                  vaccine rideshare efforts and opportunities.
-                </p>
-                <p>
-                  <Button
-                    className={styles.ContactUsLink}
-                    aria-label="Sign Up - vaccine rideshare program"
-                    href="https://satcherinstitute.org/uberrideshare/"
-                  >
-                    Sign Up
-                  </Button>
-                </p>
-              </>
-            }
-          />
-
-          <JoinTheEffortContainer
-            imageUrl={
-              prefersReducedMotion
-                ? "img/HET-dots-no-motion.gif"
-                : "img/animations/HET-dots.gif"
-            }
-            imageBackground="#275141"
-            imageAlt=""
-            textTitle="Sign up for our newsletter"
-            content={
-              <>
-                <p className={styles.JoinTheEffortStepText}>
-                  Want updates on the latest news in health equity? Sign up for
-                  our Satcher Health Leadership Institute newsletter.
-                </p>
-                <form
-                  action="https://satcherinstitute.us11.list-manage.com/subscribe?u=6a52e908d61b03e0bbbd4e790&id=3ec1ba23cd&"
-                  method="post"
-                  target="_blank"
->>>>>>> c226d3c0
                 >
                   Sign up
                 </Button>
