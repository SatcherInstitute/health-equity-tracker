import React, { useState } from "react";
import styles from "./WhatIsHealthEquityPage.module.scss";
import Button from "@material-ui/core/Button";
import Hidden from "@material-ui/core/Hidden";
import IconButton from "@material-ui/core/IconButton";
import FileCopyIcon from "@material-ui/icons/FileCopy";
import Grid from "@material-ui/core/Grid";
import TextField from "@material-ui/core/TextField";
import Typography from "@material-ui/core/Typography";
import FacebookIcon from "@material-ui/icons/Facebook";
import TwitterIcon from "@material-ui/icons/Twitter";
import LinkedInIcon from "@material-ui/icons/LinkedIn";
import {
  LinkWithStickyParams,
  TAB_PARAM,
  ABOUT_US_PAGE_LINK,
} from "../../utils/urlutils";
import { ABOUT_US_CONTACT_TAB_INDEX } from "../AboutUs/AboutUsPage";
import { CopyToClipboard } from "react-copy-to-clipboard";
import FaqSection from "../ui/FaqSection";

function JoinTheEffortContainer(props: {
  imageUrl: string;
  imageAlt: string;
  imageBackground: string;
  textTitle: string;
  content: JSX.Element;
}) {
  return (
    <Grid
      container
      justify="space-around"
      className={styles.JoinTheEffortItemContainer}
    >
      <Hidden smDown>
        <Grid
          item
          md={5}
          lg={5}
          className={styles.JoinTheEffortImgContainer}
          style={{ backgroundColor: props.imageBackground }}
        >
          <img
            src={props.imageUrl}
            alt={props.imageAlt}
            className={styles.JoinTheEffortImg}
          />
        </Grid>
      </Hidden>
      <Grid item sm={12} md={6} className={styles.JoinTheEffortTextContainer}>
        <Typography className={styles.JoinTheEffortStepHeaderText} variant="h3">
          {props.textTitle}
        </Typography>
        {props.content}
      </Grid>
    </Grid>
  );
}

function EquityTab() {
  const [textCopied, setTextCopied] = useState(false);

  return (
      <>
        <title>What is Health Equity? - About Us - Health Equity Tracker</title>
        <h1 className={styles.ScreenreaderTitleHeader}>
          What is Health Equity?
        </h1>
        <div className={styles.WhatIsHealthEquityPage}>
      <Grid container className={styles.Grid}>
        <Grid
          container
          className={styles.HeaderRow}
          direction="row"
          justify="center"
          alignItems="center"
        >
          <Hidden smDown>
            <Grid
              container
              item
              xs={12}
              sm={12}
              md={4}
              className={styles.HeaderImgItem}
            >
              <img
                src="img/pexels-marcus-aurelius-4063919 1.png"
                className={styles.HeaderImg}
                alt="A woman in a wheelchair relaxing with a cup of tea"
              />
            </Grid>
          </Hidden>
          <Grid item xs={12} sm={12} md={8} className={styles.HeaderTextItem}>
            <Typography
              id="main"
              tabIndex={-1}
              className={styles.HeaderText}
              variant="h2"
            >
              What is Health Equity?
            </Typography>
            <br />
            <Typography className={styles.HeaderSubtext} variant="body1">
              <p>
                <b>Health Equity</b> exists when all people, regardless of race,
                gender, socio-economic status, geographic location, or other
                societal constructs have the same access, opportunity, and
                resources to achieve their highest potential for health  (Health
                Equity Leadership & Exchange Network)
              </p>
              <p>
                Unfortunately, political and social determinants of health
                negatively affect many marginalized communities, their people,
                and their ability to lead healthy lives.
              </p>
              <br />
            </Typography>
            <Grid
              container
              xs={12}
              direction="row"
              justify="space-between"
              alignItems="flex-start"
              className={styles.DefinitionsContainer}
            >
              <Grid
                item
                xs={12}
                sm={12}
                md={6}
                className={styles.DefinitionsItem}
              >
                <Typography className={styles.DefinitionHeader} variant="h3">
                  Political determinants of health
                </Typography>
                <p className={styles.DefinitionPronunciation}>
                  /pəˈlidək(ə)l dəˈtərmənənts əv helTH/
                </p>
                <p className={styles.DefinitionText}>
                  The creators of structural conditions and the social drivers –
                  including poor environmental conditions, inadequate
                  transportation, unsafe neighborhoods, and lack of healthy food
                  options – that affect all other dynamics of health.
                </p>
                <span className={styles.DefinitionSourceSpan}>
                  Daniel Dawes, 2020
                </span>
              </Grid>
              <Grid
                item
                xs={12}
                sm={12}
                md={6}
                className={styles.DefinitionsItem}
              >
                <Typography className={styles.DefinitionHeader} variant="h3">
                  Social determinant of health
                </Typography>
                <p className={styles.DefinitionPronunciation}>
                  /ˈsōSHəl dəˈtərmənənt əv helTH/
                </p>
                <p className={styles.DefinitionText}>
                  The conditions in the environments in which people are born,
                  live, learn, work, play, worship, and age that affect a wide
                  range of health, functioning, and quality-of-life outcomes and
                  risks.
                </p>
                <span className={styles.DefinitionSourceSpan}>
                  Healthy People 2020, CDC
                </span>
              </Grid>
            </Grid>
          </Grid>
        </Grid>

        <Grid
          container
          className={styles.ResourcesAndNewsRow}
          direction="column"
          justify="center"
        >
          <Grid container className={styles.ResourcesRow} justify="center">
            <Grid item>
              <Typography className={styles.ResourcesHeaderText} variant="h2">
                Health equity resources
              </Typography>
            </Grid>
            <Grid
              container
              className={styles.ResourcesContainer}
              direction="row"
              justify="space-around"
              xs={12}
            >
              <Grid item xs={12} sm={12} md={9} className={styles.ResourceItem}>
                <iframe
                  className={styles.ResourceVideoEmbed}
                  width="100%"
                  height="633px"
                  src="https://www.youtube.com/embed/mux1c73fJ78"
                  title="YouTube video player -
                          The Allegory of the Orchard"
                  frameBorder="0"
                  allow="accelerometer; autoplay; clipboard-write;
                          encrypted-media; gyroscope; picture-in-picture"
                  allowFullScreen
                ></iframe>
                <h3 className={styles.MainResourceTitleText}>
                  Learn about the Political Determinants of Health through the{" "}
                  <b>Allegory of the Orchard</b>
                </h3>
                <p className={styles.MainResourceSubtitleText}>
                  Girding all health determinants is one that rarely gets
                  addressed but which has power over all aspects of health:
                  political determinants of health
                </p>
              </Grid>
              <Grid item xs={12} sm={12} md={3}>
                <Grid
                  container
                  direction="column"
                  alignItems="center"
                  justify="space-evenly"
                >
                  <Grid item className={styles.ResourceItem}>
                    <iframe
                      className={styles.ResourceVideoEmbed}
                      width="100%"
                      height="180px"
                      src="https://www.youtube.com/embed/cmMutvgQIcU"
                      title="YouTube video player -
                              Jessica's Story"
                      frameBorder="0"
                      allow="accelerometer; autoplay; clipboard-write;
                              encrypted-media; gyroscope; picture-in-picture"
                      allowFullScreen
                    ></iframe>
                    <h3 className={styles.ResourceTitleText}>
                      Jessica's Story
                    </h3>
                    <p className={styles.ResourceSubtitleText}>
                      How political determinants of health operate and the
                      impact they have on BIPOC communities
                    </p>
                  </Grid>
                  <Grid item className={styles.ResourceItem}>
                    <a href="https://ncrn.msm.edu/">
                      <img
                        className={styles.ResourceImg}
                        src="img/maxresdefault (1) 1.png"
                        alt="Header for Morehouse School of Medicine
                             National COVID-19 Resiliency Network"
                      />
                      <h3 className={styles.ResourceTitleText}>
                        Morehouse School of Medicine National COVID-19
                        Resiliency Network (NCRN)
                      </h3>
                      <p className={styles.ResourceSubtitleText}>
                        We provide awareness and linkage to critical health
                        information and services, helping families recover from
                        difficulties that may have been caused or worsened by
                        the Coronavirus (COVID-19) pandemic.
                      </p>
                    </a>
                  </Grid>
                </Grid>
              </Grid>
            </Grid>
          </Grid>

          <Grid
            container
            className={styles.NewsAndStoriesRow}
            direction="row"
            justify="center"
          >
            <Grid item>
              <Typography
                className={styles.NewsAndStoriesHeaderText}
                variant="h2"
              >
                News and stories
              </Typography>
              <span className={styles.NewsAndStoriesSubheaderText}>
                Read the latest news, posts, and stories related to health
                equity
              </span>
            </Grid>
            <Grid
              container
              direction="row"
              justify="space-between"
              alignItems="flex-start"
            >
              <Grid
                item
                xs={12}
                sm={12}
                md={6}
                className={styles.NewsAndStoriesItem}
              >
                <img
                  className={styles.NewsAndStoriesBigImg}
                  src="img/pexels-august-de-richelieu-4261261 1.png"
                  alt="Asian woman assisting a young black child with his
                       mask"
                />
                <h3 className={styles.NewsAndStoriesTitleText}>
                  COVID-19: Black Folks Have Been Trying To Tell You That Data
                  Is Political
                </h3>
                <p className={styles.NewsAndStoriesSubtitleText}>
                  COVID-19 does not discriminate, but our current economic and
                  social policies do. Let’s talk about “a crisis within a
                  crisis” that too few policy makers and leaders have been
                  raising.{" "}
                  <a href="https://www.essence.com/feature/covid-19-black-americans-data/">
                    Read more
                  </a>
                </p>
              </Grid>
              <Grid
                item
                xs={12}
                sm={6}
                md={6}
                className={styles.NewsAndStoriesItem}
              >
                <img
                  className={styles.NewsAndStoriesBigImg}
                  src="img/pexels-cottonbro-7000149 1.png"
                  alt="Asian woman sitting while wearing a mask"
                />
                <h3 className={styles.NewsAndStoriesTitleText}>
                  Back to ‘normal’ isn’t good enough
                </h3>
                <p className={styles.NewsAndStoriesSubtitleText}>
                  With the anticipation of increasing distribution of Covid-19
                  vaccines, Americans are looking forward to a “return to
                  normal.” But the reality is that “normal” is a privilege, one
                  that is out of reach for millions.{" "}
                  <a href="https://www.statnews.com/2021/02/10/back-to-normal-isnt-good-enough/">
                    Read more
                  </a>
                </p>
              </Grid>
              <Grid
                item
                xs={12}
                sm={6}
                md={4}
                className={styles.NewsAndStoriesItem}
              >
                <img
                  className={styles.NewsAndStoriesSmallImg}
                  src="img/pexels-alex-green-5699516 1.png"
                  alt="Documents lying on a table"
                />
                <h3 className={styles.NewsAndStoriesTitleText}>
                  Data and Technology Can Help Us Make Progress on COVID
                  Inequities
                </h3>
                <p className={styles.NewsAndStoriesSubtitleText}>
                  <a href="https://www.scientificamerican.com/article/data-and-technology-can-help-us-make-progress-on-covid-inequities/">
                    Read more
                  </a>
                </p>
              </Grid>
              <Grid
                item
                xs={12}
                sm={6}
                md={4}
                className={styles.NewsAndStoriesItem}
              >
                <img
                  className={styles.NewsAndStoriesSmallImg}
                  src="img/pexels-ketut-subiyanto-4473409 2.png"
                  alt="Asian woman laughing with two children"
                />
<<<<<<< HEAD
                <h3 className={styles.NewsAndStoriesTitleText}>
                  Variation in Reporting of the Race and Ethnicity of COVID-19
                  Cases and Deaths Across US States: Apr 12, 2020 and November
                  9, 2020
                </h3>
=======
                <h2 className={styles.NewsAndStoriesTitleText}>
                  How complete are the CDC's COVID-19 Case Surveillance datasets
                  for race/ethnicity at the state and county levels?
                </h2>
>>>>>>> 2d4fd435
                <p className={styles.NewsAndStoriesSubtitleText}>
                  <a href="https://satcherinstitute.github.io/analysis/cdc_case_data">
                    Learn more
                  </a>
                </p>
              </Grid>
              <Grid
                item
                xs={12}
                sm={6}
                md={4}
                className={styles.NewsAndStoriesItem}
              >
                <img
                  className={styles.NewsAndStoriesSmallImg}
                  src="img/Screen Shot 2021-03-01 at 5.25 1.png"
                  alt="Laptop sitting on desk and opened to the Health
                       Equity Tracker Homepage"
                />
<<<<<<< HEAD
                <h3 className={styles.NewsAndStoriesTitleText}>
                  Advancing Health Equity through the Political Determinants of
                  Health and Health Equity Tracker
                </h3>
=======
                <h2 className={styles.NewsAndStoriesTitleText}>
                  How To Include The Social Determinants That Impact Behavioral
                  Health In A Health Equity Tracker
                </h2>
>>>>>>> 2d4fd435
                <p className={styles.NewsAndStoriesSubtitleText}>
                  <a href="https://satcherinstitute.org/post-4840/">
                    Learn more
                  </a>
                </p>
              </Grid>
            </Grid>
          </Grid>
        </Grid>
        <Grid
          container
          className={styles.JoinTheEffortRow}
          direction="column"
          justify="center"
          alignItems="center"
        >
          <Grid
            container
            item
            xs={12}
            className={styles.FaqRow}
            alignItems="center"
            justify="center"
          >
            <Grid sm={12} md={10}>
              <FaqSection />
            </Grid>
          </Grid>
          <Grid item className={styles.JoinTheEffortHeaderRow}>
            <Typography className={styles.JoinTheEffortHeaderText} variant="h2">
              How do I join the effort?
            </Typography>
            <span className={styles.JoinTheEffortSubheaderText}>
              To advance health equity, we need smart, talented,
              <br />
              passionate folks like you on board.
            </span>
            <br />
            <br />
          </Grid>
          <JoinTheEffortContainer
            imageUrl="img/HET_Dots_1_v3_1000px.gif"
            imageBackground="#275141"
            imageAlt="Decorative dots"
            textTitle="Sign up for our newsletter"
            content={
              <>
                <p className={styles.JoinTheEffortStepText}>
                  Want updates on the latest news in health equity? Sign up for
                  our Satcher Health Leadership Institute newsletter.
                </p>
                <form
                  action="https://satcherinstitute.us11.list-manage.com/subscribe?u=6a52e908d61b03e0bbbd4e790&id=3ec1ba23cd&"
                  method="post"
                  target="_blank"
                >
                  <TextField
                    id="Enter email address to sign up" // Accessibility label
                    name="MERGE0"
                    variant="outlined"
                    className={styles.EmailTextField}
                    type="email"
                    placeholder="Enter email address"
                  />
                  <Button
                    type="submit"
                    color="primary"
                    variant="contained"
                    className={styles.EmailAddressFormSubmit}
                  >
                    Sign up
                  </Button>
                </form>
              </>
            }
          />
          <JoinTheEffortContainer
            imageUrl="img/HET_Fields_1_v2_1000px.gif"
            imageBackground="#EDB2A6"
            imageAlt="Decorative thick lines"
            textTitle="Share information with your community"
            content={
              <>
                <p className={styles.JoinTheEffortStepText}>
                  Movements begin with awareness, and gain momentum with
                  excitement. We need your help in creating both for the
                  movement to advance health equity!
                  <br />
                  <br />
                  Share this tool with your network
                </p>
                <div className={styles.SocialsDiv}>
                  <IconButton
                    target="_blank"
                    href="https://www.facebook.com/sharer/sharer.php?u=https%3A%2F%2Fhealthequitytracker.org%2F&amp;src=sdkpreparse"
                  >
                    <FacebookIcon className={styles.SocialsIcon} />
                  </IconButton>
                  <IconButton
                    target="_blank"
                    href="https://www.linkedin.com/sharing/share-offsite/?url=https%3A%2F%2Fhealthequitytracker.org"
                  >
                    <LinkedInIcon className={styles.SocialsIcon} />
                  </IconButton>
                  <IconButton
                    target="_blank"
                    href="https://twitter.com/share?url=https%3A%2F%2Fwww.healthequitytracker.org"
                  >
                    <TwitterIcon className={styles.SocialsIcon} />
                  </IconButton>
                </div>
                <TextField
                  InputProps={{
                    readOnly: true,
                  }}
                  id="www.healthequitytracker.org" // Accessibility label
                  variant="outlined"
                  defaultValue="www.healthequitytracker.org"
                  className={styles.TextField}
                />
                <div className={styles.SocialsDiv}>
                  <CopyToClipboard
                    text="www.healthequitytracker.org"
                    onCopy={() => {
                      setTextCopied(true);
                      setTimeout(() => setTextCopied(false), 1500);
                    }}
                  >
                    <Button
                      className={styles.CopyIcon}
                      startIcon={<FileCopyIcon />}
                    >
                      Copy link to clipboard
                    </Button>
                  </CopyToClipboard>
                  {textCopied && <span>Text copied!</span>}
                </div>
              </>
            }
          />
          <JoinTheEffortContainer
            imageUrl="img/HET_Overlapping_Lines_v4_1000px.gif"
            imageBackground="#A5CDC0"
            imageAlt="Decorative thin lines"
            textTitle="Share your story"
            content={
              <>
                <p className={styles.JoinTheEffortStepText}>
                  We would love to hear about and feature your work in health
                  equity, or if you’ve used the Health Equity Tracker to take
                  action, implement a program, advocate for change, or more.
                </p>
                <LinkWithStickyParams
                  class={styles.ContactUsLink}
                  to={`${ABOUT_US_PAGE_LINK}?${TAB_PARAM}=${ABOUT_US_CONTACT_TAB_INDEX}`}
                >
                  Contact Us
                </LinkWithStickyParams>
              </>
            }
          />
        </Grid>
      </Grid>
    </div>
        </>
  );
}

export default EquityTab;<|MERGE_RESOLUTION|>--- conflicted
+++ resolved
@@ -380,18 +380,10 @@
                   src="img/pexels-ketut-subiyanto-4473409 2.png"
                   alt="Asian woman laughing with two children"
                 />
-<<<<<<< HEAD
                 <h3 className={styles.NewsAndStoriesTitleText}>
-                  Variation in Reporting of the Race and Ethnicity of COVID-19
-                  Cases and Deaths Across US States: Apr 12, 2020 and November
-                  9, 2020
-                </h3>
-=======
-                <h2 className={styles.NewsAndStoriesTitleText}>
                   How complete are the CDC's COVID-19 Case Surveillance datasets
                   for race/ethnicity at the state and county levels?
-                </h2>
->>>>>>> 2d4fd435
+                </h3>
                 <p className={styles.NewsAndStoriesSubtitleText}>
                   <a href="https://satcherinstitute.github.io/analysis/cdc_case_data">
                     Learn more
@@ -411,17 +403,10 @@
                   alt="Laptop sitting on desk and opened to the Health
                        Equity Tracker Homepage"
                 />
-<<<<<<< HEAD
                 <h3 className={styles.NewsAndStoriesTitleText}>
-                  Advancing Health Equity through the Political Determinants of
-                  Health and Health Equity Tracker
-                </h3>
-=======
-                <h2 className={styles.NewsAndStoriesTitleText}>
                   How To Include The Social Determinants That Impact Behavioral
                   Health In A Health Equity Tracker
-                </h2>
->>>>>>> 2d4fd435
+                </h3>
                 <p className={styles.NewsAndStoriesSubtitleText}>
                   <a href="https://satcherinstitute.org/post-4840/">
                     Learn more
