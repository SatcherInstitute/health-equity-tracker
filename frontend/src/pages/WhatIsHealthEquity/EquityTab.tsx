import React from "react";
import styles from "./WhatIsHealthEquityPage.module.scss";
import Button from "@material-ui/core/Button";
import Hidden from "@material-ui/core/Hidden";
import Grid from "@material-ui/core/Grid";
import TextField from "@material-ui/core/TextField";
import Typography from "@material-ui/core/Typography";
import FaqSection from "../ui/FaqSection";
import {
  DYNAMIC_COPY_KEY,
  fetchCopyData,
  REACT_QUERY_OPTIONS,
  WIHE_JOIN_THE_EFFORT_SECTION_ID,
} from "../../utils/urlutils";
import { Box } from "@material-ui/core";
import { usePrefersReducedMotion } from "../../utils/usePrefersReducedMotion";
import { Helmet } from "react-helmet-async";
import LazyLoad from "react-lazyload";
import { useQuery } from "react-query";
import sass from "../../styles/variables.module.scss";
import { urlMap } from "../../utils/externalUrls";

interface WIHEWordpressCopy {
  section2_headingLevel2: string;
  section4_headingLevel2: string;
  section4_heading2_text: string;
  section4_a_headingLevel3: string;
  section4_a_heading3_text: string;
  section4_a_heading3_link: {
    title: string;
    url: string;
    target: string;
  };
  section4_b_headingLevel3: string;
  section4_b_heading3_text: string;
  section4_b_heading3_link: {
    title: string;
    url: string;
    target: string;
  };
  section4_c_headingLevel3: string;
  section4_c_heading3_text: string;
}

export const WIHEFallbackCopy: WIHEWordpressCopy = {
  section2_headingLevel2: "Health equity resources",
  section4_headingLevel2: "How do I join the movement?",
  section4_heading2_text:
    "To advance health equity, we need smart, talented, passionate folks like you on board.",
  section4_a_headingLevel3: "Learn to create actionable solutions",
  section4_a_heading3_text:
    "Apply to our Political Determinants of Health Learning Laboratory Fellowship. We seek to partner and support diverse groups in building equitable and sustainable pathways for healthy communities.",
  section4_a_heading3_link: {
    title: "Learn More",
    url:
      "https://satcherinstitute.org/programs/political-determinants-of-health-learning-laboratory-program/",
    target: "_blank",
  },
  section4_b_headingLevel3: "Give back to your community",
  section4_b_heading3_text:
    "Are you a community leader interested in expanding transportation access to vaccine sites within your community? Complete our inquiry form to receive information on our vaccine rideshare efforts and opportunities.",
  section4_b_heading3_link: {
    title: "Sign Up*",
    url: "https://satcherinstitute.org/uberrideshare/",
    target: "_blank",
  },
  section4_c_headingLevel3: "Sign up for our newsletter",
  section4_c_heading3_text:
    "Want updates on the latest news in health equity? Sign up for our Satcher Health Leadership Institute newsletter.",
};

function JoinTheEffortContainer(props: {
  imageUrl: string;
  imageAlt: string;
  imageBackground: string;
  textTitle: string;
  content: JSX.Element;
}) {
  return (
    <Grid
      container
      justify="space-around"
      className={styles.JoinTheEffortItemContainer}
    >
      <Hidden smDown>
        <Grid
          item
          md={5}
          lg={5}
          className={styles.JoinTheEffortImgContainer}
          style={{ backgroundColor: props.imageBackground }}
        >
          <LazyLoad offset={300} height={500} once>
            <img
              src={props.imageUrl}
              alt={props.imageAlt}
              className={styles.JoinTheEffortImg}
            />
          </LazyLoad>
        </Grid>
      </Hidden>
      <Grid item sm={12} md={6} className={styles.JoinTheEffortTextContainer}>
        <Typography className={styles.JoinTheEffortStepHeaderText} variant="h2">
          {props.textTitle}
        </Typography>
        {props.content}
      </Grid>
    </Grid>
  );
}

function EquityTab() {
  const prefersReducedMotion = usePrefersReducedMotion();

  let wordpressCopy: WIHEWordpressCopy = WIHEFallbackCopy;
  const { data }: any = useQuery(
    DYNAMIC_COPY_KEY,
    () => fetchCopyData(),
    REACT_QUERY_OPTIONS
  );
  if (data) wordpressCopy = data.data?.acf;

  return (
<<<<<<< HEAD
    <div className={styles.WhatIsHealthEquityPage}>
      <Helmet>
        <title>What is Health Equity - Health Equity Tracker</title>
      </Helmet>
      <Grid container className={styles.Grid}>
        <Grid
          container
          className={styles.HeaderRow}
          direction="row"
          justify="center"
          alignItems="center"
        >
          <Hidden smDown>
            <Grid
              container
              item
              xs={12}
              sm={12}
              md={4}
              className={styles.HeaderImgItem}
            >
              <LazyLoad offset={300} height={760} once>
                <img
                  width="397"
                  height="760"
                  src="/img/stock/woman-in-wheelchair-with-tea.png"
                  className={styles.HeaderImg}
                  alt=""
                />
              </LazyLoad>
            </Grid>
          </Hidden>
          <Grid item xs={12} sm={12} md={8} className={styles.HeaderTextItem}>
            <Box mb={5}>
=======
    <>
      <div>
        <Helmet>
          <title>What is Health Equity - Health Equity Tracker</title>
        </Helmet>
        <Grid container className={styles.Grid}>
          <Grid
            container
            className={styles.HeaderRow}
            direction="row"
            justify="center"
            alignItems="center"
          >
            <Hidden smDown>
              <Grid
                container
                item
                xs={12}
                sm={12}
                md={4}
                className={styles.HeaderImgItem}
              >
                <LazyLoad offset={300} height={760} once>
                  <img
                    width="397"
                    height="760"
                    src="/img/stock/woman-in-wheelchair-with-tea.png"
                    className={styles.HeaderImg}
                    alt=""
                  />
                </LazyLoad>
              </Grid>
            </Hidden>
            <Grid item xs={12} sm={12} md={8} className={styles.HeaderTextItem}>
              <Box mb={5}>
                <Typography
                  id="main"
                  tabIndex={-1}
                  className={styles.HeaderText}
                  variant="h1"
                  paragraph={true}
                >
                  What is Health Equity?
                </Typography>
              </Box>
>>>>>>> 64343c7a
              <Typography
                id="main"
                tabIndex={-1}
                className={styles.HeaderText}
                variant="h1"
                paragraph={true}
              >
                What Is Health Equity?
              </Typography>
            </Box>
            <Typography
              className={styles.HeaderSubtext}
              variant="body1"
              paragraph={true}
            >
              <b>Health Equity</b> exists when all people, regardless of race,
              sex, sexual orientation, disability, socio-economic status,
              geographic location, or other societal constructs have fair and
              just access, opportunity, and resources to achieve their highest
              potential for health.
            </Typography>
            <Typography className={styles.HeaderSubtext} variant="body1">
              Unfortunately, social and political determinants of health
              negatively affect many communities, their people, and their
              ability to lead healthy lives.
            </Typography>
            <Typography className={styles.HeaderSubtext} variant="body1">
              <span className={styles.DefinitionSourceSpan}>
                Health Equity Leadership & Exchange Network, 2020
              </span>
            </Typography>
            <Grid
              container
              item
              xs={12}
              direction="row"
              justify="space-between"
              alignItems="flex-start"
              className={styles.DefinitionsContainer}
            >
              <Grid
                item
                xs={12}
                sm={12}
                md={6}
                className={styles.DefinitionsItem}
              >
                <Typography className={styles.DefinitionHeader} variant="h2">
                  Political determinants of health
                </Typography>
                <p className={styles.DefinitionText}>
                  The Political determinants of health involve the systematic
                  process of structuring relationships, distributing resources,
                  and administering power, operating simultaneously in ways that
                  mutually reinforce or influence one another to shape
                  opportunities that either advance health equity or exacerbate
                  health inequities.
                </p>
                <span className={styles.DefinitionSourceSpan}>
                  Daniel Dawes, 2020
                </span>
              </Grid>
              <Grid
                item
                xs={12}
                sm={12}
                md={6}
                className={styles.DefinitionsItem}
              >
<<<<<<< HEAD
                <Typography className={styles.DefinitionHeader} variant="h2">
                  Social determinants of health
                </Typography>
                <p className={styles.DefinitionText}>
                  The conditions in the environments in which people are born,
                  live, learn, work, play, worship, and age that affect a wide
                  range of health, functioning, and quality-of-life outcomes and
                  risks.
                </p>
                <span className={styles.DefinitionSourceSpan}>
                  Healthy People 2020, CDC
                </span>
=======
                <Grid
                  item
                  xs={12}
                  sm={12}
                  md={9}
                  className={styles.ResourceItem}
                >
                  <iframe
                    className={styles.ResourceVideoEmbed}
                    width="100%"
                    height="633px"
                    src={urlMap.youtubeAllegoryOfTheOrchard}
                    title="YouTube video player -
                          The Allegory of the Orchard"
                    frameBorder="0"
                    allow="accelerometer; autoplay; clipboard-write;
                          encrypted-media; gyroscope; picture-in-picture"
                    allowFullScreen
                  ></iframe>
                  <h2 className={styles.MainResourceTitleText}>
                    Learn about the Political Determinants of Health through the{" "}
                    <b>Allegory of the Orchard</b>
                  </h2>
                  <p className={styles.MainResourceSubtitleText}>
                    Girding all health determinants is one that rarely gets
                    addressed but which has power over all aspects of health:
                    political determinants of health.
                  </p>
                </Grid>
                <Grid item xs={12} sm={12} md={3}>
                  <Grid
                    container
                    direction="column"
                    alignItems="center"
                    justify="space-evenly"
                  >
                    <Grid item className={styles.ResourceItem}>
                      <iframe
                        className={styles.ResourceVideoEmbed}
                        width="100%"
                        height="180px"
                        src={urlMap.youtubeJessicasStory}
                        title="YouTube video player -
                              Jessica's Story"
                        frameBorder="0"
                        allow="accelerometer; autoplay; clipboard-write;
                              encrypted-media; gyroscope; picture-in-picture"
                        allowFullScreen
                      ></iframe>
                      <h2 className={styles.ResourceTitleText}>
                        Jessica's Story
                      </h2>
                      <p className={styles.ResourceSubtitleText}>
                        How political determinants of health operate and the
                        impact they have on BIPOC communities.
                      </p>
                    </Grid>
                    <Grid item className={styles.ResourceItem}>
                      <a href={urlMap.ncrn}>
                        <LazyLoad offset={300} height={200} once>
                          <img
                            className={styles.ResourceImg}
                            src="/img/graphics/NCRN.png"
                            alt="Header for Morehouse School of Medicine National COVID-19 Resiliency Network"
                          />
                        </LazyLoad>
                        <h2 className={styles.ResourceTitleText}>
                          Morehouse School of Medicine National COVID-19
                          Resiliency Network (NCRN)
                        </h2>
                        <p className={styles.ResourceSubtitleText}>
                          We provide awareness and linkage to critical health
                          information and services, helping families recover
                          from difficulties that may have been caused or
                          worsened by the Coronavirus (COVID-19) pandemic.
                        </p>
                      </a>
                    </Grid>
                  </Grid>
                </Grid>
>>>>>>> 64343c7a
              </Grid>
            </Grid>
          </Grid>
        </Grid>

        <Grid
          container
          className={styles.ResourcesAndNewsRow}
          direction="column"
          justify="center"
        >
          <Grid container className={styles.ResourcesRow} justify="center">
            <Grid item>
              <Typography className={styles.ResourcesHeaderText} variant="h1">
                {wordpressCopy?.section2_headingLevel2}
              </Typography>
            </Grid>
            <Grid
              container
              className={styles.ResourcesContainer}
              direction="row"
              justify="space-around"
              item
              xs={12}
            >
              <Grid item xs={12} sm={12} md={9} className={styles.ResourceItem}>
                <iframe
                  className={styles.ResourceVideoEmbed}
                  width="100%"
                  height="633px"
                  src="https://www.youtube.com/embed/mux1c73fJ78"
                  title="YouTube video player -
                          The Allegory of the Orchard"
                  frameBorder="0"
                  allow="accelerometer; autoplay; clipboard-write;
                          encrypted-media; gyroscope; picture-in-picture"
                  allowFullScreen
                ></iframe>
                <h2 className={styles.MainResourceTitleText}>
                  Learn about the Political Determinants of Health through the{" "}
                  <b>Allegory of the Orchard</b>
                </h2>
                <p className={styles.MainResourceSubtitleText}>
                  Girding all health determinants is one that rarely gets
                  addressed but which has power over all aspects of health:
                  political determinants of health.
                </p>
              </Grid>
              <Grid item xs={12} sm={12} md={3}>
                <Grid
                  container
                  direction="column"
                  alignItems="center"
                  justify="space-evenly"
                >
                  <Grid item className={styles.ResourceItem}>
                    <iframe
                      className={styles.ResourceVideoEmbed}
                      width="100%"
                      height="180px"
                      src="https://www.youtube.com/embed/cmMutvgQIcU"
                      title="YouTube video player -
                              Jessica's Story"
                      frameBorder="0"
                      allow="accelerometer; autoplay; clipboard-write;
                              encrypted-media; gyroscope; picture-in-picture"
                      allowFullScreen
                    ></iframe>
                    <h2 className={styles.ResourceTitleText}>
                      Jessica's Story
                    </h2>
                    <p className={styles.ResourceSubtitleText}>
                      How political determinants of health operate and the
                      impact they have on BIPOC communities.
                    </p>
                  </Grid>
                  <Grid item className={styles.ResourceItem}>
                    <a href="https://ncrn.msm.edu/">
                      <LazyLoad offset={300} height={200} once>
                        <img
                          className={styles.ResourceImg}
                          src="/img/graphics/NCRN.png"
                          alt="Header for Morehouse School of Medicine National COVID-19 Resiliency Network"
                        />
                      </LazyLoad>
                      <h2 className={styles.ResourceTitleText}>
                        Morehouse School of Medicine National COVID-19
                        Resiliency Network (NCRN)
                      </h2>
                      <p className={styles.ResourceSubtitleText}>
                        We provide awareness and linkage to critical health
                        information and services, helping families recover from
                        difficulties that may have been caused or worsened by
                        the Coronavirus (COVID-19) pandemic.
                      </p>
                    </a>
                  </Grid>
                </Grid>
              </Grid>
            </Grid>
          </Grid>
        </Grid>
      </Grid>
      <Grid
        container
        item
        xs={12}
        className={styles.FaqRow}
        alignItems="center"
        justify="center"
      >
        <Grid item sm={12} md={10}>
          <FaqSection />
        </Grid>
      </Grid>
      <Grid
        container
        className={styles.JoinTheEffortRow}
        direction="column"
        justify="center"
        alignItems="center"
      >
        <Grid
          item
          className={styles.JoinTheEffortHeaderRow}
          id={WIHE_JOIN_THE_EFFORT_SECTION_ID}
        >
          <Typography className={styles.JoinTheEffortHeaderText} variant="h2">
            {wordpressCopy?.section4_headingLevel2}
          </Typography>
          <span className={styles.JoinTheEffortSubheaderText}>
            {wordpressCopy?.section4_heading2_text}
          </span>
          <br />
          <br />
        </Grid>

<<<<<<< HEAD
        <JoinTheEffortContainer
          imageUrl={
            prefersReducedMotion
              ? "img/HET-lines-no-motion.gif"
              : "img/animations/HET-lines.gif"
          }
          imageBackground={sass.joinEffortBg1}
          imageAlt=""
          textTitle={wordpressCopy?.section4_a_headingLevel3}
          content={
            <>
              <p className={styles.JoinTheEffortStepText}>
                {wordpressCopy?.section4_a_heading3_text}
              </p>
              <p>
                <Button
                  className={styles.ContactUsLink}
                  href={wordpressCopy?.section4_a_heading3_link?.url}
                  target={wordpressCopy?.section4_a_heading3_link?.target}
                >
                  {wordpressCopy?.section4_a_heading3_link?.title}
                </Button>
              </p>
            </>
          }
        />

        <JoinTheEffortContainer
          imageUrl={
            prefersReducedMotion
              ? "img/HET-fields-no-motion.gif"
              : "img/animations/HET-fields.gif"
          }
          imageBackground={sass.joinEffortBg2}
          imageAlt=""
          textTitle={wordpressCopy?.section4_b_headingLevel3}
          content={
            <>
              <p className={styles.JoinTheEffortStepText}>
                Are you a community leader interested in expanding
                transportation access to vaccine sites within your community?
                Complete our inquiry form to receive information on our vaccine
                rideshare efforts and opportunities.
              </p>
              <p>
                <Button
                  className={styles.ContactUsLink}
                  aria-label="Sign Up - vaccine rideshare program"
                  href="https://satcherinstitute.org/uberrideshare/"
                >
                  Sign Up
                </Button>
              </p>
            </>
          }
        />

        <JoinTheEffortContainer
          imageUrl={
            prefersReducedMotion
              ? "img/animations/HET-dots-no-motion.gif"
              : "img/animations/animations/HET-dots.gif"
          }
          imageBackground={sass.joinEffortBg3}
          imageAlt=""
          textTitle={wordpressCopy?.section4_c_headingLevel3}
          content={
            <>
              <p className={styles.JoinTheEffortStepText}>
                {wordpressCopy?.section4_c_heading3_text}
              </p>
              <form
                action={externalUrls.newsletterSignup}
                method="post"
                target="_blank"
              >
                <TextField
                  id="Enter email address to sign up" // Accessibility label
                  name="MERGE0"
                  variant="outlined"
                  className={styles.EmailTextField}
                  type="email"
                  aria-label="Enter Email Address for Newsletter signup"
                  placeholder="Enter email address"
                />
                <Button
                  type="submit"
                  color="primary"
                  variant="contained"
                  className={styles.EmailAddressFormSubmit}
                  aria-label="Sign Up for Newsletter in a new window"
                >
                  Sign up
                </Button>
              </form>
            </>
          }
        />
      </Grid>
    </div>
=======
            <JoinTheEffortContainer
              imageUrl={
                prefersReducedMotion
                  ? "/img/animations/HET-lines-no-motion.gif"
                  : "/img/animations/HET-lines.gif"
              }
              imageBackground={sass.joinEffortBg1}
              imageAlt=""
              textTitle="Learn to create actionable solutions"
              content={
                <>
                  <p className={styles.JoinTheEffortStepText}>
                    Apply to our Political Determinants of Health Learning
                    Laboratory Fellowship. We seek to partner and support
                    diverse groups in building equitable and sustainable
                    pathways for healthy communities.
                  </p>
                  <p>
                    <Button
                      className={styles.ContactUsLink}
                      aria-label="Apply: Satcher Institute Political Determinants of Health Learning Laboratory Program"
                      href={urlMap.shliPdohLab}
                    >
                      Apply to Fellowship
                    </Button>
                  </p>
                </>
              }
            />

            <JoinTheEffortContainer
              imageUrl={
                prefersReducedMotion
                  ? "/img/animations/HET-fields-no-motion.gif"
                  : "/img/animations/HET-fields.gif"
              }
              imageBackground={sass.joinEffortBg2}
              imageAlt=""
              textTitle="Give back to your community"
              content={
                <>
                  <p className={styles.JoinTheEffortStepText}>
                    Are you a community leader interested in expanding
                    transportation access to vaccine sites within your
                    community? Complete our inquiry form to receive information
                    on our vaccine rideshare efforts and opportunities.
                  </p>
                  <p>
                    <Button
                      className={styles.ContactUsLink}
                      aria-label="Sign Up - vaccine rideshare program"
                      href={urlMap.shliUber}
                    >
                      Vaccination Rideshare Info
                    </Button>
                  </p>
                </>
              }
            />

            <JoinTheEffortContainer
              imageUrl={
                prefersReducedMotion
                  ? "/img/animations/HET-dots-no-motion.gif"
                  : "/img/animations/HET-dots.gif"
              }
              imageBackground={sass.joinEffortBg3}
              imageAlt=""
              textTitle="Sign up for our newsletter"
              content={
                <>
                  <p className={styles.JoinTheEffortStepText}>
                    Want updates on the latest news in health equity? Sign up
                    for our Satcher Health Leadership Institute newsletter.
                  </p>
                  <form
                    action={urlMap.newsletterSignup}
                    method="post"
                    target="_blank"
                  >
                    <TextField
                      id="Enter email address to sign up" // Accessibility label
                      name="MERGE0"
                      variant="outlined"
                      className={styles.EmailTextField}
                      type="email"
                      aria-label="Enter Email Address for Newsletter signup"
                      placeholder="Enter email address"
                    />
                    <Button
                      type="submit"
                      color="primary"
                      variant="contained"
                      className={styles.EmailAddressFormSubmit}
                      aria-label="Sign Up for Newsletter in a new window"
                    >
                      Sign up
                    </Button>
                  </form>
                </>
              }
            />
          </Grid>
        </Grid>
      </div>
    </>
>>>>>>> 64343c7a
  );
}

export default EquityTab;<|MERGE_RESOLUTION|>--- conflicted
+++ resolved
@@ -121,42 +121,6 @@
   if (data) wordpressCopy = data.data?.acf;
 
   return (
-<<<<<<< HEAD
-    <div className={styles.WhatIsHealthEquityPage}>
-      <Helmet>
-        <title>What is Health Equity - Health Equity Tracker</title>
-      </Helmet>
-      <Grid container className={styles.Grid}>
-        <Grid
-          container
-          className={styles.HeaderRow}
-          direction="row"
-          justify="center"
-          alignItems="center"
-        >
-          <Hidden smDown>
-            <Grid
-              container
-              item
-              xs={12}
-              sm={12}
-              md={4}
-              className={styles.HeaderImgItem}
-            >
-              <LazyLoad offset={300} height={760} once>
-                <img
-                  width="397"
-                  height="760"
-                  src="/img/stock/woman-in-wheelchair-with-tea.png"
-                  className={styles.HeaderImg}
-                  alt=""
-                />
-              </LazyLoad>
-            </Grid>
-          </Hidden>
-          <Grid item xs={12} sm={12} md={8} className={styles.HeaderTextItem}>
-            <Box mb={5}>
-=======
     <>
       <div>
         <Helmet>
@@ -202,90 +166,183 @@
                   What is Health Equity?
                 </Typography>
               </Box>
->>>>>>> 64343c7a
+
               <Typography
-                id="main"
-                tabIndex={-1}
-                className={styles.HeaderText}
-                variant="h1"
+                className={styles.HeaderSubtext}
+                variant="body1"
                 paragraph={true}
               >
-                What Is Health Equity?
+                <b>Health Equity</b> exists when all people, regardless of race,
+                sex, sexual orientation, disability, socio-economic status,
+                geographic location, or other societal constructs have fair and
+                just access, opportunity, and resources to achieve their highest
+                potential for health.
               </Typography>
-            </Box>
-            <Typography
-              className={styles.HeaderSubtext}
-              variant="body1"
-              paragraph={true}
-            >
-              <b>Health Equity</b> exists when all people, regardless of race,
-              sex, sexual orientation, disability, socio-economic status,
-              geographic location, or other societal constructs have fair and
-              just access, opportunity, and resources to achieve their highest
-              potential for health.
-            </Typography>
-            <Typography className={styles.HeaderSubtext} variant="body1">
-              Unfortunately, social and political determinants of health
-              negatively affect many communities, their people, and their
-              ability to lead healthy lives.
-            </Typography>
-            <Typography className={styles.HeaderSubtext} variant="body1">
-              <span className={styles.DefinitionSourceSpan}>
-                Health Equity Leadership & Exchange Network, 2020
-              </span>
-            </Typography>
-            <Grid
-              container
-              item
-              xs={12}
-              direction="row"
-              justify="space-between"
-              alignItems="flex-start"
-              className={styles.DefinitionsContainer}
-            >
+              <Typography className={styles.HeaderSubtext} variant="body1">
+                Unfortunately, social and political determinants of health
+                negatively affect many communities, their people, and their
+                ability to lead healthy lives.
+              </Typography>
+              <Typography className={styles.HeaderSubtext} variant="body1">
+                <span className={styles.DefinitionSourceSpan}>
+                  Health Equity Leadership & Exchange Network, 2020
+                </span>
+              </Typography>
               <Grid
+                container
                 item
                 xs={12}
-                sm={12}
-                md={6}
-                className={styles.DefinitionsItem}
+                direction="row"
+                justify="space-between"
+                alignItems="flex-start"
+                className={styles.DefinitionsContainer}
               >
-                <Typography className={styles.DefinitionHeader} variant="h2">
-                  Political determinants of health
+                <Grid
+                  item
+                  xs={12}
+                  sm={12}
+                  md={6}
+                  className={styles.DefinitionsItem}
+                >
+                  <Typography className={styles.DefinitionHeader} variant="h2">
+                    Political determinants of health
+                  </Typography>
+                  <p className={styles.DefinitionText}>
+                    The Political determinants of health involve the systematic
+                    process of structuring relationships, distributing
+                    resources, and administering power, operating simultaneously
+                    in ways that mutually reinforce or influence one another to
+                    shape opportunities that either advance health equity or
+                    exacerbate health inequities.
+                  </p>
+                  <span className={styles.DefinitionSourceSpan}>
+                    Daniel Dawes, 2020
+                  </span>
+                </Grid>
+                <Grid
+                  item
+                  xs={12}
+                  sm={12}
+                  md={6}
+                  className={styles.DefinitionsItem}
+                >
+                  <Typography className={styles.DefinitionHeader} variant="h2">
+                    Social determinants of health
+                  </Typography>
+                  <p className={styles.DefinitionText}>
+                    The conditions in the environments in which people are born,
+                    live, learn, work, play, worship, and age that affect a wide
+                    range of health, functioning, and quality-of-life outcomes
+                    and risks.
+                  </p>
+                  <span className={styles.DefinitionSourceSpan}>
+                    Healthy People 2020, CDC
+                  </span>
+                  <Grid
+                    item
+                    xs={12}
+                    sm={12}
+                    md={9}
+                    className={styles.ResourceItem}
+                  >
+                    <iframe
+                      className={styles.ResourceVideoEmbed}
+                      width="100%"
+                      height="633px"
+                      src={urlMap.youtubeAllegoryOfTheOrchard}
+                      title="YouTube video player -
+                          The Allegory of the Orchard"
+                      frameBorder="0"
+                      allow="accelerometer; autoplay; clipboard-write;
+                          encrypted-media; gyroscope; picture-in-picture"
+                      allowFullScreen
+                    ></iframe>
+                    <h2 className={styles.MainResourceTitleText}>
+                      Learn about the Political Determinants of Health through
+                      the <b>Allegory of the Orchard</b>
+                    </h2>
+                    <p className={styles.MainResourceSubtitleText}>
+                      Girding all health determinants is one that rarely gets
+                      addressed but which has power over all aspects of health:
+                      political determinants of health.
+                    </p>
+                  </Grid>
+                  <Grid item xs={12} sm={12} md={3}>
+                    <Grid
+                      container
+                      direction="column"
+                      alignItems="center"
+                      justify="space-evenly"
+                    >
+                      <Grid item className={styles.ResourceItem}>
+                        <iframe
+                          className={styles.ResourceVideoEmbed}
+                          width="100%"
+                          height="180px"
+                          src={urlMap.youtubeJessicasStory}
+                          title="YouTube video player -
+                              Jessica's Story"
+                          frameBorder="0"
+                          allow="accelerometer; autoplay; clipboard-write;
+                              encrypted-media; gyroscope; picture-in-picture"
+                          allowFullScreen
+                        ></iframe>
+                        <h2 className={styles.ResourceTitleText}>
+                          Jessica's Story
+                        </h2>
+                        <p className={styles.ResourceSubtitleText}>
+                          How political determinants of health operate and the
+                          impact they have on BIPOC communities.
+                        </p>
+                      </Grid>
+                      <Grid item className={styles.ResourceItem}>
+                        <a href={urlMap.ncrn}>
+                          <LazyLoad offset={300} height={200} once>
+                            <img
+                              className={styles.ResourceImg}
+                              src="/img/graphics/NCRN.png"
+                              alt="Header for Morehouse School of Medicine National COVID-19 Resiliency Network"
+                            />
+                          </LazyLoad>
+                          <h2 className={styles.ResourceTitleText}>
+                            Morehouse School of Medicine National COVID-19
+                            Resiliency Network (NCRN)
+                          </h2>
+                          <p className={styles.ResourceSubtitleText}>
+                            We provide awareness and linkage to critical health
+                            information and services, helping families recover
+                            from difficulties that may have been caused or
+                            worsened by the Coronavirus (COVID-19) pandemic.
+                          </p>
+                        </a>
+                      </Grid>
+                    </Grid>
+                  </Grid>
+                </Grid>
+              </Grid>
+            </Grid>
+          </Grid>
+
+          <Grid
+            container
+            className={styles.ResourcesAndNewsRow}
+            direction="column"
+            justify="center"
+          >
+            <Grid container className={styles.ResourcesRow} justify="center">
+              <Grid item>
+                <Typography className={styles.ResourcesHeaderText} variant="h1">
+                  {wordpressCopy?.section2_headingLevel2}
                 </Typography>
-                <p className={styles.DefinitionText}>
-                  The Political determinants of health involve the systematic
-                  process of structuring relationships, distributing resources,
-                  and administering power, operating simultaneously in ways that
-                  mutually reinforce or influence one another to shape
-                  opportunities that either advance health equity or exacerbate
-                  health inequities.
-                </p>
-                <span className={styles.DefinitionSourceSpan}>
-                  Daniel Dawes, 2020
-                </span>
               </Grid>
               <Grid
+                container
+                className={styles.ResourcesContainer}
+                direction="row"
+                justify="space-around"
                 item
                 xs={12}
-                sm={12}
-                md={6}
-                className={styles.DefinitionsItem}
               >
-<<<<<<< HEAD
-                <Typography className={styles.DefinitionHeader} variant="h2">
-                  Social determinants of health
-                </Typography>
-                <p className={styles.DefinitionText}>
-                  The conditions in the environments in which people are born,
-                  live, learn, work, play, worship, and age that affect a wide
-                  range of health, functioning, and quality-of-life outcomes and
-                  risks.
-                </p>
-                <span className={styles.DefinitionSourceSpan}>
-                  Healthy People 2020, CDC
-                </span>
-=======
                 <Grid
                   item
                   xs={12}
@@ -297,7 +354,7 @@
                     className={styles.ResourceVideoEmbed}
                     width="100%"
                     height="633px"
-                    src={urlMap.youtubeAllegoryOfTheOrchard}
+                    src="https://www.youtube.com/embed/mux1c73fJ78"
                     title="YouTube video player -
                           The Allegory of the Orchard"
                     frameBorder="0"
@@ -327,7 +384,7 @@
                         className={styles.ResourceVideoEmbed}
                         width="100%"
                         height="180px"
-                        src={urlMap.youtubeJessicasStory}
+                        src="https://www.youtube.com/embed/cmMutvgQIcU"
                         title="YouTube video player -
                               Jessica's Story"
                         frameBorder="0"
@@ -344,7 +401,7 @@
                       </p>
                     </Grid>
                     <Grid item className={styles.ResourceItem}>
-                      <a href={urlMap.ncrn}>
+                      <a href="https://ncrn.msm.edu/">
                         <LazyLoad offset={300} height={200} once>
                           <img
                             className={styles.ResourceImg}
@@ -366,353 +423,145 @@
                     </Grid>
                   </Grid>
                 </Grid>
->>>>>>> 64343c7a
               </Grid>
             </Grid>
           </Grid>
         </Grid>
-
         <Grid
           container
-          className={styles.ResourcesAndNewsRow}
+          item
+          xs={12}
+          className={styles.FaqRow}
+          alignItems="center"
+          justify="center"
+        >
+          <Grid item sm={12} md={10}>
+            <FaqSection />
+          </Grid>
+        </Grid>
+        <Grid
+          container
+          className={styles.JoinTheEffortRow}
           direction="column"
           justify="center"
+          alignItems="center"
         >
-          <Grid container className={styles.ResourcesRow} justify="center">
-            <Grid item>
-              <Typography className={styles.ResourcesHeaderText} variant="h1">
-                {wordpressCopy?.section2_headingLevel2}
-              </Typography>
-            </Grid>
-            <Grid
-              container
-              className={styles.ResourcesContainer}
-              direction="row"
-              justify="space-around"
-              item
-              xs={12}
-            >
-              <Grid item xs={12} sm={12} md={9} className={styles.ResourceItem}>
-                <iframe
-                  className={styles.ResourceVideoEmbed}
-                  width="100%"
-                  height="633px"
-                  src="https://www.youtube.com/embed/mux1c73fJ78"
-                  title="YouTube video player -
-                          The Allegory of the Orchard"
-                  frameBorder="0"
-                  allow="accelerometer; autoplay; clipboard-write;
-                          encrypted-media; gyroscope; picture-in-picture"
-                  allowFullScreen
-                ></iframe>
-                <h2 className={styles.MainResourceTitleText}>
-                  Learn about the Political Determinants of Health through the{" "}
-                  <b>Allegory of the Orchard</b>
-                </h2>
-                <p className={styles.MainResourceSubtitleText}>
-                  Girding all health determinants is one that rarely gets
-                  addressed but which has power over all aspects of health:
-                  political determinants of health.
+          <Grid
+            item
+            className={styles.JoinTheEffortHeaderRow}
+            id={WIHE_JOIN_THE_EFFORT_SECTION_ID}
+          >
+            <Typography className={styles.JoinTheEffortHeaderText} variant="h2">
+              {wordpressCopy?.section4_headingLevel2}
+            </Typography>
+            <span className={styles.JoinTheEffortSubheaderText}>
+              {wordpressCopy?.section4_heading2_text}
+            </span>
+            <br />
+            <br />
+          </Grid>
+
+          <JoinTheEffortContainer
+            imageUrl={
+              prefersReducedMotion
+                ? "img/HET-lines-no-motion.gif"
+                : "img/animations/HET-lines.gif"
+            }
+            imageBackground={sass.joinEffortBg1}
+            imageAlt=""
+            textTitle={wordpressCopy?.section4_a_headingLevel3}
+            content={
+              <>
+                <p className={styles.JoinTheEffortStepText}>
+                  {wordpressCopy?.section4_a_heading3_text}
                 </p>
-              </Grid>
-              <Grid item xs={12} sm={12} md={3}>
-                <Grid
-                  container
-                  direction="column"
-                  alignItems="center"
-                  justify="space-evenly"
+                <p>
+                  <Button
+                    className={styles.ContactUsLink}
+                    href={wordpressCopy?.section4_a_heading3_link?.url}
+                    target={wordpressCopy?.section4_a_heading3_link?.target}
+                  >
+                    {wordpressCopy?.section4_a_heading3_link?.title}
+                  </Button>
+                </p>
+              </>
+            }
+          />
+
+          <JoinTheEffortContainer
+            imageUrl={
+              prefersReducedMotion
+                ? "img/HET-fields-no-motion.gif"
+                : "img/animations/HET-fields.gif"
+            }
+            imageBackground={sass.joinEffortBg2}
+            imageAlt=""
+            textTitle={wordpressCopy?.section4_b_headingLevel3}
+            content={
+              <>
+                <p className={styles.JoinTheEffortStepText}>
+                  Are you a community leader interested in expanding
+                  transportation access to vaccine sites within your community?
+                  Complete our inquiry form to receive information on our
+                  vaccine rideshare efforts and opportunities.
+                </p>
+                <p>
+                  <Button
+                    className={styles.ContactUsLink}
+                    aria-label="Sign Up - vaccine rideshare program"
+                    href={urlMap.shliUber}
+                  >
+                    Sign Up
+                  </Button>
+                </p>
+              </>
+            }
+          />
+
+          <JoinTheEffortContainer
+            imageUrl={
+              prefersReducedMotion
+                ? "img/animations/HET-dots-no-motion.gif"
+                : "img/animations/animations/HET-dots.gif"
+            }
+            imageBackground={sass.joinEffortBg3}
+            imageAlt=""
+            textTitle={wordpressCopy?.section4_c_headingLevel3}
+            content={
+              <>
+                <p className={styles.JoinTheEffortStepText}>
+                  {wordpressCopy?.section4_c_heading3_text}
+                </p>
+                <form
+                  action={urlMap.newsletterSignup}
+                  method="post"
+                  target="_blank"
                 >
-                  <Grid item className={styles.ResourceItem}>
-                    <iframe
-                      className={styles.ResourceVideoEmbed}
-                      width="100%"
-                      height="180px"
-                      src="https://www.youtube.com/embed/cmMutvgQIcU"
-                      title="YouTube video player -
-                              Jessica's Story"
-                      frameBorder="0"
-                      allow="accelerometer; autoplay; clipboard-write;
-                              encrypted-media; gyroscope; picture-in-picture"
-                      allowFullScreen
-                    ></iframe>
-                    <h2 className={styles.ResourceTitleText}>
-                      Jessica's Story
-                    </h2>
-                    <p className={styles.ResourceSubtitleText}>
-                      How political determinants of health operate and the
-                      impact they have on BIPOC communities.
-                    </p>
-                  </Grid>
-                  <Grid item className={styles.ResourceItem}>
-                    <a href="https://ncrn.msm.edu/">
-                      <LazyLoad offset={300} height={200} once>
-                        <img
-                          className={styles.ResourceImg}
-                          src="/img/graphics/NCRN.png"
-                          alt="Header for Morehouse School of Medicine National COVID-19 Resiliency Network"
-                        />
-                      </LazyLoad>
-                      <h2 className={styles.ResourceTitleText}>
-                        Morehouse School of Medicine National COVID-19
-                        Resiliency Network (NCRN)
-                      </h2>
-                      <p className={styles.ResourceSubtitleText}>
-                        We provide awareness and linkage to critical health
-                        information and services, helping families recover from
-                        difficulties that may have been caused or worsened by
-                        the Coronavirus (COVID-19) pandemic.
-                      </p>
-                    </a>
-                  </Grid>
-                </Grid>
-              </Grid>
-            </Grid>
-          </Grid>
-        </Grid>
-      </Grid>
-      <Grid
-        container
-        item
-        xs={12}
-        className={styles.FaqRow}
-        alignItems="center"
-        justify="center"
-      >
-        <Grid item sm={12} md={10}>
-          <FaqSection />
-        </Grid>
-      </Grid>
-      <Grid
-        container
-        className={styles.JoinTheEffortRow}
-        direction="column"
-        justify="center"
-        alignItems="center"
-      >
-        <Grid
-          item
-          className={styles.JoinTheEffortHeaderRow}
-          id={WIHE_JOIN_THE_EFFORT_SECTION_ID}
-        >
-          <Typography className={styles.JoinTheEffortHeaderText} variant="h2">
-            {wordpressCopy?.section4_headingLevel2}
-          </Typography>
-          <span className={styles.JoinTheEffortSubheaderText}>
-            {wordpressCopy?.section4_heading2_text}
-          </span>
-          <br />
-          <br />
-        </Grid>
-
-<<<<<<< HEAD
-        <JoinTheEffortContainer
-          imageUrl={
-            prefersReducedMotion
-              ? "img/HET-lines-no-motion.gif"
-              : "img/animations/HET-lines.gif"
-          }
-          imageBackground={sass.joinEffortBg1}
-          imageAlt=""
-          textTitle={wordpressCopy?.section4_a_headingLevel3}
-          content={
-            <>
-              <p className={styles.JoinTheEffortStepText}>
-                {wordpressCopy?.section4_a_heading3_text}
-              </p>
-              <p>
-                <Button
-                  className={styles.ContactUsLink}
-                  href={wordpressCopy?.section4_a_heading3_link?.url}
-                  target={wordpressCopy?.section4_a_heading3_link?.target}
-                >
-                  {wordpressCopy?.section4_a_heading3_link?.title}
-                </Button>
-              </p>
-            </>
-          }
-        />
-
-        <JoinTheEffortContainer
-          imageUrl={
-            prefersReducedMotion
-              ? "img/HET-fields-no-motion.gif"
-              : "img/animations/HET-fields.gif"
-          }
-          imageBackground={sass.joinEffortBg2}
-          imageAlt=""
-          textTitle={wordpressCopy?.section4_b_headingLevel3}
-          content={
-            <>
-              <p className={styles.JoinTheEffortStepText}>
-                Are you a community leader interested in expanding
-                transportation access to vaccine sites within your community?
-                Complete our inquiry form to receive information on our vaccine
-                rideshare efforts and opportunities.
-              </p>
-              <p>
-                <Button
-                  className={styles.ContactUsLink}
-                  aria-label="Sign Up - vaccine rideshare program"
-                  href="https://satcherinstitute.org/uberrideshare/"
-                >
-                  Sign Up
-                </Button>
-              </p>
-            </>
-          }
-        />
-
-        <JoinTheEffortContainer
-          imageUrl={
-            prefersReducedMotion
-              ? "img/animations/HET-dots-no-motion.gif"
-              : "img/animations/animations/HET-dots.gif"
-          }
-          imageBackground={sass.joinEffortBg3}
-          imageAlt=""
-          textTitle={wordpressCopy?.section4_c_headingLevel3}
-          content={
-            <>
-              <p className={styles.JoinTheEffortStepText}>
-                {wordpressCopy?.section4_c_heading3_text}
-              </p>
-              <form
-                action={externalUrls.newsletterSignup}
-                method="post"
-                target="_blank"
-              >
-                <TextField
-                  id="Enter email address to sign up" // Accessibility label
-                  name="MERGE0"
-                  variant="outlined"
-                  className={styles.EmailTextField}
-                  type="email"
-                  aria-label="Enter Email Address for Newsletter signup"
-                  placeholder="Enter email address"
-                />
-                <Button
-                  type="submit"
-                  color="primary"
-                  variant="contained"
-                  className={styles.EmailAddressFormSubmit}
-                  aria-label="Sign Up for Newsletter in a new window"
-                >
-                  Sign up
-                </Button>
-              </form>
-            </>
-          }
-        />
-      </Grid>
-    </div>
-=======
-            <JoinTheEffortContainer
-              imageUrl={
-                prefersReducedMotion
-                  ? "/img/animations/HET-lines-no-motion.gif"
-                  : "/img/animations/HET-lines.gif"
-              }
-              imageBackground={sass.joinEffortBg1}
-              imageAlt=""
-              textTitle="Learn to create actionable solutions"
-              content={
-                <>
-                  <p className={styles.JoinTheEffortStepText}>
-                    Apply to our Political Determinants of Health Learning
-                    Laboratory Fellowship. We seek to partner and support
-                    diverse groups in building equitable and sustainable
-                    pathways for healthy communities.
-                  </p>
-                  <p>
-                    <Button
-                      className={styles.ContactUsLink}
-                      aria-label="Apply: Satcher Institute Political Determinants of Health Learning Laboratory Program"
-                      href={urlMap.shliPdohLab}
-                    >
-                      Apply to Fellowship
-                    </Button>
-                  </p>
-                </>
-              }
-            />
-
-            <JoinTheEffortContainer
-              imageUrl={
-                prefersReducedMotion
-                  ? "/img/animations/HET-fields-no-motion.gif"
-                  : "/img/animations/HET-fields.gif"
-              }
-              imageBackground={sass.joinEffortBg2}
-              imageAlt=""
-              textTitle="Give back to your community"
-              content={
-                <>
-                  <p className={styles.JoinTheEffortStepText}>
-                    Are you a community leader interested in expanding
-                    transportation access to vaccine sites within your
-                    community? Complete our inquiry form to receive information
-                    on our vaccine rideshare efforts and opportunities.
-                  </p>
-                  <p>
-                    <Button
-                      className={styles.ContactUsLink}
-                      aria-label="Sign Up - vaccine rideshare program"
-                      href={urlMap.shliUber}
-                    >
-                      Vaccination Rideshare Info
-                    </Button>
-                  </p>
-                </>
-              }
-            />
-
-            <JoinTheEffortContainer
-              imageUrl={
-                prefersReducedMotion
-                  ? "/img/animations/HET-dots-no-motion.gif"
-                  : "/img/animations/HET-dots.gif"
-              }
-              imageBackground={sass.joinEffortBg3}
-              imageAlt=""
-              textTitle="Sign up for our newsletter"
-              content={
-                <>
-                  <p className={styles.JoinTheEffortStepText}>
-                    Want updates on the latest news in health equity? Sign up
-                    for our Satcher Health Leadership Institute newsletter.
-                  </p>
-                  <form
-                    action={urlMap.newsletterSignup}
-                    method="post"
-                    target="_blank"
+                  <TextField
+                    id="Enter email address to sign up" // Accessibility label
+                    name="MERGE0"
+                    variant="outlined"
+                    className={styles.EmailTextField}
+                    type="email"
+                    aria-label="Enter Email Address for Newsletter signup"
+                    placeholder="Enter email address"
+                  />
+                  <Button
+                    type="submit"
+                    color="primary"
+                    variant="contained"
+                    className={styles.EmailAddressFormSubmit}
+                    aria-label="Sign Up for Newsletter in a new window"
                   >
-                    <TextField
-                      id="Enter email address to sign up" // Accessibility label
-                      name="MERGE0"
-                      variant="outlined"
-                      className={styles.EmailTextField}
-                      type="email"
-                      aria-label="Enter Email Address for Newsletter signup"
-                      placeholder="Enter email address"
-                    />
-                    <Button
-                      type="submit"
-                      color="primary"
-                      variant="contained"
-                      className={styles.EmailAddressFormSubmit}
-                      aria-label="Sign Up for Newsletter in a new window"
-                    >
-                      Sign up
-                    </Button>
-                  </form>
-                </>
-              }
-            />
-          </Grid>
+                    Sign up
+                  </Button>
+                </form>
+              </>
+            }
+          />
         </Grid>
       </div>
     </>
->>>>>>> 64343c7a
   );
 }
 
