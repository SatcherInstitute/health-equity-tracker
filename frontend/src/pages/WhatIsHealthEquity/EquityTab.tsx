--- conflicted
+++ resolved
@@ -36,7 +36,7 @@
         </Grid>
       </Hidden>
       <Grid item sm={12} md={6} className={styles.JoinTheEffortTextContainer}>
-        <Typography className={styles.JoinTheEffortStepHeaderText} variant="h3">
+        <Typography className={styles.JoinTheEffortStepHeaderText} variant="h2">
           {props.textTitle}
         </Typography>
         {props.content}
@@ -48,21 +48,6 @@
 function EquityTab() {
 
   return (
-<<<<<<< HEAD
-    <>
-      <title>What is Health Equity? - About Us - Health Equity Tracker</title>
-      <h1 className={styles.ScreenreaderTitleHeader}>What is Health Equity?</h1>
-      <div className={styles.WhatIsHealthEquityPage}>
-        <Grid container className={styles.Grid}>
-          <Grid
-            container
-            className={styles.HeaderRow}
-            direction="row"
-            justify="center"
-            alignItems="center"
-          >
-            <Hidden smDown>
-=======
     <div className={styles.WhatIsHealthEquityPage}>
       <Grid container className={styles.Grid}>
         <Grid
@@ -121,101 +106,146 @@
               alignItems="flex-start"
               className={styles.DefinitionsContainer}
             >
->>>>>>> 7cc35ce7
-              <Grid
-                container
+              <Grid
                 item
                 xs={12}
                 sm={12}
-                md={4}
-                className={styles.HeaderImgItem}
-              >
-                <img
-                  src="img/pexels-marcus-aurelius-4063919 1.png"
-                  className={styles.HeaderImg}
-                  alt="A woman in a wheelchair relaxing with a cup of tea"
-                />
-              </Grid>
-            </Hidden>
-            <Grid item xs={12} sm={12} md={8} className={styles.HeaderTextItem}>
-              <Typography
-                id="main"
-                tabIndex={-1}
-                className={styles.HeaderText}
-                variant="h2"
-              >
-                What is Health Equity?
+                md={6}
+                className={styles.DefinitionsItem}
+              >
+                <Typography className={styles.DefinitionHeader} variant="h2">
+                  Political determinants of health
+                </Typography>
+                <p className={styles.DefinitionPronunciation}>
+                  /pəˈlidək(ə)l dəˈtərmənənts əv helTH/
+                </p>
+                <p className={styles.DefinitionText}>
+                  The creators of structural conditions and the social drivers –
+                  including poor environmental conditions, inadequate
+                  transportation, unsafe neighborhoods, and lack of healthy food
+                  options – that affect all other dynamics of health.
+                </p>
+                <span className={styles.DefinitionSourceSpan}>
+                  Daniel Dawes, 2020
+                </span>
+              </Grid>
+              <Grid
+                item
+                xs={12}
+                sm={12}
+                md={6}
+                className={styles.DefinitionsItem}
+              >
+                <Typography className={styles.DefinitionHeader} variant="h2">
+                  Social determinant of health
+                </Typography>
+                <p className={styles.DefinitionPronunciation}>
+                  /ˈsōSHəl dəˈtərmənənt əv helTH/
+                </p>
+                <p className={styles.DefinitionText}>
+                  The conditions in the environments in which people are born,
+                  live, learn, work, play, worship, and age that affect a wide
+                  range of health, functioning, and quality-of-life outcomes and
+                  risks.
+                </p>
+                <span className={styles.DefinitionSourceSpan}>
+                  Healthy People 2020, CDC
+                </span>
+              </Grid>
+            </Grid>
+          </Grid>
+        </Grid>
+
+        <Grid
+          container
+          className={styles.ResourcesAndNewsRow}
+          direction="column"
+          justify="center"
+        >
+          <Grid container className={styles.ResourcesRow} justify="center">
+            <Grid item>
+              <Typography className={styles.ResourcesHeaderText} variant="h1">
+                Health equity resources
               </Typography>
-              <br />
-              <Typography className={styles.HeaderSubtext} variant="body1">
-                <p>
-                  <b>Health Equity</b> exists when all people, regardless of
-                  race, gender, socio-economic status, geographic location, or
-                  other societal constructs have the same access, opportunity,
-                  and resources to achieve their highest potential for health
-                   -(Health Equity Leadership & Exchange Network)
-                </p>
-                <p>
-                  Unfortunately, political and social determinants of health
-                  negatively affect many marginalized communities, their people,
-                  and their ability to lead healthy lives.
-                </p>
-                <br />
-              </Typography>
-              <Grid
-                container
-                xs={12}
-                direction="row"
-                justify="space-between"
-                alignItems="flex-start"
-                className={styles.DefinitionsContainer}
-              >
+            </Grid>
+            <Grid
+              container
+              className={styles.ResourcesContainer}
+              direction="row"
+              justify="space-around"
+              xs={12}
+            >
+              <Grid item xs={12} sm={12} md={9} className={styles.ResourceItem}>
+                <iframe
+                  className={styles.ResourceVideoEmbed}
+                  width="100%"
+                  height="633px"
+                  src="https://www.youtube.com/embed/mux1c73fJ78"
+                  title="YouTube video player -
+                          The Allegory of the Orchard"
+                  frameBorder="0"
+                  allow="accelerometer; autoplay; clipboard-write;
+                          encrypted-media; gyroscope; picture-in-picture"
+                  allowFullScreen
+                ></iframe>
+                <h2 className={styles.MainResourceTitleText}>
+                  Learn about the Political Determinants of Health through the{" "}
+                  <b>Allegory of the Orchard</b>
+                </h2>
+                <p className={styles.MainResourceSubtitleText}>
+                  Girding all health determinants is one that rarely gets
+                  addressed but which has power over all aspects of health:
+                  political determinants of health
+                </p>
+              </Grid>
+              <Grid item xs={12} sm={12} md={3}>
                 <Grid
-                  item
-                  xs={12}
-                  sm={12}
-                  md={6}
-                  className={styles.DefinitionsItem}
+                  container
+                  direction="column"
+                  alignItems="center"
+                  justify="space-evenly"
                 >
-                  <Typography className={styles.DefinitionHeader} variant="h3">
-                    Political determinants of health
-                  </Typography>
-                  <p className={styles.DefinitionPronunciation}>
-                    /pəˈlidək(ə)l dəˈtərmənənts əv helTH/
-                  </p>
-                  <p className={styles.DefinitionText}>
-                    The creators of structural conditions and the social drivers
-                    – including poor environmental conditions, inadequate
-                    transportation, unsafe neighborhoods, and lack of healthy
-                    food options – that affect all other dynamics of health.
-                  </p>
-                  <span className={styles.DefinitionSourceSpan}>
-                    Daniel Dawes, 2020
-                  </span>
-                </Grid>
-                <Grid
-                  item
-                  xs={12}
-                  sm={12}
-                  md={6}
-                  className={styles.DefinitionsItem}
-                >
-                  <Typography className={styles.DefinitionHeader} variant="h3">
-                    Social determinant of health
-                  </Typography>
-                  <p className={styles.DefinitionPronunciation}>
-                    /ˈsōSHəl dəˈtərmənənt əv helTH/
-                  </p>
-                  <p className={styles.DefinitionText}>
-                    The conditions in the environments in which people are born,
-                    live, learn, work, play, worship, and age that affect a wide
-                    range of health, functioning, and quality-of-life outcomes
-                    and risks.
-                  </p>
-                  <span className={styles.DefinitionSourceSpan}>
-                    Healthy People 2020, CDC
-                  </span>
+                  <Grid item className={styles.ResourceItem}>
+                    <iframe
+                      className={styles.ResourceVideoEmbed}
+                      width="100%"
+                      height="180px"
+                      src="https://www.youtube.com/embed/cmMutvgQIcU"
+                      title="YouTube video player -
+                              Jessica's Story"
+                      frameBorder="0"
+                      allow="accelerometer; autoplay; clipboard-write;
+                              encrypted-media; gyroscope; picture-in-picture"
+                      allowFullScreen
+                    ></iframe>
+                    <h2 className={styles.ResourceTitleText}>
+                      Jessica's Story
+                    </h2>
+                    <p className={styles.ResourceSubtitleText}>
+                      How political determinants of health operate and the
+                      impact they have on BIPOC communities
+                    </p>
+                  </Grid>
+                  <Grid item className={styles.ResourceItem}>
+                    <a href="https://ncrn.msm.edu/">
+                      <img
+                        className={styles.ResourceImg}
+                        src="img/maxresdefault (1) 1.png"
+                        alt="Header for Morehouse School of Medicine
+                             National COVID-19 Resiliency Network"
+                      />
+                      <h2 className={styles.ResourceTitleText}>
+                        Morehouse School of Medicine National COVID-19
+                        Resiliency Network (NCRN)
+                      </h2>
+                      <p className={styles.ResourceSubtitleText}>
+                        We provide awareness and linkage to critical health
+                        information and services, helping families recover from
+                        difficulties that may have been caused or worsened by
+                        the Coronavirus (COVID-19) pandemic.
+                      </p>
+                    </a>
+                  </Grid>
                 </Grid>
               </Grid>
             </Grid>
@@ -223,409 +253,168 @@
 
           <Grid
             container
-            className={styles.ResourcesAndNewsRow}
-            direction="column"
+            className={styles.NewsAndStoriesRow}
+            direction="row"
             justify="center"
           >
-            <Grid container className={styles.ResourcesRow} justify="center">
-              <Grid item>
-                <Typography className={styles.ResourcesHeaderText} variant="h2">
-                  Health equity resources
-                </Typography>
-              </Grid>
-              <Grid
-                container
-                className={styles.ResourcesContainer}
-                direction="row"
-                justify="space-around"
-                xs={12}
-              >
-                <Grid
-                  item
-                  xs={12}
-                  sm={12}
-                  md={9}
-                  className={styles.ResourceItem}
-                >
-                  <iframe
-                    className={styles.ResourceVideoEmbed}
-                    width="100%"
-                    height="633px"
-                    src="https://www.youtube.com/embed/mux1c73fJ78"
-                    title="YouTube video player -
-                          The Allegory of the Orchard"
-                    frameBorder="0"
-                    allow="accelerometer; autoplay; clipboard-write;
-                          encrypted-media; gyroscope; picture-in-picture"
-                    allowFullScreen
-                  ></iframe>
-                  <h3 className={styles.MainResourceTitleText}>
-                    Learn about the Political Determinants of Health through the{" "}
-                    <b>Allegory of the Orchard</b>
-                  </h3>
-                  <p className={styles.MainResourceSubtitleText}>
-                    Girding all health determinants is one that rarely gets
-                    addressed but which has power over all aspects of health:
-                    political determinants of health
-                  </p>
-                </Grid>
-                <Grid item xs={12} sm={12} md={3}>
-                  <Grid
-                    container
-                    direction="column"
-                    alignItems="center"
-                    justify="space-evenly"
-                  >
-                    <Grid item className={styles.ResourceItem}>
-                      <iframe
-                        className={styles.ResourceVideoEmbed}
-                        width="100%"
-                        height="180px"
-                        src="https://www.youtube.com/embed/cmMutvgQIcU"
-                        title="YouTube video player -
-                              Jessica's Story"
-                        frameBorder="0"
-                        allow="accelerometer; autoplay; clipboard-write;
-                              encrypted-media; gyroscope; picture-in-picture"
-                        allowFullScreen
-                      ></iframe>
-                      <h3 className={styles.ResourceTitleText}>
-                        Jessica's Story
-                      </h3>
-                      <p className={styles.ResourceSubtitleText}>
-                        How political determinants of health operate and the
-                        impact they have on BIPOC communities
-                      </p>
-                    </Grid>
-                    <Grid item className={styles.ResourceItem}>
-                      <a href="https://ncrn.msm.edu/">
-                        <img
-                          className={styles.ResourceImg}
-                          src="img/maxresdefault (1) 1.png"
-                          alt="Header for Morehouse School of Medicine
-                             National COVID-19 Resiliency Network"
-                        />
-                        <h3 className={styles.ResourceTitleText}>
-                          Morehouse School of Medicine National COVID-19
-                          Resiliency Network (NCRN)
-                        </h3>
-                        <p className={styles.ResourceSubtitleText}>
-                          We provide awareness and linkage to critical health
-                          information and services, helping families recover
-                          from difficulties that may have been caused or
-                          worsened by the Coronavirus (COVID-19) pandemic.
-                        </p>
-                      </a>
-                    </Grid>
-                  </Grid>
-                </Grid>
-              </Grid>
-            </Grid>
-
+            <Grid item>
+              <Typography
+                className={styles.NewsAndStoriesHeaderText}
+                variant="h1"
+              >
+                News and stories
+              </Typography>
+              <span className={styles.NewsAndStoriesSubheaderText}>
+                Read the latest news, posts, and stories related to health
+                equity
+              </span>
+            </Grid>
             <Grid
               container
-              className={styles.NewsAndStoriesRow}
               direction="row"
-              justify="center"
+              justify="space-between"
+              alignItems="flex-start"
             >
-              <Grid item>
-                <Typography
-                  className={styles.NewsAndStoriesHeaderText}
-                  variant="h2"
-                >
-                  News and stories
-                </Typography>
-                <span className={styles.NewsAndStoriesSubheaderText}>
-                  Read the latest news, posts, and stories related to health
-                  equity
-                </span>
-              </Grid>
-              <Grid
-                container
-                direction="row"
-                justify="space-between"
-                alignItems="flex-start"
-              >
-                <Grid
-                  item
-                  xs={12}
-                  sm={12}
-                  md={6}
-                  className={styles.NewsAndStoriesItem}
-                >
-                  <img
-                    className={styles.NewsAndStoriesBigImg}
-                    src="img/pexels-august-de-richelieu-4261261 1.png"
-                    alt="Asian woman assisting a young black child with his
+              <Grid
+                item
+                xs={12}
+                sm={12}
+                md={6}
+                className={styles.NewsAndStoriesItem}
+              >
+                <img
+                  className={styles.NewsAndStoriesBigImg}
+                  src="img/pexels-august-de-richelieu-4261261 1.png"
+                  alt="Asian woman assisting a young black child with his
                        mask"
-                  />
-                  <h3 className={styles.NewsAndStoriesTitleText}>
-                    COVID-19: Black Folks Have Been Trying To Tell You That Data
-                    Is Political
-                  </h3>
-                  <p className={styles.NewsAndStoriesSubtitleText}>
-                    COVID-19 does not discriminate, but our current economic and
-                    social policies do. Let’s talk about “a crisis within a
-                    crisis” that too few policy makers and leaders have been
-                    raising.{" "}
-                    <a href="https://www.essence.com/feature/covid-19-black-americans-data/">
-                      Read more
-                    </a>
-                  </p>
-                </Grid>
-                <Grid
-                  item
-                  xs={12}
-                  sm={6}
-                  md={6}
-                  className={styles.NewsAndStoriesItem}
-                >
-                  <img
-                    className={styles.NewsAndStoriesBigImg}
-                    src="img/pexels-cottonbro-7000149 1.png"
-                    alt="Asian woman sitting while wearing a mask"
-                  />
-                  <h3 className={styles.NewsAndStoriesTitleText}>
-                    Back to ‘normal’ isn’t good enough
-                  </h3>
-                  <p className={styles.NewsAndStoriesSubtitleText}>
-                    With the anticipation of increasing distribution of Covid-19
-                    vaccines, Americans are looking forward to a “return to
-                    normal.” But the reality is that “normal” is a privilege,
-                    one that is out of reach for millions.{" "}
-                    <a href="https://www.statnews.com/2021/02/10/back-to-normal-isnt-good-enough/">
-                      Read more
-                    </a>
-                  </p>
-                </Grid>
-                <Grid
-                  item
-                  xs={12}
-                  sm={6}
-                  md={4}
-                  className={styles.NewsAndStoriesItem}
-                >
-                  <img
-                    className={styles.NewsAndStoriesSmallImg}
-                    src="img/pexels-alex-green-5699516 1.png"
-                    alt="Documents lying on a table"
-                  />
-                  <h3 className={styles.NewsAndStoriesTitleText}>
-                    Data and Technology Can Help Us Make Progress on COVID
-                    Inequities
-                  </h3>
-                  <p className={styles.NewsAndStoriesSubtitleText}>
-                    <a href="https://www.scientificamerican.com/article/data-and-technology-can-help-us-make-progress-on-covid-inequities/">
-                      Read more
-                    </a>
-                  </p>
-                </Grid>
-                <Grid
-                  item
-                  xs={12}
-                  sm={6}
-                  md={4}
-                  className={styles.NewsAndStoriesItem}
-                >
-                  <img
-                    className={styles.NewsAndStoriesSmallImg}
-                    src="img/pexels-ketut-subiyanto-4473409 2.png"
-                    alt="Asian woman laughing with two children"
-                  />
-                  <h3 className={styles.NewsAndStoriesTitleText}>
-                    How complete are the CDC's COVID-19 Case Surveillance
-                    datasets for race/ethnicity at the state and county levels?
-                  </h3>
-                  <p className={styles.NewsAndStoriesSubtitleText}>
-                    <a href="https://satcherinstitute.github.io/analysis/cdc_case_data">
-                      Learn more
-                    </a>
-                  </p>
-                </Grid>
-                <Grid
-                  item
-                  xs={12}
-                  sm={6}
-                  md={4}
-                  className={styles.NewsAndStoriesItem}
-                >
-                  <img
-                    className={styles.NewsAndStoriesSmallImg}
-                    src="img/Screen Shot 2021-03-01 at 5.25 1.png"
-                    alt="Laptop sitting on desk and opened to the Health
+                />
+                <h2 className={styles.NewsAndStoriesTitleText}>
+                  COVID-19: Black Folks Have Been Trying To Tell You That Data
+                  Is Political
+                </h2>
+                <p className={styles.NewsAndStoriesSubtitleText}>
+                  COVID-19 does not discriminate, but our current economic and
+                  social policies do. Let’s talk about “a crisis within a
+                  crisis” that too few policy makers and leaders have been
+                  raising.{" "}
+                  <a href="https://www.essence.com/feature/covid-19-black-americans-data/">
+                    Read more
+                  </a>
+                </p>
+              </Grid>
+              <Grid
+                item
+                xs={12}
+                sm={6}
+                md={6}
+                className={styles.NewsAndStoriesItem}
+              >
+                <img
+                  className={styles.NewsAndStoriesBigImg}
+                  src="img/pexels-cottonbro-7000149 1.png"
+                  alt="Asian woman sitting while wearing a mask"
+                />
+                <h2 className={styles.NewsAndStoriesTitleText}>
+                  Back to ‘normal’ isn’t good enough
+                </h2>
+                <p className={styles.NewsAndStoriesSubtitleText}>
+                  With the anticipation of increasing distribution of Covid-19
+                  vaccines, Americans are looking forward to a “return to
+                  normal.” But the reality is that “normal” is a privilege, one
+                  that is out of reach for millions.{" "}
+                  <a href="https://www.statnews.com/2021/02/10/back-to-normal-isnt-good-enough/">
+                    Read more
+                  </a>
+                </p>
+              </Grid>
+              <Grid
+                item
+                xs={12}
+                sm={6}
+                md={4}
+                className={styles.NewsAndStoriesItem}
+              >
+                <img
+                  className={styles.NewsAndStoriesSmallImg}
+                  src="img/pexels-alex-green-5699516 1.png"
+                  alt="Documents lying on a table"
+                />
+                <h2 className={styles.NewsAndStoriesTitleText}>
+                  Data and Technology Can Help Us Make Progress on COVID
+                  Inequities
+                </h2>
+                <p className={styles.NewsAndStoriesSubtitleText}>
+                  <a href="https://www.scientificamerican.com/article/data-and-technology-can-help-us-make-progress-on-covid-inequities/">
+                    Read more
+                  </a>
+                </p>
+              </Grid>
+              <Grid
+                item
+                xs={12}
+                sm={6}
+                md={4}
+                className={styles.NewsAndStoriesItem}
+              >
+                <img
+                  className={styles.NewsAndStoriesSmallImg}
+                  src="img/pexels-ketut-subiyanto-4473409 2.png"
+                  alt="Asian woman laughing with two children"
+                />
+                <h2 className={styles.NewsAndStoriesTitleText}>
+                  How complete are the CDC's COVID-19 Case Surveillance datasets
+                  for race/ethnicity at the state and county levels?
+                </h2>
+                <p className={styles.NewsAndStoriesSubtitleText}>
+                  <a href="https://satcherinstitute.github.io/analysis/cdc_case_data">
+                    Learn more
+                  </a>
+                </p>
+              </Grid>
+              <Grid
+                item
+                xs={12}
+                sm={6}
+                md={4}
+                className={styles.NewsAndStoriesItem}
+              >
+                <img
+                  className={styles.NewsAndStoriesSmallImg}
+                  src="img/Screen Shot 2021-03-01 at 5.25 1.png"
+                  alt="Laptop sitting on desk and opened to the Health
                        Equity Tracker Homepage"
-                  />
-                  <h3 className={styles.NewsAndStoriesTitleText}>
-                    How To Include The Social Determinants That Impact
-                    Behavioral Health In A Health Equity Tracker
-                  </h3>
-                  <p className={styles.NewsAndStoriesSubtitleText}>
-                    <a href="https://satcherinstitute.org/post-4840/">
-                      Learn more
-                    </a>
-                  </p>
-                </Grid>
+                />
+                <h2 className={styles.NewsAndStoriesTitleText}>
+                  How To Include The Social Determinants That Impact Behavioral
+                  Health In A Health Equity Tracker
+                </h2>
+                <p className={styles.NewsAndStoriesSubtitleText}>
+                  <a href="https://satcherinstitute.org/post-4840/">
+                    Learn more
+                  </a>
+                </p>
               </Grid>
             </Grid>
           </Grid>
+        </Grid>
+        <Grid
+          container
+          className={styles.JoinTheEffortRow}
+          direction="column"
+          justify="center"
+          alignItems="center"
+        >
           <Grid
             container
-            className={styles.JoinTheEffortRow}
-            direction="column"
+            item
+            xs={12}
+            className={styles.FaqRow}
+            alignItems="center"
             justify="center"
-            alignItems="center"
           >
-            <Grid
-              container
-              item
-              xs={12}
-              className={styles.FaqRow}
-              alignItems="center"
-              justify="center"
-            >
-              <Grid sm={12} md={10}>
-                <FaqSection />
-              </Grid>
-            </Grid>
-<<<<<<< HEAD
-            <Grid item className={styles.JoinTheEffortHeaderRow}>
-              <Typography
-                className={styles.JoinTheEffortHeaderText}
-                variant="h2"
-              >
-                How do I join the effort?
-              </Typography>
-              <span className={styles.JoinTheEffortSubheaderText}>
-                To advance health equity, we need smart, talented,
-                <br />
-                passionate folks like you on board.
-              </span>
-              <br />
-              <br />
-            </Grid>
-            <JoinTheEffortContainer
-              imageUrl="img/HET_Dots_1_v3_1000px.gif"
-              imageBackground="#275141"
-              imageAlt="Decorative dots"
-              textTitle="Sign up for our newsletter"
-              content={
-                <>
-                  <p className={styles.JoinTheEffortStepText}>
-                    Want updates on the latest news in health equity? Sign up
-                    for our Satcher Health Leadership Institute newsletter.
-                  </p>
-                  <form
-                    action="https://satcherinstitute.us11.list-manage.com/subscribe?u=6a52e908d61b03e0bbbd4e790&id=3ec1ba23cd&"
-                    method="post"
-                    target="_blank"
-                  >
-                    <TextField
-                      id="Enter email address to sign up" // Accessibility label
-                      name="MERGE0"
-                      variant="outlined"
-                      className={styles.EmailTextField}
-                      type="email"
-                      placeholder="Enter email address"
-                    />
-                    <Button
-                      type="submit"
-                      color="primary"
-                      variant="contained"
-                      className={styles.EmailAddressFormSubmit}
-                    >
-                      Sign up
-                    </Button>
-                  </form>
-                </>
-              }
-            />
-            <JoinTheEffortContainer
-              imageUrl="img/HET_Fields_1_v2_1000px.gif"
-              imageBackground="#EDB2A6"
-              imageAlt="Decorative thick lines"
-              textTitle="Share information with your community"
-              content={
-                <>
-                  <p className={styles.JoinTheEffortStepText}>
-                    Movements begin with awareness, and gain momentum with
-                    excitement. We need your help in creating both for the
-                    movement to advance health equity!
-                    <br />
-                    <br />
-                    Share this tool with your network
-                  </p>
-                  <div className={styles.SocialsDiv}>
-                    <IconButton
-                      target="_blank"
-                      href="https://www.facebook.com/sharer/sharer.php?u=https%3A%2F%2Fhealthequitytracker.org%2F&amp;src=sdkpreparse"
-                    >
-                      <FacebookIcon className={styles.SocialsIcon} />
-                    </IconButton>
-                    <IconButton
-                      target="_blank"
-                      href="https://www.linkedin.com/sharing/share-offsite/?url=https%3A%2F%2Fhealthequitytracker.org"
-                    >
-                      <LinkedInIcon className={styles.SocialsIcon} />
-                    </IconButton>
-                    <IconButton
-                      target="_blank"
-                      href="https://twitter.com/share?url=https%3A%2F%2Fwww.healthequitytracker.org"
-                    >
-                      <TwitterIcon className={styles.SocialsIcon} />
-                    </IconButton>
-                  </div>
-                  <TextField
-                    InputProps={{
-                      readOnly: true,
-                    }}
-                    id="www.healthequitytracker.org" // Accessibility label
-                    variant="outlined"
-                    defaultValue="www.healthequitytracker.org"
-                    className={styles.TextField}
-                  />
-                  <div className={styles.SocialsDiv}>
-                    <CopyToClipboard
-                      text="www.healthequitytracker.org"
-                      onCopy={() => {
-                        setTextCopied(true);
-                        setTimeout(() => setTextCopied(false), 1500);
-                      }}
-                    >
-                      <Button
-                        className={styles.CopyIcon}
-                        startIcon={<FileCopyIcon />}
-                      >
-                        Copy link to clipboard
-                      </Button>
-                    </CopyToClipboard>
-                    {textCopied && <span>Text copied!</span>}
-                  </div>
-                </>
-              }
-            />
-            <JoinTheEffortContainer
-              imageUrl="img/HET_Overlapping_Lines_v4_1000px.gif"
-              imageBackground="#A5CDC0"
-              imageAlt="Decorative thin lines"
-              textTitle="Share your story"
-              content={
-                <>
-                  <p className={styles.JoinTheEffortStepText}>
-                    We would love to hear about and feature your work in health
-                    equity, or if you’ve used the Health Equity Tracker to take
-                    action, implement a program, advocate for change, or more.
-                  </p>
-                  <LinkWithStickyParams
-                    class={styles.ContactUsLink}
-                    to={`${ABOUT_US_PAGE_LINK}?${TAB_PARAM}=${ABOUT_US_CONTACT_TAB_INDEX}`}
-                  >
-                    Contact Us
-                  </LinkWithStickyParams>
-                </>
-              }
-            />
-          </Grid>
-=======
+            <Grid sm={12} md={10}>
+              <FaqSection />
+            </Grid>
           </Grid>
           <Grid item className={styles.JoinTheEffortHeaderRow}>
             <Typography className={styles.JoinTheEffortHeaderText} variant="h1">
@@ -716,10 +505,9 @@
               </>
             }
           />
->>>>>>> 7cc35ce7
         </Grid>
-      </div>
-    </>
+      </Grid>
+    </div>
   );
 }
 
