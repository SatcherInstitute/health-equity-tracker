import React from "react";
import styles from "./WhatIsHealthEquityPage.module.scss";
import Button from "@material-ui/core/Button";
import Hidden from "@material-ui/core/Hidden";
import Grid from "@material-ui/core/Grid";
import TextField from "@material-ui/core/TextField";
import Typography from "@material-ui/core/Typography";
import FaqSection from "../ui/FaqSection";
import {
  DYNAMIC_COPY_KEY,
  fetchCopyData,
  REACT_QUERY_OPTIONS,
  WIHE_JOIN_THE_EFFORT_SECTION_ID,
} from "../../utils/urlutils";
import { Box } from "@material-ui/core";
import { usePrefersReducedMotion } from "../../utils/usePrefersReducedMotion";
import { Helmet } from "react-helmet-async";
import LazyLoad from "react-lazyload";
import { useQuery } from "react-query";
import sass from "../../styles/variables.module.scss";
import { externalUrls } from "../../utils/externalUrls";

interface WIHEWordpressCopy {
  section2_headingLevel2: string;
  section4_headingLevel2: string;
  section4_heading2_text: string;
  section4_a_headingLevel3: string;
  section4_a_heading3_text: string;
  section4_a_heading3_link: {
    title: string;
    url: string;
    target: string;
  };
  section4_b_headingLevel3: string;
  section4_b_heading3_text: string;
  section4_b_heading3_link: {
    title: string;
    url: string;
    target: string;
  };
  section4_c_headingLevel3: string;
  section4_c_heading3_text: string;
}

export const WIHEFallbackCopy: WIHEWordpressCopy = {
  section2_headingLevel2: "Health equity resources",
  section4_headingLevel2: "How do I join the movement?",
  section4_heading2_text:
    "To advance health equity, we need smart, talented, passionate folks like you on board.",
  section4_a_headingLevel3: "Learn to create actionable solutions",
  section4_a_heading3_text:
    "Apply to our Political Determinants of Health Learning Laboratory Fellowship. We seek to partner and support diverse groups in building equitable and sustainable pathways for healthy communities.",
  section4_a_heading3_link: {
    title: "Learn More",
    url:
      "https://satcherinstitute.org/programs/political-determinants-of-health-learning-laboratory-program/",
    target: "_blank",
  },
  section4_b_headingLevel3: "Give back to your community",
  section4_b_heading3_text:
    "Are you a community leader interested in expanding transportation access to vaccine sites within your community? Complete our inquiry form to receive information on our vaccine rideshare efforts and opportunities.",
  section4_b_heading3_link: {
    title: "Sign Up*",
    url: "https://satcherinstitute.org/uberrideshare/",
    target: "_blank",
  },
  section4_c_headingLevel3: "Sign up for our newsletter",
  section4_c_heading3_text:
    "Want updates on the latest news in health equity? Sign up for our Satcher Health Leadership Institute newsletter.",
};

function JoinTheEffortContainer(props: {
  imageUrl: string;
  imageAlt: string;
  imageBackground: string;
  textTitle: string;
  content: JSX.Element;
}) {
  return (
    <Grid
      container
      justify="space-around"
      className={styles.JoinTheEffortItemContainer}
    >
      <Hidden smDown>
        <Grid
          item
          md={5}
          lg={5}
          className={styles.JoinTheEffortImgContainer}
          style={{ backgroundColor: props.imageBackground }}
        >
          <LazyLoad offset={300} height={500} once>
            <img
              src={props.imageUrl}
              alt={props.imageAlt}
              className={styles.JoinTheEffortImg}
            />
          </LazyLoad>
        </Grid>
      </Hidden>
      <Grid item sm={12} md={6} className={styles.JoinTheEffortTextContainer}>
        <Typography className={styles.JoinTheEffortStepHeaderText} variant="h2">
          {props.textTitle}
        </Typography>
        {props.content}
      </Grid>
    </Grid>
  );
}

function EquityTab() {
  const prefersReducedMotion = usePrefersReducedMotion();

  let wordpressCopy: WIHEWordpressCopy = WIHEFallbackCopy;
  const { data }: any = useQuery(
    DYNAMIC_COPY_KEY,
    () => fetchCopyData(),
    REACT_QUERY_OPTIONS
  );
  if (data) wordpressCopy = data.data?.acf;

  return (
    <div className={styles.WhatIsHealthEquityPage}>
      <Helmet>
        <title>What is Health Equity - Health Equity Tracker</title>
      </Helmet>
      <Grid container className={styles.Grid}>
        <Grid
          container
          className={styles.HeaderRow}
          direction="row"
          justify="center"
          alignItems="center"
        >
          <Hidden smDown>
            <Grid
              container
              item
              xs={12}
              sm={12}
              md={4}
              className={styles.HeaderImgItem}
            >
              <LazyLoad offset={300} height={760} once>
                <img
                  width="397"
                  height="760"
                  src="/img/stock/woman-in-wheelchair-with-tea.png"
                  className={styles.HeaderImg}
                  alt=""
                />
              </LazyLoad>
            </Grid>
          </Hidden>
          <Grid item xs={12} sm={12} md={8} className={styles.HeaderTextItem}>
            <Box mb={5}>
              <Typography
                id="main"
                tabIndex={-1}
                className={styles.HeaderText}
                variant="h1"
                paragraph={true}
              >
                What Is Health Equity?
              </Typography>
            </Box>
            <Typography
              className={styles.HeaderSubtext}
              variant="body1"
              paragraph={true}
            >
              <b>Health Equity</b> exists when all people, regardless of race,
              sex, sexual orientation, disability, socio-economic status,
              geographic location, or other societal constructs have fair and
              just access, opportunity, and resources to achieve their highest
              potential for health.
            </Typography>
            <Typography className={styles.HeaderSubtext} variant="body1">
              Unfortunately, social and political determinants of health
              negatively affect many communities, their people, and their
              ability to lead healthy lives.
            </Typography>
            <Typography className={styles.HeaderSubtext} variant="body1">
              <span className={styles.DefinitionSourceSpan}>
                Health Equity Leadership & Exchange Network, 2020
              </span>
            </Typography>
            <Grid
              container
              item
              xs={12}
              direction="row"
              justify="space-between"
              alignItems="flex-start"
              className={styles.DefinitionsContainer}
            >
              <Grid
                item
                xs={12}
                sm={12}
                md={6}
                className={styles.DefinitionsItem}
              >
                <Typography className={styles.DefinitionHeader} variant="h2">
                  Political determinants of health
                </Typography>
                <p className={styles.DefinitionText}>
                  The Political determinants of health involve the systematic
                  process of structuring relationships, distributing resources,
                  and administering power, operating simultaneously in ways that
                  mutually reinforce or influence one another to shape
                  opportunities that either advance health equity or exacerbate
                  health inequities.
                </p>
                <span className={styles.DefinitionSourceSpan}>
                  Daniel Dawes, 2020
                </span>
              </Grid>
              <Grid
                item
                xs={12}
                sm={12}
                md={6}
                className={styles.DefinitionsItem}
              >
                <Typography className={styles.DefinitionHeader} variant="h2">
                  Social determinants of health
                </Typography>
                <p className={styles.DefinitionText}>
                  The conditions in the environments in which people are born,
                  live, learn, work, play, worship, and age that affect a wide
                  range of health, functioning, and quality-of-life outcomes and
                  risks.
                </p>
                <span className={styles.DefinitionSourceSpan}>
                  Healthy People 2020, CDC
                </span>
              </Grid>
            </Grid>
          </Grid>
        </Grid>

        <Grid
          container
          className={styles.ResourcesAndNewsRow}
          direction="column"
          justify="center"
        >
          <Grid container className={styles.ResourcesRow} justify="center">
            <Grid item>
              <Typography className={styles.ResourcesHeaderText} variant="h1">
                {wordpressCopy?.section2_headingLevel2}
              </Typography>
            </Grid>
            <Grid
              container
              className={styles.ResourcesContainer}
              direction="row"
              justify="space-around"
              item
              xs={12}
            >
              <Grid item xs={12} sm={12} md={9} className={styles.ResourceItem}>
                <iframe
                  className={styles.ResourceVideoEmbed}
                  width="100%"
                  height="633px"
                  src="https://www.youtube.com/embed/mux1c73fJ78"
                  title="YouTube video player -
                          The Allegory of the Orchard"
                  frameBorder="0"
                  allow="accelerometer; autoplay; clipboard-write;
                          encrypted-media; gyroscope; picture-in-picture"
                  allowFullScreen
                ></iframe>
                <h2 className={styles.MainResourceTitleText}>
                  Learn about the Political Determinants of Health through the{" "}
                  <b>Allegory of the Orchard</b>
                </h2>
                <p className={styles.MainResourceSubtitleText}>
                  Girding all health determinants is one that rarely gets
                  addressed but which has power over all aspects of health:
                  political determinants of health.
                </p>
              </Grid>
              <Grid item xs={12} sm={12} md={3}>
                <Grid
                  container
                  direction="column"
                  alignItems="center"
                  justify="space-evenly"
                >
                  <Grid item className={styles.ResourceItem}>
                    <iframe
                      className={styles.ResourceVideoEmbed}
                      width="100%"
                      height="180px"
                      src="https://www.youtube.com/embed/cmMutvgQIcU"
                      title="YouTube video player -
                              Jessica's Story"
                      frameBorder="0"
                      allow="accelerometer; autoplay; clipboard-write;
                              encrypted-media; gyroscope; picture-in-picture"
                      allowFullScreen
                    ></iframe>
                    <h2 className={styles.ResourceTitleText}>
                      Jessica's Story
                    </h2>
                    <p className={styles.ResourceSubtitleText}>
                      How political determinants of health operate and the
                      impact they have on BIPOC communities.
                    </p>
                  </Grid>
                  <Grid item className={styles.ResourceItem}>
                    <a href="https://ncrn.msm.edu/">
                      <LazyLoad offset={300} height={200} once>
                        <img
                          className={styles.ResourceImg}
                          src="/img/graphics/NCRN.png"
                          alt="Header for Morehouse School of Medicine National COVID-19 Resiliency Network"
                        />
                      </LazyLoad>
                      <h2 className={styles.ResourceTitleText}>
                        Morehouse School of Medicine National COVID-19
                        Resiliency Network (NCRN)
                      </h2>
                      <p className={styles.ResourceSubtitleText}>
                        We provide awareness and linkage to critical health
                        information and services, helping families recover from
                        difficulties that may have been caused or worsened by
                        the Coronavirus (COVID-19) pandemic.
                      </p>
                    </a>
                  </Grid>
                </Grid>
              </Grid>
            </Grid>
          </Grid>
        </Grid>
      </Grid>
      <Grid
        container
        item
        xs={12}
        className={styles.FaqRow}
        alignItems="center"
        justify="center"
      >
        <Grid item sm={12} md={10}>
          <FaqSection />
        </Grid>
      </Grid>
      <Grid
        container
        className={styles.JoinTheEffortRow}
        direction="column"
        justify="center"
        alignItems="center"
      >
        <Grid
          item
          className={styles.JoinTheEffortHeaderRow}
          id={WIHE_JOIN_THE_EFFORT_SECTION_ID}
        >
          <Typography className={styles.JoinTheEffortHeaderText} variant="h2">
            {wordpressCopy?.section4_headingLevel2}
          </Typography>
          <span className={styles.JoinTheEffortSubheaderText}>
            {wordpressCopy?.section4_heading2_text}
          </span>
          <br />
          <br />
        </Grid>

        <JoinTheEffortContainer
          imageUrl={
            prefersReducedMotion
              ? "img/HET-lines-no-motion.gif"
              : "img/animations/HET-lines.gif"
          }
          imageBackground={sass.joinEffortBg1}
          imageAlt=""
          textTitle={wordpressCopy?.section4_a_headingLevel3}
          content={
            <>
              <p className={styles.JoinTheEffortStepText}>
                {wordpressCopy?.section4_a_heading3_text}
              </p>
              <p>
                <Button
                  className={styles.ContactUsLink}
                  href={wordpressCopy?.section4_a_heading3_link?.url}
                  target={wordpressCopy?.section4_a_heading3_link?.target}
                >
                  {wordpressCopy?.section4_a_heading3_link?.title}
                </Button>
              </p>
            </>
          }
        />

        <JoinTheEffortContainer
          imageUrl={
            prefersReducedMotion
              ? "img/HET-fields-no-motion.gif"
              : "img/animations/HET-fields.gif"
          }
          imageBackground={sass.joinEffortBg2}
          imageAlt=""
          textTitle={wordpressCopy?.section4_b_headingLevel3}
          content={
            <>
              <p className={styles.JoinTheEffortStepText}>
                Are you a community leader interested in expanding
                transportation access to vaccine sites within your community?
                Complete our inquiry form to receive information on our vaccine
                rideshare efforts and opportunities.
              </p>
              <p>
                <Button
                  className={styles.ContactUsLink}
                  aria-label="Sign Up - vaccine rideshare program"
                  href="https://satcherinstitute.org/uberrideshare/"
                >
                  Sign Up
                </Button>
              </p>
            </>
          }
        />

<<<<<<< HEAD
        <JoinTheEffortContainer
          imageUrl={
            prefersReducedMotion
              ? "img/HET-dots-no-motion.gif"
              : "img/animations/HET-dots.gif"
          }
          imageBackground={sass.joinEffortBg3}
          imageAlt=""
          textTitle={wordpressCopy?.section4_c_headingLevel3}
          content={
            <>
              <p className={styles.JoinTheEffortStepText}>
                {wordpressCopy?.section4_c_heading3_text}
              </p>
              <form
                action="https://satcherinstitute.us11.list-manage.com/subscribe?u=6a52e908d61b03e0bbbd4e790&id=3ec1ba23cd&"
                method="post"
                target="_blank"
              >
                <TextField
                  id="Enter email address to sign up" // Accessibility label
                  name="MERGE0"
                  variant="outlined"
                  className={styles.EmailTextField}
                  type="email"
                  aria-label="Enter Email Address for Newsletter signup"
                  placeholder="Enter email address"
                />
                <Button
                  type="submit"
                  color="primary"
                  variant="contained"
                  className={styles.EmailAddressFormSubmit}
                  aria-label="Sign Up for Newsletter in a new window"
=======
          <JoinTheEffortContainer
            imageUrl={
              prefersReducedMotion
                ? "/img/animations/HET-dots-no-motion.gif"
                : "/img/animations/HET-dots.gif"
            }
            imageBackground={sass.joinEffortBg3}
            imageAlt=""
            textTitle="Sign up for our newsletter"
            content={
              <>
                <p className={styles.JoinTheEffortStepText}>
                  Want updates on the latest news in health equity? Sign up for
                  our Satcher Health Leadership Institute newsletter.
                </p>
                <form
                  action={externalUrls.newsletterSignup}
                  method="post"
                  target="_blank"
>>>>>>> 5f9e7466
                >
                  Sign up
                </Button>
              </form>
            </>
          }
        />
      </Grid>
    </div>
  );
}

export default EquityTab;<|MERGE_RESOLUTION|>--- conflicted
+++ resolved
@@ -430,7 +430,6 @@
           }
         />
 
-<<<<<<< HEAD
         <JoinTheEffortContainer
           imageUrl={
             prefersReducedMotion
@@ -446,7 +445,7 @@
                 {wordpressCopy?.section4_c_heading3_text}
               </p>
               <form
-                action="https://satcherinstitute.us11.list-manage.com/subscribe?u=6a52e908d61b03e0bbbd4e790&id=3ec1ba23cd&"
+                action={externalUrls.newsletterSignup}
                 method="post"
                 target="_blank"
               >
@@ -465,27 +464,6 @@
                   variant="contained"
                   className={styles.EmailAddressFormSubmit}
                   aria-label="Sign Up for Newsletter in a new window"
-=======
-          <JoinTheEffortContainer
-            imageUrl={
-              prefersReducedMotion
-                ? "/img/animations/HET-dots-no-motion.gif"
-                : "/img/animations/HET-dots.gif"
-            }
-            imageBackground={sass.joinEffortBg3}
-            imageAlt=""
-            textTitle="Sign up for our newsletter"
-            content={
-              <>
-                <p className={styles.JoinTheEffortStepText}>
-                  Want updates on the latest news in health equity? Sign up for
-                  our Satcher Health Leadership Institute newsletter.
-                </p>
-                <form
-                  action={externalUrls.newsletterSignup}
-                  method="post"
-                  target="_blank"
->>>>>>> 5f9e7466
                 >
                   Sign up
                 </Button>
