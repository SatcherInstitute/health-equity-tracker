--- conflicted
+++ resolved
@@ -8,11 +8,8 @@
 import FaqSection from "../ui/FaqSection";
 import { WIHE_JOIN_THE_EFFORT_SECTION_ID } from "./WhatIsHealthEquityPage";
 import { Box } from "@material-ui/core";
-<<<<<<< HEAD
 import { usePrefersReducedMotion } from "../../utils/usePrefersReducedMotion";
-=======
 import { Helmet } from "react-helmet";
->>>>>>> 0e1fd245
 
 function JoinTheEffortContainer(props: {
   imageUrl: string;
