import React from "react";
import styles from "./WhatIsHealthEquityPage.module.scss";
import Button from "@material-ui/core/Button";
import Hidden from "@material-ui/core/Hidden";
import Grid from "@material-ui/core/Grid";
import TextField from "@material-ui/core/TextField";
import Typography from "@material-ui/core/Typography";
import FaqSection from "../ui/FaqSection";
import {
  DYNAMIC_COPY_KEY,
  fetchCopyData,
  REACT_QUERY_OPTIONS,
  WIHE_JOIN_THE_EFFORT_SECTION_ID,
  WIHE_PAGE_ID,
} from "../../utils/urlutils";
import { Box } from "@material-ui/core";
import { usePrefersReducedMotion } from "../../utils/usePrefersReducedMotion";
import { Helmet } from "react-helmet";
import LazyLoad from "react-lazyload";
<<<<<<< HEAD
import { useQuery } from "react-query";

export const WIHEFallbackCopy = {
  section2_headingLevel2: "Health equity resources --- Fallback Text",
  section4_headingLevel2: "How do I join the movement? --- Fallback Text",
  section4_heading2_text:
    "To advance health equity, we need smart, talented, passionate folks like you on board. --- Fallback Text",
  section4_a_headingLevel3:
    "Learn to create actionable solutions --- Fallback Text",
  section4_a_heading3_text:
    "Apply to our Political Determinants of Health Learning Laboratory Fellowship. We seek to partner and support diverse groups in building equitable and sustainable pathways for healthy communities. --- Fallback Text",
  section4_a_heading3_link: {
    title: "Learn More --- Fallback Text",
    url:
      "https://satcherinstitute.org/programs/political-determinants-of-health-learning-laboratory-program/",
    target: "_blank",
  },
  section4_b_headingLevel3: "Give back to your community --- Fallback Text",
  section4_b_heading3_text:
    "Are you a community leader interested in expanding transportation access to vaccine sites within your community? Complete our inquiry form to receive information on our vaccine rideshare efforts and opportunities. --- Fallback Text",
  section4_b_heading3_link: {
    title: "Sign Up*",
    url: "https://satcherinstitute.org/uberrideshare/",
    target: "_blank",
  },
  section4_c_headingLevel3: "Sign up for our newsletter --- Fallback Text",
  section4_c_heading3_text:
    "Want updates on the latest news in health equity? Sign up for our Satcher Health Leadership Institute newsletter. --- Fallback Text",
};
=======
import sass from "../../styles/variables.module.scss";
>>>>>>> 1c0f3f1f

function JoinTheEffortContainer(props: {
  imageUrl: string;
  imageAlt: string;
  imageBackground: string;
  textTitle: string;
  content: JSX.Element;
}) {
  return (
    <Grid
      container
      justify="space-around"
      className={styles.JoinTheEffortItemContainer}
    >
      <Hidden smDown>
        <Grid
          item
          md={5}
          lg={5}
          className={styles.JoinTheEffortImgContainer}
          style={{ backgroundColor: props.imageBackground }}
        >
          <LazyLoad offset={300} height={500} once>
            <img
              src={props.imageUrl}
              alt={props.imageAlt}
              className={styles.JoinTheEffortImg}
            />
          </LazyLoad>
        </Grid>
      </Hidden>
      <Grid item sm={12} md={6} className={styles.JoinTheEffortTextContainer}>
        <Typography className={styles.JoinTheEffortStepHeaderText} variant="h2">
          {props.textTitle}
        </Typography>
        {props.content}
      </Grid>
    </Grid>
  );
}

function EquityTab() {
  const prefersReducedMotion = usePrefersReducedMotion();

  let wordpressCopy;
  const { isLoading, error, data }: any = useQuery(
    DYNAMIC_COPY_KEY,
    () => fetchCopyData(WIHE_PAGE_ID),
    REACT_QUERY_OPTIONS
  );
  if (error || isLoading) wordpressCopy = WIHEFallbackCopy;
  if (data) wordpressCopy = data.data?.acf;

  return (
    <div className={styles.WhatIsHealthEquityPage}>
      <Helmet>
        <title>What is Health Equity - Health Equity Tracker</title>
      </Helmet>
      <Grid container className={styles.Grid}>
        <Grid
          container
          className={styles.HeaderRow}
          direction="row"
          justify="center"
          alignItems="center"
        >
          <Hidden smDown>
            <Grid
              container
              item
              xs={12}
              sm={12}
              md={4}
              className={styles.HeaderImgItem}
            >
              <LazyLoad offset={300} height={760} once>
                <img
                  width="397"
                  height="760"
                  src="/img/stock/woman-in-wheelchair-with-tea.png"
                  className={styles.HeaderImg}
                  alt=""
                />
              </LazyLoad>
            </Grid>
          </Hidden>
          <Grid item xs={12} sm={12} md={8} className={styles.HeaderTextItem}>
            <Box mb={5}>
              <Typography
                id="main"
                tabIndex={-1}
                className={styles.HeaderText}
                variant="h1"
                paragraph={true}
              >
                What Is Health Equity?
              </Typography>
            </Box>
            <Typography
              className={styles.HeaderSubtext}
              variant="body1"
              paragraph={true}
            >
              <b>Health Equity</b> exists when all people, regardless of race,
              sex, sexual orientation, disability, socio-economic status,
              geographic location, or other societal constructs have fair and
              just access, opportunity, and resources to achieve their highest
              potential for health.
            </Typography>
            <Typography
              className={styles.HeaderSubtext}
              variant="body1"
              paragraph={true}
            >
              Unfortunately, social and political determinants of health
              negatively affect many communities, their people, and their
              ability to lead healthy lives.
            </Typography>
            <Typography className={styles.HeaderSubtext} variant="body1">
              <span className={styles.DefinitionSourceSpan}>
                Health Equity Leadership & Exchange Network, 2020
              </span>
            </Typography>
            <Grid
              container
              item
              xs={12}
              direction="row"
              justify="space-between"
              alignItems="flex-start"
              className={styles.DefinitionsContainer}
            >
              <Grid
                item
                xs={12}
                sm={12}
                md={6}
                className={styles.DefinitionsItem}
              >
                <Typography className={styles.DefinitionHeader} variant="h2">
                  Political determinants of health
                </Typography>
                <p
                  className={styles.DefinitionPronunciation}
                  aria-hidden="true"
                >
                  /pəˈlidək(ə)l dəˈtərmənənts əv helTH/
                </p>
                <p className={styles.DefinitionText}>
                  The Political determinants of health involve the systematic
                  process of structuring relationships, distributing resources,
                  and administering power, operating simultaneously in ways that
                  mutually reinforce or influence one another to shape
                  opportunities that either advance health equity or exacerbate
                  health inequities.
                </p>
                <span className={styles.DefinitionSourceSpan}>
                  Daniel Dawes, 2020
                </span>
              </Grid>
              <Grid
                item
                xs={12}
                sm={12}
                md={6}
                className={styles.DefinitionsItem}
              >
                <Typography className={styles.DefinitionHeader} variant="h2">
                  Social determinants of health
                </Typography>
                <p
                  className={styles.DefinitionPronunciation}
                  aria-hidden="true"
                >
                  /ˈsōSHəl dəˈtərmənənt əv helTH/
                </p>
                <p className={styles.DefinitionText}>
                  The conditions in the environments in which people are born,
                  live, learn, work, play, worship, and age that affect a wide
                  range of health, functioning, and quality-of-life outcomes and
                  risks.
                </p>
                <span className={styles.DefinitionSourceSpan}>
                  Healthy People 2020, CDC
                </span>
              </Grid>
            </Grid>
          </Grid>
        </Grid>

        <Grid
          container
          className={styles.ResourcesAndNewsRow}
          direction="column"
          justify="center"
        >
          <Grid container className={styles.ResourcesRow} justify="center">
            <Grid item>
              <Typography className={styles.ResourcesHeaderText} variant="h1">
                {wordpressCopy?.section2_headingLevel2}
              </Typography>
            </Grid>
            <Grid
              container
              className={styles.ResourcesContainer}
              direction="row"
              justify="space-around"
              item
              xs={12}
            >
              <Grid item xs={12} sm={12} md={9} className={styles.ResourceItem}>
                <iframe
                  className={styles.ResourceVideoEmbed}
                  width="100%"
                  height="633px"
                  src="https://www.youtube.com/embed/mux1c73fJ78"
                  title="YouTube video player -
                          The Allegory of the Orchard"
                  frameBorder="0"
                  allow="accelerometer; autoplay; clipboard-write;
                          encrypted-media; gyroscope; picture-in-picture"
                  allowFullScreen
                ></iframe>
                <h2 className={styles.MainResourceTitleText}>
                  Learn about the Political Determinants of Health through the{" "}
                  <b>Allegory of the Orchard</b>
                </h2>
                <p className={styles.MainResourceSubtitleText}>
                  Girding all health determinants is one that rarely gets
                  addressed but which has power over all aspects of health:
                  political determinants of health.
                </p>
              </Grid>
              <Grid item xs={12} sm={12} md={3}>
                <Grid
                  container
                  direction="column"
                  alignItems="center"
                  justify="space-evenly"
                >
                  <Grid item className={styles.ResourceItem}>
                    <iframe
                      className={styles.ResourceVideoEmbed}
                      width="100%"
                      height="180px"
                      src="https://www.youtube.com/embed/cmMutvgQIcU"
                      title="YouTube video player -
                              Jessica's Story"
                      frameBorder="0"
                      allow="accelerometer; autoplay; clipboard-write;
                              encrypted-media; gyroscope; picture-in-picture"
                      allowFullScreen
                    ></iframe>
                    <h2 className={styles.ResourceTitleText}>
                      Jessica's Story
                    </h2>
                    <p className={styles.ResourceSubtitleText}>
                      How political determinants of health operate and the
                      impact they have on BIPOC communities.
                    </p>
                  </Grid>
                  <Grid item className={styles.ResourceItem}>
                    <a href="https://ncrn.msm.edu/">
                      <LazyLoad offset={300} height={200} once>
                        <img
                          className={styles.ResourceImg}
                          src="/img/graphics/NCRN.png"
                          alt="Header for Morehouse School of Medicine National COVID-19 Resiliency Network"
                        />
                      </LazyLoad>
                      <h2 className={styles.ResourceTitleText}>
                        Morehouse School of Medicine National COVID-19
                        Resiliency Network (NCRN)
                      </h2>
                      <p className={styles.ResourceSubtitleText}>
                        We provide awareness and linkage to critical health
                        information and services, helping families recover from
                        difficulties that may have been caused or worsened by
                        the Coronavirus (COVID-19) pandemic.
                      </p>
                    </a>
                  </Grid>
                </Grid>
              </Grid>
            </Grid>
          </Grid>
        </Grid>
      </Grid>
      <Grid
        container
        item
        xs={12}
        className={styles.FaqRow}
        alignItems="center"
        justify="center"
      >
        <Grid item sm={12} md={10}>
          <FaqSection />
        </Grid>
      </Grid>
      <Grid
        container
        className={styles.JoinTheEffortRow}
        direction="column"
        justify="center"
        alignItems="center"
      >
        <Grid
          item
          className={styles.JoinTheEffortHeaderRow}
          id={WIHE_JOIN_THE_EFFORT_SECTION_ID}
        >
          <Typography className={styles.JoinTheEffortHeaderText} variant="h2">
            {wordpressCopy?.section4_headingLevel2}
          </Typography>
          <span className={styles.JoinTheEffortSubheaderText}>
            {wordpressCopy?.section4_heading2_text}
          </span>
          <br />
          <br />
        </Grid>

<<<<<<< HEAD
        <JoinTheEffortContainer
          imageUrl={
            prefersReducedMotion
              ? "img/HET-lines-no-motion.gif"
              : "img/animations/HET-lines.gif"
          }
          imageBackground="#A5CDC0"
          imageAlt=""
          textTitle={wordpressCopy?.section4_a_headingLevel3}
          content={
            <>
              <p className={styles.JoinTheEffortStepText}>
                {wordpressCopy?.section4_a_heading3_text}
              </p>
              <p>
                <Button
                  className={styles.ContactUsLink}
                  href={wordpressCopy?.section4_a_heading3_link?.url}
                  target={wordpressCopy?.section4_a_heading3_link?.target}
                >
                  {wordpressCopy?.section4_a_heading3_link?.title}
                </Button>
              </p>
            </>
          }
        />

        <JoinTheEffortContainer
          imageUrl={
            prefersReducedMotion
              ? "img/HET-fields-no-motion.gif"
              : "img/animations/HET-fields.gif"
          }
          imageBackground="#EDB2A6"
          imageAlt=""
          textTitle={wordpressCopy?.section4_b_headingLevel3}
          content={
            <>
              <p className={styles.JoinTheEffortStepText}>
                Are you a community leader interested in expanding
                transportation access to vaccine sites within your community?
                Complete our inquiry form to receive information on our vaccine
                rideshare efforts and opportunities.
              </p>
              <p>
                <Button
                  className={styles.ContactUsLink}
                  aria-label="Sign Up - vaccine rideshare program"
                  href="https://satcherinstitute.org/uberrideshare/"
                >
                  Sign Up
                </Button>
              </p>
            </>
          }
        />

        <JoinTheEffortContainer
          imageUrl={
            prefersReducedMotion
              ? "img/HET-dots-no-motion.gif"
              : "img/animations/HET-dots.gif"
          }
          imageBackground="#275141"
          imageAlt=""
          textTitle={wordpressCopy?.section4_c_headingLevel3}
          content={
            <>
              <p className={styles.JoinTheEffortStepText}>
                Want updates on the latest news in health equity? Sign up for
                our Satcher Health Leadership Institute newsletter.
              </p>
              <form
                action="https://satcherinstitute.us11.list-manage.com/subscribe?u=6a52e908d61b03e0bbbd4e790&id=3ec1ba23cd&"
                method="post"
                target="_blank"
              >
                <TextField
                  id="Enter email address to sign up" // Accessibility label
                  name="MERGE0"
                  variant="outlined"
                  className={styles.EmailTextField}
                  type="email"
                  aria-label="Enter Email Address for Newsletter signup"
                  placeholder="Enter email address"
                />
                <Button
                  type="submit"
                  color="primary"
                  variant="contained"
                  className={styles.EmailAddressFormSubmit}
                  aria-label="Sign Up for Newsletter in a new window"
=======
          <JoinTheEffortContainer
            imageUrl={
              prefersReducedMotion
                ? "/img/animations/HET-lines-no-motion.gif"
                : "/img/animations/HET-lines.gif"
            }
            imageBackground={sass.joinEffortBg1}
            imageAlt=""
            textTitle="Learn to create actionable solutions"
            content={
              <>
                <p className={styles.JoinTheEffortStepText}>
                  Apply to our Political Determinants of Health Learning
                  Laboratory Fellowship. We seek to partner and support diverse
                  groups in building equitable and sustainable pathways for
                  healthy communities.
                </p>
                <p>
                  <Button
                    className={styles.ContactUsLink}
                    aria-label="Apply: Satcher Institute Political Determinants of Health Learning Laboratory Program"
                    href="https://satcherinstitute.org/programs/political-determinants-of-health-learning-laboratory-program/"
                  >
                    Apply to Fellowship
                  </Button>
                </p>
              </>
            }
          />

          <JoinTheEffortContainer
            imageUrl={
              prefersReducedMotion
                ? "/img/animations/HET-fields-no-motion.gif"
                : "/img/animations/HET-fields.gif"
            }
            imageBackground={sass.joinEffortBg2}
            imageAlt=""
            textTitle="Give back to your community"
            content={
              <>
                <p className={styles.JoinTheEffortStepText}>
                  Are you a community leader interested in expanding
                  transportation access to vaccine sites within your community?
                  Complete our inquiry form to receive information on our
                  vaccine rideshare efforts and opportunities.
                </p>
                <p>
                  <Button
                    className={styles.ContactUsLink}
                    aria-label="Sign Up - vaccine rideshare program"
                    href="https://satcherinstitute.org/uberrideshare/"
                  >
                    Vaccination Rideshare Info
                  </Button>
                </p>
              </>
            }
          />

          <JoinTheEffortContainer
            imageUrl={
              prefersReducedMotion
                ? "/img/animations/HET-dots-no-motion.gif"
                : "/img/animations/HET-dots.gif"
            }
            imageBackground={sass.joinEffortBg3}
            imageAlt=""
            textTitle="Sign up for our newsletter"
            content={
              <>
                <p className={styles.JoinTheEffortStepText}>
                  Want updates on the latest news in health equity? Sign up for
                  our Satcher Health Leadership Institute newsletter.
                </p>
                <form
                  action="https://satcherinstitute.us11.list-manage.com/subscribe?u=6a52e908d61b03e0bbbd4e790&id=3ec1ba23cd&"
                  method="post"
                  target="_blank"
>>>>>>> 1c0f3f1f
                >
                  Sign up
                </Button>
              </form>
            </>
          }
        />
      </Grid>
    </div>
  );
}

export default EquityTab;<|MERGE_RESOLUTION|>--- conflicted
+++ resolved
@@ -17,8 +17,8 @@
 import { usePrefersReducedMotion } from "../../utils/usePrefersReducedMotion";
 import { Helmet } from "react-helmet";
 import LazyLoad from "react-lazyload";
-<<<<<<< HEAD
 import { useQuery } from "react-query";
+import sass from "../../styles/variables.module.scss";
 
 export const WIHEFallbackCopy = {
   section2_headingLevel2: "Health equity resources --- Fallback Text",
@@ -47,9 +47,6 @@
   section4_c_heading3_text:
     "Want updates on the latest news in health equity? Sign up for our Satcher Health Leadership Institute newsletter. --- Fallback Text",
 };
-=======
-import sass from "../../styles/variables.module.scss";
->>>>>>> 1c0f3f1f
 
 function JoinTheEffortContainer(props: {
   imageUrl: string;
@@ -372,14 +369,13 @@
           <br />
         </Grid>
 
-<<<<<<< HEAD
         <JoinTheEffortContainer
           imageUrl={
             prefersReducedMotion
               ? "img/HET-lines-no-motion.gif"
               : "img/animations/HET-lines.gif"
           }
-          imageBackground="#A5CDC0"
+          imageBackground={sass.joinEffortBg1}
           imageAlt=""
           textTitle={wordpressCopy?.section4_a_headingLevel3}
           content={
@@ -406,7 +402,7 @@
               ? "img/HET-fields-no-motion.gif"
               : "img/animations/HET-fields.gif"
           }
-          imageBackground="#EDB2A6"
+          imageBackground={sass.joinEffortBg2}
           imageAlt=""
           textTitle={wordpressCopy?.section4_b_headingLevel3}
           content={
@@ -436,7 +432,7 @@
               ? "img/HET-dots-no-motion.gif"
               : "img/animations/HET-dots.gif"
           }
-          imageBackground="#275141"
+          imageBackground={sass.joinEffortBg3}
           imageAlt=""
           textTitle={wordpressCopy?.section4_c_headingLevel3}
           content={
@@ -465,87 +461,6 @@
                   variant="contained"
                   className={styles.EmailAddressFormSubmit}
                   aria-label="Sign Up for Newsletter in a new window"
-=======
-          <JoinTheEffortContainer
-            imageUrl={
-              prefersReducedMotion
-                ? "/img/animations/HET-lines-no-motion.gif"
-                : "/img/animations/HET-lines.gif"
-            }
-            imageBackground={sass.joinEffortBg1}
-            imageAlt=""
-            textTitle="Learn to create actionable solutions"
-            content={
-              <>
-                <p className={styles.JoinTheEffortStepText}>
-                  Apply to our Political Determinants of Health Learning
-                  Laboratory Fellowship. We seek to partner and support diverse
-                  groups in building equitable and sustainable pathways for
-                  healthy communities.
-                </p>
-                <p>
-                  <Button
-                    className={styles.ContactUsLink}
-                    aria-label="Apply: Satcher Institute Political Determinants of Health Learning Laboratory Program"
-                    href="https://satcherinstitute.org/programs/political-determinants-of-health-learning-laboratory-program/"
-                  >
-                    Apply to Fellowship
-                  </Button>
-                </p>
-              </>
-            }
-          />
-
-          <JoinTheEffortContainer
-            imageUrl={
-              prefersReducedMotion
-                ? "/img/animations/HET-fields-no-motion.gif"
-                : "/img/animations/HET-fields.gif"
-            }
-            imageBackground={sass.joinEffortBg2}
-            imageAlt=""
-            textTitle="Give back to your community"
-            content={
-              <>
-                <p className={styles.JoinTheEffortStepText}>
-                  Are you a community leader interested in expanding
-                  transportation access to vaccine sites within your community?
-                  Complete our inquiry form to receive information on our
-                  vaccine rideshare efforts and opportunities.
-                </p>
-                <p>
-                  <Button
-                    className={styles.ContactUsLink}
-                    aria-label="Sign Up - vaccine rideshare program"
-                    href="https://satcherinstitute.org/uberrideshare/"
-                  >
-                    Vaccination Rideshare Info
-                  </Button>
-                </p>
-              </>
-            }
-          />
-
-          <JoinTheEffortContainer
-            imageUrl={
-              prefersReducedMotion
-                ? "/img/animations/HET-dots-no-motion.gif"
-                : "/img/animations/HET-dots.gif"
-            }
-            imageBackground={sass.joinEffortBg3}
-            imageAlt=""
-            textTitle="Sign up for our newsletter"
-            content={
-              <>
-                <p className={styles.JoinTheEffortStepText}>
-                  Want updates on the latest news in health equity? Sign up for
-                  our Satcher Health Leadership Institute newsletter.
-                </p>
-                <form
-                  action="https://satcherinstitute.us11.list-manage.com/subscribe?u=6a52e908d61b03e0bbbd4e790&id=3ec1ba23cd&"
-                  method="post"
-                  target="_blank"
->>>>>>> 1c0f3f1f
                 >
                   Sign up
                 </Button>
