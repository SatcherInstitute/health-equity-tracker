import { Box, Button, Grid, Typography } from "@mui/material";

import React, { useState, useEffect } from "react";
import styles from "./News.module.scss";
import { Link, Redirect, useParams } from "react-router-dom";
import {
  fetchNewsData,
  ReactRouterLinkButton,
  ARTICLES_KEY,
  REACT_QUERY_OPTIONS,
  getHtml,
} from "../../../utils/urlutils";
import { NEWS_TAB_LINK } from "../../../utils/internalRoutes";
import { Helmet } from "react-helmet-async";
import NewsPreviewCard from "./NewsPreviewCard";
import { useQuery } from "react-query";
<<<<<<< HEAD
import OpenInNewIcon from "@mui/icons-material/OpenInNew";
import { Article } from "../NewsTab";
=======
import OpenInNewIcon from "@material-ui/icons/OpenInNew";
import { type Article } from "../NewsTab";
>>>>>>> 5ec69e64
import hetLogo from "../../../assets/AppbarLogo.png";
import { Skeleton } from "@mui/lab";
import SignupSection from "../../ui/SignupSection";
import ShareButtons, {
  ARTICLE_DESCRIPTION,
} from "../../../reports/ui/ShareButtons";
import LazyLoad from "react-lazyload";

function prettyDate(dateString: string) {
  const options = { year: "numeric", month: "long", day: "numeric" };
  return new Date(dateString).toLocaleDateString(undefined, options as any);
}

export default function SinglePost() {
  const [fullArticle, setFullArticle] = useState<Article>();
  const [prevArticle, setPrevArticle] = useState<Article>();
  const [nextArticle, setNextArticle] = useState<Article>();

  const { slug }: { slug?: string } = useParams();

  // FETCH ARTICLES
  const { data, isLoading, error } = useQuery(
    ARTICLES_KEY,
    fetchNewsData,
    REACT_QUERY_OPTIONS
  );

  // on page load, get prev,full, next article based on fullArticle URL slug
  useEffect(() => {
    if (data?.data) {
      const fullArticleIndex = data.data.findIndex(
        (article: Article) => article.slug === slug
      );
      setFullArticle(data.data[fullArticleIndex]);
      // previous and next articles wrap around both ends of the array
      setPrevArticle(
        data.data[
        fullArticleIndex - 1 >= 0
          ? fullArticleIndex - 1
          : data.data.length - 1
        ]
      );
      setNextArticle(data.data[(fullArticleIndex + 1) % data.data.length]);
    }
  }, [data?.data, slug]);

  const articleCategories = fullArticle?._embedded?.["wp:term"]?.[0];

  // get the large version of the image if available, if not try for the full version
  const articleImage =
    fullArticle?._embedded?.["wp:featuredmedia"]?.[0]?.media_details?.sizes
      ?.large?.source_url ??
    fullArticle?._embedded?.["wp:featuredmedia"]?.[0]?.media_details?.sizes
      ?.full?.source_url;

  const articleImageAltText =
    fullArticle?._embedded?.["wp:featuredmedia"]?.[0]?.alt_text ?? "";

  return (
    <>
      {error && (
        <Redirect
          to={{
            pathname: "/404",
          }}
        />
      )}
      <Grid container className={styles.Grid}>
        <Helmet>
          <title>{`News${fullArticle ? ` - ${fullArticle?.title?.rendered}` : ""
            } - Health Equity Tracker`}</title>
          {/* if cross-posted from external site, should be input on WP as canonical_url */}
          {fullArticle && (
            <link
              rel="canonical"
              href={fullArticle.acf?.canonical_url ?? fullArticle.link}
            />
          )}
          <meta name="description" content={ARTICLE_DESCRIPTION} />
        </Helmet>

        {/* HEADER ROW */}
        <Grid
          container
          className={styles.HeaderRow}
          direction="row"
          justifyContent="center"
          alignItems="center"
        >
          {/* IMAGE SECTION OF HEADER OR LOADING INDICATOR */}

          <Grid container item xs={10} md={4} className={styles.HeaderImgItem}>
            {isLoading && (
              <Skeleton width={300} height={300} animation="wave"></Skeleton>
            )}
            {error && (
              <Skeleton width={300} height={300} animation={false}></Skeleton>
            )}
            {!isLoading && !error && (
              <img
                src={articleImage ?? hetLogo}
                className={styles.SingleArticleHeaderImg ?? hetLogo}
                alt={articleImageAltText}
                width={200}
                height={100}
              />
            )}
          </Grid>

          {/* TEXT SECTION OF HEADER */}
          <Grid
            item
            xs={12}
            sm={12}
            md={8}
            className={styles.SingleArticleHeaderTextItem}
          >
            {/* ARTICLE TITLE OR LOADING INDICATOR */}
            <Typography
              className={styles.SingleArticleHeaderText}
              variant="h2"
              paragraph={true}
              component="div"
            >
              {isLoading ? (
                <Skeleton></Skeleton>
              ) : (
                getHtml(fullArticle?.title?.rendered ?? "")
              )}
            </Typography>

            {/* AUTHOR(S) OR LOADING OR NOTHING */}
            <Typography
              className={styles.SingleArticleDetailText}
              variant="body1"
            >
              {fullArticle?.acf?.contributing_author ? (
                <>
                  Authored by{" "}
                  <Link
                    className={styles.FilterLink}
                    to={`${NEWS_TAB_LINK}?author=${fullArticle.acf.contributing_author}`}
                  >
                    {fullArticle.acf.contributing_author}
                  </Link>
                </>
              ) : isLoading ? (
                <Skeleton></Skeleton>
              ) : (
                <></>
              )}

              {fullArticle?.acf?.contributing_author &&
                fullArticle?.acf?.post_nominals
                ? `, ${fullArticle.acf.post_nominals}`
                : ""}
            </Typography>

            {/* PUBLISH DATE WITH LOADING INDICATOR */}
            <Typography
              className={styles.SingleArticleDetailText}
              variant="body1"
            >
              {fullArticle?.date ? (
                <>Published {prettyDate(fullArticle.date)}</>
              ) : (
                <Skeleton width="50%"></Skeleton>
              )}
            </Typography>

            {/* OPTIONAL ARTICLE CATEGORIES */}
            {articleCategories && (
              <Typography
                className={styles.SingleArticleDetailText}
                variant="body1"
              >
                Categorized under:{" "}
                {articleCategories.map((categoryChunk, i) => (
                  <span key={categoryChunk.id}>
                    <Link
                      className={styles.CategoryTag}
                      to={`${NEWS_TAB_LINK}?category=${categoryChunk.name}`}
                    >
                      {categoryChunk.name}
                    </Link>
                    {i < articleCategories.length - 1 ? ", " : ""}
                  </span>
                ))}
              </Typography>
            )}

            {/* SOCIAL MEDIA ICONS */}
            <ShareButtons article={fullArticle} />
          </Grid>
        </Grid>

        {/* ARTICLE CONTENT SECTION */}
        <Grid
          container
          className={styles.NewsAndStoriesRow}
          direction="row"
          justifyContent="center"
        >
          <Grid item>
            <article className={styles.FullArticleContainer}>
              {/* RENDER WP ARTICLE HTML */}
              {fullArticle && getHtml(fullArticle.content?.rendered)}

              {/* OPTIONALLY RENDER CONTINUE READING BUTTON */}
              {fullArticle?.acf?.full_article_url && (
                <Box mt={5}>
                  <Button
                    variant="contained"
                    color="primary"
                    className={styles.FullLink}
                    href={fullArticle.acf.full_article_url}
                  >
                    Continue Reading
                    {fullArticle?.acf?.friendly_site_name
                      ? ` on ${fullArticle.acf.friendly_site_name}`
                      : ""}{" "}
                    <OpenInNewIcon />
                  </Button>
                </Box>
              )}

              {/* OPTIONALLY RENDER REPRINT NOTICE */}
              <Box mt={5}>
                <Typography className={styles.HeaderSubtext} variant="body1">
                  {fullArticle?.acf?.canonical_url && (
                    <span className={styles.ReprintNotice}>
                      Note: this article was originally published on{" "}
                      <a href={fullArticle?.acf?.canonical_url}>another site</a>
                      , and is reprinted here with permission.
                    </span>
                  )}
                </Typography>
              </Box>
            </article>
          </Grid>

          {/* PREV / NEXT ARTICLES NAV */}
          <LazyLoad offset={300} height={300} once>
            <Grid container className={styles.PrevNextSection}>
              <Grid item xs={12} md={4}>
                {prevArticle && (
                  <NewsPreviewCard article={prevArticle} arrow={"prev"} />
                )}
              </Grid>
              <Grid item xs={12} md={4}>
                <ReactRouterLinkButton
                  url={NEWS_TAB_LINK}
                  className={styles.PrevNextHeaderText}
                  displayName="All Posts"
                />
              </Grid>
              <Grid item xs={12} md={4}>
                {nextArticle && (
                  <>
                    <NewsPreviewCard article={nextArticle} arrow={"next"} />
                  </>
                )}
              </Grid>
            </Grid>
          </LazyLoad>
        </Grid>

        {/* EMAIL SIGNUP  */}
        <SignupSection />
      </Grid>
    </>
  );
}<|MERGE_RESOLUTION|>--- conflicted
+++ resolved
@@ -1,6 +1,6 @@
 import { Box, Button, Grid, Typography } from "@mui/material";
 
-import React, { useState, useEffect } from "react";
+import { useState, useEffect } from "react";
 import styles from "./News.module.scss";
 import { Link, Redirect, useParams } from "react-router-dom";
 import {
@@ -14,13 +14,8 @@
 import { Helmet } from "react-helmet-async";
 import NewsPreviewCard from "./NewsPreviewCard";
 import { useQuery } from "react-query";
-<<<<<<< HEAD
 import OpenInNewIcon from "@mui/icons-material/OpenInNew";
-import { Article } from "../NewsTab";
-=======
-import OpenInNewIcon from "@material-ui/icons/OpenInNew";
 import { type Article } from "../NewsTab";
->>>>>>> 5ec69e64
 import hetLogo from "../../../assets/AppbarLogo.png";
 import { Skeleton } from "@mui/lab";
 import SignupSection from "../../ui/SignupSection";
@@ -58,9 +53,9 @@
       // previous and next articles wrap around both ends of the array
       setPrevArticle(
         data.data[
-        fullArticleIndex - 1 >= 0
-          ? fullArticleIndex - 1
-          : data.data.length - 1
+          fullArticleIndex - 1 >= 0
+            ? fullArticleIndex - 1
+            : data.data.length - 1
         ]
       );
       setNextArticle(data.data[(fullArticleIndex + 1) % data.data.length]);
@@ -90,8 +85,9 @@
       )}
       <Grid container className={styles.Grid}>
         <Helmet>
-          <title>{`News${fullArticle ? ` - ${fullArticle?.title?.rendered}` : ""
-            } - Health Equity Tracker`}</title>
+          <title>{`News${
+            fullArticle ? ` - ${fullArticle?.title?.rendered}` : ""
+          } - Health Equity Tracker`}</title>
           {/* if cross-posted from external site, should be input on WP as canonical_url */}
           {fullArticle && (
             <link
@@ -174,7 +170,7 @@
               )}
 
               {fullArticle?.acf?.contributing_author &&
-                fullArticle?.acf?.post_nominals
+              fullArticle?.acf?.post_nominals
                 ? `, ${fullArticle.acf.post_nominals}`
                 : ""}
             </Typography>
