--- conflicted
+++ resolved
@@ -13,12 +13,7 @@
 import ArticleFilters from "./ArticleFilters";
 import NewsPreviewCard from "./NewsPreviewCard";
 import { useQuery } from "react-query";
-<<<<<<< HEAD
-import { Article } from "../NewsTab";
-=======
 import { type Article } from "../NewsTab";
-import { Skeleton } from "@material-ui/lab";
->>>>>>> 5ec69e64
 import SignupSection from "../../ui/SignupSection";
 import { Link } from "react-router-dom";
 
