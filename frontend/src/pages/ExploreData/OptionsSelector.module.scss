@import "../../styles/variables.module.scss";
@import "../../styles/globals.scss";

// heading for expanded TOPIC menu
.PopoverTitle {
  font-size: $text;
  padding-inline: 1rem;

  @media only screen and (min-width: $sm) {
    font-size: $title;
  }
}

// heading for expanded LOCATION menu/combobox
.SearchForText {
  @include inter700();

  margin-block: 0.3rem;
  font-size: $text;

  @media only screen and (min-width: $md) {
    font-size: $title;
  }
}

.CategoryTitleText {
  @include inter700();
  font-size: $text;
}

.CategoryTitleText {
  margin: 0px 16px 0px 16px;
}

.NoteText {
  font-size: $small;
  color: grey;
  font-style: italic;
}

<<<<<<< HEAD
.UsaLink {
=======
.UsaButton {
>>>>>>> 68e6e656
  @include buttonThatLooksLikeLink();
  font-style: italic;
}

.OptionsSelectorPopover {
  padding: 20px;
}

.PopoverOverride {
  margin: 16px;
  display: flex;
}

.MadLibButton,
.MadLibButtonPulse {
  @include inter500();
  margin: 0.25rem;
  padding: 0 5px 0 15px !important;
  color: $alt-green;
  font-size: $title;
  min-width: 100px;
  border: 1px solid $alt-green;
  margin-inline: 1rem;
  // mui shadow to match home page  CTA button
  box-shadow: 0px 3px 1px -2px rgba(0, 0, 0, 0.2),
    0px 2px 2px 0px rgba(0, 0, 0, 0.14), 0px 1px 5px 0px rgba(0, 0, 0, 0.12);

  @media (min-width: $sm) {
    font-size: $smallestHeader;
  }

  @media (min-width: $lg) {
    font-size: $smallerHeader;
  }
}

.MadLibButtonPulse:not(:hover) {
  transform: scale(1);
  animation: pulse 2s infinite;
}

@keyframes pulse {
  0% {
    transform: scale(0.98);
    box-shadow: 0px 3px 1px -2px rgba(0, 0, 0, 0.2),
      0px 2px 2px 0px rgba(0, 0, 0, 0.14), 0px 1px 5px 0px rgba(0, 0, 0, 0.12);
  }

  70% {
    transform: scale(1);
    box-shadow: 0px 5px 1px -2px rgba(0, 0, 0, 0.1),
      0px 5px 2px 0px rgba(0, 0, 0, 0.04), 0px 3px 5px 0px rgba(0, 0, 0, 0.02);
  }

  100% {
    transform: scale(0.98);
    box-shadow: 0px 3px 1px -2px rgba(0, 0, 0, 0.2),
      0px 2px 2px 0px rgba(0, 0, 0, 0.14), 0px 1px 5px 0px rgba(0, 0, 0, 0.12);
  }
}

.GoBackButtonText {
  font-size: $smallest;
  padding: 5px;
}<|MERGE_RESOLUTION|>--- conflicted
+++ resolved
@@ -38,11 +38,7 @@
   font-style: italic;
 }
 
-<<<<<<< HEAD
-.UsaLink {
-=======
 .UsaButton {
->>>>>>> 68e6e656
   @include buttonThatLooksLikeLink();
   font-style: italic;
 }
