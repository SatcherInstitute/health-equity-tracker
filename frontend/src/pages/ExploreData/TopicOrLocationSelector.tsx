import React, { useRef, useState } from 'react'
import ArrowDropUp from '@mui/icons-material/ArrowDropUp'
import ArrowDropDown from '@mui/icons-material/ArrowDropDown'
import {
  Fips,
  USA_DISPLAY_NAME,
  USA_FIPS,
  isFipsString,
} from '../../data/utils/Fips'
import styles from './MadLibUI.module.scss'
import { usePopover } from '../../utils/hooks/usePopover'
import {
  CATEGORIES_LIST,
  DEFAULT,
  SELECTED_DROPDOWN_OVERRIDES,
  type DefaultDropdownVarId,
  DROPDOWN_TOPIC_MAP,
} from '../../utils/MadLibs'
import {
  Box,
  Grid,
  ListItemText,
  List,
  Button,
  Popover,
  Autocomplete,
  TextField,
  ListItemButton,
} from '@mui/material'
import {
  type DropdownVarId,
  type DataTypeId,
} from '../../data/config/MetricConfig'
import { usePrefersReducedMotion } from '../../utils/hooks/usePrefersReducedMotion'
import KeyboardBackspaceIcon from '@mui/icons-material/KeyboardBackspace'
import { EXPLORE_DATA_PAGE_LINK } from '../../utils/internalRoutes'

interface TopicOrLocationSelectorProps {
  value: DataTypeId | string | DefaultDropdownVarId // DataTypeId OR fips as string OR default setting with no topic selected
  options: Fips[] | string[][]
  onOptionUpdate: (option: string) => void
}

function TopicOrLocationSelector(props: TopicOrLocationSelectorProps) {
  const newValue: any | DataTypeId | string | DefaultDropdownVarId = props.value
  const isFips = isFipsString(newValue)
  let currentDisplayName
  if (isFips) {
    currentDisplayName = new Fips(newValue).getFullDisplayName()
  } else {
    const chosenOption = (props.options as string[][]).find(
      (i: string[]) => i[0] === newValue
    )
    // prefer the overrides, use normal name otherwise. fallback to empty string
    currentDisplayName =
      SELECTED_DROPDOWN_OVERRIDES?.[chosenOption?.[0] as DropdownVarId] ??
      chosenOption?.[1] ??
      ''
  }

  const popoverRef = useRef(null)
  const popover = usePopover()

  const [, setTextBoxValue] = useState('')
  const updateTextBox = (event: React.ChangeEvent<HTMLInputElement>) => {
    setTextBoxValue(event.target.value)
  }

  const [autoCompleteOpen, setAutoCompleteOpen] = useState(false)
  const openAutoComplete = () => {
    setAutoCompleteOpen(true)
  }

  const closeAutoComplete = () => {
    setAutoCompleteOpen(false)
  }

  function getGroupName(option: Fips): string {
    if (option.isUsa()) return 'National'
    if (option.isState()) return 'States'
    if (option.isTerritory()) return 'Territories'
    return `${option.getParentFips().getDisplayName()} ${
      option.getParentFips().isTerritory() ? ' County Equivalents' : ' Counties'
    }`
  }

  const anchorO = 'bottom'
  const transformO = 'top'

  const noTopic = props.value === DEFAULT

  // only pulse the condition button when no topic is selected and dropdown menu is closed (and user hasn't set their machine to prefer reduced motion)
  const prefersReducedMotion = usePrefersReducedMotion()
  const doPulse = !prefersReducedMotion && !isFips && noTopic && !popover.isOpen

  const dropdownTarget = `${props.value}-dropdown-${isFips ? 'fips' : 'topic'}`

  function handleUsaButton() {
    props.onOptionUpdate(USA_FIPS)
    popover.close()
  }

  const isUsa = props.value === '00'

  return (
    <>
      <span ref={popoverRef}>
        {/* Clickable Madlib Button with Dropdown Arrow */}
        <Button
          variant="text"
          aria-haspopup="true"
          className={doPulse ? styles.MadLibButtonPulse : styles.MadLibButton}
          onClick={popover.open}
        >
          <span className={dropdownTarget}>
            {currentDisplayName}{' '}
            {popover.isOpen ? <ArrowDropUp /> : <ArrowDropDown />}
          </span>
        </Button>

        <Popover
          className={styles.PopoverOverride}
          aria-expanded="true"
          open={popover.isOpen}
          anchorEl={popover.anchor}
          onClose={popover.close}
          anchorOrigin={{
            vertical: anchorO,
            horizontal: 'center',
          }}
          transformOrigin={{
            vertical: transformO,
            horizontal: 'center',
          }}
        >
          {/* Location Dropdown */}
          {isFips && (
            <div className={styles.TopicOrLocationSelectorPopover}>
              <h3 className={styles.SearchForText}>Search for location</h3>

              <Autocomplete
                disableClearable={true}
                autoHighlight={true}
                options={props.options as Fips[]}
                groupBy={(option) => getGroupName(option)}
                clearOnEscape={true}
                getOptionLabel={(fips) => fips.getFullDisplayName()}
                isOptionEqualToValue={(fips) => fips.code === props.value}
                renderOption={(props, fips: Fips) => {
                  return <li {...props}>{fips.getFullDisplayName()}</li>
                }}
                open={autoCompleteOpen}
                onOpen={openAutoComplete}
                onClose={closeAutoComplete}
                renderInput={(params) => (
                  <TextField
                    placeholder=""
<<<<<<< HEAD
                    // eslint-disable-next-line jsx-a11y/no-autofocus
=======
                    /* eslint-disable-next-line */
>>>>>>> 54681117
                    autoFocus
                    margin="dense"
                    variant="outlined"
                    onChange={updateTextBox}
                    {...params}
                  />
                )}
                onChange={(e, fips) => {
                  props.onOptionUpdate(fips.code)
                  setTextBoxValue('')
                  popover.close()
                }}
              />
              <span className={styles.NoteText}>
                County, state, territory, or{' '}
                {isUsa ? (
                  USA_DISPLAY_NAME
                ) : (
                  <button
                    className={styles.UsaButton}
                    onClick={handleUsaButton}
                  >
                    United States
                  </button>
                )}
                . Some source data is unavailable at county and territory
                levels.
              </span>
            </div>
          )}
          {/* Condition Dropdown */}
          {!isFips && (
            <>
              <Box my={3} mx={3}>
                <Grid container>
                  {CATEGORIES_LIST.map((category) => {
                    return (
                      <Grid
                        item
                        xs={6}
                        sm={4}
                        key={category.title}
                        className={styles.CategoryList}
                      >
                        <h3
                          className={styles.CategoryTitleText}
                          aria-label={category.title + ' options'}
                        >
                          {category.title}
                        </h3>
                        <List dense={true} role="menu">
<<<<<<< HEAD
                          {category.options.map((optionId: DropdownVarId) => {
                            return (
                              <ListItemButton
                                className={styles.ListItem}
                                key={optionId}
                                selected={optionId === props.value}
                                onClick={() => {
                                  popover.close()
                                  props.onOptionUpdate(optionId)
                                }}
                              >
                                <ListItemText
                                  className={styles.ListItemText}
                                  primary={DROPDOWN_TOPIC_MAP[optionId]}
                                />
                              </ListItemButton>
                            )
                          })}
=======
                          {(props.options as string[][]).map(
                            (item: string[]) => {
                              const [optionId, optionDisplayName] = item
                              return (
                                // place variables in their respective categories
                                category.options.includes(optionId) && (
                                  <ListItemButton
                                    className={styles.ListItem}
                                    key={optionId}
                                    selected={optionId === props.value}
                                    onClick={() => {
                                      popover.close()
                                      props.onOptionUpdate(optionId)
                                    }}
                                  >
                                    <ListItemText
                                      className={styles.ListItemText}
                                      primary={optionDisplayName}
                                    />
                                  </ListItemButton>
                                )
                              )
                            }
                          )}
>>>>>>> 54681117
                        </List>
                      </Grid>
                    )
                  })}
                  <Grid
                    item
                    xs={12}
                    container
                    alignItems="flex-end"
                    justifyContent="flex-end"
                  >
                    {!noTopic && (
                      <a
                        className={styles.ClearSelectionsLink}
                        href={EXPLORE_DATA_PAGE_LINK}
                      >
                        <KeyboardBackspaceIcon
                          style={{
                            fontSize: 'small',
                            paddingBottom: '3px',
                          }}
                        />{' '}
                        <span className={styles.ClearSelectionsLinkText}>
                          Clear selections
                        </span>
                      </a>
                    )}
                  </Grid>
                </Grid>
              </Box>
            </>
          )}
        </Popover>
      </span>
    </>
  )
}

export default TopicOrLocationSelector<|MERGE_RESOLUTION|>--- conflicted
+++ resolved
@@ -155,11 +155,7 @@
                 renderInput={(params) => (
                   <TextField
                     placeholder=""
-<<<<<<< HEAD
-                    // eslint-disable-next-line jsx-a11y/no-autofocus
-=======
                     /* eslint-disable-next-line */
->>>>>>> 54681117
                     autoFocus
                     margin="dense"
                     variant="outlined"
@@ -211,7 +207,6 @@
                           {category.title}
                         </h3>
                         <List dense={true} role="menu">
-<<<<<<< HEAD
                           {category.options.map((optionId: DropdownVarId) => {
                             return (
                               <ListItemButton
@@ -230,32 +225,6 @@
                               </ListItemButton>
                             )
                           })}
-=======
-                          {(props.options as string[][]).map(
-                            (item: string[]) => {
-                              const [optionId, optionDisplayName] = item
-                              return (
-                                // place variables in their respective categories
-                                category.options.includes(optionId) && (
-                                  <ListItemButton
-                                    className={styles.ListItem}
-                                    key={optionId}
-                                    selected={optionId === props.value}
-                                    onClick={() => {
-                                      popover.close()
-                                      props.onOptionUpdate(optionId)
-                                    }}
-                                  >
-                                    <ListItemText
-                                      className={styles.ListItemText}
-                                      primary={optionDisplayName}
-                                    />
-                                  </ListItemButton>
-                                )
-                              )
-                            }
-                          )}
->>>>>>> 54681117
                         </List>
                       </Grid>
                     )
