import React, { useRef, useState } from "react";
import ArrowDropUp from "@material-ui/icons/ArrowDropUp";
import ArrowDropDown from "@material-ui/icons/ArrowDropDown";
import TextField from "@material-ui/core/TextField";
import Autocomplete from "@material-ui/lab/Autocomplete"; // can't lazy load due to typing issue
import { Fips, USA_DISPLAY_NAME, USA_FIPS } from "../../data/utils/Fips";
import Popover from "@material-ui/core/Popover";
import Button from "@material-ui/core/Button";
import styles from "./OptionsSelector.module.scss";
import List from "@material-ui/core/List";
import ListItem from "@material-ui/core/ListItem";
import ListItemText from "@material-ui/core/ListItemText";
import { usePopover } from "../../utils/hooks/usePopover";
import {
  CATEGORIES_LIST,
  DEFAULT,
  DefaultDropdownVarId,
} from "../../utils/MadLibs";
import { Box, Grid } from "@material-ui/core";
import { DropdownVarId, VariableId } from "../../data/config/MetricConfig";
import { usePrefersReducedMotion } from "../../utils/hooks/usePrefersReducedMotion";
import KeyboardBackspaceIcon from "@material-ui/icons/KeyboardBackspace";

function OptionsSelector(props: {
  value: VariableId | string | DefaultDropdownVarId; // condition data type OR fips code as string OR default setting with no topic selected
  options: Fips[] | string[][];
  onOptionUpdate: (option: string) => void;
}) {
  const isFips =
    props.options[0] && props.options[0] instanceof Fips ? true : false;
  let currentDisplayName;
  if (isFips) {
    currentDisplayName = new Fips(props.value).getFullDisplayName();
  } else {
    const chosenOption = (props.options as string[][]).find(
      (i: string[]) => i[0] === props.value
    );
    currentDisplayName = chosenOption ? chosenOption[1] : "";
  }

  const popoverRef = useRef(null);
  const popover = usePopover();

  const [, setTextBoxValue] = useState("");
  const updateTextBox = (event: React.ChangeEvent<HTMLInputElement>) => {
    setTextBoxValue(event.target.value);
  };

  const [autoCompleteOpen, setAutoCompleteOpen] = useState(false);
  const openAutoComplete = () => {
    setAutoCompleteOpen(true);
  };

  const closeAutoComplete = () => {
    setAutoCompleteOpen(false);
  };

  function getGroupName(option: Fips): string {
    if (option.isUsa()) return "National";
    if (option.isState()) return "States";
    if (option.isTerritory()) return "Territories";
    return `${option.getParentFips().getDisplayName()} ${
      option.getParentFips().isTerritory() ? " County Equivalents" : " Counties"
    }`;
  }

  const anchorO = "bottom";
  const transformO = "top";

  const noTopic = props.value === DEFAULT;

  // only pulse the condition button when no topic is selected and dropdown menu is closed (and user hasn't set their machine to prefer reduced motion)
  const prefersReducedMotion = usePrefersReducedMotion();
  const doPulse =
    !prefersReducedMotion && !isFips && noTopic && !popover.isOpen;

  const dropdownId = `${props.value}-dropdown-${isFips ? "fips" : "topic"}`;

  function handleUsaButton() {
    props.onOptionUpdate(USA_FIPS);
    popover.close();
  }

  const isUsa = props.value === "00";

  return (
    <>
      <span ref={popoverRef}>
        {/* Clickable Madlib Button with Dropdown Arrow */}
        <Button
          id={dropdownId}
          variant="text"
          aria-haspopup="true"
          className={doPulse ? styles.MadLibButtonPulse : styles.MadLibButton}
          onClick={popover.open}
        >
          {currentDisplayName}{" "}
          {popover.isOpen ? <ArrowDropUp /> : <ArrowDropDown />}
        </Button>

        <Popover
          id="popoverBox"
          className={styles.PopoverOverride}
          aria-expanded="true"
          open={popover.isOpen}
          anchorEl={popover.anchor}
          onClose={popover.close}
          anchorOrigin={{
            vertical: anchorO,
            horizontal: "center",
          }}
          transformOrigin={{
            vertical: transformO,
            horizontal: "center",
          }}
        >
          {/* Location Dropdown */}
          {isFips && (
            <div className={styles.OptionsSelectorPopover}>
              <h3 className={styles.SearchForText}>Search for location</h3>

              <Autocomplete
                disableClearable={true}
                autoHighlight={true}
                options={props.options as Fips[]}
                groupBy={(option) => getGroupName(option)}
                clearOnEscape={true}
                getOptionLabel={(fips) => fips.getFullDisplayName()}
                getOptionSelected={(fips) => fips.code === props.value}
                renderOption={(fips) => <>{fips.getFullDisplayName()}</>}
                open={autoCompleteOpen}
                onOpen={openAutoComplete}
                onClose={closeAutoComplete}
                renderInput={(params) => (
                  <TextField
                    placeholder=""
                    autoFocus
                    margin="dense"
                    variant="outlined"
                    onChange={updateTextBox}
                    {...params}
                  />
                )}
                onChange={(e, fips) => {
                  props.onOptionUpdate(fips.code);
                  setTextBoxValue("");
                  popover.close();
                }}
              />
              <span className={styles.NoteText}>
                County, state, territory, or{" "}
                {isUsa ? (
                  USA_DISPLAY_NAME
                ) : (
<<<<<<< HEAD
                  <button className={styles.UsaLink} onClick={handleUsaButton}>
=======
                  <button
                    className={styles.UsaButton}
                    onClick={handleUsaButton}
                  >
>>>>>>> 68e6e656
                    United States
                  </button>
                )}
                . Some source data is unavailable at county and territory
                levels.
              </span>
            </div>
          )}
          {/* Condition Dropdown */}
          {!isFips && (
            <>
              <Box my={3} mx={3}>
                <Grid container>
                  {CATEGORIES_LIST.map((category) => {
                    return (
                      <Grid
                        item
                        xs={6}
                        sm={4}
                        key={category.title}
                        className={styles.CategoryList}
                      >
                        <h3
                          className={styles.CategoryTitleText}
                          aria-label={category.title + " options"}
                        >
                          {category.title}
                        </h3>
                        <List dense={true} role="menu">
                          {(props.options as string[][]).map(
                            (item: string[]) => {
                              const [optionId, optionDisplayName] = item;
                              return (
                                // place variables in their respective categories
                                category.options.includes(
                                  optionId as DropdownVarId
                                ) && (
                                  <ListItem
                                    role="menuitem"
                                    key={optionId}
                                    button
                                    selected={optionId === props.value}
                                    onClick={() => {
                                      popover.close();
                                      props.onOptionUpdate(optionId);
                                    }}
                                  >
                                    <ListItemText primary={optionDisplayName} />
                                  </ListItem>
                                )
                              );
                            }
                          )}
                        </List>
                      </Grid>
                    );
                  })}
                  <Grid
                    item
                    xs={12}
                    container
                    alignItems="flex-end"
                    justifyContent="flex-end"
                  >
                    {!noTopic && (
                      <Button
                        className={styles.GoBackButton}
                        onClick={() => {
                          popover.close();
                          props.onOptionUpdate(DEFAULT);
                        }}
                      >
                        <KeyboardBackspaceIcon style={{ fontSize: "small" }} />{" "}
                        <span className={styles.GoBackButtonText}>
                          Clear topic selection
                        </span>
                      </Button>
                    )}
                  </Grid>
                </Grid>
              </Box>
            </>
          )}
        </Popover>
      </span>
    </>
  );
}

export default OptionsSelector;<|MERGE_RESOLUTION|>--- conflicted
+++ resolved
@@ -75,6 +75,13 @@
     !prefersReducedMotion && !isFips && noTopic && !popover.isOpen;
 
   const dropdownId = `${props.value}-dropdown-${isFips ? "fips" : "topic"}`;
+
+  function handleUsaButton() {
+    props.onOptionUpdate(USA_FIPS);
+    popover.close();
+  }
+
+  const isUsa = props.value === "00";
 
   function handleUsaButton() {
     props.onOptionUpdate(USA_FIPS);
@@ -152,14 +159,10 @@
                 {isUsa ? (
                   USA_DISPLAY_NAME
                 ) : (
-<<<<<<< HEAD
-                  <button className={styles.UsaLink} onClick={handleUsaButton}>
-=======
                   <button
                     className={styles.UsaButton}
                     onClick={handleUsaButton}
                   >
->>>>>>> 68e6e656
                     United States
                   </button>
                 )}
