--- conflicted
+++ resolved
@@ -16,11 +16,7 @@
   DEFAULT,
   type DefaultDropdownVarId,
 } from "../../utils/MadLibs";
-<<<<<<< HEAD
 import { Box, Grid } from "@mui/material";
-=======
-import { Box, Grid } from "@material-ui/core";
->>>>>>> 5ec69e64
 import {
   type DropdownVarId,
   type VariableId,
@@ -29,11 +25,7 @@
 import KeyboardBackspaceIcon from "@mui/icons-material/KeyboardBackspace";
 
 function OptionsSelector(props: {
-<<<<<<< HEAD
   value: VariableId | string | DefaultDropdownVarId // condition  data type OR fips code as string OR default setting with no topic selected
-=======
-  value: VariableId | string | DefaultDropdownVarId // condition data type OR fips code as string OR default setting with no topic selected
->>>>>>> 5ec69e64
   options: Fips[] | string[][]
   onOptionUpdate: (option: string) => void
 }) {
@@ -161,11 +153,9 @@
               />
               <span className={styles.NoteText}>
                 County, state, territory, or{" "}
-                {isUsa
-? (
+                {isUsa ? (
                   USA_DISPLAY_NAME
-                )
-: (
+                ) : (
                   <button
                     className={styles.UsaButton}
                     onClick={handleUsaButton}
