import { Grid } from '@mui/material'
import React from 'react'
import { Fips } from '../../data/utils/Fips'
import {
  DEFAULT,
  MADLIB_LIST,
  getMadLibWithUpdatedValue,
  insertOptionalThe,
  type MadLib,
  type PhraseSegment,
} from '../../utils/MadLibs'
import TopicOrLocationSelector from './TopicOrLocationSelector'
import styles from './ExploreDataPage.module.scss'
import {
  DATA_TYPE_1_PARAM,
  DATA_TYPE_2_PARAM,
  MADLIB_PHRASE_PARAM,
  MADLIB_SELECTIONS_PARAM,
  setParameters,
  stringifyMls,
} from '../../utils/urlutils'
import DataTypeSelector from './DataTypeSelector'
import {
  type DropdownVarId,
  isDropdownVarId,
  METRIC_CONFIG,
  type DataTypeConfig,
  type DataTypeId,
} from '../../data/config/MetricConfig'
import { useAtom } from 'jotai'
import {
  selectedDataTypeConfig1Atom,
  selectedDataTypeConfig2Atom,
} from '../../utils/sharedSettingsState'

export default function MadLibUI(props: {
  madLib: MadLib
  setMadLibWithParam: (updatedMadLib: MadLib) => void
}) {
  // TODO: this isn't efficient, these should be stored in an ordered way
  function getOptionsFromPhraseSegment(
    phraseSegment: PhraseSegment
  ): Fips[] | string[][] {
    // check first option to tell if phraseSegment is FIPS or CONDITIONS
    return isNaN(Object.keys(phraseSegment)[0] as any)
      ? Object.entries(phraseSegment).sort((a, b) => a[0].localeCompare(b[0]))
      : Object.keys(phraseSegment)
          .sort((a: string, b: string) => {
            if (a.length === b.length) {
              return a.localeCompare(b)
            }
            return b.length > a.length ? -1 : 1
          })
          .map((fipsCode) => new Fips(fipsCode))
  }

  function handleOptionUpdate(newValue: string, index: number) {
    if (newValue === DEFAULT) {
      props.setMadLibWithParam(MADLIB_LIST[0])
      setParameters([
        {
          name: MADLIB_SELECTIONS_PARAM,
          value: stringifyMls(MADLIB_LIST[0].defaultSelections),
        },
        {
          name: MADLIB_PHRASE_PARAM,
          value: MADLIB_LIST[0].id,
        },
      ])
    } else {
      props.setMadLibWithParam(
        getMadLibWithUpdatedValue(props.madLib, index, newValue)
      )
    }
    // drop card hash from url and scroll to top
    window.location.hash = ''
    window.scrollTo({
      top: 0,
      behavior: 'smooth',
    })
  }

  function handleDataTypeUpdate(
    newDataType: string,
    index: number,
    setConfig: any
  ) {
    const dtPosition = index === 1 ? DATA_TYPE_1_PARAM : DATA_TYPE_2_PARAM
    const newConfig = getConfigFromDataTypeId(newDataType)
    newConfig && setConfig(newConfig)
    setParameters([
      {
        name: dtPosition,
        value: newDataType,
      },
    ])
    const dropdownId: DropdownVarId = getParentDropdownFromDataType(newDataType)
    // madlib with updated topic
    props.setMadLibWithParam(
      getMadLibWithUpdatedValue(props.madLib, index, dropdownId)
    )
  }

  const [selectedDataTypeConfig1, setSelectedDataTypeConfig1] = useAtom(
    selectedDataTypeConfig1Atom
  )
  const [selectedDataTypeConfig2, setSelectedDataTypeConfig2] = useAtom(
    selectedDataTypeConfig2Atom
  )

  return (
    <>
      <Grid
        item
        xs={12}
        id="madlib-box"
        container
        justifyContent="center"
        alignItems="center"
      >
        <div className={styles.MadLibUI}>
          {props.madLib.phrase.map(
            (phraseSegment: PhraseSegment, index: number) => {
              let dataTypes: any[][] = []

              const segmentDataTypeId: DropdownVarId | string =
                props.madLib.activeSelections[index]
              if (isDropdownVarId(segmentDataTypeId)) {
                dataTypes = METRIC_CONFIG[segmentDataTypeId].map(
                  (dataTypeConfig: DataTypeConfig) => {
                    const { dataTypeId, dataTypeShortLabel } = dataTypeConfig
                    return [dataTypeId, dataTypeShortLabel]
                  }
                )
              }

              const config =
                index === 1 ? selectedDataTypeConfig1 : selectedDataTypeConfig2
              const setConfig =
                index === 1
                  ? setSelectedDataTypeConfig1
                  : setSelectedDataTypeConfig2

              return (
                <React.Fragment key={index}>
                  {typeof phraseSegment === 'string' ? (
                    <span className={styles.NonClickableMadlibText}>
                      {phraseSegment}
                      {insertOptionalThe(props.madLib.activeSelections, index)}
                    </span>
                  ) : (
                    <>
                      <TopicOrLocationSelector
                        value={props.madLib.activeSelections[index]}
                        onOptionUpdate={(newValue) => {
                          handleOptionUpdate(newValue, index)
                        }}
                        options={getOptionsFromPhraseSegment(phraseSegment)}
                      />
<<<<<<< HEAD
                    )}
                  </>
                )}
              </React.Fragment>
            )
          }
        )}
      </div>
      {/* <Grid item xs={12}>
        <small>{def}</small>

      </Grid> */}
    </Grid>
=======

                      {dataTypes.length > 1 && (
                        <DataTypeSelector
                          key={`${index}-datatype`}
                          value={config?.dataTypeId ?? dataTypes[0][0]}
                          onOptionUpdate={(newValue) => {
                            handleDataTypeUpdate(newValue, index, setConfig)
                          }}
                          options={dataTypes}
                        />
                      )}
                    </>
                  )}
                </React.Fragment>
              )
            }
          )}
        </div>
      </Grid>
    </>
>>>>>>> e4f18b78
  )
}

export function getConfigFromDataTypeId(
  id: DataTypeId | string
): DataTypeConfig {
  const config = Object.values(METRIC_CONFIG)
    .flat()
    .find((config) => config.dataTypeId === id)
  // fallback to covid cases
  return config ?? METRIC_CONFIG.covid[0]
}

export function getParentDropdownFromDataType(
  dataType: DataTypeId | string
): DropdownVarId {
  for (const [dropdownId, configArray] of Object.entries(METRIC_CONFIG)) {
    if (
      configArray
        .map((config) => config.dataTypeId)
        .includes(dataType as DataTypeId)
    ) {
      return dropdownId as DropdownVarId
    }
  }
  // fallback to covid
  return 'covid'
}<|MERGE_RESOLUTION|>--- conflicted
+++ resolved
@@ -157,21 +157,6 @@
                         }}
                         options={getOptionsFromPhraseSegment(phraseSegment)}
                       />
-<<<<<<< HEAD
-                    )}
-                  </>
-                )}
-              </React.Fragment>
-            )
-          }
-        )}
-      </div>
-      {/* <Grid item xs={12}>
-        <small>{def}</small>
-
-      </Grid> */}
-    </Grid>
-=======
 
                       {dataTypes.length > 1 && (
                         <DataTypeSelector
@@ -192,7 +177,6 @@
         </div>
       </Grid>
     </>
->>>>>>> e4f18b78
   )
 }
 
