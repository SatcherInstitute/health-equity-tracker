import { Box, Grid } from "@material-ui/core";
import NavigateNextIcon from "@material-ui/icons/NavigateNext";
import React, { useEffect, useState } from "react";
import { useCookies } from "react-cookie";
import { STATUS } from "react-joyride";
import Carousel from "react-material-ui-carousel";
import { Fips } from "../../data/utils/Fips";
import ReportProvider from "../../reports/ReportProvider";
import {
  getMadLibPhraseText,
  getMadLibWithUpdatedValue,
  getSelectedConditions,
  insertOptionalThe,
  MadLib,
  MadLibId,
  MADLIB_LIST,
  PhraseSegment,
  PhraseSelections,
} from "../../utils/MadLibs";
import {
  DATA_TYPE_1_PARAM,
  DEMOGRAPHIC_PARAM,
  getParameter,
  MADLIB_PHRASE_PARAM,
  MADLIB_SELECTIONS_PARAM,
  parseMls,
  psSubscribe,
  setParameters,
  SHOW_ONBOARDING_PARAM,
  stringifyMls,
  useSearchParams,
} from "../../utils/urlutils";
import styles from "./ExploreDataPage.module.scss";
import OptionsSelector from "./OptionsSelector";
import { useLocation } from "react-router-dom";
import { srSpeak } from "../../utils/a11yutils";
import { urlMap } from "../../utils/externalUrls";
import { VariableConfig } from "../../data/config/MetricConfig";
import { INCARCERATION_IDS } from "../../data/variables/IncarcerationProvider";
import useScrollPosition from "../../utils/hooks/useScrollPosition";
import { useHeaderScrollMargin } from "../../utils/hooks/useHeaderScrollMargin";

const Onboarding = React.lazy(() => import("./Onboarding"));

const EXPLORE_DATA_ID = "main";

function ExploreDataPage() {
  const location: any = useLocation();
  const [showStickyLifeline, setShowStickyLifeline] = useState(false);
  const [showIncarceratedChildrenAlert, setShowIncarceratedChildrenAlert] =
    useState(false);

  // Set up initial mad lib values based on defaults and query params
  const params = useSearchParams();

  // swap out old variable ids for backwards compatibility of outside links
  const foundIndex = MADLIB_LIST.findIndex(
    (madlib) => madlib.id === params[MADLIB_PHRASE_PARAM]
  );
  const initialIndex = foundIndex !== -1 ? foundIndex : 0;
  let defaultValuesWithOverrides = MADLIB_LIST[initialIndex].defaultSelections;
  if (params[MADLIB_SELECTIONS_PARAM]) {
    params[MADLIB_SELECTIONS_PARAM].split(",").forEach((override) => {
      const [phraseSegmentIndex, value] = override.split(":");
      let phraseSegments: PhraseSegment[] = MADLIB_LIST[initialIndex].phrase;
      if (
        Object.keys(phraseSegments).includes(phraseSegmentIndex) &&
        Object.keys(phraseSegments[Number(phraseSegmentIndex)]).includes(value)
      ) {
        defaultValuesWithOverrides[Number(phraseSegmentIndex)] = value;
      }
    });
  }

  const [madLib, setMadLib] = useState<MadLib>({
    ...MADLIB_LIST[initialIndex],
    activeSelections: defaultValuesWithOverrides,
  });

  useEffect(() => {
    const readParams = () => {
      let index = getParameter(MADLIB_PHRASE_PARAM, 0, (str) => {
        return MADLIB_LIST.findIndex((ele) => ele.id === str);
      });
      let selection = getParameter(
        MADLIB_SELECTIONS_PARAM,
        MADLIB_LIST[index].defaultSelections,
        parseMls
      );

      setMadLib({
        ...MADLIB_LIST[index],
        activeSelections: selection,
      });
    };
    const psSub = psSubscribe(readParams, "explore");

    readParams();

    return () => {
      if (psSub) {
        psSub.unsubscribe();
      }
    };
  }, []);

  const setMadLibWithParam = (ml: MadLib) => {
    setParameters([
      {
        name: MADLIB_SELECTIONS_PARAM,
        value: stringifyMls(ml.activeSelections),
      },
      { name: DATA_TYPE_1_PARAM, value: null },
      { name: DEMOGRAPHIC_PARAM, value: null },
    ]);
    setMadLib(ml);
  };

  // Set up warm welcome onboarding behaviors
  const [cookies, setCookie] = useCookies();
  let showOnboarding = cookies.skipOnboarding !== "true";
  if (params[SHOW_ONBOARDING_PARAM] === "true") {
    showOnboarding = true;
  }
  if (params[SHOW_ONBOARDING_PARAM] === "false") {
    showOnboarding = false;
  }

  // if there is an incoming #hash; bypass the warm welcome entirely
  if (location.hash !== "") showOnboarding = false;

  const [activelyOnboarding, setActivelyOnboarding] =
    useState<boolean>(showOnboarding);
  const onboardingCallback = (data: any) => {
    if ([STATUS.FINISHED, STATUS.SKIPPED].includes(data.status)) {
      setActivelyOnboarding(false);
      const expirationDate = new Date();
      // Expiration date set for a year from now
      expirationDate.setFullYear(expirationDate.getFullYear() + 1);
      setCookie("skipOnboarding", true, { path: "/", expires: expirationDate });
    }
  };

  // Set up sticky madlib behavior
  const [sticking, setSticking] = useState<boolean>(false);
  useScrollPosition(
    ({ pageYOffset, stickyBarOffsetFromTop }) => {
      const topOfCarousel = pageYOffset > stickyBarOffsetFromTop;
      if (topOfCarousel) setSticking(true);
      else setSticking(false);
    },
    [sticking],
    300
  );

  useEffect(() => {
    if (activelyOnboarding) {
      return;
    }
  }, [activelyOnboarding]);

  // calculate page size to determine if mobile or not
  const isSingleColumn = (madLib.id as MadLibId) === "disparity";

  const handleCarouselChange = (carouselMode: number) => {
    // Extract values from the current madlib
    const var1 = madLib.activeSelections[1];
    const geo1 =
      madLib.id === "comparevars"
        ? madLib.activeSelections[5]
        : madLib.activeSelections[3];

    // default non-duplicate settings for compare modes
    const var2 = var1 === "covid" ? "covid_vaccinations" : "covid";
    const geo2 = geo1 === "00" ? "13" : "00"; // default to US or Georgia

    // Construct UPDATED madlib based on the future carousel Madlib shape
    let updatedMadLib: PhraseSelections = { 1: var1, 3: geo1 }; // disparity "Investigate Rates"
    if (carouselMode === 1) updatedMadLib = { 1: var1, 3: geo1, 5: geo2 }; // comparegeos "Compare Rates"
    if (carouselMode === 2) updatedMadLib = { 1: var1, 3: var2, 5: geo1 }; // comparevars "Explore Relationships"

    setMadLib({
      ...MADLIB_LIST[carouselMode],
      activeSelections: updatedMadLib,
    });
    setParameters([
      {
        name: MADLIB_SELECTIONS_PARAM,
        value: stringifyMls(updatedMadLib),
      },
      {
        name: MADLIB_PHRASE_PARAM,
        value: MADLIB_LIST[carouselMode].id,
      },
    ]);
    location.hash = "";
    window.scrollTo({ top: 0, behavior: "smooth" });
  };

  /* on any changes to the madlib settings */
  useEffect(() => {
    // A11y - create then delete an invisible alert that the report mode has changed
    srSpeak(`Now viewing report: ${getMadLibPhraseText(madLib)}`);

    // hide/display the sticky suicide lifeline link based on selected condition
    setShowStickyLifeline(
      getSelectedConditions(madLib).some(
        (condition: VariableConfig) => condition?.variableId === "suicide"
      )
    );

    setShowIncarceratedChildrenAlert(
      getSelectedConditions(madLib).some((condition: VariableConfig) =>
        INCARCERATION_IDS.includes(condition?.variableId)
      )
    );

    // eslint-disable-next-line react-hooks/exhaustive-deps
  }, [madLib]);

<<<<<<< HEAD
  const noTopicChosen = getSelectedConditions(madLib).length === 0;
=======
  const headerScrollMargin = useHeaderScrollMargin(
    "onboarding-start-your-search",
    sticking,
    [madLib, showIncarceratedChildrenAlert, showStickyLifeline]
  );
>>>>>>> 61a707b5

  return (
    <>
      <Onboarding
        callback={onboardingCallback}
        activelyOnboarding={activelyOnboarding}
      />

      <h2 className={styles.ScreenreaderTitleHeader}>
        {getMadLibPhraseText(madLib)}
      </h2>
      <div id={EXPLORE_DATA_ID} tabIndex={-1} className={styles.ExploreData}>
        <div
          className={styles.CarouselContainer}
          id="onboarding-start-your-search"
        >
          <Carousel
            className={`Carousel ${styles.Carousel}`}
            NextIcon={
              <NavigateNextIcon
                aria-hidden="true"
                id="onboarding-madlib-arrow"
              />
            }
            timeout={200}
            autoPlay={false}
            indicators={true}
            indicatorIconButtonProps={{
              "aria-label": "Report Type",
              style: { padding: "4px" },
            }}
            activeIndicatorIconButtonProps={{
              "aria-label": "Current Selection: Report Type",
            }}
            // ! TODO We really should be able to indicate Forward/Backward vs just "Change"
            navButtonsProps={{
              "aria-label": "Change Report Type",
            }}
            animation="slide"
            navButtonsAlwaysVisible={true}
            index={initialIndex}
            onChange={handleCarouselChange}
          >
            {/* carousel settings same length as MADLIB_LIST, but fill each with madlib constructed earlier */}
            {MADLIB_LIST.map((madLibShape) => (
              <CarouselMadLib
                madLib={madLib}
                setMadLib={setMadLibWithParam}
                key={madLibShape.id}
              />
            ))}
          </Carousel>
          {showStickyLifeline && (
            <p className={styles.LifelineSticky}>
              <a href={urlMap.lifeline}>988lifeline.org</a>
            </p>
          )}
        </div>
        <div className={styles.ReportContainer}>
<<<<<<< HEAD
          {noTopicChosen ? (
            <Box m={40}></Box>
          ) : (
            <ReportProvider
              isSingleColumn={isSingleColumn}
              madLib={madLib}
              selectedConditions={getSelectedConditions(madLib)}
              showLifeLineAlert={showStickyLifeline}
              showIncarceratedChildrenAlert={showIncarceratedChildrenAlert}
              setMadLib={setMadLibWithParam}
              doScrollToData={doScrollToData}
              isScrolledToTop={!sticking}
            />
          )}
=======
          <ReportProvider
            isSingleColumn={isSingleColumn}
            madLib={madLib}
            selectedConditions={getSelectedConditions(madLib)}
            showLifeLineAlert={showStickyLifeline}
            showIncarceratedChildrenAlert={showIncarceratedChildrenAlert}
            setMadLib={setMadLibWithParam}
            isScrolledToTop={!sticking}
            headerScrollMargin={headerScrollMargin}
          />
>>>>>>> 61a707b5
        </div>
      </div>
    </>
  );
}

function CarouselMadLib(props: {
  madLib: MadLib;
  setMadLib: (updatedMadLib: MadLib) => void;
}) {
  // TODO - this isn't efficient, these should be stored in an ordered way
  function getOptionsFromPhraseSegement(
    phraseSegment: PhraseSegment
  ): Fips[] | string[][] {
    // check first option to tell if phraseSegment is FIPS or CONDITIONS
    return isNaN(Object.keys(phraseSegment)[0] as any)
      ? Object.entries(phraseSegment).sort((a, b) => a[0].localeCompare(b[0]))
      : Object.keys(phraseSegment)
          .sort((a: string, b: string) => {
            if (a.length === b.length) {
              return a.localeCompare(b);
            }
            return b.length > a.length ? -1 : 1;
          })
          .map((fipsCode) => new Fips(fipsCode));
  }

  const location = useLocation();

  return (
    <Grid container justifyContent="center" alignItems="center">
      <div className={styles.CarouselItem}>
        {props.madLib.phrase.map(
          (phraseSegment: PhraseSegment, index: number) => (
            <React.Fragment key={index}>
              {typeof phraseSegment === "string" ? (
                <span>
                  {phraseSegment}
                  {insertOptionalThe(props.madLib.activeSelections, index)}
                </span>
              ) : (
                <OptionsSelector
                  key={index}
                  value={props.madLib.activeSelections[index]}
                  onOptionUpdate={(fipsCode: string) => {
                    props.setMadLib(
                      getMadLibWithUpdatedValue(props.madLib, index, fipsCode)
                    );
                    location.hash = "";
                    window.scrollTo({ top: 0, behavior: "smooth" });
                  }}
                  options={getOptionsFromPhraseSegement(phraseSegment)}
                />
              )}
            </React.Fragment>
          )
        )}
      </div>
    </Grid>
  );
}

export default ExploreDataPage;<|MERGE_RESOLUTION|>--- conflicted
+++ resolved
@@ -218,15 +218,13 @@
     // eslint-disable-next-line react-hooks/exhaustive-deps
   }, [madLib]);
 
-<<<<<<< HEAD
   const noTopicChosen = getSelectedConditions(madLib).length === 0;
-=======
+
   const headerScrollMargin = useHeaderScrollMargin(
     "onboarding-start-your-search",
     sticking,
     [madLib, showIncarceratedChildrenAlert, showStickyLifeline]
   );
->>>>>>> 61a707b5
 
   return (
     <>
@@ -286,7 +284,6 @@
           )}
         </div>
         <div className={styles.ReportContainer}>
-<<<<<<< HEAD
           {noTopicChosen ? (
             <Box m={40}></Box>
           ) : (
@@ -297,22 +294,10 @@
               showLifeLineAlert={showStickyLifeline}
               showIncarceratedChildrenAlert={showIncarceratedChildrenAlert}
               setMadLib={setMadLibWithParam}
-              doScrollToData={doScrollToData}
               isScrolledToTop={!sticking}
+              headerScrollMargin={headerScrollMargin}
             />
           )}
-=======
-          <ReportProvider
-            isSingleColumn={isSingleColumn}
-            madLib={madLib}
-            selectedConditions={getSelectedConditions(madLib)}
-            showLifeLineAlert={showStickyLifeline}
-            showIncarceratedChildrenAlert={showIncarceratedChildrenAlert}
-            setMadLib={setMadLibWithParam}
-            isScrolledToTop={!sticking}
-            headerScrollMargin={headerScrollMargin}
-          />
->>>>>>> 61a707b5
         </div>
       </div>
     </>
