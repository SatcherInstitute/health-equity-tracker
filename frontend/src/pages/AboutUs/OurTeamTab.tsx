--- conflicted
+++ resolved
@@ -227,11 +227,7 @@
   return (
     <Grid container className={styles.Grid}>
       <Grid container className={styles.GridRowHeaderText}>
-<<<<<<< HEAD
-        <Grid item xs={7}>
-=======
         <Grid item xs={12} sm={12} md={7}>
->>>>>>> 1654b41a
           <Typography className={styles.OurTeamHeaderText}>
             We're working towards a better tomorrow.
           </Typography>
@@ -258,11 +254,7 @@
           </Typography>
         </Grid>
         <Grid item>
-<<<<<<< HEAD
-          <Grid container className={styles.GridSubRow}>
-=======
           <Grid container justify="space-around" className={styles.GridSubRow}>
->>>>>>> 1654b41a
             {LEADERSHIP_TEAM.map((leader) => {
               return (
                 <Grid item className={styles.TextProfile}>
@@ -366,16 +358,6 @@
         </Grid>
 
         <Grid item xs={12}>
-<<<<<<< HEAD
-          <Grid container className={styles.GridSubRow}>
-            {PARTNERS.map((partner) => (
-              <Grid item xs={3} className={styles.TextProfile}>
-                <img src={partner.imageUrl} alt={partner.alt}
-                className={styles.PartnerImg}/>
-              </Grid>
-            ))}
-          </Grid>
-=======
           {PARTNERS.map((partner) => (
             <img
               src={partner.imageUrl}
@@ -383,7 +365,6 @@
               className={styles.PartnerImg}
             />
           ))}
->>>>>>> 1654b41a
         </Grid>
       </Grid>
     </Grid>
