import React from "react";
import Grid from "@material-ui/core/Grid";
import Typography from "@material-ui/core/Typography";
import styles from "./AboutUsPage.module.scss";

<<<<<<< HEAD
const PARTNERS = [
  {
    imageUrl: "img/PartnerSatcher.png",
    alt: "alt",
  },
  {
    imageUrl: "img/PartnerGilead.png",
    alt: "alt",
  },
  {
    imageUrl: "img/PartnerCdc.png",
    alt: "alt",
  },
  {
    imageUrl: "img/PartnerGoogle.png",
    alt: "alt",
  },
]

=======
>>>>>>> 4518a2a3
const LEADERSHIP_TEAM = [
  {
    name: "Daniel Dawes, JD",
    role: "Co-Principal Investigator",
    imageUrl: "img/Daniel-E 1.png",
  },
  {
    name: "Nelson Dunlap, JD",
    role: "Co-Principal Investigator",
    imageUrl: "img/DunlapNelson.png",
  },
  {
    name: "Ebony Respress, MPH",
    role: "Project Director",
    imageUrl: "img/RespressEbony.png",
  },
  {
    name: "Maisha Standifer, PhD, MPH",
    role: "Health Policy Analyst",
<<<<<<< HEAD
    imageUrl: "img/RespressEbony.png",
=======
    imageUrl: "img/maisha-standifer.jpg",
>>>>>>> 4518a2a3
  },
  {
    name: "Jammie Hopkins, DrPH, MS",
    role: "Coalition/Engagement",
<<<<<<< HEAD
    imageUrl: "img/RespressEbony.png",
  },
]
=======
    imageUrl: "img/jammie-hopkins.jpg",
  },
  {
    name: "Allyson Belton, MPH",
    role: "Coalition/Engagement",
    imageUrl: "img/BeltonAllyson.png",
  },
  {
    name: "Mahia Valle, BSBA",
    role: "Communications",
    imageUrl: "img/ValleMahia.png",
  },
  {
    name: "Megan Douglas, JD",
    role: "Health Policy Analyst",
    imageUrl: "img/DouglasMegan.png",
  },
  {
    name: "Fengxia Yan, MD, MS",
    role: "Biostatician",
    imageUrl: "img/YanFengxia.png",
  },
  {
    name: "Peter Baltrus, PhD",
    role: "Data Analyst",
    imageUrl: "img/BaltrusPeter.png",
  },
];
>>>>>>> 4518a2a3

const GOOGLE_FELLOWS = [
  {
    name: "Chelsea Seabron",
    role: "Google.org Manager",
  },
  {
    name: "Rasmi Elasmar",
    role: "Google.org Manager",
  },
  {
    name: "Jen Carter",
    role: "Google.org Manager",
  },
  {
    name: "Colin Jackson",
    role: "Product Manager",
  },
  {
    name: "Larry Adams",
    role: "Product Manager",
  },
  {
    name: "Dawn Shaikh",
    role: "UX Researcher",
  },
  {
    name: "Ken Moore",
    role: "UX Designer",
  },
  {
    name: "Chi Pham",
    role: "UX Designer",
  },
  {
    name: "Katrina Sostek",
    role: "Engineer",
  },
  {
    name: "Vansh Kumar",
    role: "Engineer",
  },
  {
    name: "Lorenzo Boyice",
    role: "Engineer",
  },
  {
    name: "Jennie Brown",
    role: "Engineer",
  },
  {
    name: "Krista Katzenmeyer",
    role: "Engineer",
  },
  {
    name: "Aaron Nelson",
    role: "Engineer",
  },
  {
    name: "Maya Spivak",
    role: "Engineer",
  },
  {
    name: "Brian Suk",
    role: "Engineer",
  },
  {
    name: "Elizabeth Fregoso",
    role: "Engineer",
  },
  {
    name: "Seth Van Grinsven",
    role: "Engineer",
  },
  {
    name: "Alexis Artis",
    role: "Marketing",
  },
  {
    name: "Tarah Moore",
    role: "Program Manager",
  },
  {
    name: "Akoua Smith",
    role: "Brand Designer",
  },
  {
    name: "Sohee Kim",
    role: "Brand Designer",
  },
  {
    name: "Emily Rothschild",
    role: "Content Strategist",
  },
<<<<<<< HEAD
]
=======
];

const HE_TASKFORCE = [
  "Ngozi Afulezi",
  "Dr. Philip Alberti",
  "Dr. Zinzi Bailey",
  "Mr. Luis Belen",
  "Dr. Coleen Boyle",
  "Roberta Carlin",
  "Rita Carreón",
  "Brian Castrucci",
  "Richard Calvin Chang",
  "Kathy Ko Chin, M.S.",
  "Congresswoman Donna M. Christensen, MD",
  "Dr. Helene Clayton-Jeter",
  "Alyssa Cobb",
  "Robin W. Coleman",
  "Andrea Collier",
  "Scott Bryant Comstock, M.S.",
  "Mary Ann Cooney",
  "Francys Crevier, JD",
  "Joia Crear-Perry, MD",
  "Fernando DeMaio",
  "Abigail Echo-Hawk",
  "Lori Tremmel Freeman",
  "Eduardo J. Gomez, Ph.D, M.A.",
  "Tawara D. Goode, MA",
  "J. Nadine Gracia",
  "Corinne Graffunder",
  "Dawn Hunter",
  "Dr. Marjorie Innocent",
  "David Introcaso, PhD",
  "Jenné Johns, MPH",
  "Leandris Liburd",
  "Dr. Pierluigi Mancini",
  "Aletha Maybank, MD, MPH",
  "Dr. Judith Monroe",
  "Mr. Todd Moore",
  "Elena Ong, PHN, MS",
  "Mr. Duanne Pearson",
  "Dr. Magda Peck",
  "Marcos Pesquera, R.Ph., MPH",
  "Elena Rios, MD, MSPH, FACP",
  "Geoffrey M. Roche, MPA",
  "Dr. Raynald Samoa",
  "Janisse Rosario Schoepp, M.P.H., Ph.D.",
  "Brian Smedley, PhD",
  "Lauren Smith",
  "Dr. Erica Taylor",
  "Dr. Michael Toedt",
  "T'Pring Westbrook, PhD",
  "Dr. Kimberlydawn Wisdom",
  "Ruqaiijah A. Yearby, J.D., M.P.H.",
];

const PARTNERS = [
  {
    imageUrl: "img/PartnerSatcher.png",
    alt: "alt",
  },
  {
    imageUrl: "img/PartnerGilead.png",
    alt: "alt",
  },
  {
    imageUrl: "img/PartnerCdc.png",
    alt: "alt",
  },
  {
    imageUrl: "img/PartnerGoogle.png",
    alt: "alt",
  },
];
>>>>>>> 4518a2a3

function OurTeamTab() {
  return (
    <Grid container className={styles.Grid}>
<<<<<<< HEAD

=======
>>>>>>> 4518a2a3
      <Grid container className={styles.GridSectionHeaderText}>
        <Grid item xs={7}>
          <Typography className={styles.HeaderText}>
            We're working towards a better tomorrow.
          </Typography>
          <Typography className={styles.HeaderSubtext}>
<<<<<<< HEAD
            We strongly support breaking down systemic barriers in order to achieve
            a more healthy, equitable, and inclusive society.
          </Typography>

=======
            We strongly support breaking down systemic barriers in order to
            achieve a more healthy, equitable, and inclusive society.
          </Typography>
>>>>>>> 4518a2a3
        </Grid>
      </Grid>

      <Grid container className={styles.GridSection}>
        <Grid item xs={12}>
          <Typography
<<<<<<< HEAD
              variant="h6"
              align="left"
              style={{ fontSize: "28px", textAlign: "left", fontFamily: "Taviraj" }}
              className={styles.UnderlinedHeader}
=======
            variant="h6"
            align="left"
            style={{
              fontSize: "28px",
              textAlign: "left",
              fontFamily: "Taviraj",
            }}
            className={styles.UnderlinedHeader}
>>>>>>> 4518a2a3
          >
            Leadership Team
          </Typography>
        </Grid>
        <Grid item>
          <Grid container className={styles.GridSubSection}>
            {LEADERSHIP_TEAM.map((leader) => {
              return (
<<<<<<< HEAD
                  <Grid item xs={3} className={styles.TextProfile}>
                    <img src={leader.imageUrl} alt={leader.name} />
                    <br/>
                    <span style={{ fontSize: "16px", fontWeight: 500 }}>
                      { leader.name }
                    </span>
                    <br/>
                    <span style={{ fontSize: "14px", fontWeight: 400 }}>
                      { leader.role }
                    </span>
                  </Grid>
              );
            })}
          </Grid>
        </Grid>
      </Grid>

      <Grid container className={styles.GridSection}>
        <Grid item xs={12}>
          <Typography
                variant="h6"
                align="left"
                style={{ fontSize: "28px", textAlign: "left", fontFamily: "Taviraj" }}
                className={styles.UnderlinedHeader}
            >
              Google.org Fellows
          </Typography>
        </Grid>
        <Grid item>
          <Grid container className={styles.GridSubSection}>
            {GOOGLE_FELLOWS.map((fellow) => {
              return (
                  <Grid item xs={3} className={styles.TextProfile}>
                    <span style={{ fontSize: "16px", fontWeight: 500 }}>
                      { fellow.name }
                    </span>
                    <br/>
                    <span style={{ fontSize: "14px", fontWeight: 400 }}>
                      { fellow.role }
                    </span>
                  </Grid>
=======
                <Grid item xs={3} className={styles.TextProfile}>
                  <img src={leader.imageUrl} alt={leader.name} />
                  <br />
                  <span style={{ fontSize: "16px", fontWeight: 500 }}>
                    {leader.name}
                  </span>
                  <br />
                  <span style={{ fontSize: "14px", fontWeight: 400 }}>
                    {leader.role}
                  </span>
                </Grid>
>>>>>>> 4518a2a3
              );
            })}
          </Grid>
        </Grid>
      </Grid>

      <Grid container className={styles.GridSection}>
        <Grid item xs={12}>
          <Typography
<<<<<<< HEAD
              variant="h6"
              align="left"
              style={{ fontSize: "28px", textAlign: "left", fontFamily: "Taviraj" }}
              className={styles.UnderlinedHeader}
          >
            Health Equity Task Force
          </Typography>
        </Grid>

        <Grid item xs={12}>
          <Grid container className={styles.GridSubSection}>
            {Array.from(Array(20)).map((i) => (
                <Grid item xs={3} className={styles.TextProfile}>
                  <span style={{ fontSize: "16px", fontWeight: 500 }}>
                    Person {i}
                  </span>
                  <br/>
                  <span style={{ fontSize: "14px", fontWeight: 400 }}>
                      Name of role
                  </span>
                </Grid>
            ))}
=======
            variant="h6"
            align="left"
            style={{
              fontSize: "28px",
              textAlign: "left",
              fontFamily: "Taviraj",
            }}
            className={styles.UnderlinedHeader}
          >
            Google.org Fellows
          </Typography>
        </Grid>
        <Grid item>
          <Grid container className={styles.GridSubSection}>
            {GOOGLE_FELLOWS.map((fellow) => {
              return (
                <Grid item xs={3} className={styles.TextProfile}>
                  <span style={{ fontSize: "16px", fontWeight: 500 }}>
                    {fellow.name}
                  </span>
                  <br />
                  <span style={{ fontSize: "14px", fontWeight: 400 }}>
                    {fellow.role}
                  </span>
                </Grid>
              );
            })}
>>>>>>> 4518a2a3
          </Grid>
        </Grid>
      </Grid>

      <Grid container className={styles.GridSection}>
        <Grid item xs={12}>
          <Typography
<<<<<<< HEAD
              variant="h6"
              align="left"
              style={{ fontSize: "28px", textAlign: "left", fontFamily: "Taviraj" }}
              className={styles.UnderlinedHeader}
          >
            Partners
=======
            variant="h6"
            align="left"
            style={{
              fontSize: "28px",
              textAlign: "left",
              fontFamily: "Taviraj",
            }}
            className={styles.UnderlinedHeader}
          >
            Health Equity Task Force
>>>>>>> 4518a2a3
          </Typography>
        </Grid>

        <Grid item xs={12}>
          <Grid container className={styles.GridSubSection}>
<<<<<<< HEAD
            {PARTNERS.map((partner) => (
                <Grid item xs={3} className={styles.TextProfile}>
                  <img src={partner.imageUrl} alt={partner.alt} />
                </Grid>
=======
            {HE_TASKFORCE.map((name) => (
              <Grid item xs={3} className={styles.TextProfile}>
                <span style={{ fontSize: "16px", fontWeight: 500 }}>
                  {name}
                </span>
              </Grid>
>>>>>>> 4518a2a3
            ))}
          </Grid>
        </Grid>
      </Grid>

<<<<<<< HEAD
=======
      <Grid container className={styles.GridSection}>
        <Grid item xs={12}>
          <Typography
            variant="h6"
            align="left"
            style={{
              fontSize: "28px",
              textAlign: "left",
              fontFamily: "Taviraj",
            }}
            className={styles.UnderlinedHeader}
          >
            Partners
          </Typography>
        </Grid>

        <Grid item xs={12}>
          <Grid container className={styles.GridSubSection}>
            {PARTNERS.map((partner) => (
              <Grid item xs={3} className={styles.TextProfile}>
                <img src={partner.imageUrl} alt={partner.alt} />
              </Grid>
            ))}
          </Grid>
        </Grid>
      </Grid>

>>>>>>> 4518a2a3
    </Grid>
  );
}
export default OurTeamTab;<|MERGE_RESOLUTION|>--- conflicted
+++ resolved
@@ -3,28 +3,6 @@
 import Typography from "@material-ui/core/Typography";
 import styles from "./AboutUsPage.module.scss";
 
-<<<<<<< HEAD
-const PARTNERS = [
-  {
-    imageUrl: "img/PartnerSatcher.png",
-    alt: "alt",
-  },
-  {
-    imageUrl: "img/PartnerGilead.png",
-    alt: "alt",
-  },
-  {
-    imageUrl: "img/PartnerCdc.png",
-    alt: "alt",
-  },
-  {
-    imageUrl: "img/PartnerGoogle.png",
-    alt: "alt",
-  },
-]
-
-=======
->>>>>>> 4518a2a3
 const LEADERSHIP_TEAM = [
   {
     name: "Daniel Dawes, JD",
@@ -44,20 +22,11 @@
   {
     name: "Maisha Standifer, PhD, MPH",
     role: "Health Policy Analyst",
-<<<<<<< HEAD
-    imageUrl: "img/RespressEbony.png",
-=======
     imageUrl: "img/maisha-standifer.jpg",
->>>>>>> 4518a2a3
   },
   {
     name: "Jammie Hopkins, DrPH, MS",
     role: "Coalition/Engagement",
-<<<<<<< HEAD
-    imageUrl: "img/RespressEbony.png",
-  },
-]
-=======
     imageUrl: "img/jammie-hopkins.jpg",
   },
   {
@@ -86,7 +55,6 @@
     imageUrl: "img/BaltrusPeter.png",
   },
 ];
->>>>>>> 4518a2a3
 
 const GOOGLE_FELLOWS = [
   {
@@ -181,9 +149,6 @@
     name: "Emily Rothschild",
     role: "Content Strategist",
   },
-<<<<<<< HEAD
-]
-=======
 ];
 
 const HE_TASKFORCE = [
@@ -257,43 +222,25 @@
     alt: "alt",
   },
 ];
->>>>>>> 4518a2a3
 
 function OurTeamTab() {
   return (
     <Grid container className={styles.Grid}>
-<<<<<<< HEAD
-
-=======
->>>>>>> 4518a2a3
       <Grid container className={styles.GridSectionHeaderText}>
         <Grid item xs={7}>
           <Typography className={styles.HeaderText}>
             We're working towards a better tomorrow.
           </Typography>
           <Typography className={styles.HeaderSubtext}>
-<<<<<<< HEAD
-            We strongly support breaking down systemic barriers in order to achieve
-            a more healthy, equitable, and inclusive society.
-          </Typography>
-
-=======
             We strongly support breaking down systemic barriers in order to
             achieve a more healthy, equitable, and inclusive society.
           </Typography>
->>>>>>> 4518a2a3
         </Grid>
       </Grid>
 
       <Grid container className={styles.GridSection}>
         <Grid item xs={12}>
           <Typography
-<<<<<<< HEAD
-              variant="h6"
-              align="left"
-              style={{ fontSize: "28px", textAlign: "left", fontFamily: "Taviraj" }}
-              className={styles.UnderlinedHeader}
-=======
             variant="h6"
             align="left"
             style={{
@@ -302,7 +249,6 @@
               fontFamily: "Taviraj",
             }}
             className={styles.UnderlinedHeader}
->>>>>>> 4518a2a3
           >
             Leadership Team
           </Typography>
@@ -311,49 +257,6 @@
           <Grid container className={styles.GridSubSection}>
             {LEADERSHIP_TEAM.map((leader) => {
               return (
-<<<<<<< HEAD
-                  <Grid item xs={3} className={styles.TextProfile}>
-                    <img src={leader.imageUrl} alt={leader.name} />
-                    <br/>
-                    <span style={{ fontSize: "16px", fontWeight: 500 }}>
-                      { leader.name }
-                    </span>
-                    <br/>
-                    <span style={{ fontSize: "14px", fontWeight: 400 }}>
-                      { leader.role }
-                    </span>
-                  </Grid>
-              );
-            })}
-          </Grid>
-        </Grid>
-      </Grid>
-
-      <Grid container className={styles.GridSection}>
-        <Grid item xs={12}>
-          <Typography
-                variant="h6"
-                align="left"
-                style={{ fontSize: "28px", textAlign: "left", fontFamily: "Taviraj" }}
-                className={styles.UnderlinedHeader}
-            >
-              Google.org Fellows
-          </Typography>
-        </Grid>
-        <Grid item>
-          <Grid container className={styles.GridSubSection}>
-            {GOOGLE_FELLOWS.map((fellow) => {
-              return (
-                  <Grid item xs={3} className={styles.TextProfile}>
-                    <span style={{ fontSize: "16px", fontWeight: 500 }}>
-                      { fellow.name }
-                    </span>
-                    <br/>
-                    <span style={{ fontSize: "14px", fontWeight: 400 }}>
-                      { fellow.role }
-                    </span>
-                  </Grid>
-=======
                 <Grid item xs={3} className={styles.TextProfile}>
                   <img src={leader.imageUrl} alt={leader.name} />
                   <br />
@@ -365,7 +268,6 @@
                     {leader.role}
                   </span>
                 </Grid>
->>>>>>> 4518a2a3
               );
             })}
           </Grid>
@@ -375,30 +277,6 @@
       <Grid container className={styles.GridSection}>
         <Grid item xs={12}>
           <Typography
-<<<<<<< HEAD
-              variant="h6"
-              align="left"
-              style={{ fontSize: "28px", textAlign: "left", fontFamily: "Taviraj" }}
-              className={styles.UnderlinedHeader}
-          >
-            Health Equity Task Force
-          </Typography>
-        </Grid>
-
-        <Grid item xs={12}>
-          <Grid container className={styles.GridSubSection}>
-            {Array.from(Array(20)).map((i) => (
-                <Grid item xs={3} className={styles.TextProfile}>
-                  <span style={{ fontSize: "16px", fontWeight: 500 }}>
-                    Person {i}
-                  </span>
-                  <br/>
-                  <span style={{ fontSize: "14px", fontWeight: 400 }}>
-                      Name of role
-                  </span>
-                </Grid>
-            ))}
-=======
             variant="h6"
             align="left"
             style={{
@@ -426,7 +304,6 @@
                 </Grid>
               );
             })}
->>>>>>> 4518a2a3
           </Grid>
         </Grid>
       </Grid>
@@ -434,14 +311,6 @@
       <Grid container className={styles.GridSection}>
         <Grid item xs={12}>
           <Typography
-<<<<<<< HEAD
-              variant="h6"
-              align="left"
-              style={{ fontSize: "28px", textAlign: "left", fontFamily: "Taviraj" }}
-              className={styles.UnderlinedHeader}
-          >
-            Partners
-=======
             variant="h6"
             align="left"
             style={{
@@ -452,32 +321,22 @@
             className={styles.UnderlinedHeader}
           >
             Health Equity Task Force
->>>>>>> 4518a2a3
           </Typography>
         </Grid>
 
         <Grid item xs={12}>
           <Grid container className={styles.GridSubSection}>
-<<<<<<< HEAD
-            {PARTNERS.map((partner) => (
-                <Grid item xs={3} className={styles.TextProfile}>
-                  <img src={partner.imageUrl} alt={partner.alt} />
-                </Grid>
-=======
             {HE_TASKFORCE.map((name) => (
               <Grid item xs={3} className={styles.TextProfile}>
                 <span style={{ fontSize: "16px", fontWeight: 500 }}>
                   {name}
                 </span>
               </Grid>
->>>>>>> 4518a2a3
             ))}
           </Grid>
         </Grid>
       </Grid>
 
-<<<<<<< HEAD
-=======
       <Grid container className={styles.GridSection}>
         <Grid item xs={12}>
           <Typography
@@ -504,8 +363,6 @@
           </Grid>
         </Grid>
       </Grid>
-
->>>>>>> 4518a2a3
     </Grid>
   );
 }
