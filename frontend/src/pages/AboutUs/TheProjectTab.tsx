import React from "react";
import Button from "@material-ui/core/Button";
import Grid from "@material-ui/core/Grid";
import Typography from "@material-ui/core/Typography";
import styles from "./AboutUsPage.module.scss";
import {
  // LinkWithStickyParams,
  EXPLORE_DATA_PAGE_LINK,
} from "../../utils/urlutils";
import Hidden from "@material-ui/core/Hidden";
<<<<<<< HEAD
import { usePrefersReducedMotion } from "../../utils/usePrefersReducedMotion";
=======
import { Helmet } from "react-helmet";
>>>>>>> 0e1fd245

function AimToGoItem(props: {
  src: string;
  alt: string;
  title: string;
  text: string;
}) {
  return (
    <Grid item xs={12} sm={12} md={4} className={styles.AimToGoItem}>
      <Grid
        container
        direction="column"
        alignItems="flex-start"
        justify="flex-start"
      >
        <Hidden smDown>
          <Grid item>
            <img
              className={styles.ImgAimToGo}
              src={props.src}
              alt={props.alt}
            />
          </Grid>
        </Hidden>
        <Grid item>
          <Typography
            className={styles.SubheaderL2Text}
            variant="h3"
            paragraph={true}
          >
            {props.title}
          </Typography>
        </Grid>
        <Grid item>
          <Typography
            className={styles.HeaderSubtextL2}
            variant="body2"
            paragraph
          >
            {props.text}
          </Typography>
        </Grid>
      </Grid>
    </Grid>
  );
}

function TheProjectTab() {
  const prefersReducedMotion = usePrefersReducedMotion();

  return (
    <>
      <Helmet>
        <title>The Project - About Us - Health Equity Tracker</title>
      </Helmet>
      <h1 className={styles.ScreenreaderTitleHeader}>The Project</h1>
      <Grid container className={styles.Grid}>
        <Grid
          container
          className={styles.GridOutlinedImgRow}
          direction="row"
          justify="center"
          alignItems="center"
        >
          <Grid
            item
            xs={12}
            sm={12}
            md={5}
            className={styles.GridVerticallyAlignedItem}
          >
            <Typography
              id="main"
              tabIndex={-1}
              className={styles.HeaderText}
              variant="h2"
              paragraph={true}
            >
              We're focused on equitable data.
            </Typography>
            <br />
            <Typography
              className={styles.HeaderSubtext}
              variant="body1"
              paragraph={true}
            >
              Health equity can't exist without equitable data. That's why we're
              aiming to collect health equity data from across the United States
              and centralize it all in one place.
            </Typography>
          </Grid>
          <Hidden smDown>
            <Grid
              item
              xs={12}
              sm={12}
              md={7}
              className={styles.GridAlignRightItem}
            >
              <img
                src="img/pexels-ketut-subiyanto-4473871 1.png"
                className={styles.ImgHeaderGridItem}
                alt=""
              />
            </Grid>
          </Hidden>
        </Grid>

        <Grid
          container
          className={styles.GridOutlinedRow}
          direction="row"
          justify="center"
          alignItems="center"
        >
          <Grid
            container
            className={styles.GridSubRow}
            direction="row"
            justify="space-around"
            alignItems="center"
          >
            <Grid
              item
              xs={12}
              sm={12}
              md={5}
              className={styles.GridVerticallyAlignedItem}
            >
              <Typography
                className={styles.SubheaderL1Text}
                variant="h2"
                paragraph={true}
              >
                Where we started
              </Typography>
              <Typography variant="body1" paragraph={true}>
                Prompted by the COVID-19 pandemic, the Health Equity Tracker was
                created in 2020 to aggregate up-to-date demographic data from
                the hardest-hit communities.
              </Typography>
              <Typography variant="body1" paragraph={true}>
                The Health Equity Tracker aims to give a detailed view of health
                outcomes by race, ethnicity, sex, socioeconomic status, and
                other critical factors. Our hope is that it will help
                policymakers understand what resources and support affected
                communities need to be able to improve their outcomes.
              </Typography>
            </Grid>

            <Grid item xs={12} sm={12} md={6}>
              <Grid
                container
                direction="row"
                justify="space-around"
                alignItems="flex-start"
              >
                <Grid item xs={12} sm={12} md={5}>
                  <Typography
                    className={styles.UnderlinedHeaderL2}
                    variant="h3"
                    paragraph={true}
                  >
                    5 data sources
                  </Typography>
                  <Typography
                    className={styles.HeaderSubtextL3}
                    variant="body2"
                    paragraph={true}
                  >
                    HET currently aggregates data from 5 key data sources. We’ll
                    continue adding to these initial sources.
                  </Typography>
                </Grid>
                <Grid item xs={12} sm={12} md={5}>
                  <Typography
                    className={styles.UnderlinedHeaderL2}
                    variant="h3"
                    paragraph={true}
                  >
                    15 variables
                  </Typography>
                  <Typography
                    className={styles.HeaderSubtextL3}
                    variant="body2"
                    paragraph={true}
                  >
                    Along with COVID-19 cases, hospitalizations and deaths, the
                    tracker also covers conditions like COPD, diabetes, SDOH,
                    and more.
                  </Typography>
                </Grid>
                <Grid item xs={12}>
                  <Grid
                    container
                    direction="row"
                    justify="space-around"
                    alignItems="flex-start"
                  >
                    <Grid item xs={12} sm={12} md={5}>
                      {/* <LinkWithStickyParams
                        to={EXPLORE_DATA_PAGE_LINK}
                        className={styles.NoUnderline}
                      > */}
                      <Button
                        variant="contained"
                        color="primary"
                        className={styles.PrimaryButton}
                        href={EXPLORE_DATA_PAGE_LINK}
                      >
                        Explore the data
                      </Button>
                      {/* </LinkWithStickyParams> */}
                    </Grid>
                  </Grid>
                </Grid>
              </Grid>
            </Grid>
          </Grid>

          <Grid
            container
            className={styles.GridSubRow}
            direction="row"
            justify="space-around"
          >
            <Grid item xs={12}>
              <Typography className={styles.SubheaderL1Text} variant="h2">
                Where we aim to go
              </Typography>
            </Grid>
            <AimToGoItem
              src={
                prefersReducedMotion
                  ? "img/HET-lines-no-motion.gif"
                  : "img/HET_Overlapping_Lines_v4_1000px.gif"
              }
              alt=""
              title="Expand data"
              text="As we continue to expand our data sources and analyze the
            data, we will have more information to share on
            disparities and the equity impact of COVID-19."
            />
            <AimToGoItem
              src={
                prefersReducedMotion
                  ? "img/HET-fields-no-motion.gif"
                  : "img/HET_Fields_1_v2_1000px.gif"
              }
              alt=""
              title="Empower policy makers"
              text="We plan to develop policy templates for local, state, and
            federal policy makers, and help create actionable policies
            with diverse communities."
            />
            <AimToGoItem
              src={
                prefersReducedMotion
                  ? "img/HET-dots-no-motion.gif"
                  : "img/HET_Dots_1_v3_1000px.gif"
              }
              alt=""
              title="Measure progress"
              text="It’s important to track progress, so we plan to develop
            and publish more health equity reports and analyses."
            />
          </Grid>
        </Grid>

        <Grid
          container
          className={styles.GridOutlinedRow}
          direction="row"
          justify="space-around"
        >
          <Grid item xs={12}>
            <Typography className={styles.HeaderText} variant="h2">
              <i>We are committed to the following ethics</i>
            </Typography>
          </Grid>

          <Grid
            container
            item
            className={styles.GridSubRow}
            justify="space-around"
            alignItems="flex-start"
          >
            <Grid
              container
              item
              xs={12}
              sm={12}
              md={3}
              direction="column"
              justify="space-around"
            >
              <Grid item className={styles.CommittedToEthicsSubheaderItem}>
                <Typography className={styles.SubheaderL2Text} variant="h3">
                  Transparency & Accountability
                </Typography>
              </Grid>
              <Grid item>
                <Typography className={styles.HeaderSubtext} variant="body2">
                  We partner closely with diverse communities and are clear
                  about who interprets the data and how that shapes the overall
                  health narrative
                </Typography>
              </Grid>
            </Grid>

            <Grid
              container
              item
              xs={12}
              sm={12}
              md={3}
              direction="column"
              justify="space-around"
            >
              <Grid item className={styles.CommittedToEthicsSubheaderItem}>
                <Typography className={styles.SubheaderL2Text} variant="h3">
                  Community First
                </Typography>
              </Grid>
              <Grid item>
                <Typography className={styles.HeaderSubtext} variant="body2">
                  People and communities drive our work. By making sure we
                  collect data from underserved populations, we can help
                  highlight what policy changes are needed to boost these
                  communities.
                </Typography>
              </Grid>
            </Grid>

            <Grid
              container
              item
              xs={12}
              sm={12}
              md={3}
              direction="column"
              justify="space-around"
            >
              <Grid item className={styles.CommittedToEthicsSubheaderItem}>
                <Typography className={styles.SubheaderL2Text} variant="h3">
                  Open Access
                </Typography>
              </Grid>
              <Grid item>
                <Typography className={styles.HeaderSubtext} variant="body2">
                  We ensure community leaders partner with us and play an active
                  role in determining what data to use in making policy
                  recommendations
                </Typography>
              </Grid>
            </Grid>
          </Grid>
        </Grid>
      </Grid>
    </>
  );
}

export default TheProjectTab;<|MERGE_RESOLUTION|>--- conflicted
+++ resolved
@@ -8,11 +8,8 @@
   EXPLORE_DATA_PAGE_LINK,
 } from "../../utils/urlutils";
 import Hidden from "@material-ui/core/Hidden";
-<<<<<<< HEAD
 import { usePrefersReducedMotion } from "../../utils/usePrefersReducedMotion";
-=======
 import { Helmet } from "react-helmet";
->>>>>>> 0e1fd245
 
 function AimToGoItem(props: {
   src: string;
