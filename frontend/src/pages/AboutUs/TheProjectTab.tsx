import React from "react";
import Button from "@material-ui/core/Button";
import Grid from "@material-ui/core/Grid";
import Typography from "@material-ui/core/Typography";
import styles from "./AboutUsPage.module.scss";
import {
  LinkWithStickyParams,
  EXPLORE_DATA_PAGE_LINK,
} from "../../utils/urlutils";

function TheProjectTab() {
  return (
    <>
      <Grid container className={styles.Grid}>
        <Grid
          container
          className={styles.GridOutlinedImgRow}
          direction="row"
          justify="center"
          alignItems="center"
        >
<<<<<<< HEAD
          <Grid item xs={12} sm={12} md={5} className={styles.GridVerticallyAlignedItem}>
            <Typography  id="main"
                         tabIndex={-1}
                         className={styles.HeaderText}
                         variant="h1">
=======
          <Grid
            item
            xs={12}
            sm={12}
            md={5}
            className={styles.GridVerticallyAlignedItem}
          >
            <Typography className={styles.HeaderText}>
>>>>>>> 1654b41a
              We're focused on equitable data.
            </Typography>
            <br />
            <Typography className={styles.HeaderSubtext} variant="body1">
              <p>
                Health equity can't exist without equitable data. That's why
                we're aiming to collect health equity data from across the
                United States and centralize it all in one place.
              </p>
            </Typography>
          </Grid>
          <Grid
            item
            xs={12}
            sm={12}
            md={7}
            className={styles.GridAlignRightItem}
          >
            <img
              src="img/pexels-ketut-subiyanto-4473871 1.png"
              className={styles.ImgHeaderGridItem}
              alt="A woman laying with her two children"
            />
          </Grid>
        </Grid>

        <Grid
          container
          className={styles.GridOutlinedRow}
          direction="row"
          justify="center"
          alignItems="center"
        >
          <Grid
            container
            className={styles.GridSubRow}
            direction="row"
            justify="space-around"
            alignItems="center"
          >
<<<<<<< HEAD
            <Grid item xs={12} sm={12} md={5} className={styles.GridVerticallyAlignedItem}>
              <Typography className={styles.SubheaderL1Text} variant="h1">
=======
            <Grid
              item
              xs={12}
              sm={12}
              md={5}
              className={styles.GridVerticallyAlignedItem}
            >
              <Typography className={styles.SubheaderL1Text}>
>>>>>>> 1654b41a
                Where we started
              </Typography>
              <Typography variant="body1">
                <p>
                  Prompted by the COVID-19 pandemic, the Health Equity Tracker
                  was created in 2020 to aggregate up-to-date demographic data
                  from the hardest-hit communities.
                </p>
                <p>
                  The Health Equity Tracker aims to give a detailed view of
                  health outcomes by race, ethnicity, gender, socioeconomic
                  status, and other critical factors. Our hope is that it will
                  help policymakers understand what resources and support
                  affected communities need to be able to improve their
                  outcomes.
                </p>
              </Typography>
            </Grid>

            <Grid
              item
              xs={12}
              sm={12}
              md={7}
              className={styles.GridCenteredItem}
            >
              <Grid
                container
                direction="row"
                justify="space-around"
                alignItems="flex-start"
                xs={12}
              >
                <Grid item xs={12} sm={12} md={5}>
                  <Typography className={styles.UnderlinedHeaderL2}
                              variant="h2">
                    5 data sources
                  </Typography>
                  <Typography className={styles.HeaderSubtextL3} variant="body2">
                    <p>
                      HET currently aggregates data from 5 key data sources.
                      We’ll continue adding to these initial sources.
                    </p>
                  </Typography>
                </Grid>
                <Grid item xs={12} sm={12} md={5}>
                  <Typography className={styles.UnderlinedHeaderL2}
                              variant="h2">
                    15 variables
                  </Typography>
                  <Typography className={styles.HeaderSubtextL3} variant="body2">
                    <p>
                      Along with COVID-19 cases, hospitalizations and deaths,
                      the tracker also covers conditions like COPD, asthma,
                      diabetes, hypertension, obesity, SDOH, and more
                    </p>
                  </Typography>
                </Grid>
                <Grid item xs={12}>
                  <Grid
                    container
                    direction="row"
                    justify="space-around"
                    alignItems="flex-start"
                    xs={12}
                  >
                    <Grid item xs={12} sm={12} md={5}>
                      <LinkWithStickyParams
                        to={EXPLORE_DATA_PAGE_LINK}
                        class={styles.NoUnderline}
                      >
                        <Button
                          variant="contained"
                          color="primary"
                          className={styles.PrimaryButton}
                        >
                          Explore the data
                        </Button>
                      </LinkWithStickyParams>
                    </Grid>
                  </Grid>
                </Grid>
              </Grid>
            </Grid>
          </Grid>

          <Grid
            container
            className={styles.GridSubRow}
            direction="row"
            justify="space-around"
          >
            <Grid item xs={12}>
              <Typography className={styles.SubheaderL1Text} variant="h1">
                Where we aim to go
              </Typography>
            </Grid>
            <Grid item xs={12} sm={12} md={4} className={styles.AimToGoItem}>
              <Grid
                container
                direction="column"
                alignItems="flex-start"
                justify="flex-start"
              >
                <Grid item>
                  <img
                    className={styles.ImgAimToGo}
                    src="img/LINES-2@2x 4.png"
                    alt="Decorative lines"
                  />
                </Grid>
                <Grid item>
                  <Typography className={styles.SubheaderL2Text} variant="h2">
                    Expand data
                  </Typography>
                </Grid>
                <Grid item>
                  <Typography className={styles.HeaderSubtextL2}
                              variant="body2">
                    <p>
                      As we continue to expand our data sources and analyze the
                      data, we will have more information to share on
                      disparities and the equity impact of COVID-19.
                    </p>
                  </Typography>
                </Grid>
              </Grid>
            </Grid>
            <Grid item xs={12} sm={12} md={4} className={styles.AimToGoItem}>
              <Grid
                container
                direction="column"
                alignItems="flex-start"
                justify="flex-start"
              >
                <Grid item>
                  <img
                    className={styles.ImgAimToGo}
                    src="img/Asset 3@2x 4.png"
                    alt="Decorative thick lines"
                  />
                </Grid>
                <Grid item>
                  <Typography className={styles.SubheaderL2Text} variant="h2">
                    Empower policy makers
                  </Typography>
                </Grid>
                <Grid item>
                  <Typography className={styles.HeaderSubtextL2}
                              variant="body2">
                    <p>
                      We plan to develop policy templates for local, state, and
                      federal policy makers, and help create actionable policies
                      with diverse communities
                    </p>
                  </Typography>
                </Grid>
              </Grid>
            </Grid>
            <Grid item xs={12} sm={12} md={4} className={styles.AimToGoItem}>
              <Grid
                container
                direction="column"
                alignItems="flex-start"
                justify="flex-start"
              >
                <Grid item>
                  <img
                    className={styles.ImgAimToGo}
                    src="img/Dots_1@2x 5.png"
                    alt="Decorative dots"
                  />
                </Grid>
                <Grid item>
                  <Typography className={styles.SubheaderL2Text} variant="h2">
                    Measure progress
                  </Typography>
                </Grid>
                <Grid item>
                  <Typography className={styles.HeaderSubtextL2}
                              variant="body2">
                    <p>
                      It’s important to track progress, so we plan to develop
                      and publish more health equity reports and analyses.
                    </p>
                  </Typography>
                </Grid>
              </Grid>
            </Grid>
          </Grid>
        </Grid>

        <Grid
          container
          className={styles.GridOutlinedRow}
          direction="row"
          justify="space-around"
        >
          <Grid item xs={12}>
            <Typography className={styles.HeaderText} variant="h1">
              <i>We are committed to the following ethics</i>
            </Typography>
          </Grid>

          <Grid
            container
            item
            className={styles.GridSubRow}
            justify="space-around"
            alignItems="flex-start"
          >
            <Grid
              container
              item
              xs={12}
              sm={12}
              md={3}
              direction="column"
              justify="space-around"
            >
              <Grid item className={styles.CommittedToEthicsSubheaderItem}>
                <Typography className={styles.SubheaderL2Text} variant="h2">
                  Transparency & Accountability
                </Typography>
              </Grid>
              <Grid item>
<<<<<<< HEAD
                <Typography className={styles.HeaderSubtext} variant="body2">
                  We partner closely with diverse communities and are clear about
                  who interprets the data and how that shapes the overall health
                  narrative
=======
                <Typography className={styles.HeaderSubtext}>
                  We partner closely with diverse communities and are clear
                  about who interprets the data and how that shapes the overall
                  health narrative
>>>>>>> 1654b41a
                </Typography>
              </Grid>
            </Grid>

            <Grid
              container
              item
              xs={12}
              sm={12}
              md={3}
              direction="column"
              justify="space-around"
            >
              <Grid item className={styles.CommittedToEthicsSubheaderItem}>
                <Typography className={styles.SubheaderL2Text} variant="h2">
                  Community first
                </Typography>
              </Grid>
              <Grid item>
<<<<<<< HEAD
                <Typography className={styles.HeaderSubtext} variant="body2">
                  People and communities drive our work. By making sure we collect
                  data from underserved populations, we can help highlight what
                  policy changes are needed to boost these communities.
=======
                <Typography className={styles.HeaderSubtext}>
                  People and communities drive our work. By making sure we
                  collect data from underserved populations, we can help
                  highlight what policy changes are needed to boost these
                  communities.
>>>>>>> 1654b41a
                </Typography>
              </Grid>
            </Grid>

            <Grid
              container
              item
              xs={12}
              sm={12}
              md={3}
              direction="column"
              justify="space-around"
            >
              <Grid item className={styles.CommittedToEthicsSubheaderItem}>
                <Typography className={styles.SubheaderL2Text} variant="h2">
                  Open Access
                </Typography>
              </Grid>
              <Grid item>
                <Typography className={styles.HeaderSubtext} variant="body2">
                  We ensure community leaders partner with us and play an active
                  role in determining what data to use in making policy
                  recommendations
                </Typography>
              </Grid>
            </Grid>
          </Grid>
        </Grid>
      </Grid>
    </>
  );
}

export default TheProjectTab;<|MERGE_RESOLUTION|>--- conflicted
+++ resolved
@@ -19,13 +19,6 @@
           justify="center"
           alignItems="center"
         >
-<<<<<<< HEAD
-          <Grid item xs={12} sm={12} md={5} className={styles.GridVerticallyAlignedItem}>
-            <Typography  id="main"
-                         tabIndex={-1}
-                         className={styles.HeaderText}
-                         variant="h1">
-=======
           <Grid
             item
             xs={12}
@@ -33,8 +26,10 @@
             md={5}
             className={styles.GridVerticallyAlignedItem}
           >
-            <Typography className={styles.HeaderText}>
->>>>>>> 1654b41a
+            <Typography id="main"
+                        tabIndex={-1}
+                        className={styles.HeaderText}
+                        variant="h1">
               We're focused on equitable data.
             </Typography>
             <br />
@@ -75,10 +70,6 @@
             justify="space-around"
             alignItems="center"
           >
-<<<<<<< HEAD
-            <Grid item xs={12} sm={12} md={5} className={styles.GridVerticallyAlignedItem}>
-              <Typography className={styles.SubheaderL1Text} variant="h1">
-=======
             <Grid
               item
               xs={12}
@@ -86,8 +77,7 @@
               md={5}
               className={styles.GridVerticallyAlignedItem}
             >
-              <Typography className={styles.SubheaderL1Text}>
->>>>>>> 1654b41a
+              <Typography className={styles.SubheaderL1Text} variant="h1">
                 Where we started
               </Typography>
               <Typography variant="body1">
@@ -314,17 +304,10 @@
                 </Typography>
               </Grid>
               <Grid item>
-<<<<<<< HEAD
                 <Typography className={styles.HeaderSubtext} variant="body2">
-                  We partner closely with diverse communities and are clear about
-                  who interprets the data and how that shapes the overall health
-                  narrative
-=======
-                <Typography className={styles.HeaderSubtext}>
                   We partner closely with diverse communities and are clear
                   about who interprets the data and how that shapes the overall
                   health narrative
->>>>>>> 1654b41a
                 </Typography>
               </Grid>
             </Grid>
@@ -344,18 +327,11 @@
                 </Typography>
               </Grid>
               <Grid item>
-<<<<<<< HEAD
                 <Typography className={styles.HeaderSubtext} variant="body2">
-                  People and communities drive our work. By making sure we collect
-                  data from underserved populations, we can help highlight what
-                  policy changes are needed to boost these communities.
-=======
-                <Typography className={styles.HeaderSubtext}>
                   People and communities drive our work. By making sure we
                   collect data from underserved populations, we can help
                   highlight what policy changes are needed to boost these
                   communities.
->>>>>>> 1654b41a
                 </Typography>
               </Grid>
             </Grid>
