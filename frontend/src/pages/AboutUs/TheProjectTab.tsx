--- conflicted
+++ resolved
@@ -20,11 +20,8 @@
 import LazyLoad from "react-lazyload";
 import { DataSourceMetadataMap } from "../../data/config/MetadataMap";
 import { METRIC_CONFIG } from "../../data/config/MetricConfig";
-<<<<<<< HEAD
 import FeedbackBox from "../ui/FeedbackBox";
-=======
 import { DEMOGRAPHIC_BREAKDOWNS } from "../../data/query/Breakdowns";
->>>>>>> 1c0f3f1f
 
 function AimToGoItem(props: {
   src: string;
