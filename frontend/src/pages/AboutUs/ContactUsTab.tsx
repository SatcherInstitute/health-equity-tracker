import React from "react";
import Grid from "@material-ui/core/Grid";
import styles from "./AboutUsPage.module.scss";
import Typography from '@material-ui/core/Typography';

/* TODO - Align with mocks, Clean up CSS */
function ContactUsTab() {
  return (
      <>
        <Grid container className={styles.Grid}>
          <Grid container className={styles.GridOutlinedImgRow}
                direction="row"
                justify="center"
                alignItems="center">
<<<<<<< HEAD
            <Grid item xs={4} className={styles.GridVerticallyAlignedItem}>
              <Typography className={styles.ContactUsHeaderText} variant="h1">
=======
            <Grid item xs={12} sm={12} md={4} className={styles.GridVerticallyAlignedItem}>
              <Typography className={styles.ContactUsHeaderText}>
>>>>>>> 789cc71a
                Let's move
                <br/>
                equity <b style={{ fontWeight: 400 }}>forward</b>
              </Typography>
            </Grid>
            <Grid item xs={12} sm={12} md={8} className={styles.GridAlignRightItem}>
              <img src="img/pexels-mentatdgt-1206059 2.png"
                   className={styles.ImgContactUsHeader}
                   alt="A woman laying with her two children"/>
            </Grid>
          </Grid>

          <Grid container className={styles.GridOutlinedRow}
                direction="column"
                justify="center"
                alignItems="center">
<<<<<<< HEAD
            <Grid item xs={8}>
              <Typography className={styles.ContactUsSubheaderText} variant="h1">
                Thank you for your interest in the Health Equity Tracker
              </Typography>
            </Grid>
            <Grid item xs={5} className={styles.ContactUsCenteredTextItem}>
=======
            <Grid item xs={12} sm={12} md={8}>
              <Typography className={styles.ContactUsSubheaderText}>
                Thank you for your interest in the Health Equity Tracker
              </Typography>
            </Grid>
            <Grid item xs={12} sm={12} md={5} className={styles.ContactUsCenteredTextItem}>
>>>>>>> 789cc71a
              <p>
                <b>For general requests:</b> please contact the Satcher Health
                Leadership Institute at shli@msm.edu
              </p>
              <p>
                <b>Mailing Address:</b>
                <br/>
                Satcher Health Leadership Institute
                <br/>
                720 Westview Drive, SW
                <br/>
                Atlanta, GA 30310
                <br/>
                <br/>
                (404) 752-8654
              </p>
            </Grid>
          </Grid>
        </Grid>
      </>
  );
}

export default ContactUsTab;<|MERGE_RESOLUTION|>--- conflicted
+++ resolved
@@ -12,13 +12,8 @@
                 direction="row"
                 justify="center"
                 alignItems="center">
-<<<<<<< HEAD
-            <Grid item xs={4} className={styles.GridVerticallyAlignedItem}>
+            <Grid item xs={12} sm={12} md={4} className={styles.GridVerticallyAlignedItem}>
               <Typography className={styles.ContactUsHeaderText} variant="h1">
-=======
-            <Grid item xs={12} sm={12} md={4} className={styles.GridVerticallyAlignedItem}>
-              <Typography className={styles.ContactUsHeaderText}>
->>>>>>> 789cc71a
                 Let's move
                 <br/>
                 equity <b style={{ fontWeight: 400 }}>forward</b>
@@ -35,21 +30,12 @@
                 direction="column"
                 justify="center"
                 alignItems="center">
-<<<<<<< HEAD
-            <Grid item xs={8}>
-              <Typography className={styles.ContactUsSubheaderText} variant="h1">
-                Thank you for your interest in the Health Equity Tracker
-              </Typography>
-            </Grid>
-            <Grid item xs={5} className={styles.ContactUsCenteredTextItem}>
-=======
             <Grid item xs={12} sm={12} md={8}>
-              <Typography className={styles.ContactUsSubheaderText}>
+              <Typography className={styles.ContactUsSubheaderText} variant="h2">
                 Thank you for your interest in the Health Equity Tracker
               </Typography>
             </Grid>
             <Grid item xs={12} sm={12} md={5} className={styles.ContactUsCenteredTextItem}>
->>>>>>> 789cc71a
               <p>
                 <b>For general requests:</b> please contact the Satcher Health
                 Leadership Institute at shli@msm.edu
