<<<<<<< HEAD
import React from "react";
import Grid from "@mui/material/Grid";
=======
import Grid from "@material-ui/core/Grid";
>>>>>>> 5ec69e64
import styles from "./AboutUsPage.module.scss";
import Typography from "@mui/material/Typography";
import { Helmet } from "react-helmet-async";
import { urlMap } from "../../utils/externalUrls";
import { Button, TextField } from "@mui/material";

function ContactUsTab() {
  return (
    <>
      <Helmet>
        <title>Contact Us - About Us - Health Equity Tracker</title>
      </Helmet>
      <h2 className={styles.ScreenreaderTitleHeader}>Contact Us</h2>
      <Grid container className={styles.Grid}>
        <Grid
          container
          className={styles.GridOutlinedImgRow}
          direction="row"
          justifyContent="center"
          alignItems="center"
        >
          <Grid item md={5} className={styles.GridVerticallyAlignedItem}>
            <Typography
              id="main"
              className={styles.ContactUsHeaderText}
              variant="h2"
            >
              <span className={styles.MoveEquityForward}>
                Let's move
                <br aria-hidden="true" />
                equity <b style={{ fontWeight: 400 }}>forward</b>
              </span>
            </Typography>
          </Grid>
          <Grid item md={7} className={styles.HeaderImgItem}>
            <img
              width="870"
              height="644"
              src="/img/stock/women-laughing-in-line.png"
              className={styles.ImgContactUsHeader}
              alt=""
            />
          </Grid>
        </Grid>

        <Grid
          container
          className={styles.GridOutlinedRow}
          justifyContent="center"
          alignItems="center"
        >
          <Grid item xs={12} sm={12} md={8} lg={6}>
            <Typography
              className={styles.ContactUsSubheaderText}
              variant="h4"
              paragraph={true}
            >
              Thank you for your interest in the Health Equity Tracker
            </Typography>
          </Grid>
          <Grid item xs={12} sm={12} md={7}>
            <p className={styles.ContactUsP}>
              <b>Join our mailing list:</b>
            </p>

            <form
              action={urlMap.newsletterSignup}
              method="post"
              target="_blank"
            >
              <Grid container justifyContent="center" alignContent="center">
                <Grid item>
                  <TextField
                    id="Enter email address to sign up" // Accessibility label
                    name="MERGE0"
                    variant="outlined"
                    className={styles.EmailTextField}
                    type="email"
                    aria-label="Enter Email Address for Newsletter signup"
                    placeholder="Enter email address"
                  />
                </Grid>
                <Grid item>
                  <Button
                    type="submit"
                    color="primary"
                    variant="contained"
                    className={styles.EmailAddressFormSubmit}
                    aria-label="Sign Up for Newsletter in a new window"
                  >
                    Sign up
                  </Button>
                </Grid>
              </Grid>
            </form>

            <p className={styles.ContactUsP}>
              <b>For general requests and media inquiries:</b>
              <br />
              Please contact the{" "}
              <a href={urlMap.shli}>
                Satcher Health Leadership Institute
              </a> at <a href="mailto:shli@msm.edu">shli@msm.edu</a>
            </p>

            <p className={styles.ContactUsP}>
              <b>Phone:</b>
              <br />
              <a href="tel:4047528654">(404) 752-8654</a>
            </p>

            <p className={styles.ContactUsP}>
              <b>Mailing address:</b>
              <br />
              Morehouse School of Medicine
              <br />
              Satcher Health Leadership Institute
              <br />
              720 Westview Drive SW
              <br />
              Atlanta, Georgia 30310
            </p>
          </Grid>
        </Grid>
      </Grid>
    </>
  );
}

export default ContactUsTab;<|MERGE_RESOLUTION|>--- conflicted
+++ resolved
@@ -1,14 +1,7 @@
-<<<<<<< HEAD
-import React from "react";
-import Grid from "@mui/material/Grid";
-=======
-import Grid from "@material-ui/core/Grid";
->>>>>>> 5ec69e64
 import styles from "./AboutUsPage.module.scss";
-import Typography from "@mui/material/Typography";
 import { Helmet } from "react-helmet-async";
 import { urlMap } from "../../utils/externalUrls";
-import { Button, TextField } from "@mui/material";
+import { Button, TextField, Typography, Grid } from "@mui/material";
 
 function ContactUsTab() {
   return (
