import React from "react";
import Grid from "@material-ui/core/Grid";
import styles from "./AboutUsPage.module.scss";
import Typography from "@material-ui/core/Typography";
import Hidden from "@material-ui/core/Hidden";
<<<<<<< HEAD
import { Helmet } from "react-helmet";
import FeedbackBox from "../ui/FeedbackBox";
=======
import { Helmet } from "react-helmet-async";
>>>>>>> 8816012f

function ContactUsTab() {
  return (
    <>
      <Helmet>
        <title>Contact Us - About Us - Health Equity Tracker</title>
      </Helmet>
      <h1 className={styles.ScreenreaderTitleHeader}>Contact Us</h1>
      <Grid container className={styles.Grid}>
        <Grid
          container
          className={styles.GridOutlinedImgRow}
          direction="row"
          justify="center"
          alignItems="center"
        >
          <Hidden smDown>
            <Grid item md={5} className={styles.GridVerticallyAlignedItem}>
              <Typography
                id="main"
                tabIndex={-1}
                className={styles.ContactUsHeaderText}
                variant="h2"
              >
                Let's move
                <br aria-hidden="true" />
                equity <b style={{ fontWeight: 400 }}>forward</b>
              </Typography>
            </Grid>
            <Grid item md={7} className={styles.HeaderImgItem}>
              <img
                width="870"
                height="644"
                src="/img/stock/women-laughing-in-line.png"
                className={styles.ImgContactUsHeader}
                alt=""
              />
            </Grid>
          </Hidden>
        </Grid>

        <Grid
          container
          className={styles.GridOutlinedRow}
          justify="center"
          alignItems="center"
        >
          <Grid item xs={12} sm={12} md={8} lg={6}>
            <Typography
              className={styles.ContactUsSubheaderText}
              variant="h4"
              paragraph={true}
            >
              Thank you for your interest in the Health Equity Tracker
            </Typography>
          </Grid>
          <Grid
            item
            xs={12}
            sm={12}
            md={7}
            className={styles.ContactUsCenteredTextItem}
          >
            <p className={styles.ContactUsP}>
              <b>For General Requests:</b>
              <br />
              Please contact the{" "}
              <a href="https://satcherinstitute.org/">
                Satcher Health Leadership Institute
              </a>{" "}
              at <a href="mailto:shli@msm.edu">shli@msm.edu</a>
            </p>
            <p className={styles.ContactUsP}>
              <b>For Media Inquiries:</b>
              <br />
              Please contact Mahia Valle, Senior Communications Specialist, at{" "}
              <a href="mailto:mvalle@msm.edu">mvalle@msm.edu</a>
            </p>
            <p className={styles.ContactUsP}>
              <b>Phone:</b>
              <br />
              <a href="tel:4047528654">(404) 752-8654</a>
            </p>

            <p className={styles.ContactUsP}>
              <b>Mailing Address:</b>
              <br />
              Morehouse School of Medicine
              <br />
              Satcher Health Leadership Institute
              <br />
              720 Westview Drive SW
              <br />
              Atlanta, <span aria-label="Georgia">GA</span>{" "}
              <span aria-label="Zip Code 3 0 3 1 0">30310</span>
            </p>

            <p className={styles.ContactUsP}>
              <b>To Submit Feedback:</b>
              <br />
              Please use our anonymous form in the bottom right corner of this
              page.
            </p>
          </Grid>
        </Grid>
        <FeedbackBox alwaysShow={true} />
      </Grid>
    </>
  );
}

export default ContactUsTab;<|MERGE_RESOLUTION|>--- conflicted
+++ resolved
@@ -3,12 +3,8 @@
 import styles from "./AboutUsPage.module.scss";
 import Typography from "@material-ui/core/Typography";
 import Hidden from "@material-ui/core/Hidden";
-<<<<<<< HEAD
-import { Helmet } from "react-helmet";
 import FeedbackBox from "../ui/FeedbackBox";
-=======
 import { Helmet } from "react-helmet-async";
->>>>>>> 8816012f
 
 function ContactUsTab() {
   return (
