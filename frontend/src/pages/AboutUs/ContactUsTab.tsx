--- conflicted
+++ resolved
@@ -64,8 +64,6 @@
           </Grid>
           <Grid item xs={12} sm={12} md={7}>
             <p className={styles.ContactUsP}>
-<<<<<<< HEAD
-=======
               <b>Join our mailing list:</b>
             </p>
 
@@ -101,7 +99,6 @@
             </form>
 
             <p className={styles.ContactUsP}>
->>>>>>> 0f40d291
               <b>For general requests:</b>
               <br />
               Please contact the{" "}
