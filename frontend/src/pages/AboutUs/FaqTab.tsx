import React from "react";
import Grid from "@material-ui/core/Grid";
import styles from "./AboutUsPage.module.scss";
import { Typography } from "@material-ui/core";
import { ABOUT_US_TAB_PARAM, ABOUT_US_PAGE_LINK } from "../../utils/urlutils";
import { ABOUT_US_CONTACT_TAB_INDEX } from "../AboutUs/AboutUsPage";

function FaqTab(props: {}) {
  return (
    <Grid container className={styles.Grid}>
      <Grid container className={styles.FaqSection}>
<<<<<<< HEAD
        <Grid item xs={3}>
          <Typography className={styles.FaqHeaderText} variant="h1">
            Data
          </Typography>
=======
        <Grid item xs={12} sm={12} md={3}>
          <Typography className={styles.FaqHeaderText}>Data</Typography>
>>>>>>> 789cc71a
        </Grid>
        <Grid item xs={12} sm={12} md={9}>
          <Grid container>
            <Grid item xs={12} className={styles.FaqQuestionAndAnswer}>
              <h2 className={styles.FaqQuestion}>
                How was the data collected?
              </h2>
              <div className={styles.FaqAnswer}>
                <p>
                  All data collected was publicly sourced in an effort to be
                  fully transparent.
                </p>
              </div>
            </Grid>
            <Grid item xs={12} className={styles.FaqQuestionAndAnswer}>
              <h2 className={styles.FaqQuestion}>
                What sources were used?
              </h2>
              <div className={styles.FaqAnswer}>
                <p>
                  In this tracker, we are using many sources, including{" "}
                  <a href="https://www.census.gov/data/developers/data-sets/acs-5year.html">
                    American Community Survey 5-year estimates (2015-2019)
                  </a>
                  ,{" "}
                  <a href="https://www.cdc.gov/brfss/index.html">
                    CDC’s BRFSS data set
                  </a>
                  , and{" "}
                  <a href="https://covidtracking.com/race">
                    COVID Tracking Project’s Racial Data Tracker
                  </a>
                  . Some sources are “real-time”, like case data, but other
                  important data, such as information around social determinants
                  of health can lag from weeks to years. For the moment, this is
                  our best representation of how the country is doing based on
                  publicly available information.
                </p>
              </div>
            </Grid>
            <Grid item xs={12} className={styles.FaqQuestionAndAnswer}>
              <h2 className={styles.FaqQuestion}>
                What are the limitations of the data?
              </h2>
              <div className={styles.FaqAnswer}>
                <p>
                  Unfortunately, with these publicly available data sets, there
                  are crucial gaps, including but not limited to:{" "}
                </p>
                <ul>
                  <li>
                    comprehensive city-, census tract-, and county-level data
                  </li>
                  <li>comprehensive race and ethnicity breakdowns</li>
                  <li>comprehensive gender and age breakdowns</li>
                </ul>
                <h3 className={styles.FaqSubheaderText}>
                  Known limitations in the data
                </h3>
                <ul>
                  <li>
                    To protect the privacy of affected individuals, COVID-19
                    data may be hidden in counties with smaller numbers of
                    COVID-19 cases, hospitalizations and deaths.
                  </li>
                  <li>
                    Specific racial and ethnic categories (e.g. “Native
                    Hawaiian,” “Alaska Native”) differ by source and can be
                    inappropriately obscured by broader categories (e.g.
                    “Other,” “Asian”).
                  </li>
                  <li>
                    National statistics are aggregations of state-wide data. If
                    state data is not available, these aggregations may be
                    incomplete and potentially skewed.
                  </li>
                  <li>
                    We typically refresh our data sources with newly available
                    data within a few days. Seeking the latest information?
                    Please navigate to the data sources directly.
                  </li>
                </ul>
              </div>
              <a href="/datacatalog" className={styles.MajorLink}>
                See Data Sources
              </a>
            </Grid>
            <Grid item xs={12} className={styles.FaqQuestionAndAnswer}>
              <h2 className={styles.FaqQuestion}>
                What are the inequities in the data?
              </h2>
              <div className={styles.FaqAnswer}>
                <ul>
                  <li>
                    We’ve seen that many agencies do not reliably collect race
                    and ethnicity data
                  </li>
                  <li>Some of others that do collect it, fail to report it</li>
                  <li>
                    Racial and ethnic categories are often at the discretion of
                    healthcare professionals and may not be accurate
                  </li>
                </ul>
              </div>
            </Grid>
            <Grid item xs={12} className={styles.FaqQuestionAndAnswer}>
              <h2 className={styles.FaqQuestion}>
                What principles guide you?
              </h2>
              <div className={styles.FaqAnswer}>
                <p>
                  It is essential that this work and its resulting products are
                  done consistently in an ethical manner. One of the core values
                  of the Health Equity Task Force charged with developing the
                  Health Equity Tracker is the importance of working in a way
                  that garners public trust.{" "}
                </p>
                <h3 className={styles.FaqSubheaderText}>
                  These guiding questions help ensure the right standards are in
                  place:
                </h3>
                <ul>
                  <li>Do we have open access and input in place?</li>
                  <li>Is there transparency among stakeholders?</li>
                  <li>
                    Are we using valid and current data that is reflective of
                    the realities?
                  </li>
                  <li>
                    Is the community a part of the ownership and authorship of
                    this work?
                  </li>
                  <li>
                    Have we created a tool that has real value for all
                    stakeholders including the communities?
                  </li>
                  <li>Are we holding our partners accountable?</li>
                </ul>
              </div>
            </Grid>
          </Grid>
        </Grid>
      </Grid>

      <Grid container className={styles.FaqSection}>
<<<<<<< HEAD
        <Grid item xs={3}>
          <Typography className={styles.FaqHeaderText}
                      variant="h1">
            Definitions
          </Typography>
=======
        <Grid item xs={12} sm={12} md={3}>
          <Typography className={styles.FaqHeaderText}>Definitions</Typography>
>>>>>>> 789cc71a
        </Grid>
        <Grid item xs={12} sm={12} md={9}>
          <Grid container>
            <Grid item xs={12} className={styles.FaqQuestionAndAnswer}>
              <h2 className={styles.FaqQuestion}>
                What is equity?
              </h2>
              <div className={styles.FaqAnswer}>
                <p>
                  Equity refers to everyone having a fair opportunity to reach
                  their full potential and no one being disadvantaged from
                  achieving this potential (Dawes D.E., 2020).
                </p>
              </div>
            </Grid>
            <Grid item xs={12} className={styles.FaqQuestionAndAnswer}>
              <h2 className={styles.FaqQuestion}>
                What is the difference between equality and equity?
              </h2>
              <div className={styles.FaqAnswer}>
                <p>
                  By definition, equality means “the state of being equal,
                  especially in status, rights, and opportunities.” Equity, in
                  comparison, “the quality of being fair and just.” Equity
                  occurs when everyone has access to the necessary tools to
                  achieve their full potential. Equality occurs when everyone
                  has the same level and quality of access, which may not yield
                  fair results.
                </p>
              </div>
            </Grid>
            <Grid item xs={12} className={styles.FaqQuestionAndAnswer}>
              <h2 className={styles.FaqQuestion}>
                What is health equity? And why is this important?
              </h2>
              <div className={styles.FaqAnswer}>
                <p>
                  The World Health Organization defines health equity “as the
                  absence of unfair and avoidable or remediable differences in
                  health among population groups defined socially, economically,
                  demographically or geographically”.
                </p>
                <p>
                  Health Equity exists when all people, regardless of race,
                  gender, socio-economic status, geographic location, or other
                  societal constructs have the same access, opportunity, and
                  resources to achieve their highest potential for health
                  (Health Equity Leadership and Exchange Network).
                </p>
                <p>
                  Health equity is important because everyone, regardless of
                  race, ethnicity, gender, or socioeconomic status, should have
                  the opportunity to reach their full potential and achieve
                  optimal health.
                </p>
              </div>
            </Grid>
            <Grid item xs={12} className={styles.FaqQuestionAndAnswer}>
              <h2 className={styles.FaqQuestion}>
                What are health disparities?
              </h2>
              <div className={styles.FaqAnswer}>
                <p>
                  Health disparities are preventable differences in the burden
                  of disease, injury, violence, or in opportunities to achieve
                  optimal health experienced by socially disadvantaged racial,
                  ethnic, and other population groups, and communities. (CDC)
                </p>
              </div>
            </Grid>
            <Grid item xs={12} className={styles.FaqQuestionAndAnswer}>
              <h2 className={styles.FaqQuestion}>
                What are political determinants of health?
              </h2>
              <div className={styles.FaqAnswer}>
                <p>
                  The political determinants of health create the structural
                  conditions and the social drivers – including poor
                  environmental conditions, inadequate transportation, unsafe
                  neighborhoods, and lack of healthy food options – that affect
                  all other dynamics of health. (Dawes, D.E. 2020) What is
                  important to note, is that the political determinants of
                  health are more than merely separate and distinct from the
                  social determinants of health, they actually serve as the
                  instigators of the social determinants that many people are
                  already well acquainted with.
                </p>
                <p>
                  By understanding these political determinants, their origins,
                  and their impact on the equitable distribution of
                  opportunities and resources, we can be better equipped to
                  develop and implement actionable solutions to close the health
                  gap.
                </p>
              </div>
            </Grid>
            <Grid item xs={12} className={styles.FaqQuestionAndAnswer}>
              <h2 className={styles.FaqQuestion}>
                What are social determinants of health?
              </h2>
              <div className={styles.FaqAnswer}>
                <p>
                  Social determinants of health are conditions in the
                  environments in which people are born, live, learn, work,
                  play, worship, and age that affect a wide range of health,
                  functioning, and quality-of-life outcomes and risks. (Healthy
                  People 2020, CDC)
                </p>
              </div>
            </Grid>
          </Grid>
        </Grid>
      </Grid>

      <Grid container className={styles.FaqSection}>
<<<<<<< HEAD
        <Grid item xs={3}>
          <Typography className={styles.FaqHeaderText}
                      variant="h1">
            Take Action
          </Typography>
=======
        <Grid item xs={12} sm={12} md={3}>
          <Typography className={styles.FaqHeaderText}>Take Action</Typography>
>>>>>>> 789cc71a
        </Grid>
        <Grid item xs={12} sm={12} md={9}>
          <Grid container>
            <Grid item xs={12} className={styles.FaqQuestionAndAnswer}>
              <h2 className={styles.FaqQuestion}>
                How can I get involved?
              </h2>
              <div className={styles.FaqAnswer}>
                <p>
                  To advance health equity, we need smart, talented, passionate
                  folks like you on board.
                </p>
                <ul>
                  <li>
                    Sign up for our newsletter to stay up to date with the
                    latest news
                  </li>
                  <li>
                    Share our site and graphs with your community on social
                    media
                  </li>
                  <li>
                    Share your health equity story.{" "}
                    <button
                      className={styles.FaqContactUsButton}
                      onClick={() =>
                        (window.location.href = `${ABOUT_US_PAGE_LINK}?${ABOUT_US_TAB_PARAM}=${ABOUT_US_CONTACT_TAB_INDEX}`)
                      }
                    >
                      Click here to contact us
                    </button>
                  </li>
                </ul>
              </div>
            </Grid>
            <Grid item xs={12} className={styles.FaqQuestionAndAnswer}>
              <h2 className={styles.FaqQuestion}>
                How do I share the graphs?
              </h2>
              <div className={styles.FaqAnswer}>
                <p>
                  Next to each graph, there is a circle-shaped button with three
                  dots in it. Click on that button to see a menu where you can
                  save each graph as a PNG or SVG.{" "}
                </p>
              </div>
            </Grid>
          </Grid>
        </Grid>
      </Grid>
    </Grid>
  );
}

export default FaqTab;<|MERGE_RESOLUTION|>--- conflicted
+++ resolved
@@ -9,15 +9,10 @@
   return (
     <Grid container className={styles.Grid}>
       <Grid container className={styles.FaqSection}>
-<<<<<<< HEAD
-        <Grid item xs={3}>
+        <Grid item xs={12} sm={12} md={3}>
           <Typography className={styles.FaqHeaderText} variant="h1">
             Data
           </Typography>
-=======
-        <Grid item xs={12} sm={12} md={3}>
-          <Typography className={styles.FaqHeaderText}>Data</Typography>
->>>>>>> 789cc71a
         </Grid>
         <Grid item xs={12} sm={12} md={9}>
           <Grid container>
@@ -163,16 +158,11 @@
       </Grid>
 
       <Grid container className={styles.FaqSection}>
-<<<<<<< HEAD
-        <Grid item xs={3}>
+        <Grid item xs={12} sm={12} md={3}>
           <Typography className={styles.FaqHeaderText}
                       variant="h1">
             Definitions
           </Typography>
-=======
-        <Grid item xs={12} sm={12} md={3}>
-          <Typography className={styles.FaqHeaderText}>Definitions</Typography>
->>>>>>> 789cc71a
         </Grid>
         <Grid item xs={12} sm={12} md={9}>
           <Grid container>
@@ -288,16 +278,11 @@
       </Grid>
 
       <Grid container className={styles.FaqSection}>
-<<<<<<< HEAD
-        <Grid item xs={3}>
+        <Grid item xs={12} sm={12} md={3}>
           <Typography className={styles.FaqHeaderText}
                       variant="h1">
             Take Action
           </Typography>
-=======
-        <Grid item xs={12} sm={12} md={3}>
-          <Typography className={styles.FaqHeaderText}>Take Action</Typography>
->>>>>>> 789cc71a
         </Grid>
         <Grid item xs={12} sm={12} md={9}>
           <Grid container>
