@import "../../styles/variables";

.AboutUsPage {
  text-align: left;
  h1 {
    font-size: 18px;
    line-height: 23px;
  }
  padding-bottom: 100px;
}

<<<<<<< HEAD
// For styles Grid-wide
=======
>>>>>>> 3b5ae637
.Grid {
  margin: auto;
  max-width: 1440px;
  font-family: "Inter", serif;
}

<<<<<<< HEAD
// For primary-themed buttons
.PrimaryButton {
  background-color: #0B5240;
  color: white;
  border-radius: 40px;
  height: 52px;
  width: 220px;
  font-size: 18px;
  font-weight: 500;
  font-family: "DM Sans", sans-serif !important;
  text-decoration: none;
  padding: 10px 30px 10px 30px;
}

/** ------------- GRID ITEM POSITIONING ------------- **/

// Grid Item with content aligned to the bottom-right.
.GridAlignRightItem {
  display: flex;
  justify-content: flex-end;
  align-items: flex-end;
}

// Grid Item with content aligned to the bottom-left
.GridAlignLeftItem {
  display: flex;
  justify-content: flex-start;
  align-items: flex-end;
}

// Grid items that are centered both vertically and horizonally.
.GridCenteredItem {
  display: flex;
  justify-content: center;
  align-items: center;
  padding: 25px;
}

/** ------------- TYPES OF GRID ROWS ------------- **/

// TODO: Convert to GridRow
.GridSection {
  padding: 30px;

  // TODO: Convert to GridSubRow
=======
.GridSection {
  padding: 30px;

>>>>>>> 3b5ae637
  .GridSubSection {
    padding: 20px;
  }
}

<<<<<<< HEAD
// Generic grid row with no special styling
.GridRow {
  padding: 30px;

  // Generic grid subrow with no special styling
  .GridSubRow {
    padding: 20px 0 20px 0;
  }
}

// Generic grid subrow with no special styling
.GridSubRow {
  padding: 20px 0 20px 0;
}

// Grid rows that have outlines and an image in one cell.
.GridOutlinedImgRow {
  border-top: 1px solid #3E3E3E;

  .ImgHeaderGridItem {
    width: 760px;
    height: 645px;
    padding-left: 25px;
  }

  .GridVerticallyAlignedItem {
    justify-content: center;
    padding: 25px;
  }

  .HeaderText {
    font-size: 48px;
    text-align: left;
    font-weight: 300;
    font-family: "Taviraj", serif !important;
    line-height: 40px;
    color: $alt-green;
    padding-bottom: 20px;
  }

  .SubheaderL1Text {
    font-family: "Taviraj", sans-serif;
    font-weight: 300;
    font-size: 36px;
    line-height: 61.42px;
    padding: 10px 0 10px 0;
  }

  .SubheaderL2Text {
    font-family: "Taviraj", sans-serif;
    font-weight: 300;
    font-size: 30px;
    line-height: 30px;
    padding: 10px 0 10px 0;
  }

  .HeaderSubtext {
    font-size: 20px;
    text-align: left;
    font-weight: 300;
    line-height: 24px;
    font-family: "Inter", sans-serif !important;
  }

  .HeaderSubtextL2 {
    font-size: 16px;
    text-align: left;
    font-weight: 300;
    line-height: 22px;
    font-family: "Inter", sans-serif !important;
  }

  .HeaderSubtextL3 {
    font-size: 14px;
    text-align: left;
    font-weight: 400;
    line-height: 20px;
    font-family: "Inter", sans-serif !important;
  }
}

// Grid rows with outlines.
.GridOutlinedRow {
  padding: 147px 120px 147px 120px;
  align-items: center;
  border-top: 1px solid #3E3E3E;

  .GridVerticallyAlignedItem {
    justify-content: center;
  }
=======
.FaqGrid {
  max-width: 1024px;
}

.FaqSection {
  padding-top: 50px;
  padding-bottom: 50px;
  border-bottom: 1px solid $alt-grey;
}

.FaqQuestionAndAnswer {
  padding-bottom: 20px;
  padding-right: 250px;
}

.FaqHeaderText {
  font-size: 32px !important;
  text-align: center;
  font-weight: 300;
  font-family: "Taviraj", serif !important;
  line-height: 40px;
  color: $alt-black;
  padding-bottom: 20px;
}

.FaqQuestion {
  font-size: 18px !important;
  text-align: left;
  font-weight: 500;
  font-family: "DM Sans", sans-serif;
  line-height: 23.44px;
  color: $alt-black;
  padding-top: 10px;
  padding-bottom: 15px;
}

.FaqAnswer {
  font-size: 14px;
  text-align: left;
  font-weight: 400;
  font-family: "Inter", sans-serif;
  line-height: 20px;
  color: $alt-black;

  .FaqContactUsButton {
    border: none;
    text-decoration: underline;
    background-color: transparent;
  }
}

.FaqSubheaderText {
  font-weight: 700;
  font-family: "Inter", sans-serif !important;
}

.GridSectionHeaderText {
  padding: 30px;
  justify-content: center;
>>>>>>> 3b5ae637

  .HeaderText {
    font-size: 48px;
    text-align: center;
    font-weight: 300;
    font-family: "Taviraj", serif !important;
    line-height: 40px;
    color: $alt-green;
    padding-bottom: 20px;
  }

<<<<<<< HEAD
  .SubheaderL1Text {
    font-family: "Taviraj", sans-serif;
    font-weight: 300;
    font-size: 36px;
    line-height: 61.42px;
    padding: 0 0 10px 0;
  }

  .SubheaderL2Text {
    font-family: "Taviraj", sans-serif;
    font-weight: 300;
    font-size: 30px;
    line-height: 30px;
    padding: 30px 0 0 0;
  }

  .HeaderSubtext {
    font-size: 20px;
    text-align: left;
=======
  .HeaderSubtext {
    font-size: 20px;
    text-align: center;
>>>>>>> 3b5ae637
    font-weight: 300;
    line-height: 24px;
    font-family: "Inter", serif !important;
  }
<<<<<<< HEAD

  .HeaderSubtextL2 {
    font-size: 16px;
    text-align: left;
    font-weight: 300;
    line-height: 22px;
    font-family: "Inter", sans-serif !important;
  }

  .HeaderSubtextL3 {
    font-size: 14px;
    text-align: left;
    font-weight: 400;
    line-height: 20px;
    font-family: "Inter", sans-serif !important;
  }
}

/** ------------- HEADERS ------------- **/

// TODO: Change all instances to UnderlinedHeaderL1
.UnderlinedHeader {
  font-size: 28px !important;
  line-height: 26px;
  border-bottom: 2px solid #9aa0a6;
  margin: 25px 0 25px 0;
  font-family: "Taviraj", serif !important;
  text-align: left;
}

// Underlined Header H1
.UnderlinedHeaderL1 {
  font-size: 28px !important;
=======
}

.UnderlinedHeader {
  font-size: 28px;
>>>>>>> 3b5ae637
  line-height: 26px;
  border-bottom: 2px solid #9aa0a6;
  margin: 25px 0 25px 0;
  font-family: "Taviraj", serif !important;
  text-align: left;
}

<<<<<<< HEAD
// Underlined Header H2
.UnderlinedHeaderL2 {
  font-size: 28px !important;
  line-height: 26px;
  border-bottom: 1.5px solid #0B5240;
  margin: 25px 0 25px 0;
  font-family: "Taviraj", serif !important;
  text-align: left;
  font-weight: 400;
}

/** ------------- THE PROJECT ------------- **/

// For each item in the "Where We Aim To Go" section
.AimToGoItem {
  padding: 0 15px 0 15px;
}

// For each image in the "Where We Aim To Go" section
.ImgAimToGo {
  height: 255px;
  width: 255px;
}

/** ------------- OUR TEAM ------------- **/

// Profiles items for people in Our Team
=======
>>>>>>> 3b5ae637
.TextProfile {
  padding: 12px;
}

.GreyGridItem {
  background-color: #f9f9f9;
  padding: 70px;
}

.MajorLink {
  color: $alt-green;
  font-weight: 600;
<<<<<<< HEAD
}

/** ------------- FAQ ------------- **/

.FaqGrid {
  max-width: 1024px;
}

.FaqSection {
  padding-top: 50px;
  padding-bottom: 50px;
  border-bottom: 1px solid $alt-grey;
}

.FaqQuestionAndAnswer {
  padding-bottom: 20px;
  padding-right: 250px;
}

.FaqHeaderText {
  font-size: 32px !important;
  text-align: center;
  font-weight: 300;
  font-family: "Taviraj", serif !important;
  line-height: 40px;
  color: $alt-black;
  padding-bottom: 20px;
}

.FaqQuestion {
  font-size: 18px !important;
  text-align: left;
  font-weight: 500;
  font-family: "DM Sans", sans-serif;
  line-height: 23.44px;
  color: $alt-black;
  padding-top: 10px;
  padding-bottom: 15px;
}

.FaqAnswer {
  font-size: 14px;
  text-align: left;
  font-weight: 400;
  font-family: "Inter", sans-serif;
  line-height: 20px;
  color: $alt-black;

  .FaqContactUsButton {
    border: none;
    text-decoration: underline;
    background-color: transparent;
  }
}

.FaqSubheaderText {
  font-weight: 700;
  font-family: "Inter", sans-serif !important;
=======
>>>>>>> 3b5ae637
}<|MERGE_RESOLUTION|>--- conflicted
+++ resolved
@@ -9,17 +9,13 @@
   padding-bottom: 100px;
 }
 
-<<<<<<< HEAD
 // For styles Grid-wide
-=======
->>>>>>> 3b5ae637
 .Grid {
   margin: auto;
   max-width: 1440px;
   font-family: "Inter", serif;
 }
 
-<<<<<<< HEAD
 // For primary-themed buttons
 .PrimaryButton {
   background-color: #0B5240;
@@ -65,17 +61,11 @@
   padding: 30px;
 
   // TODO: Convert to GridSubRow
-=======
-.GridSection {
-  padding: 30px;
-
->>>>>>> 3b5ae637
   .GridSubSection {
     padding: 20px;
   }
 }
 
-<<<<<<< HEAD
 // Generic grid row with no special styling
 .GridRow {
   padding: 30px;
@@ -166,7 +156,127 @@
   .GridVerticallyAlignedItem {
     justify-content: center;
   }
-=======
+
+.GridSectionHeaderText {
+  padding: 30px;
+  justify-content: center;
+
+  .HeaderText {
+    font-size: 48px;
+    text-align: center;
+    font-weight: 300;
+    font-family: "Taviraj", serif !important;
+    line-height: 40px;
+    color: $alt-green;
+    padding-bottom: 20px;
+  }
+
+  .SubheaderL1Text {
+    font-family: "Taviraj", sans-serif;
+    font-weight: 300;
+    font-size: 36px;
+    line-height: 61.42px;
+    padding: 0 0 10px 0;
+  }
+
+  .SubheaderL2Text {
+    font-family: "Taviraj", sans-serif;
+    font-weight: 300;
+    font-size: 30px;
+    line-height: 30px;
+    padding: 30px 0 0 0;
+  }
+
+  .HeaderSubtext {
+    font-size: 20px;
+    text-align: left;
+    font-weight: 300;
+    line-height: 24px;
+    font-family: "Inter", serif !important;
+  }
+
+  .HeaderSubtextL2 {
+    font-size: 16px;
+    text-align: left;
+    font-weight: 300;
+    line-height: 22px;
+    font-family: "Inter", sans-serif !important;
+  }
+
+  .HeaderSubtextL3 {
+    font-size: 14px;
+    text-align: left;
+    font-weight: 400;
+    line-height: 20px;
+    font-family: "Inter", sans-serif !important;
+  }
+}
+
+/** ------------- HEADERS ------------- **/
+
+// TODO: Change all instances to UnderlinedHeaderL1
+.UnderlinedHeader {
+  font-size: 28px !important;
+  line-height: 26px;
+  border-bottom: 2px solid #9aa0a6;
+  margin: 25px 0 25px 0;
+  font-family: "Taviraj", serif !important;
+  text-align: left;
+}
+
+// Underlined Header H1
+.UnderlinedHeaderL1 {
+  font-size: 28px !important;
+  line-height: 26px;
+  border-bottom: 2px solid #9aa0a6;
+  margin: 25px 0 25px 0;
+  font-family: "Taviraj", serif !important;
+  text-align: left;
+}
+
+// Underlined Header H2
+.UnderlinedHeaderL2 {
+  font-size: 28px !important;
+  line-height: 26px;
+  border-bottom: 1.5px solid #0B5240;
+  margin: 25px 0 25px 0;
+  font-family: "Taviraj", serif !important;
+  text-align: left;
+  font-weight: 400;
+}
+
+/** ------------- THE PROJECT ------------- **/
+
+// For each item in the "Where We Aim To Go" section
+.AimToGoItem {
+  padding: 0 15px 0 15px;
+}
+
+// For each image in the "Where We Aim To Go" section
+.ImgAimToGo {
+  height: 255px;
+  width: 255px;
+}
+
+/** ------------- OUR TEAM ------------- **/
+
+// Profiles items for people in Our Team
+.TextProfile {
+  padding: 12px;
+}
+
+.GreyGridItem {
+  background-color: #f9f9f9;
+  padding: 70px;
+}
+
+.MajorLink {
+  color: $alt-green;
+  font-weight: 600;
+}
+
+/** ------------- FAQ ------------- **/
+
 .FaqGrid {
   max-width: 1024px;
 }
@@ -221,200 +331,4 @@
 .FaqSubheaderText {
   font-weight: 700;
   font-family: "Inter", sans-serif !important;
-}
-
-.GridSectionHeaderText {
-  padding: 30px;
-  justify-content: center;
->>>>>>> 3b5ae637
-
-  .HeaderText {
-    font-size: 48px;
-    text-align: center;
-    font-weight: 300;
-    font-family: "Taviraj", serif !important;
-    line-height: 40px;
-    color: $alt-green;
-    padding-bottom: 20px;
-  }
-
-<<<<<<< HEAD
-  .SubheaderL1Text {
-    font-family: "Taviraj", sans-serif;
-    font-weight: 300;
-    font-size: 36px;
-    line-height: 61.42px;
-    padding: 0 0 10px 0;
-  }
-
-  .SubheaderL2Text {
-    font-family: "Taviraj", sans-serif;
-    font-weight: 300;
-    font-size: 30px;
-    line-height: 30px;
-    padding: 30px 0 0 0;
-  }
-
-  .HeaderSubtext {
-    font-size: 20px;
-    text-align: left;
-=======
-  .HeaderSubtext {
-    font-size: 20px;
-    text-align: center;
->>>>>>> 3b5ae637
-    font-weight: 300;
-    line-height: 24px;
-    font-family: "Inter", serif !important;
-  }
-<<<<<<< HEAD
-
-  .HeaderSubtextL2 {
-    font-size: 16px;
-    text-align: left;
-    font-weight: 300;
-    line-height: 22px;
-    font-family: "Inter", sans-serif !important;
-  }
-
-  .HeaderSubtextL3 {
-    font-size: 14px;
-    text-align: left;
-    font-weight: 400;
-    line-height: 20px;
-    font-family: "Inter", sans-serif !important;
-  }
-}
-
-/** ------------- HEADERS ------------- **/
-
-// TODO: Change all instances to UnderlinedHeaderL1
-.UnderlinedHeader {
-  font-size: 28px !important;
-  line-height: 26px;
-  border-bottom: 2px solid #9aa0a6;
-  margin: 25px 0 25px 0;
-  font-family: "Taviraj", serif !important;
-  text-align: left;
-}
-
-// Underlined Header H1
-.UnderlinedHeaderL1 {
-  font-size: 28px !important;
-=======
-}
-
-.UnderlinedHeader {
-  font-size: 28px;
->>>>>>> 3b5ae637
-  line-height: 26px;
-  border-bottom: 2px solid #9aa0a6;
-  margin: 25px 0 25px 0;
-  font-family: "Taviraj", serif !important;
-  text-align: left;
-}
-
-<<<<<<< HEAD
-// Underlined Header H2
-.UnderlinedHeaderL2 {
-  font-size: 28px !important;
-  line-height: 26px;
-  border-bottom: 1.5px solid #0B5240;
-  margin: 25px 0 25px 0;
-  font-family: "Taviraj", serif !important;
-  text-align: left;
-  font-weight: 400;
-}
-
-/** ------------- THE PROJECT ------------- **/
-
-// For each item in the "Where We Aim To Go" section
-.AimToGoItem {
-  padding: 0 15px 0 15px;
-}
-
-// For each image in the "Where We Aim To Go" section
-.ImgAimToGo {
-  height: 255px;
-  width: 255px;
-}
-
-/** ------------- OUR TEAM ------------- **/
-
-// Profiles items for people in Our Team
-=======
->>>>>>> 3b5ae637
-.TextProfile {
-  padding: 12px;
-}
-
-.GreyGridItem {
-  background-color: #f9f9f9;
-  padding: 70px;
-}
-
-.MajorLink {
-  color: $alt-green;
-  font-weight: 600;
-<<<<<<< HEAD
-}
-
-/** ------------- FAQ ------------- **/
-
-.FaqGrid {
-  max-width: 1024px;
-}
-
-.FaqSection {
-  padding-top: 50px;
-  padding-bottom: 50px;
-  border-bottom: 1px solid $alt-grey;
-}
-
-.FaqQuestionAndAnswer {
-  padding-bottom: 20px;
-  padding-right: 250px;
-}
-
-.FaqHeaderText {
-  font-size: 32px !important;
-  text-align: center;
-  font-weight: 300;
-  font-family: "Taviraj", serif !important;
-  line-height: 40px;
-  color: $alt-black;
-  padding-bottom: 20px;
-}
-
-.FaqQuestion {
-  font-size: 18px !important;
-  text-align: left;
-  font-weight: 500;
-  font-family: "DM Sans", sans-serif;
-  line-height: 23.44px;
-  color: $alt-black;
-  padding-top: 10px;
-  padding-bottom: 15px;
-}
-
-.FaqAnswer {
-  font-size: 14px;
-  text-align: left;
-  font-weight: 400;
-  font-family: "Inter", sans-serif;
-  line-height: 20px;
-  color: $alt-black;
-
-  .FaqContactUsButton {
-    border: none;
-    text-decoration: underline;
-    background-color: transparent;
-  }
-}
-
-.FaqSubheaderText {
-  font-weight: 700;
-  font-family: "Inter", sans-serif !important;
-=======
->>>>>>> 3b5ae637
 }