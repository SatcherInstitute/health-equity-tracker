--- conflicted
+++ resolved
@@ -147,8 +147,6 @@
   }
 }
 
-<<<<<<< HEAD
-=======
 // TODO: Convert to GridRowHeaderText
 .GridSectionHeaderText {
   padding: 30px;
@@ -173,7 +171,6 @@
   }
 }
 
->>>>>>> 4518a2a3
 // Grid rows with outlines.
 .GridOutlinedRow {
   padding: 147px 120px 147px 120px;
@@ -240,7 +237,6 @@
 // TODO: Change all instances to UnderlinedHeaderL1
 .UnderlinedHeader {
   font-size: 28px !important;
-<<<<<<< HEAD
   line-height: 26px;
   border-bottom: 2px solid #9aa0a6;
   margin: 25px 0 25px 0;
@@ -266,33 +262,6 @@
   margin: 25px 0 25px 0;
   font-family: "Taviraj", serif !important;
   text-align: left;
-=======
-  line-height: 26px;
-  border-bottom: 2px solid #9aa0a6;
-  margin: 25px 0 25px 0;
-  font-family: "Taviraj", serif !important;
-  text-align: left;
-}
-
-// Underlined Header H1
-.UnderlinedHeaderL1 {
-  font-size: 28px !important;
-  line-height: 26px;
-  border-bottom: 2px solid #9aa0a6;
-  margin: 25px 0 25px 0;
-  font-family: "Taviraj", serif !important;
-  text-align: left;
-}
-
-// Underlined Header H2
-.UnderlinedHeaderL2 {
-  font-size: 28px !important;
-  line-height: 26px;
-  border-bottom: 1.5px solid #0B5240;
-  margin: 25px 0 25px 0;
-  font-family: "Taviraj", serif !important;
-  text-align: left;
->>>>>>> 4518a2a3
   font-weight: 400;
 }
 
@@ -382,7 +351,6 @@
 .FaqSubheaderText {
   font-weight: 700;
   font-family: "Inter", sans-serif !important;
-<<<<<<< HEAD
 }
 
 /** ------------- CONTACT US ------------- **/
@@ -412,6 +380,4 @@
 
 .GridCenteredTextItem {
   text-align: center;
-=======
->>>>>>> 4518a2a3
 }