@import "../../styles/variables";

.AboutUsPage {
  text-align: left;
  h1 {
    font-size: 18px;
    line-height: 23px;
  }
  padding-bottom: 100px;

  // Special styling for each tab
  .AboutUsTab {
    font-family: "DM Sans", sans-serif !important;
    text-transform: capitalize !important;
  }
}

// For styles Grid-wide
.Grid {
  margin: auto;
  max-width: 1440px;
  font-family: "Inter", serif;
}

// For primary-themed buttons
.PrimaryButton {
  background-color: #0b5240;
  color: white !important;
  border-radius: 40px;
  height: 52px;
  width: 220px;
  font-size: 18px;
  font-weight: 500;
  font-family: "DM Sans", sans-serif !important;
  text-decoration: none;
  padding: 10px 30px 10px 30px;
}

/** ------------- GRID ITEM POSITIONING ------------- **/

// Grid Item with content aligned to the bottom-right.
.GridAlignRightItem {
  display: flex;
  justify-content: flex-end;
  align-items: flex-end;
}

// Grid Item with content aligned to the bottom-left
.GridAlignLeftItem {
  display: flex;
  justify-content: flex-start;
  align-items: flex-start;
}

// Grid items that are centered both vertically and horizonally.
.GridCenteredItem {
  display: flex;
  justify-content: center;
  align-items: center;
  padding: 25px;
}

/** ------------- TYPES OF GRID ROWS ------------- **/

// Generic grid row with no special styling
.GridRow {
  padding: 30px;

  // Generic grid subrow with no special styling
  .GridSubRow {
    padding: 20px 0 20px 0;
  }
}

// Generic grid subrow with no special styling
.GridSubRow {
  padding: 20px 0 20px 0;
}

// Grid rows that have outlines and an image in one cell.
.GridOutlinedImgRow {
  border-top: 1px solid #3e3e3e;

  .ImgHeaderGridItem {
    width: 100%;
    height: auto;
    max-width: 760px;
    max-height: 645px;
  }

  .GridVerticallyAlignedItem {
    justify-content: center;
    padding: 25px;
  }

  .HeaderText {
    font-size: 50px;
    text-align: left;
    font-weight: 300;
    font-family: "Taviraj", serif !important;
    line-height: 50px;
    color: $alt-green;
    padding-bottom: 20px;
  }

  .SubheaderL1Text {
    font-family: "Taviraj", sans-serif;
    font-weight: 300;
    font-size: 36px;
    line-height: 61.42px;
    padding: 10px 0 10px 0;
  }

  .SubheaderL2Text {
    font-family: "Taviraj", sans-serif;
    font-weight: 300;
    font-size: 30px;
    line-height: 30px;
    padding: 10px 0 10px 0;
  }

  .HeaderSubtext {
    font-size: 20px;
    text-align: left;
    font-weight: 300;
    line-height: 24px;
    font-family: "Inter", sans-serif !important;
  }

  .HeaderSubtextL2 {
    font-size: 16px;
    text-align: left;
    font-weight: 300;
    line-height: 22px;
    font-family: "Inter", sans-serif !important;
  }

  .HeaderSubtextL3 {
    font-size: 14px;
    text-align: left;
    font-weight: 400;
    line-height: 20px;
    font-family: "Inter", sans-serif !important;
  }
}

.GridRowHeaderText {
  padding: 30px;
  justify-content: center;

  .HeaderText {
    font-size: 48px;
    text-align: center;
    font-weight: 300;
    font-family: "Taviraj", serif !important;
    line-height: 40px;
    color: $alt-green;
    padding-bottom: 20px;
  }

  .HeaderSubtext {
    font-size: 20px;
    text-align: left;
    font-weight: 300;
    line-height: 24px;
    font-family: "Inter", serif !important;
  }
}

// Grid rows with outlines.
.GridOutlinedRow {
  padding: 147px 120px 147px 120px;
  align-items: center;
  border-top: 1px solid #3e3e3e;

  .GridVerticallyAlignedItem {
    justify-content: center;
  }

  .HeaderText {
    font-size: 48px;
    text-align: center;
    font-weight: 300;
    font-family: "Taviraj", serif !important;
    line-height: 40px;
    color: $alt-green;
    padding-bottom: 20px;
  }

  .SubheaderL1Text {
    font-family: "Taviraj", sans-serif;
    font-weight: 300;
    font-size: 36px;
    line-height: 61.42px;
    padding: 0 0 10px 0;
  }

  .SubheaderL2Text {
    font-family: "Taviraj", sans-serif;
    font-weight: 300;
    font-size: 30px;
    line-height: 30px;
    padding: 30px 0 0 0;
  }

  .HeaderSubtext {
    font-size: 20px;
    text-align: left;
    font-weight: 300;
    line-height: 24px;
    font-family: "Inter", serif !important;
  }

  .HeaderSubtextL2 {
    font-size: 16px;
    text-align: left;
    font-weight: 300;
    line-height: 22px;
    font-family: "Inter", sans-serif !important;
  }

  .HeaderSubtextL3 {
    font-size: 14px;
    text-align: left;
    font-weight: 400;
    line-height: 20px;
    font-family: "Inter", sans-serif !important;
  }
}

/** ------------- HEADERS ------------- **/

<<<<<<< HEAD
=======
// Underlined Header H1
.UnderlinedHeaderL1 {
  font-size: 28px !important;
  line-height: 26px;
  border-bottom: 2px solid #9aa0a6;
  margin: 25px 0 25px 0;
  font-family: "Taviraj", serif !important;
  text-align: left;
}

>>>>>>> 789cc71a
// Underlined Header H2
.UnderlinedHeaderL2 {
  font-size: 28px !important;
  line-height: 26px;
  border-bottom: 1.5px solid #0b5240;
  margin: 25px 0 25px 0;
  font-family: "Taviraj", serif !important;
  text-align: left;
  font-weight: 400;
}

/** ------------- THE PROJECT ------------- **/

// For each item in the "Where We Aim To Go" section
.AimToGoItem {
  padding: 0 15px 0 15px;
}

// For each image in the "Where We Aim To Go" section
.ImgAimToGo {
  width: 100%;
  height: auto;
  max-height: 255px;
  max-width: 255px;
}

// Grid item for each Ethics subheader
.CommittedToEthicsSubheaderItem {
  display: flex;
  justify-content: flex-start;
  align-items: flex-start;
  height: 100px;
}

/** ------------- OUR TEAM ------------- **/

// For the "Our Team" header text at the very top of the page
.OurTeamHeaderText {
  font-size: 50px !important;
  text-align: center;
  font-weight: 300 !important;
  font-family: "Taviraj", serif !important;
  line-height: 50px !important;
  color: $alt-green;
  padding: 72px 0 20px 0;
}

<<<<<<< HEAD
// For headers denoting each subgroup on the team
.TeamHeader {
  font-size: 28px !important;
  line-height: 26px;
  border-bottom: 2px solid #9aa0a6;
  margin: 25px 0 25px 0;
  font-family: "Taviraj", sans-serif !important;
  text-align: left;
  font-weight: 400 !important;
}

=======
>>>>>>> 789cc71a
// Profiles items for people in Our Team
.TextProfile {
  padding: 12px;
}

// For profile images
.ProfileImg {
  max-width: 181px;
  max-height: 181px;
  width: 100%;
  height: auto;
}

// For partner images at the bottom of the page
.PartnerImg {
  width: 70%;
  height: auto;
}

.GreyGridItem {
  background-color: #f9f9f9;
  padding: 70px;
}

.MajorLink {
  color: $alt-green;
  font-weight: 600;
}

/** ------------- FAQ ------------- **/

.FaqGrid {
  max-width: 1024px;
}

.FaqSection {
  padding: 50px 20px 50px 20px;
  border-bottom: 1px solid $alt-grey;
}

.FaqQuestionAndAnswer {
  padding-bottom: 20px;
}

.FaqHeaderText {
  font-size: 32px !important;
  text-align: center;
  font-weight: 300;
  font-family: "Taviraj", serif !important;
  line-height: 40px;
  color: $alt-black;
  padding-bottom: 20px;
}

.FaqQuestion {
  font-size: 18px !important;
  text-align: left;
  font-weight: 500;
  font-family: "DM Sans", sans-serif;
  line-height: 5px !important;
  color: $alt-black;
}

.FaqAnswer {
  font-size: 14px;
  text-align: left;
  font-weight: 400;
  font-family: "Inter", sans-serif;
  line-height: 20px;
  color: $alt-black;

  .FaqContactUsButton {
    border: none;
    text-decoration: underline;
    background-color: transparent;
  }
}

.FaqSubheaderText {
  font-weight: 700;
  font-family: "Inter", sans-serif !important;
}

/** ------------- CONTACT US ------------- **/

.ContactUsHeaderText {
  font-size: 50px !important;
  font-weight: 300 !important;
  font-family: "Taviraj", sans-serif !important;
  line-height: 50px !important;
  color: $alt-green;
}

.ContactUsSubheaderText {
  font-size: 48px !important;
  font-weight: 300 !important;
  font-family: "Taviraj", sans-serif !important;
  line-height: 48px !important;
  color: $alt-green;
  text-align: center;
}

.ImgContactUsHeader {
  width: 100%;
  height: auto;
  max-width: 870px;
  max-height: 645px;
}

.ContactUsCenteredTextItem {
  text-align: center;
}<|MERGE_RESOLUTION|>--- conflicted
+++ resolved
@@ -230,19 +230,6 @@
 
 /** ------------- HEADERS ------------- **/
 
-<<<<<<< HEAD
-=======
-// Underlined Header H1
-.UnderlinedHeaderL1 {
-  font-size: 28px !important;
-  line-height: 26px;
-  border-bottom: 2px solid #9aa0a6;
-  margin: 25px 0 25px 0;
-  font-family: "Taviraj", serif !important;
-  text-align: left;
-}
-
->>>>>>> 789cc71a
 // Underlined Header H2
 .UnderlinedHeaderL2 {
   font-size: 28px !important;
@@ -290,7 +277,17 @@
   padding: 72px 0 20px 0;
 }
 
-<<<<<<< HEAD
+// For the "Our Team" header text at the very top of the page
+.OurTeamHeaderText {
+  font-size: 50px !important;
+  text-align: center;
+  font-weight: 300 !important;
+  font-family: "Taviraj", serif !important;
+  line-height: 50px !important;
+  color: $alt-green;
+  padding: 72px 0 20px 0;
+}
+
 // For headers denoting each subgroup on the team
 .TeamHeader {
   font-size: 28px !important;
@@ -302,8 +299,6 @@
   font-weight: 400 !important;
 }
 
-=======
->>>>>>> 789cc71a
 // Profiles items for people in Our Team
 .TextProfile {
   padding: 12px;
