--- conflicted
+++ resolved
@@ -1,17 +1,12 @@
 import { Helmet } from 'react-helmet-async'
+import ResourceItem from '../policyComponents/ResourceItem'
 import {
+  effortsAndInitiatives,
   legislativeActions,
-  effortsAndInsights,
 } from '../policyContent/ReformOpportunitiesContent'
 import HetTextArrowLink from '../../../styles/HetComponents/HetTextArrowLink'
-import CardLeftIcon from '../policyComponents/CardLeftIcon'
-import HetAccordion from '../../../styles/HetComponents/HetAccordion'
-import { FormatQuote } from '@mui/icons-material'
-import { useIsBreakpointAndUp } from '../../../utils/hooks/useIsBreakpointAndUp'
-import { HetOverline } from '../../../styles/HetComponents/HetOverline'
 
 export default function ReformOpportunitiesTab() {
-  const isMdAndUp = useIsBreakpointAndUp('md')
   return (
     <>
       <Helmet>
@@ -24,40 +19,10 @@
         race and ethnicity for non-fatal injuries, and addressing the root
         causes of violence through equity-focused policies.
       </p>
-
-      <section id='#where-to-start'>
-        <HetOverline text='Where to Start' />
+      <section id='#city-and-county-level-reform-opportunities'>
         <h3 className='my-0 text-title font-medium text-altGreen'>
-          Insights from the Advocacy Community
+          Reform Opportunities at the County and City Levels
         </h3>
-<<<<<<< HEAD
-        <ul className='mt-4 mb-8 grid grid-cols-1 md:grid-cols-2 list-none ml-0 pl-0 gap-2'>
-          {effortsAndInsights.map((effortsAndInsight, index) => {
-            const isMobileShadow = !isMdAndUp && index % 2 === 0
-            const isDesktopShadow =
-              isMdAndUp &&
-              ((Math.floor(index / 2) % 2 === 0 && index % 2 === 0) ||
-                (Math.floor(index / 2) % 2 !== 0 && index % 2 !== 0))
-
-            return (
-              <div
-                key={effortsAndInsight.title}
-                className={`fade-in-up-blur rounded-md p-8 ${
-                  isMobileShadow || isDesktopShadow ? 'shadow-raised' : ''
-                }`}
-                style={{ animationDelay: `${index * 0.04}s` }}
-              >
-                <CardLeftIcon
-                  key={effortsAndInsight.title}
-                  icon={effortsAndInsight.icon}
-                  title={effortsAndInsight.title}
-                  description={effortsAndInsight.description}
-                  advice={effortsAndInsight.advice}
-                />
-              </div>
-            )
-          })}
-=======
 
         <ul className='list-none my-4'>
           {effortsAndInitiatives.map((effortsAndInitiative) => (
@@ -68,24 +33,12 @@
               link={effortsAndInitiative.link}
             />
           ))}
->>>>>>> 8c0462e4
         </ul>
       </section>
-
-      <section id='#legislative-items'>
-        <HetOverline
-          text='
-
-          Call to Action
-'
-        />
-
+      <section id='#call-to-action-for-policy-changes'>
         <h3 className='my-0 text-title font-medium text-altGreen'>
-          Legislative Items to Consider for Policy Changes
+          Call to Action for Policy Changes
         </h3>
-<<<<<<< HEAD
-        <HetOverline text={`SOURCE: RAND Foundation `} className='inline' />
-=======
 
         <ul className='list-none my-4'>
           {legislativeActions.map((legislativeAction) => (
@@ -97,25 +50,11 @@
             />
           ))}
         </ul>
->>>>>>> 8c0462e4
 
-        <a href='https://www.rand.org/research/gun-policy.html'>
-          <span>
-            [<FormatQuote className='text-text'></FormatQuote>]
-          </span>
-        </a>
-
-        <HetAccordion
-          accordionData={legislativeActions}
-          divClassName='py-0 my-0'
-          accordionClassName='my-4'
-          summaryClassName='text-text leading-lhsomeSpace font-medium'
-          detailsClassName='py-0 my-0'
-        />
         <HetTextArrowLink
-          link='https://www.usa.gov/elected-officials'
+          link={'https://www.usa.gov/elected-officials'}
           linkText='Find and contact your elected officials'
-          containerClassName='flex items-center justify-center mt-8 mx-auto'
+          containerClassName='flex items-center justify-center mt-16 mx-auto '
           linkClassName='font-sansTitle text-smallestHeader'
         />
       </section>
