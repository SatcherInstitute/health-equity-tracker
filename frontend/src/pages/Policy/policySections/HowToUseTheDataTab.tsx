import { Helmet } from 'react-helmet-async'
import { dataVisuals } from '../policyContent/HowToUseTheDataContent'
import { HetOverline } from '../../../styles/HetComponents/HetOverline'

export default function HowToUseTheDataTab() {
  return (
    <div className='max-w-svw w-full mx-0 px-0'>
      <Helmet>
        <title>How To Use The Data - Health Equity Tracker</title>
      </Helmet>
      <h2 className='sr-only'>How To Use The Data</h2>
      <section
<<<<<<< HEAD
        id='#het-data-visualizations'
=======
        id='het-data-visualizations'
>>>>>>> aace5cf6
        className='max-w-svw w-fit mx-0 px-0'
      >
        <HetOverline text='How to Use the Data' />
        <h3 className='my-0 text-title font-medium text-altGreen'>
          HET Data Visualization Maps and Charts
        </h3>
        <p>
          In Atlanta, as in many cities, gun violence remains a pressing issue,
          disproportionately affecting marginalized communities. The open-source
          Health Equity Tracker provides vital data that can empower residents
          to advocate for meaningful policy changes. By understanding and
          utilizing this tool, community members can create compelling
          visualizations to highlight the need for reform. This guide offers
          straightforward instructions on how to use various data visualizations
          effectively.
        </p>
      </section>
      {dataVisuals.map((dataVisual, index) => (
        <section
<<<<<<< HEAD
          key={dataVisual.sectionId}
=======
          key={index}
>>>>>>> aace5cf6
          id={dataVisual.sectionId}
          className='max-w-svw w-auto mx-0 px-0'
        >
          <div className='max-w-svw w-auto'>
            <HetOverline text='Our Data Visuals' />

            <h3 className='my-0 text-title font-medium text-altGreen'>
              {dataVisual.title}
            </h3>

            <div className='py-4 sm:p-0 sm:m-0 max-w-svw w-auto'>
              {dataVisual.customCard}

              <p>{dataVisual.description}</p>
            </div>

            <div>
              <ul className='list-none grid gap-4 grid-cols-2 p-0 text-smallest'>
                <li className='flex flex-col'>
                  <p className='my-0 text-altGreen font-semibold'>
                    Demographic Granularity
                  </p>
                  <p className='my-0'>
                    {Array.isArray(dataVisual.details.demographicGranularities)
                      ? dataVisual.details.demographicGranularities.join(', ')
                      : dataVisual.details.demographicGranularities}
                  </p>
                </li>
                <li className='flex flex-col'>
                  <p className='my-0 text-altGreen font-semibold'>
                    Geographic Levels
                  </p>
                  <p className='my-0'>
                    {Array.isArray(dataVisual.details.geographicLevels)
                      ? dataVisual.details.geographicLevels.join(', ')
                      : dataVisual.details.geographicLevels}
                  </p>
                </li>
                {dataVisual.details.alternateBreakdowns !== 'N/A' && (
                  <li className='flex flex-col'>
                    <p className='my-0 text-altGreen font-semibold'>
                      Alternate Disparities Breakdowns
                    </p>
                    <p className='my-0'>
                      {Array.isArray(dataVisual.details.alternateBreakdowns)
                        ? dataVisual.details.alternateBreakdowns.join(', ')
                        : dataVisual.details.alternateBreakdowns}
                    </p>
                  </li>
                )}
              </ul>
            </div>
            <p>
              <h3 className='my-0 text-title font-medium text-altGreen'>
                How to Use
              </h3>
              <div>
                {dataVisual.details.howToUse.map((step, i) => (
                  <p className='py-0 my-0' key={i}>
                    <strong>{step.step}:</strong> {step.description}
                  </p>
                ))}
              </div>
            </p>
            <div className='mt-8 border border-b-1 border-t-0 border-x-0 border-solid border-methodologyGreen'></div>
          </div>
        </section>
      ))}
    </div>
  )
}<|MERGE_RESOLUTION|>--- conflicted
+++ resolved
@@ -10,11 +10,7 @@
       </Helmet>
       <h2 className='sr-only'>How To Use The Data</h2>
       <section
-<<<<<<< HEAD
-        id='#het-data-visualizations'
-=======
         id='het-data-visualizations'
->>>>>>> aace5cf6
         className='max-w-svw w-fit mx-0 px-0'
       >
         <HetOverline text='How to Use the Data' />
@@ -34,11 +30,7 @@
       </section>
       {dataVisuals.map((dataVisual, index) => (
         <section
-<<<<<<< HEAD
           key={dataVisual.sectionId}
-=======
-          key={index}
->>>>>>> aace5cf6
           id={dataVisual.sectionId}
           className='max-w-svw w-auto mx-0 px-0'
         >
