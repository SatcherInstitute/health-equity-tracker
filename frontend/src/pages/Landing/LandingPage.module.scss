@import "../../styles/variables";

// For styles Grid-wide
.Grid {
  margin: auto;
  max-width: 1440px;
  font-family: "Inter", serif;
}

// For primary-themed buttons
.PrimaryButton {
  background-color: #0b5240;
  color: white !important;
  border-radius: 40px;
  height: 52px;
  width: 220px;
  font-size: 18px;
  font-weight: 500;
  font-family: "DM Sans", sans-serif !important;
  text-decoration: none;
  padding: 16px 30px 16px 30px;
}

// For major links, in primary colors
.MajorLink {
  color: $alt-green;
  font-weight: 600;
}

// For minor links, in black
.MinorLink {
  color: black;
  font-weight: 500;
  font-size: 24px;
  line-height: 28px;
}

/** ------------- HEADER ROW ------------- **/

.HeaderRow {
  border-bottom: 1px solid #3e3e3e;

  .HeaderTextItem {
    justify-content: center;
    padding: 25px;
    text-align: left !important;
  }

  .HeaderText {
    font-size: 138px;
    text-align: left;
    font-weight: 300;
    font-family: "Taviraj", serif !important;
    line-height: 115px;
    color: $alt-green;
    padding-bottom: 20px;
  }

  .HeaderSubtext {
    font-size: 18px;
    text-align: left;
    font-weight: 400;
    line-height: 26px;
    font-family: "Inter", sans-serif !important;
  }

  .HeaderImgItem {
    border-left: 1px solid #3e3e3e;
  }

  .HeaderImg {
    border-radius: 30px;
    height: auto;
    max-height: 600px;
    width: 100%;
    max-width: 700px;
    align-items: center;
    justify-content: center;
    padding: 10px;
  }
}

/** ------------- TAKE A LOOK AROUND ROW ------------- **/

.TakeALookAroundRow {
  padding: 147px 30px 147px 30px;
  align-items: center;
  border-bottom: 1px solid #3e3e3e;

  .TakeALookAroundHeaderText {
    font-size: 58px;
    text-align: center;
    font-weight: 400;
    font-family: "Taviraj", serif !important;
    line-height: 58px;
    color: $alt-green;
    padding-bottom: 20px;
  }

  .TakeALookAroundHeaderSubtext {
    font-size: 18px;
    text-align: center;
    font-weight: 400;
    line-height: 26px;
    font-family: "Inter", sans-serif !important;
  }

  .TakeALookAroundItemRow {
    padding: 72px;
  }

  // For each item in the "Where We Aim To Go" section
  .TakeALookAroundItem {
    padding: 0 15px 0 15px;
  }

  // For each image in the "Where We Aim To Go" section
  .TakeALookAroundImg {
    height: auto;
    max-height: 255px;
    width: 100%;
    max-width: 255px;
  }

  .TakeALookAroundText {
    font-size: 20px;
    text-align: center;
    font-weight: 400;
    line-height: 24.2px;
    font-family: "Inter", sans-serif !important;
    color: $alt-green;
  }
}

/** ------------- TIME TO PRIORITIZE HEALTH EQUITY ROW  ------------- **/

.PrioritizeHealthEquityRow {

  .PrioritizeHealthEquityTextItem {
    justify-content: center;
    padding: 56px;
    text-align: left !important;

    .PrioritizeHealthEquityHeader {
      font-size: 58px;
      text-align: left;
      font-weight: 400;
      font-family: "Taviraj", serif !important;
      line-height: 58px;
      color: $alt-green;
      padding-bottom: 20px;
    }

    .PrioritizeHealthEquityHeaderSubtext {
      font-size: 18px;
      text-align: left;
      font-weight: 400;
      line-height: 26px;
      font-family: "Inter", sans-serif !important;
    }
  }

  .DecorativeHImgItem {
    border-right: 1px solid #3e3e3e;
<<<<<<< HEAD
=======
    display: flex;
    justify-content: center;
>>>>>>> 789cc71a
  }

  .DecorativeHImgContainer {
    width: 95%;
    max-width: 560px;
    height: 810px;
    border-radius: 30px;
    background-color: #d85c47;
    display: flex;
    justify-content: center;
    align-items: center;
    margin: 10px;
  }

  .DecorativeHImg {
    height: auto;
    width: 100%;
    max-width: 465px;
    max-height: 460px;
  }
}

/** ------------- HOW TO SECTION ------------- **/

.HowToRow {
  padding: 120px 30px 120px 30px;
  align-items: center;
  border-bottom: 1px solid #3e3e3e;
  border-top: 1px solid #3e3e3e;

  .HowToHeaderText {
    font-size: 48px;
    text-align: center;
    font-weight: 300;
    font-family: "Taviraj", serif !important;
    line-height: 40px;
    color: $alt-green;
    padding-bottom: 56px;
  }

  .HowToStepContainer {
    border: 1px solid #bdc1c6;
    border-radius: 30px;
    box-sizing: border-box;
    padding: 10px;
    margin: 10px;
  }

  .HowToStepImg {
    padding: 10px;
    width: 100%;
    height: auto;
  }

  .HowToStepTextHeader {
    font-family: "DM Sans", sans-serif !important;
    font-weight: 600;
    font-size: 24px;
    line-height: 34px;
    text-align: left;
  }

  .HowToStepTextSubheader {
    font-family: "Inter", sans-serif !important;
    font-weight: 400;
    font-size: 16px;
    line-height: 26px;
    letter-spacing: 0.1px;
    text-align: left;
  }
}

/** ------------- FAQ ROW ------------- **/

.FaqRow {
  padding: 100px 30px 100px 30px;
  align-items: center;
  border-bottom: 1px solid #3e3e3e;

  .FaqHeader {
    font-size: 54px !important;
    text-align: left;
    font-weight: 400;
    font-family: "Taviraj", serif !important;
    line-height: 64px !important;
    color: $alt-green;
    padding-bottom: 20px;
  }

  .FaqQAItem {
    padding-top: 20px;
    padding-bottom: 20px;
  }

  .FaqQuestion {
    font-size: 28px !important;
    text-align: left;
    font-weight: 300 !important;
    font-family: "Taviraj", sans-serif !important;
    line-height: 68px !important;
    color: $alt-black;
  }

  .FaqAnswer {
    font-size: 14px;
    text-align: left;
    font-weight: 400;
    font-family: "Inter", sans-serif;
    line-height: 20px;
    color: $alt-black;
  }

  .FaqSubheaderText {
    font-weight: 700;
    font-family: "Inter", sans-serif !important;
  }

  .FaqLink {
    font-family: "Inter", sans-serif !important;
    font-weight: 500;
    font-size: 24px;
    line-height: 68px;
    color: $alt-green;
  }
}

/** ------------- NEWSLETTER SIGN UP ROW ------------- **/

.NewsletterSignUpRow {
  padding: 100px 30px 100px 30px;
  align-items: center;

  .NewsletterRowHeader {
    font-size: 130px !important;
    font-family: "Taviraj", sans-serif !important;
    text-align: center;
    font-weight: 400 !important;
    color: white;
    line-height: 120px !important;
    padding: 30px;
  }

  .EmailAddressBackgroundImgContainer {
    background-image: url("pexels-armin-rimoldi-5304098 1.png");
    background-position: center;
    border-radius: 30px;
    padding: 30px;
    height: 700px;
    align-items: center;
    justify-content: space-around;
  }

  .EmailAddressContentDiv {
    position: absolute;
    width: 80%;
    display: flex;
    flex-direction: column;
    align-items: center;
    justify-content: space-around;
  }

  .EmailAddressForm {
    border-radius: 40px;
    width: 485px;
    height: 60px;
    background-color: white;
    border: none;
    display: flex;
    flex-direction: row;
    align-items: center;
    justify-content: space-between;
  }

  .EmailAddressFormText {
    height: 60px;
    background-color: transparent;
    border: none;
    margin-left: 20px;

    &:focus {
      outline: none;
    }
  }

  .EmailAddressFormSubmit {
    height: 48px;
    width: 150px;
    border-radius: 40px;
    background: $alt-green;
    color: white;
    border: none;
    margin-right: 10px;

    &:focus {
      outline: 1px solid darkgreen;
    }
  }
}<|MERGE_RESOLUTION|>--- conflicted
+++ resolved
@@ -162,11 +162,8 @@
 
   .DecorativeHImgItem {
     border-right: 1px solid #3e3e3e;
-<<<<<<< HEAD
-=======
     display: flex;
     justify-content: center;
->>>>>>> 789cc71a
   }
 
   .DecorativeHImgContainer {
