--- conflicted
+++ resolved
@@ -7,7 +7,6 @@
   EXPLORE_DATA_PAGE_LINK,
   NEWS_PAGE_LINK,
   WARM_WELCOME_DEMO_SETTING,
-<<<<<<< HEAD
 } from "../../utils/internalRoutes";
 import { Helmet } from "react-helmet-async";
 import LazyLoad from "react-lazyload";
@@ -20,19 +19,6 @@
 import HetPostsLoading from "../../styles/HetComponents/HetPostsLoading";
 import TextLink from "../../reports/ui/TextLink";
 import MadLibAnimation from "../../reports/ui/MadLibAnimation";
-=======
-} from '../../utils/internalRoutes'
-import { Helmet } from 'react-helmet-async'
-import LazyLoad from 'react-lazyload'
-import NewsPreviewCard from '../News/NewsPreviewCard'
-import { useQuery } from 'react-query'
-import type { Article } from '../News/NewsPage'
-import { usePrefersReducedMotion } from '../../utils/hooks/usePrefersReducedMotion'
-import HetBigCTA from '../../styles/HetComponents/HetBigCTA'
-import { useIsBreakpointAndUp } from '../../utils/hooks/useIsBreakpointAndUp'
-import HetPostsLoading from '../../styles/HetComponents/HetPostsLoading'
-import { ArrowRightAlt } from '@mui/icons-material'
->>>>>>> bc170d1f
 
 function LandingPage() {
   const { isLoading, error, data }: any = useQuery(
@@ -115,62 +101,6 @@
     );
   }
 
-  interface ListItemProps {
-    title: string;
-    description: string;
-    videoSrc?: string;
-    iframeSrc?: string;
-  }
-
-  function ListItem({ title, description, videoSrc, iframeSrc }: ListItemProps) {
-    return (
-
-      <li className="mt-8 py-16 px-8 sm:p-8 xs:py-2 xs:px-4 w-full list-none flex items-center justify-around rounded-xl border border-altGrey bg-white md:flex sm:block xs:block">
-        <div className="w-full md:w-1/4">
-          <h4 className="font-sansTitle text-smallestHeader xs:text-title font-medium md:text-left my-2">
-            {title}
-          </h4>
-          <p className="md:text-left mb-8 sm:text-small xs:text-small">
-            {description}
-          </p>
-          <div className='flex items-center justify-start p-0 m-0  hover:translate-x-1 hover:transition-transform hover:duration-300 '>
-            <a
-              href={EXPLORE_DATA_PAGE_LINK + WARM_WELCOME_DEMO_SETTING}
-              className=' no-underline h-auto font-sansTitle text-small p-0 m-0 text-altGreen font-bold flex items-center justify-start'
-            >
-              <p className='mr-2 p-0 my-0'> Take a guided tour</p> <ArrowRightAlt />
-            </a>
-          </div>
-        </div>
-        <div className="w-full md:w-2/3 ">
-          {iframeSrc ? (
-            <iframe
-              className="w-full rounded-md"
-              height="420px"
-              src={iframeSrc}
-              title="YouTube video player"
-              loading="lazy"
-              allow="accelerometer; autoplay; clipboard-write; encrypted-media; gyroscope; picture-in-picture"
-              allowFullScreen
-            ></iframe>
-          ) : (
-            <LazyLoad offset={300} once>
-              <video
-                autoPlay={!prefersReducedMotion}
-                loop
-                muted
-                playsInline
-                className="h-full w-full p-2.5"
-              >
-                <source src={videoSrc} type="video/mp4" />
-              </video>
-            </LazyLoad>
-          )}
-        </div>
-      </li>
-    );
-  };
-
 
   return (
     <main className="relative">
@@ -179,7 +109,6 @@
         <link rel="preload" as="image" href="/img/stock/family-laughing.png" />
       </Helmet>
 
-<<<<<<< HEAD
       <h2 className="sr-only">Home Page</h2>
 
       <section className="relative overflow-hidden px-56 py-16 md:px-24 sm:px-16 xs:px-16 min-h-5/6">
@@ -280,57 +209,6 @@
             </h2>
 
             <p className="lg:text-left lg:text-title mt-4 mb-16 text-title">
-=======
-      <h2 className='sr-only'>Home Page</h2>
-      {/* Refresh */}
-      <section className='relative overflow-hidden px-56 py-16 md:px-24 sm:px-16 xs:px-16 min-h-5/6' >
-        <img src='/img/graphics/het-hero.png' alt='various charts from the health equity tracker' className='z-0 absolute max-w-4xl top-0 bottom-0 right-0 float-right opacity-35 md:opacity-15 sm:opacity-15 xs:opacity-15'>
-        </img>
-        <div className='p-0 m-0relative lg:w-1/2 md:w-full sm:w-full text-left'>
-
-
-          <h1 className='leading-lhSomeSpace font-serif text-black text-bigHeader font-medium text-left mt-4 mb-0'>Where will the <br />
-            <span className='text-altGreen'>Health Equity Tracker</span><br /> take you?</h1>
-          <HetBigCTA id='landingPageCTA' href={EXPLORE_DATA_PAGE_LINK}>
-            Explore the data
-          </HetBigCTA >
-          <div className='border-solid border-timberwolf border-l-2 border-0 py-0 pl-2 z-1'>
-            <p className='py-0 my-0 z-1'>Data sourced from major public health agencies
-            </p>
-
-          </div>
-          <div className='flex py-4 flex-wrap gap-6 justify-start w-full'>
-            <div className='max-h-4'><img className='h-4' src='/img/graphics/logo_cdc.png' alt='US CDC logo'></img></div>
-            <div className='max-h-4'><img className='h-4' src='/img/graphics/logo_census.png' alt='US Census logo'></img></div>
-            <div className='max-h-4'><img className='h-4' src='/img/graphics/logo_bjs.png' alt='BJS logo'></img></div>
-            <div className='max-h-4'><img className='h-4' src='/img/graphics/logo_cawp.png' alt='CAWP logo'></img></div>
-            <div className='max-h-4'><img className='h-4' src='/img/graphics/logo_ahr.png' alt='AHR logo'></img></div>
-            <div className='max-h-4'><img className='h-4' src='/img/graphics/logo_cms.png' alt='CMS logo'></img></div>
-            <div className='max-h-4'><img className='h-4' src='/img/graphics/logo_vera.png' alt='VERA logo'></img></div>
-            <div className='max-h-4'><img className='h-4' src='/img/graphics/logo_kff.png' alt='Kaiser Family Foundation logo'></img></div>
-
-          </div>
-        </div>
-
-      </section>
-      {/* Refresh */}
-
-      <div className='flex w-full flex-wrap items-center justify-center '>
-        <div className='flex md:flex xs:block sm:block items-center justify-center p-16 bg-[#F0F1EF]/[0.8] mx-auto my-0 w-full min-h-[60vh] h-auto space-8 lg:space-24'>
-
-          <img
-            src='/img/graphics/banner.png'
-            className='md:w-2/5 w-full'
-            alt='phone and laptop mockups displaying the health equity tracker'
-          />
-
-          <div className='flex w-full flex-col justify-center items-center md:block sm:block'>
-            <h2 id='main' className='m-0 font-sansTitle text-bigHeader font-bold leading-lhModalHeading text-altGreen text-center'>
-              Advancing Health Justice
-            </h2>
-
-            <p className='lg:text-left lg:text-title mt-4 mb-16 text-title'>
->>>>>>> bc170d1f
               The Health Equity Tracker from the Satcher Health Leadership
               Institute aims to address health disparities in the United States
               by identifying at-risk populations and highlighting data
@@ -339,10 +217,9 @@
               scalable, feature-rich platform supports efforts to achieve health
               equity and justice for all.
             </p>
-<<<<<<< HEAD
-          </div>
-        </div>
-      </section>
+          </div >
+        </div >
+      </section >
 
       <section className="py-8 ">
         <div className=" py-0 m-0">
@@ -393,9 +270,6 @@
                 itemNumber={4}
               />
             </ul>
-=======
-
->>>>>>> bc170d1f
           </div>
         </div>
         <div className="mt-8">
@@ -403,7 +277,6 @@
         </div>
       </section>
 
-<<<<<<< HEAD
       <section className="flex w-full flex-wrap items-center justify-center">
         <div className="flex flex-wrap px-56 py-24 md:px-32 sm:px-24 xs:px-16">
           <div className="w-full">
@@ -418,21 +291,6 @@
           </div>
           <div className="w-full">
             <div className="flex flex-wrap px-4 ">
-=======
-        <div className='flex flex-wrap px-56 pt-24 md:px-32 sm:px-24 xs:px-16'>
-          <div className='w-full'>
-            <h3 className='m-0 font-sansTitle text-header font-bold leading-lhModalHeading text-altGreen'>
-              Recent news
-            </h3>
-          </div>
-          <div className='w-full'>
-            <p className='mt-4 mb-16 text-text'>
-              Stories and updates from Morehouse School of Medicine and beyond
-            </p>
-          </div>
-          <div className='w-full'>
-            <div className='flex flex-wrap px-4 '>
->>>>>>> bc170d1f
               {recentArticles && !isLoading ? (
                 recentArticles.map((article: Article) => {
                   return (
@@ -453,70 +311,18 @@
               )}
             </div>
             <div>
-<<<<<<< HEAD
               <TextLink
                 link={NEWS_PAGE_LINK}
                 linkText="View all articles"
                 containerClassName="flex items-center justify-center mt-16 mx-auto "
                 linkClassName="font-sansTitle text-smallestHeader"
               />
-            </div>
-          </div>
-        </div>
-      </section>
-    </main>
+            </div >
+          </div >
+        </div >
+      </section >
+    </main >
   );
-=======
-              <div className='flex items-center justify-center my-4 mx-auto hover:translate-x-1 hover:transition-transform hover:duration-300 w-max h-full'>
-
-                <a
-                  href={NEWS_PAGE_LINK}
-                  className='m-8 px-24 py-4 xs:px-8 no-underline h-auto font-sansTitle text-smallestHeader font-bold tracking-wide text-altGreen lg:w-80 xs:w-auto xs:text-title'
-                >
-                  <span className='mr-4 xs:mr-2'> View all articles </span> <ArrowRightAlt />
-                </a>
-              </div>
-            </div>
-          </div>
-        </div>
-
-        <article className="flex flex-wrap items-center justify-center py-24 px-16 sm:px-24 md:px-32 lg:px-56 bg-footerColor">
-          <div className="w-full">
-
-            <h3 className='m-0 font-sansTitle text-header font-bold leading-lhModalHeading text-altGreen'>
-              How do I use the Health Equity Tracker?
-            </h3>
-          </div>
-
-          <ul className="flex flex-col items-center justify-center p-0">
-            <ListItem
-              title="Take a Tour of the Data"
-              description="New to the Health Equity Tracker? Watch a short video demo that highlights major features of the platform."
-              iframeSrc="https://www.youtube.com/embed/XBoqT9Jjc8w" videoSrc={undefined} />
-            <ListItem
-              title="Search by completing the sentence"
-              description="Select topics and locations you’re interested in to complete the sentence and explore the data."
-              videoSrc="videos/search-by.mp4" iframeSrc={undefined} />
-            <ListItem
-              title="Use filters to go deeper"
-              description="Where available, the tracker offers breakdowns by race and ethnicity, sex, and age."
-              videoSrc="videos/filters.mp4" iframeSrc={undefined} />
-            <ListItem
-              title="Explore maps and graphs"
-              description="The interactive maps and graphs are a great way to investigate the data more closely. If a state or county is gray, that means there’s no data currently available."
-              videoSrc="videos/explore-map.mp4" iframeSrc={undefined} />
-          </ul>
-
-          <div className="mt-14">
-            <HetBigCTA href={EXPLORE_DATA_PAGE_LINK}>
-              Explore the data
-            </HetBigCTA>
-          </div>
-        </article>
-      </div>
-    </>
-  )
->>>>>>> bc170d1f
 }
 
 export default LandingPage;