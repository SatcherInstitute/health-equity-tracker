--- conflicted
+++ resolved
@@ -45,25 +45,12 @@
         <title>Home - Health Equity Tracker</title>
         <link rel='preload' as='image' href='/img/stock/family-laughing.png' />
       </Helmet>
-<<<<<<< HEAD
-      <h2 className='absolute top-auto h-px	w-px overflow-hidden'>Home Page</h2>
+
+      <h2 className='sr-only'>Home Page</h2>
       <div className='m-auto flex w-full max-w-newsPage flex-wrap'>
         <div className='flex flex-wrap items-center justify-center border-0 border-b border-solid pb-8 pt-4'>
           <div className='w-full px-12 py-4 md:w-7/12'>
             <h3
-=======
-      <h2 className='sr-only'>Home Page</h2>
-      <Grid container className={styles.Grid}>
-        <Grid
-          container
-          className={styles.HeaderRow}
-          direction='row'
-          justifyContent='center'
-          alignItems='center'
-        >
-          <Grid item className={styles.HeaderTextItem} xs={12} sm={12} md={7}>
-            <Typography
->>>>>>> 09907b55
               id='main'
               className={`
               mb-4 mt-0
