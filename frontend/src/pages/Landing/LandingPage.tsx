import { Helmet } from 'react-helmet-async'
import LazyLoad from 'react-lazyload'
import { useQuery } from 'react-query'
import HetCTABig from '../../styles/HetComponents/HetCTABig'
import HetPostsLoading from '../../styles/HetComponents/HetPostsLoading'
import HetTextArrowLink from '../../styles/HetComponents/HetTextArrowLink'
import {
  ARTICLES_KEY_4,
  REACT_QUERY_OPTIONS,
  fetchLandingPageNewsData,
} from '../../utils/blogUtils'
import { useIsBreakpointAndUp } from '../../utils/hooks/useIsBreakpointAndUp'
import { usePrefersReducedMotion } from '../../utils/hooks/usePrefersReducedMotion'
import {
  EXPLORE_DATA_PAGE_LINK,
  NEWS_PAGE_LINK,
  WARM_WELCOME_DEMO_SETTING,
} from '../../utils/internalRoutes'
import type { Article } from '../News/ArticleTypes'
import NewsAndStoriesPreviewCardOutlined from '../News/NewsAndStoriesPreviewCardOutlined'

function LandingPage() {
  const { isLoading, error, data }: any = useQuery(
    ARTICLES_KEY_4,
    fetchLandingPageNewsData,
    REACT_QUERY_OPTIONS,
  )

  const isMd = useIsBreakpointAndUp('md')
  const isLg = useIsBreakpointAndUp('lg')

  let numberOfArticlePreviews = 1
  if (isMd) numberOfArticlePreviews = 2
  if (isLg) numberOfArticlePreviews = 3

  const recentArticles = data?.data?.slice(0, numberOfArticlePreviews)
  const prefersReducedMotion = usePrefersReducedMotion()

  interface ListItemProps {
    title: string
    description: string
    videoSrc?: string
    iframeSrc?: string
    itemNumber?: number
    customClassName?: string
  }

  function ListItem({
    title,
    description,
    videoSrc,
    iframeSrc,
    itemNumber,
    customClassName,
  }: ListItemProps) {
    return (
      <li
        className={`sticky top-[0] mx-24 my-[3rem] flex h-auto xs:h-[auto] min-h-[55vh] min-w-full list-none xs:flex-col items-center justify-around rounded-xl bg-white p-8 xs:px-4 xs:py-2 shadow-raised sm:flex-col sm:p-8 lg:flex-row xl:flex-row ${customClassName}`}
      >
        <div className='mx-4 flex w-1/3 xs:w-auto flex-col justify-between sm:w-auto md:w-auto '>
          <p className='xs:my-0 xs:py-0 text-left font-bold font-sansTitle text-altGreen text-small'>
            {itemNumber}/4
          </p>
          <div className='mb-4 xs:mb-0 w-full min-w-1/2'>
            <h4 className='my-2 font-medium font-sansTitle text-smallestHeader xs:text-title md:text-left'>
              {title}
            </h4>
            <p className='mb-8 xs:mb-4 xs:text-small sm:text-small md:text-left'>
              {description}
            </p>
            <HetTextArrowLink
              link={`${EXPLORE_DATA_PAGE_LINK}${WARM_WELCOME_DEMO_SETTING}`}
              linkText='Take a guided tour'
            />
          </div>
        </div>
        <div className='h-auto w-full'>
          {iframeSrc ? (
            <iframe
              className='xs:h-[25vh] max-h-[40vh] w-full max-w-[60vw] rounded-md sm:h-[25vh] md:h-[25vh] lg:min-h-[40vh] xl:min-h-[40vh]'
              src={iframeSrc}
              title='YouTube video player'
              loading='lazy'
              allow='accelerometer autoplay clipboard-write encrypted-media gyroscope picture-in-picture'
              allowFullScreen
            ></iframe>
          ) : (
            <LazyLoad offset={300} once>
              <video
                autoPlay={!prefersReducedMotion}
                loop
                muted
                playsInline
                className='h-auto max-h-[40vh] min-h-[30vh] w-full'
              >
                <source src={videoSrc} type='video/mp4' />
              </video>
            </LazyLoad>
          )}
        </div>
      </li>
    )
  }

  return (
    <main className='relative' aria-label='Main Content'>
      <Helmet>
        <title>Home - Health Equity Tracker</title>
      </Helmet>

      <section className='relative min-h-5/6 overflow-hidden px-56 xs:px-16 py-16 sm:px-16 md:px-24'>
        <img
          src='/img/graphics/het-hero.png'
          alt='various charts from the health equity tracker'
          className='absolute top-0 right-0 bottom-0 z-0 float-right mx-24 max-w-4xl opacity-35 xs:opacity-15 sm:opacity-15 md:opacity-15'
        ></img>
<<<<<<< HEAD
        <div className='relative m-0 p-0 text-left sm:w-full md:w-full lg:w-1/2'>
          <h1 className='mt-4 mb-0 text-left font-medium font-serif text-bigHeader text-black xs:text-header leading-lhSomeSpace'>
            Where will the <br aria-hidden />
=======
        <div className='relative m-0 p-0 text-left sm:w-full md:w-full lg:w-3/4'>
          <h1 className='mt-4 mb-0 text-left font-medium font-serif text-black xs:text-header leading-lhSomeSpace sm:text-bigHeader lg:text-heroHeader'>
            Where will the <br />
>>>>>>> 266e727f
            <span className='text-altGreen'>Health Equity Tracker</span>
            <br aria-hidden /> take you?
          </h1>
          <HetCTABig id='landingPageCTA' href={EXPLORE_DATA_PAGE_LINK}>
            Explore the data
          </HetCTABig>
          <div className='z-1 border-0 border-timberwolf border-l-2 border-solid py-0 pl-2'>
            <p className='z-1 my-0 py-0'>
              Data sourced from major public health agencies
            </p>
          </div>
          <div className='flex w-full flex-wrap justify-start gap-6 py-4'>
            <div className='max-h-4'>
              <img
                className='h-4'
                src='/img/graphics/logo_cdc.png'
                alt='US CDC logo'
              ></img>
            </div>
            <div className='max-h-4'>
              <img
                className='h-4'
                src='/img/graphics/logo_census.png'
                alt='US Census logo'
              ></img>
            </div>
            <div className='max-h-4'>
              <img
                className='h-4'
                src='/img/graphics/logo_bjs.png'
                alt='BJS logo'
              ></img>
            </div>
            <div className='max-h-4'>
              <img
                className='h-4'
                src='/img/graphics/logo_cawp.png'
                alt='CAWP logo'
              ></img>
            </div>
            <div className='max-h-4'>
              <img
                className='h-4'
                src='/img/graphics/logo_ahr.png'
                alt='AHR logo'
              ></img>
            </div>
            <div className='max-h-4'>
              <img
                className='h-4'
                src='/img/graphics/logo_cms.png'
                alt='CMS logo'
              ></img>
            </div>
            <div className='max-h-4'>
              <img
                className='h-4'
                src='/img/graphics/logo_vera.png'
                alt='VERA logo'
              ></img>
            </div>
            <div className='max-h-4'>
              <img
                className='h-4'
                src='/img/graphics/logo_kff.png'
                alt='Kaiser Family Foundation logo'
              ></img>
            </div>
          </div>
        </div>
      </section>

      <section className='flex w-full flex-wrap items-center justify-center'>
        <div className='space-8 lg:space-24 mx-auto my-0 xs:block flex h-auto min-h-[60vh] w-full items-center justify-center bg-whiteSmoke80 p-16 sm:block md:flex'>
          <img
            src='/img/graphics/banner.png'
            className='w-full md:w-2/5'
            alt='phone and laptop mockups displaying the health equity tracker'
          />

          <div className='flex w-full flex-col items-center justify-center sm:block md:block'>
            <h2
              id='main'
              className='m-0 text-center font-bold font-sansTitle text-altGreen text-bigHeader xs:text-header leading-lhModalHeading'
            >
              Advancing Health Justice
            </h2>

            <p className='mt-4 mb-16 text-title lg:text-left lg:text-title'>
              The Health Equity Tracker from the Satcher Health Leadership
              Institute aims to address health disparities in the United States
              by identifying at-risk populations and highlighting data
              inequities. By providing policymakers, community leaders, and
              researchers the data they need to make informed decisions, this
              scalable, feature-rich platform supports efforts to achieve health
              equity and justice for all.
            </p>
          </div>
        </div>
      </section>

      <section className='h-full xs:px-4 pt-8 pb-0'>
        <div className=' m-0 py-0'>
          <div className='m-0 flex flex-col items-center justify-center p-0 '>
            <div className='w-full'>
              <h3 className='m-0 font-bold font-sansTitle text-altGreen text-header leading-lhModalHeading'>
                How do I use the Health Equity Tracker?
              </h3>
            </div>
            <p className='text-text'>
              Scroll down to learn more about the platform.
            </p>
          </div>

          <div className='relative flex xs:max-h-[75vh] xs:min-h-[75vh] flex-col items-center justify-center overflow-y-auto py-[1rem]'>
            <ul className='scrollbar-hide absolute top-[0] flex w-full flex-col items-center justify-center px-8 xs:px-4 py-0 pb-8'>
              <ListItem
                title='Take a tour of the data'
                description='New to the Health Equity Tracker? Watch a short video demo that highlights major features of the platform.'
                iframeSrc='https://www.youtube.com/embed/XBoqT9Jjc8w'
                videoSrc={undefined}
                itemNumber={1}
              />

              <ListItem
                title='Search by completing the sentence'
                description='Select topics and locations you’re interested in to complete the sentence and explore the data.'
                videoSrc='videos/search-by.mp4'
                iframeSrc={undefined}
                itemNumber={2}
              />

              <ListItem
                title='Use filters to go deeper'
                description='Where available, the tracker offers breakdowns by race and ethnicity, sex, and age.'
                videoSrc='videos/filters.mp4'
                iframeSrc={undefined}
                itemNumber={3}
              />

              <ListItem
                title='Explore maps and graphs'
                description='The interactive maps and graphs are a great way to investigate the data more closely. If a state or county is gray, that means there’s no data currently available.'
                videoSrc='videos/explore-map.mp4'
                iframeSrc={undefined}
                itemNumber={4}
                customClassName='xs:mt-[1rem] xs:mb-[3rem]'
              />
            </ul>
          </div>
        </div>
        <div className='my-0 py-0 xs:py-0'>
          <HetCTABig href={EXPLORE_DATA_PAGE_LINK}>Explore the data</HetCTABig>
        </div>
      </section>

      <section className='flex w-full flex-wrap items-center justify-center'>
        <div className='flex flex-wrap px-56 xs:px-16 py-24 sm:px-24 md:px-32'>
          <div className='w-full'>
            <h3 className='m-0 font-bold font-sansTitle text-altGreen text-header leading-lhModalHeading'>
              Recent news
            </h3>
          </div>
          <div className='w-full'>
            <p className='mt-4 mb-16 text-text'>
              Stories and updates from Morehouse School of Medicine and beyond
            </p>
          </div>
          <div className='w-full'>
            <div className='mt-8 grid w-full gap-4 sm:grid-cols-1 md:grid-cols-2 lg:mt-8 lg:grid-cols-3'>
              {recentArticles && !isLoading ? (
                recentArticles.map((article: Article) => {
                  return (
                    <div key={article.id}>
                      <NewsAndStoriesPreviewCardOutlined
                        article={article}
                        bgHeight='14rem'
                      />
                    </div>
                  )
                })
              ) : (
                <HetPostsLoading
                  className='w-full sm:w-1/2 md:w-1/3 lg:w-1/4'
                  doPulse={!error}
                  numberLoading={numberOfArticlePreviews}
                />
              )}
            </div>
            <div>
              <HetTextArrowLink
                link={NEWS_PAGE_LINK}
                linkText='View all articles'
                containerClassName='flex items-center justify-center mt-16 mx-auto '
                linkClassName='font-sansTitle text-smallestHeader'
              />
            </div>
          </div>
        </div>
      </section>
    </main>
  )
}

export default LandingPage<|MERGE_RESOLUTION|>--- conflicted
+++ resolved
@@ -114,15 +114,9 @@
           alt='various charts from the health equity tracker'
           className='absolute top-0 right-0 bottom-0 z-0 float-right mx-24 max-w-4xl opacity-35 xs:opacity-15 sm:opacity-15 md:opacity-15'
         ></img>
-<<<<<<< HEAD
-        <div className='relative m-0 p-0 text-left sm:w-full md:w-full lg:w-1/2'>
-          <h1 className='mt-4 mb-0 text-left font-medium font-serif text-bigHeader text-black xs:text-header leading-lhSomeSpace'>
-            Where will the <br aria-hidden />
-=======
         <div className='relative m-0 p-0 text-left sm:w-full md:w-full lg:w-3/4'>
           <h1 className='mt-4 mb-0 text-left font-medium font-serif text-black xs:text-header leading-lhSomeSpace sm:text-bigHeader lg:text-heroHeader'>
-            Where will the <br />
->>>>>>> 266e727f
+            Where will the <br aria-hidden />
             <span className='text-altGreen'>Health Equity Tracker</span>
             <br aria-hidden /> take you?
           </h1>
