--- conflicted
+++ resolved
@@ -27,17 +27,11 @@
           alignItems="center"
         >
           <Grid item className={styles.HeaderTextItem} xs={12} sm={12} md={6}>
-<<<<<<< HEAD
-            <Typography id="main" tabIndex={-1} className={styles.HeaderText}
-                        variant="h1">
-              Equity Forward
-            </Typography>
-            <br />
-            <Typography className={styles.HeaderSubtext}
-                        variant="body1">
-=======
             <Hidden xsDown>
-              <Typography className={styles.HeaderText}>
+              <Typography id="main" 
+                          tabIndex={-1}
+                          className={styles.HeaderText}
+                          variant="h1">
                 Equity Forward
               </Typography>
               <br />
@@ -47,8 +41,7 @@
                 Equity Forward
               </Typography>
             </Hidden>
-            <Typography className={styles.HeaderSubtext}>
->>>>>>> 1654b41a
+            <Typography className={styles.HeaderSubtext} variant="body1">
               <p>
                 We know that our communities are experiencing life or death
                 situations due to the inequities, conditions and policies into
@@ -88,25 +81,14 @@
           direction="column"
           justify="center"
         >
-<<<<<<< HEAD
-          <Grid item  xs={12} sm={12} md={6}>
-            <Typography className={styles.TakeALookAroundHeaderText}
-                        variant="h1">
+          <Grid item xs={12} sm={12} md={6}>
+            <Typography className={styles.TakeALookAroundHeaderText} variant="h1">
               Take a look around
             </Typography>
           </Grid>
-          <Grid item  xs={12} sm={12} md={6}>
+          <Grid item xs={12} sm={12} md={6}>
             <Typography className={styles.TakeALookAroundHeaderSubtext}
                         variant="subtitle1">
-=======
-          <Grid item xs={12} sm={12} md={6}>
-            <Typography className={styles.TakeALookAroundHeaderText}>
-              Take a look around
-            </Typography>
-          </Grid>
-          <Grid item xs={12} sm={12} md={6}>
-            <Typography className={styles.TakeALookAroundHeaderSubtext}>
->>>>>>> 1654b41a
               We’re working toward health equity, but can’t do it alone. Please
               join our effort to move the needle forward.
             </Typography>
@@ -229,20 +211,6 @@
           justify="center"
           alignItems="center"
         >
-<<<<<<< HEAD
-          <Grid item  xs={12} sm={12} md={5} className={styles.DecorativeHImgItem}>
-            <div className={styles.DecorativeHImgContainer}>
-              <img
-                src="img/Asset 10@3x 1.png"
-                className={styles.DecorativeHImg}
-                alt="A decorative letter H centered on an orange background"
-              />
-            </div>
-          </Grid>
-          <Grid item  xs={12} sm={12} md={7} className={styles.PrioritizeHealthEquityTextItem}>
-            <Typography className={styles.PrioritizeHealthEquityHeader}
-                        variant="h1">
-=======
           <Hidden xsDown>
             <Grid
               item
@@ -267,8 +235,7 @@
             md={7}
             className={styles.PrioritizeHealthEquityTextItem}
           >
-            <Typography className={styles.PrioritizeHealthEquityHeader}>
->>>>>>> 1654b41a
+            <Typography className={styles.PrioritizeHealthEquityHeader} variant="h1">
               It's time to prioritize health equity
             </Typography>
             <br />
@@ -389,13 +356,6 @@
               </Grid>
             </Grid>
             <Grid item>
-<<<<<<< HEAD
-              <br/>
-              <br/>
-              <a href={EXPLORE_DATA_PAGE_LINK} className={styles.PrimaryButton}>
-                Explore the Tracker
-              </a>
-=======
               <br />
               <br />
               <LinkWithStickyParams
@@ -410,7 +370,6 @@
                   Explore the Tracker
                 </Button>
               </LinkWithStickyParams>
->>>>>>> 1654b41a
             </Grid>
           </Grid>
         </Grid>
