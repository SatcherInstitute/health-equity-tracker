import styles from './LandingPage.module.scss'
import { ReactRouterLinkButton } from '../../utils/urlutils'
import {
  ARTICLES_KEY_4,
  fetchLandingPageNewsData,
  REACT_QUERY_OPTIONS,
} from '../../utils/blogUtils'
import { Button, TextField, useMediaQuery, useTheme } from '@mui/material'
import {
  EXPLORE_DATA_PAGE_LINK,
  NEWS_PAGE_LINK,
} from '../../utils/internalRoutes'
import { Helmet } from 'react-helmet-async'
import LazyLoad from 'react-lazyload'
import NewsPreviewCard from '../News/NewsPreviewCard'
import { useQuery } from 'react-query'
import type { Article } from '../News/NewsPage'
import { ArticlesSkeleton } from '../News/AllPosts'
import { usePrefersReducedMotion } from '../../utils/hooks/usePrefersReducedMotion'
import { urlMap } from '../../utils/externalUrls'
import HetBigButton from '../ui/HetBigCTA'

import { Collapse, Dropdown, Ripple, initTE } from 'tw-elements'

initTE({ Collapse, Dropdown, Ripple })

function LandingPage() {
  const { isLoading, error, data }: any = useQuery(
    ARTICLES_KEY_4,
    fetchLandingPageNewsData,
    REACT_QUERY_OPTIONS
  )

  const theme = useTheme()
  const pageIsSmall = useMediaQuery(theme.breakpoints.only('sm'))
  const pageIsMedium = useMediaQuery(theme.breakpoints.only('md'))
  const pageIsWide = useMediaQuery(theme.breakpoints.up('lg'))

  let numberOfArticlePreviews = 1
  if (pageIsSmall) numberOfArticlePreviews = 2
  if (pageIsMedium) numberOfArticlePreviews = 3
  if (pageIsWide) numberOfArticlePreviews = 4

  const recentArticles = data?.data.slice(0, numberOfArticlePreviews)
  const prefersReducedMotion = usePrefersReducedMotion()

  return (
    <>
      <Helmet>
        <title>Home - Health Equity Tracker</title>
        <link rel='preload' as='image' href='/img/stock/family-laughing.png' />
      </Helmet>

      <h2 className='sr-only'>Home Page</h2>
      <div className='m-auto flex w-full max-w-newsPage flex-wrap'>
        <div className='flex flex-wrap items-center justify-center border-0 border-b border-solid pb-8 pt-4'>
          <div className='w-full px-12 py-4 md:w-7/12'>
            <h3
              id='main'
              className='
              mb-4 mt-0
              pb-4 pt-12
              font-serif
              text-header font-light
              leading-lhModalHeading
              text-alt-green
              lg:text-left
              lg:text-bigHeader'
            >
              Advancing Health Justice
            </h3>
            <p className='mt-0 text-left lg:text-title'>
              The Health Equity Tracker from the Satcher Health Leadership
              Institute aims to address health disparities in the United States
              by identifying at-risk populations and highlighting data
              inequities. By providing policymakers, community leaders, and
              researchers the data they need to make informed decisions, this
              scalable, feature-rich platform supports efforts to achieve health
              equity and justice for all.
<<<<<<< HEAD
            </Typography>

            <div className='my-5 lg:mt-20'>
              <HetBigButton href={EXPLORE_DATA_PAGE_LINK}>
                Explore the data
              </HetBigButton>
            </div>
          </Grid>
          <Grid item xs={12} sm={12} md={5} className={styles.HeaderImgItem}>
=======
            </p>
            <div className='mb-10 mt-10 lg:mt-20'>
              <Button
                id='landingPageCTA'
                variant='contained'
                className='rounded-2xl px-8 py-5 text-exploreButton text-white'
                href={EXPLORE_DATA_PAGE_LINK}
              >
                Explore the data
              </Button>
            </div>
          </div>
          <div className='w-full border-0 border-l border-solid px-12 py-4 md:w-5/12'>
>>>>>>> 9c2fda80
            <img
              src='/img/stock/family-laughing.png'
              className='border-xl h-auto max-h-sm w-full	max-w-articleLogo p-2.5'
              alt=''
            />
          </div>
        </div>

        <div className='flex flex-wrap border-0 border-b border-solid px-8 py-20'>
          <div className='w-full'>
            <h3 className='m-0 font-serif text-header font-light leading-lhModalHeading text-alt-green'>
              Recent news
            </h3>
          </div>
          <div className='w-full'>
            <p className='m-0 pb-16 text-title'>
              Stories and updates from Morehouse School of Medicine and beyond
            </p>
          </div>
          <div className='w-full'>
            <div className='flex flex-wrap justify-around px-4'>
              {recentArticles && !isLoading ? (
                recentArticles.map((article: Article) => {
                  return (
                    <div
                      key={article.id}
                      className='w-full sm:w-1/2 md:w-1/3 lg:w-1/4'
                    >
                      <NewsPreviewCard article={article} />
                    </div>
                  )
                })
              ) : (
                <ArticlesSkeleton
                  doPulse={!error}
                  numberLoading={numberOfArticlePreviews}
                />
              )}
            </div>
            <div className='mt-10'>
              <div className='mb-4'>
                <ReactRouterLinkButton
                  url={NEWS_PAGE_LINK}
                  className='text-smallestHeader font-medium underline	'
                  displayName='View all articles'
                />
              </div>
            </div>
          </div>
        </div>

        <article className='flex flex-wrap items-center justify-center border-0	border-b border-solid px-8 pb-32 pt-20'>
          <div className='w-full'>
            <h3 className='m-0 pb-16 text-center font-serif text-header font-light text-alt-green'>
              How do I use the Health Equity Tracker?
            </h3>
          </div>

          <ul className='flex flex-col flex-wrap items-center justify-center p-0'>
            <li className='m-2.5 w-full list-none items-center justify-around rounded-xl border border-solid border-alt-grey p-2.5 md:flex'>
              <div className='w-full md:w-1/4'>
                <h4 className='font-sansTitle text-smallestHeader	font-medium md:text-left'>
                  Take a Tour of the Data
                </h4>
                <p className='md:text-left'>
                  New to the Health Equity Tracker? Watch a short video demo
                  that highlights major features of the platform.
                </p>
              </div>
              <div className='w-full md:w-2/3'>
                <iframe
                  className='w-full rounded-xl'
                  height='420px'
                  src='https://www.youtube.com/embed/XBoqT9Jjc8w'
                  title='YouTube video player'
                  loading='lazy'
                  allow='accelerometer; autoplay; clipboard-write;
                encrypted-media; gyroscope; picture-in-picture'
                  allowFullScreen
                ></iframe>
              </div>
            </li>
            <li className='m-2.5 w-full list-none items-center justify-around rounded-xl border border-solid border-alt-grey p-2.5 md:flex'>
              <div className='w-full md:w-1/4'>
                <h4 className='font-sansTitle text-smallestHeader font-medium md:text-left'>
                  Search by completing the sentence
                </h4>
                <p className='md:text-left'>
                  Select variables you’re interested in to complete the sentence
                  and explore the data.
                </p>
              </div>
              <div className='w-full md:w-2/3'>
                <LazyLoad offset={300} once>
                  <video
                    autoPlay={!prefersReducedMotion}
                    loop
                    muted
                    playsInline
                    className='h-full w-full p-2.5'
                  >
                    <source src='videos/search-by.mp4' type='video/mp4' />
                  </video>
                </LazyLoad>
              </div>
            </li>
            <li className='m-2.5 w-full list-none items-center justify-around rounded-xl border border-solid border-alt-grey p-2.5 md:flex'>
              <div className='w-full md:w-1/4'>
                <div>
                  <h4 className='font-sansTitle text-smallestHeader font-medium md:text-left'>
                    Use filters to go deeper
                  </h4>
                  <p className='md:text-left'>
                    Where available, the tracker offers breakdowns by race and
                    ethnicity, sex, and age.
                  </p>
                </div>
              </div>
              <div className='w-full md:w-2/3'>
                <LazyLoad offset={300} once>
                  <video
                    autoPlay={!prefersReducedMotion}
                    loop
                    muted
                    playsInline
                    className='h-full w-full p-2.5'
                  >
                    <source src='videos/filters.mp4' />
                  </video>
                </LazyLoad>
              </div>
            </li>
            <li className='m-2.5 w-full list-none items-center justify-around rounded-xl border border-solid border-alt-grey p-2.5 md:flex'>
              <div className='w-full md:w-1/4'>
                <div>
                  <h4 className='font-sansTitle text-smallestHeader font-medium md:text-left'>
                    Explore maps and graphs
                  </h4>
                  <p className='md:text-left'>
                    The interactive maps and graphs are a great way to
                    investigate the data more closely. If a state or county is
                    gray, that means there’s no data currently available.
                  </p>
                </div>
              </div>
              <div className='w-full md:w-2/3'>
                <LazyLoad offset={300} once>
                  <video
                    autoPlay={!prefersReducedMotion}
                    loop
                    muted
                    playsInline
                    className='h-full w-full p-2.5'
                  >
                    <source src='videos/explore-map.mp4' />
                  </video>
                </LazyLoad>
              </div>
            </li>
          </ul>

          <div className='mt-14'>
            <Button
              variant='contained'
              className='rounded-2xl px-8 py-4 text-title text-white'
              href={EXPLORE_DATA_PAGE_LINK}
            >
              Explore the data
            </Button>
          </div>
        </article>

        <aside className='flex w-full items-center justify-center px-8 pb-2.5 pt-24'>
          <section>
            <div className='w-full'>
              <h3 className='mb-4 mt-8 font-serif text-header font-light text-alt-green'>
                Sign up for our newsletter:
              </h3>
            </div>
            <form
              action={urlMap.newsletterSignup}
              method='post'
              target='_blank'
            >
              <div className='flex content-center justify-center'>
                <div>
                  <TextField
                    id='Enter email address to sign up' // Accessibility label (is it tho?)
                    name='MERGE0'
                    variant='outlined'
                    className={styles.EmailTextField}
                    type='email'
                    aria-label='Enter Email Address for Newsletter signup'
                    placeholder='Enter email address'
                  />
                </div>
                <div>
                  <Button
                    type='submit'
                    variant='contained'
                    className='px-4 py-1.5'
                    aria-label='Sign Up for Newsletter in a new window'
                  >
                    Sign up
                  </Button>
                </div>
              </div>
            </form>
          </section>
        </aside>
      </div>
    </>
  )
}

export default LandingPage<|MERGE_RESOLUTION|>--- conflicted
+++ resolved
@@ -77,31 +77,14 @@
               researchers the data they need to make informed decisions, this
               scalable, feature-rich platform supports efforts to achieve health
               equity and justice for all.
-<<<<<<< HEAD
-            </Typography>
-
-            <div className='my-5 lg:mt-20'>
+            </p>
+            <div className='mb-10 mt-10 lg:mt-20'>
               <HetBigButton href={EXPLORE_DATA_PAGE_LINK}>
                 Explore the data
               </HetBigButton>
             </div>
-          </Grid>
-          <Grid item xs={12} sm={12} md={5} className={styles.HeaderImgItem}>
-=======
-            </p>
-            <div className='mb-10 mt-10 lg:mt-20'>
-              <Button
-                id='landingPageCTA'
-                variant='contained'
-                className='rounded-2xl px-8 py-5 text-exploreButton text-white'
-                href={EXPLORE_DATA_PAGE_LINK}
-              >
-                Explore the data
-              </Button>
-            </div>
           </div>
           <div className='w-full border-0 border-l border-solid px-12 py-4 md:w-5/12'>
->>>>>>> 9c2fda80
             <img
               src='/img/stock/family-laughing.png'
               className='border-xl h-auto max-h-sm w-full	max-w-articleLogo p-2.5'
