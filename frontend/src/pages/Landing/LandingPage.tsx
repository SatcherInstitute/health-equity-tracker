--- conflicted
+++ resolved
@@ -213,17 +213,6 @@
                 </p>
               </Grid>
               <Grid item xs={12} sm={12} md={8}>
-<<<<<<< HEAD
-                <LazyLoad offset={300} once>
-                  <iframe
-                    className={styles.ResourceVideoEmbed}
-                    width="100%"
-                    height="420px"
-                    src="https://www.youtube.com/embed/XBoqT9Jjc8w"
-                    title="YouTube video player"
-                    loading="lazy"
-                    allow="accelerometer; autoplay; clipboard-write;
-=======
                 <iframe
                   className={styles.ResourceVideoEmbed}
                   width="100%"
@@ -232,7 +221,6 @@
                   title="YouTube video player"
                   loading="lazy"
                   allow="accelerometer; autoplay; clipboard-write;
->>>>>>> f462ae10
                 encrypted-media; gyroscope; picture-in-picture"
                   allowFullScreen
                 ></iframe>
