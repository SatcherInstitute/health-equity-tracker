import React from "react";
import styles from "./LandingPage.module.scss";
import Button from "@material-ui/core/Button";
import Grid from "@material-ui/core/Grid";
import Typography from "@material-ui/core/Typography";
import {
  ARTICLES_KEY,
  fetchNewsData,
  ReactRouterLinkButton,
  REACT_QUERY_OPTIONS,
} from "../../utils/urlutils";
import {
  WHAT_IS_HEALTH_EQUITY_PAGE_LINK,
  EXPLORE_DATA_PAGE_LINK,
  WIHE_JOIN_THE_EFFORT_SECTION_ID,
  NEWS_TAB_LINK,
} from "../../utils/internalRoutes";
import FaqSection from "../ui/FaqSection";
import { Box, useMediaQuery, useTheme } from "@material-ui/core";
import { Helmet } from "react-helmet-async";
import LazyLoad from "react-lazyload";
import NewsPreviewCard from "../WhatIsHealthEquity/News/NewsPreviewCard";
import { useQuery } from "react-query";
import { Article } from "../WhatIsHealthEquity/NewsTab";
import { ArticlesSkeleton } from "../WhatIsHealthEquity/News/AllPosts";

function LandingPage() {
  const { isLoading, error, data }: any = useQuery(
    ARTICLES_KEY,
    fetchNewsData,
    REACT_QUERY_OPTIONS
  );

  const theme = useTheme();
  const pageIsSmall = useMediaQuery(theme.breakpoints.only("sm"));
  const pageIsMedium = useMediaQuery(theme.breakpoints.only("md"));
  const pageIsWide = useMediaQuery(theme.breakpoints.up("lg"));

  let numberOfArticlePreviews = 1;
  if (pageIsSmall) numberOfArticlePreviews = 2;
  if (pageIsMedium) numberOfArticlePreviews = 3;
  if (pageIsWide) numberOfArticlePreviews = 4;

  const recentArticles = data?.data.slice(0, numberOfArticlePreviews);

  return (
    <>
      <Helmet>
        <title>Home - Health Equity Tracker</title>
        <link rel="preload" as="image" href="/img/stock/family-laughing.png" />
      </Helmet>
      <h2 className={styles.ScreenreaderTitleHeader}>Home Page</h2>
      <Grid container className={styles.Grid}>
        <Grid
          container
          className={styles.HeaderRow}
          direction="row"
          justifyContent="center"
          alignItems="center"
        >
          <Grid item className={styles.HeaderTextItem} xs={12} sm={12} md={6}>
            <Typography
              id="main"
              className={styles.HeaderText}
              variant="h2"
              paragraph={true}
              component="h3"
            >
              One Year of Advancing Health Equity
            </Typography>
            <Typography
              className={styles.HeaderSubtext}
              variant="body1"
              paragraph={true}
            >
              We know that the data we collect can be imperfect and at times
              even worsen health inequities many people face if not reported or
              analyzed correctly. We work to change that narrative by leveraging
              the power of data and technology to identify, understand, and
              respond to health inequities in our communities in a way that will
              allow every person to achieve an optimum level of health.
            </Typography>

            <Typography
              className={styles.HeaderSubtext}
              variant="body1"
              paragraph={true}
            >
              After one year of working on our award-winning Health Equity
              Tracker, we are expanding on what we have learned and growing our
              open-source framework to support the advancement of health equity
              for all.
            </Typography>

            <Typography
              className={styles.HeaderSubtext}
              variant="body1"
              paragraph={true}
            >
              Please read more from our Executive Director Daniel E. Dawes, JD,
              celebrating “
              <a href="https://healthequitytracker.org/news/one-year-of-advancing-health-equity">
                One Year of Advancing Health Equity
              </a>
              ”.
            </Typography>

            <Box mt={5}>
              <Button
                variant="contained"
                color="primary"
                className={styles.PrimaryButton}
                href={EXPLORE_DATA_PAGE_LINK}
              >
                Explore the Health Equity Tracker
              </Button>
            </Box>
          </Grid>
          <Grid item xs={12} sm={12} md={6} className={styles.HeaderImgItem}>
            <img
              height="601"
              width="700"
              src="/img/stock/family-laughing.png"
              className={styles.HeaderImg}
              alt=""
            />
          </Grid>
        </Grid>

        <Grid
          container
          className={styles.RecentNewsRow}
          justifyContent="flex-start"
          align-items="center"
        >
          <Grid item xs={12}>
            <Typography
              className={styles.RecentNewsHeaderText}
              variant="h2"
              component="h3"
            >
              Recent news
            </Typography>
          </Grid>
          <Grid item xs={12}>
            <Typography
              className={styles.RecentNewsHeaderSubtext}
              variant="subtitle1"
              component="p"
            >
              News and stories from the Satcher Health Leadership Institute and
              beyond, sharing insights into the Health Equity movement.{" "}
              <a href={WHAT_IS_HEALTH_EQUITY_PAGE_LINK}>
                What is health equity?
              </a>
            </Typography>
          </Grid>
          <Grid item xs={12}>
            <Grid
              container
              className={styles.RecentNewsItem}
              direction="row"
              justifyContent="space-around"
            >
              {recentArticles && !isLoading ? (
                recentArticles.map((article: Article) => {
                  return (
                    <Grid item xs={12} sm={6} md={4} lg={3} key={article.id}>
                      <NewsPreviewCard article={article} />
                    </Grid>
                  );
                })
              ) : (
                <ArticlesSkeleton
                  doPulse={!error}
                  numberLoading={numberOfArticlePreviews}
                />
              )}
            </Grid>

            <Box mt={5}>
              <Typography
                className={styles.PrioritizeHealthEquityHeaderSubtext}
                variant="body1"
                paragraph={true}
              >
                <ReactRouterLinkButton
                  url={NEWS_TAB_LINK}
                  className={styles.LearnMoreAboutHealthEquity}
                  displayName="View all articles"
                />
              </Typography>
            </Box>
          </Grid>
        </Grid>

        <Grid
          container
          className={styles.HowToRow}
          component="article"
          justifyContent="center"
        >
          <Grid item xs={12}>
            <Typography
              className={styles.HowToHeaderText}
              variant="h2"
              component="h3"
            >
              How do I use the Health Equity Tracker?
            </Typography>
          </Grid>

          <Grid
            container
            direction="column"
            justifyContent="center"
            alignItems="center"
            component="ul"
          >
            <Grid
              container
              className={styles.HowToStepContainer}
              direction="row"
              justifyContent="space-around"
              alignItems="center"
              component="li"
            >
              <Grid item xs={12} sm={12} md={3}>
                <h4 className={styles.HowToStepTextHeader}>
                  Take a Tour of the Data
                </h4>
                <p className={styles.HowToStepTextSubheader}>
                  New to the Health Equity Tracker? Watch a short video demo
                  that highlights major features of the platform.
                </p>
              </Grid>
              <Grid item xs={12} sm={12} md={8}>
                <LazyLoad offset={300} once>
                  <iframe
                    className={styles.ResourceVideoEmbed}
                    width="100%"
                    height="420px"
                    src="https://www.youtube.com/embed/XBoqT9Jjc8w"
                    title="YouTube video player"
                    frameBorder="0"
                    allow="accelerometer; autoplay; clipboard-write;
                  encrypted-media; gyroscope; picture-in-picture"
                    allowFullScreen
                  ></iframe>
                </LazyLoad>
              </Grid>
            </Grid>

            <Grid
              container
              className={styles.HowToStepContainer}
              direction="row"
              justifyContent="space-around"
              alignItems="center"
              component="li"
            >
              <Grid item xs={12} sm={12} md={3}>
                <h4 className={styles.HowToStepTextHeader}>
                  Search by completing the sentence
                </h4>
                <p className={styles.HowToStepTextSubheader}>
                  Select variables you’re interested in to complete the sentence
                  and explore the data.
                </p>
              </Grid>
              <Grid item xs={12} sm={12} md={8}>
                <LazyLoad offset={300} once>
                  <img
                    className={styles.HowToStepImg}
                    src="/img/screenshots/het-investigate-rates.png"
                    alt="Search Example Screenshot: View all condition options on the Health Equity Tracker."
                  />
                </LazyLoad>
              </Grid>
            </Grid>

            <Grid
              container
              className={styles.HowToStepContainer}
              direction="row"
              justifyContent="space-around"
              alignItems="center"
              component="li"
            >
              <Grid item xs={12} sm={12} md={3}>
                <div>
                  <h4 className={styles.HowToStepTextHeader}>
                    Use filters to go deeper
                  </h4>
                  <p className={styles.HowToStepTextSubheader}>
                    Where available, the tracker offers breakdowns by race and
                    ethnicity, sex, and age.
                  </p>
                </div>
              </Grid>

              <Grid item xs={12} sm={12} md={8}>
                <LazyLoad offset={300} once>
                  <img
                    className={styles.HowToStepImg}
                    src="/img/screenshots/het-use-filters.png"
                    alt="Example Screenshot: Select demographic variables by interacting with the dropdown menu and other filters."
                  />
                </LazyLoad>
              </Grid>
            </Grid>

            <Grid
              container
              className={styles.HowToStepContainer}
              direction="row"
              justifyContent="space-around"
              alignItems="center"
              component="li"
            >
              <Grid item xs={12} sm={12} md={3}>
                <div>
                  <h4 className={styles.HowToStepTextHeader}>
                    Explore maps and graphs
                  </h4>
                  <p className={styles.HowToStepTextSubheader}>
                    The interactive maps and graphs are a great way to
                    investigate the data more closely. If a state or county is
                    gray, that means there’s no data currently available.
                  </p>
                </div>
              </Grid>
              <Grid item xs={12} sm={12} md={8}>
                <LazyLoad offset={300} once>
                  <img
                    className={styles.HowToStepImg}
                    src="/img/screenshots/het-map.png"
<<<<<<< HEAD
                    alt="Map Example Screenshot, Data Tracker map of Covid-19 rates of all racial groups"
=======
                    alt="Example Screenshot: Map of individuals in prison per 100k in the state of Georgia."
>>>>>>> 0f40d291
                  />
                </LazyLoad>
              </Grid>
            </Grid>
          </Grid>
          <Box mt={7}>
            <Button
              variant="contained"
              color="primary"
              className={styles.PrimaryButton}
              href={EXPLORE_DATA_PAGE_LINK}
            >
              Explore the Tracker
            </Button>
          </Box>
        </Grid>

        <div className={styles.FaqRow}>
          <LazyLoad offset={300} height={700} once>
            <FaqSection />
          </LazyLoad>
        </div>

        <Grid
          container
          className={styles.NewsletterSignUpRow}
          justifyContent="center"
        >
          <Grid
            container
            item
            xs={12}
            sm={12}
            direction="column"
            justifyContent="center"
            alignItems="center"
            className={styles.EmailAddressBackgroundImgContainer}
          >
            <div className={styles.EmailAddressContentDiv}>
              <Grid item>
                <Typography className={styles.NewsletterRowHeader} variant="h2">
                  <span>
                    Join Our
                    <br aria-hidden="true" />
                    Movement
                  </span>
                </Typography>
              </Grid>
              <Grid item>
                <Button
                  variant="contained"
                  color="default"
                  className={styles.JoinOurMovementButton}
                  href={`${WHAT_IS_HEALTH_EQUITY_PAGE_LINK}#${WIHE_JOIN_THE_EFFORT_SECTION_ID}`}
                >
                  Learn How To Help
                </Button>
              </Grid>
            </div>
          </Grid>{" "}
        </Grid>
      </Grid>
    </>
  );
}

export default LandingPage;<|MERGE_RESOLUTION|>--- conflicted
+++ resolved
@@ -335,11 +335,7 @@
                   <img
                     className={styles.HowToStepImg}
                     src="/img/screenshots/het-map.png"
-<<<<<<< HEAD
-                    alt="Map Example Screenshot, Data Tracker map of Covid-19 rates of all racial groups"
-=======
                     alt="Example Screenshot: Map of individuals in prison per 100k in the state of Georgia."
->>>>>>> 0f40d291
                   />
                 </LazyLoad>
               </Grid>
