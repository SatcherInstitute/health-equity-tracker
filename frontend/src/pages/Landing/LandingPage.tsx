--- conflicted
+++ resolved
@@ -24,11 +24,7 @@
           justify="center"
           alignItems="center"
         >
-<<<<<<< HEAD
           <Grid item className={styles.HeaderTextItem} xs={12} sm={12} md={6}>
-=======
-          <Grid item xs={6} className={styles.HeaderTextItem}>
->>>>>>> 313c0298
             <Typography className={styles.HeaderText}>
               Equity Forward
             </Typography>
@@ -64,20 +60,12 @@
           direction="column"
           justify="center"
         >
-<<<<<<< HEAD
           <Grid item  xs={12} sm={12} md={6}>
-=======
-          <Grid item xs={12}>
->>>>>>> 313c0298
             <Typography className={styles.TakeALookAroundHeaderText}>
               Take a look around
             </Typography>
           </Grid>
-<<<<<<< HEAD
           <Grid item  xs={12} sm={12} md={6}>
-=======
-          <Grid item xs={6}>
->>>>>>> 313c0298
             <Typography className={styles.TakeALookAroundHeaderSubtext}>
               We’re working toward health equity, but can’t do it alone. Please
               join our effort to move the needle forward.
@@ -184,11 +172,7 @@
               />
             </div>
           </Grid>
-<<<<<<< HEAD
           <Grid item  xs={12} sm={12} md={7} className={styles.PrioritizeHealthEquityTextItem}>
-=======
-          <Grid item xs={7} className={styles.PrioritizeHealthEquityTextItem}>
->>>>>>> 313c0298
             <Typography className={styles.PrioritizeHealthEquityHeader}>
               It's time to prioritize health equity
             </Typography>
