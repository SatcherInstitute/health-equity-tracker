--- conflicted
+++ resolved
@@ -7,17 +7,9 @@
 import Typography from "@material-ui/core/Typography";
 import {
   LinkWithStickyParams,
-<<<<<<< HEAD
-  TAB_PARAM,
-  WHAT_IS_HEALTH_EQUITY_PAGE_LINK,
-  EXPLORE_DATA_PAGE_LINK,
-} from "../../utils/urlutils";
-import { WIHE_FAQ_TAB_INDEX } from "../WhatIsHealthEquity/WhatIsHealthEquityPage";
-=======
   EXPLORE_DATA_PAGE_LINK,
 } from "../../utils/urlutils";
 import FaqSection from "../ui/FaqSection";
->>>>>>> 96173e06
 
 function TakeALookAroundItem(props: {
   src: string;
@@ -350,209 +342,9 @@
             </Grid>
           </Grid>
 
-<<<<<<< HEAD
-          <Grid container className={styles.FaqRow}>
-            <Grid item xs={12}>
-              <Typography className={styles.FaqHeader} variant="h1">
-                Frequently asked questions
-              </Typography>
-            </Grid>
-            <Grid item xs={12} className={styles.FaqQAItem}>
-              <Accordion>
-                <AccordionSummary
-                  expandIcon={<ExpandMoreIcon />}
-                  aria-controls="panel1-content"
-                  id="panel1-header"
-                >
-                  <Typography className={styles.FaqQuestion} variant="h2">
-                    What is health equity? Why is it important?
-                  </Typography>
-                </AccordionSummary>
-                <AccordionDetails>
-                  <div className={styles.FaqAnswer}>
-                    <p>
-                      The World Health Organization defines health equity “as
-                      the absence of unfair and avoidable or remediable
-                      differences in health among population groups defined
-                      socially, economically, demographically or
-                      geographically”.
-                    </p>
-                    <p>
-                      Health Equity exists when all people, regardless of race,
-                      gender, socio-economic status, geographic location, or
-                      other societal constructs have the same access,
-                      opportunity, and resources to achieve their highest
-                      potential for health (Health Equity Leadership and
-                      Exchange Network).
-                    </p>
-                    <p>
-                      Health equity is important because everyone, regardless of
-                      race, ethnicity, gender, or socioeconomic status, should
-                      have the opportunity to reach their full potential and
-                      achieve optimal health.
-                    </p>
-                  </div>
-                </AccordionDetails>
-              </Accordion>
-              <Accordion>
-                <AccordionSummary
-                  expandIcon={<ExpandMoreIcon />}
-                  aria-controls="panel2-content"
-                  id="panel2-header"
-                >
-                  <Typography className={styles.FaqQuestion} variant="h2">
-                    What are disparities?
-                  </Typography>
-                </AccordionSummary>
-                <AccordionDetails>
-                  <div className={styles.FaqAnswer}>
-                    <p>
-                      Health disparities are preventable differences in the
-                      burden of disease, injury, violence, or in opportunities
-                      to achieve optimal health experienced by socially
-                      disadvantaged racial, ethnic, and other population groups,
-                      and communities. (CDC)
-                    </p>
-                  </div>
-                </AccordionDetails>
-              </Accordion>
-              <Accordion>
-                <AccordionSummary
-                  expandIcon={<ExpandMoreIcon />}
-                  aria-controls="panel3-content"
-                  id="panel3-header"
-                >
-                  <Typography className={styles.FaqQuestion} variant="h2">
-                    What data sources did you use? Why?
-                  </Typography>
-                </AccordionSummary>
-                <AccordionDetails>
-                  <div className={styles.FaqAnswer}>
-                    <p>
-                      In this tracker, we are using many sources, including{" "}
-                      <a href="https://www.census.gov/data/developers/data-sets/acs-5year.html">
-                        American Community Survey 5-year estimates (2015-2019)
-                      </a>
-                      ,{" "}
-                      <a href="https://www.cdc.gov/brfss/index.html">
-                        CDC’s BRFSS data set
-                      </a>
-                      , and{" "}
-                      <a href="https://covidtracking.com/race">
-                        COVID Tracking Project’s Racial Data Tracker
-                      </a>
-                      . Some sources are “real-time”, like case data, but other
-                      important data, such as information around social
-                      determinants of health can lag from weeks to years. For
-                      the moment, this is our best representation of how the
-                      country is doing based on publicly available information.
-                    </p>
-                  </div>
-                </AccordionDetails>
-              </Accordion>
-              <Accordion>
-                <AccordionSummary
-                  expandIcon={<ExpandMoreIcon />}
-                  aria-controls="panel4-content"
-                  id="panel4-header"
-                >
-                  <Typography className={styles.FaqQuestion} variant="h2">
-                    What are the limitations in the data?
-                  </Typography>
-                </AccordionSummary>
-                <AccordionDetails>
-                  <div className={styles.FaqAnswer}>
-                    <p>
-                      Unfortunately, with these publicly available data sets,
-                      there are crucial gaps, including but not limited to:{" "}
-                    </p>
-                    <ul>
-                      <li>
-                        comprehensive city-, census tract-, and county-level
-                        data
-                      </li>
-                      <li>comprehensive race and ethnicity breakdowns</li>
-                      <li>comprehensive gender and age breakdowns</li>
-                    </ul>
-                    <span className={styles.FaqSubheaderText}>
-                      Known limitations in the data
-                    </span>
-                    <ul>
-                      <li>
-                        To protect the privacy of affected individuals, COVID-19
-                        data may be hidden in counties with smaller numbers of
-                        COVID-19 cases, hospitalizations and deaths.
-                      </li>
-                      <li>
-                        Specific racial and ethnic categories (e.g. “Native
-                        Hawaiian,” “Alaska Native”) differ by source and can be
-                        inappropriately obscured by broader categories (e.g.
-                        “Other,” “Asian”).
-                      </li>
-                      <li>
-                        National statistics are aggregations of state-wide data.
-                        If state data is not available, these aggregations may
-                        be incomplete and potentially skewed.
-                      </li>
-                      <li>
-                        We typically refresh our data sources with newly
-                        available data within a few days. Seeking the latest
-                        information? Please navigate to the data sources
-                        directly.
-                      </li>
-                    </ul>
-                  </div>
-                </AccordionDetails>
-              </Accordion>
-              <Accordion>
-                <AccordionSummary
-                  expandIcon={<ExpandMoreIcon />}
-                  aria-controls="panel5-content"
-                  id="panel5-header"
-                >
-                  <Typography className={styles.FaqQuestion} variant="h2">
-                    What was your methodology in ingesting the data?
-                  </Typography>
-                </AccordionSummary>
-                <AccordionDetails>
-                  <div className={styles.FaqAnswer}>
-                    <ul>
-                      <li>
-                        Our data is retrieved via a mix of APIs and manual
-                        downloads
-                      </li>
-                      <li>
-                        Once acquired, this data is converted to tables in
-                        Google BigQuery
-                      </li>
-                      <li>
-                        During this process, values are standardized and
-                        normalized to facilitate reporting, comparison and
-                        visualization
-                      </li>
-                      <li>
-                        Sources are refreshed when update notifications are
-                        received
-                      </li>
-                    </ul>
-                  </div>
-                </AccordionDetails>
-              </Accordion>
-            </Grid>
-            <Grid item>
-              <LinkWithStickyParams
-                class={styles.FaqLink}
-                to={`${WHAT_IS_HEALTH_EQUITY_PAGE_LINK}?${TAB_PARAM}=${WIHE_FAQ_TAB_INDEX}`}
-              >
-                See our full FAQ page
-              </LinkWithStickyParams>
-            </Grid>
-          </Grid>
-=======
           <div className={styles.FaqRow}>
             <FaqSection />
           </div>
->>>>>>> 96173e06
 
           <Grid container className={styles.NewsletterSignUpRow}>
             <Grid
