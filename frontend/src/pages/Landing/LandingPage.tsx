--- conflicted
+++ resolved
@@ -8,12 +8,9 @@
   WHAT_IS_HEALTH_EQUITY_PAGE_LINK,
   LinkWithStickyParams,
   EXPLORE_DATA_PAGE_LINK,
-<<<<<<< HEAD
   WHAT_IS_HEALTH_EQUITY_PAGE_LINK,
   TAB_PARAM,
-=======
   ReactRouterLinkButton,
->>>>>>> 18912007
 } from "../../utils/urlutils";
 import FaqSection from "../ui/FaqSection";
 import {
