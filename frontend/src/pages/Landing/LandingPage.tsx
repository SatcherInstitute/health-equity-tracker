--- conflicted
+++ resolved
@@ -41,150 +41,6 @@
 
 function LandingPage() {
   return (
-<<<<<<< HEAD
-    <div className={styles.LandingPage}>
-      <Grid container className={styles.Grid}>
-        <Grid
-          container
-          className={styles.HeaderRow}
-          direction="row"
-          justify="center"
-          alignItems="center"
-        >
-          <Grid item className={styles.HeaderTextItem} xs={12} sm={12} md={6}>
-            <Hidden xsDown>
-              <Typography
-                id="main"
-                tabIndex={-1}
-                className={styles.HeaderText}
-                variant="h1"
-              >
-                Equity Forward
-              </Typography>
-              <br />
-            </Hidden>
-            <Hidden smUp>
-              <Typography className={styles.HeaderTextMobile}>
-                Equity Forward
-              </Typography>
-            </Hidden>
-            <Typography className={styles.HeaderSubtext} variant="body1">
-              <p>
-                We know that our communities are experiencing life or death
-                situations due to the inequities, conditions and policies into
-                which they are born, grow, learn, work and age.
-              </p>
-              <p>
-                We work to collect the data needed to identify and address these
-                inequities.
-              </p>
-              <br />
-            </Typography>
-            <LinkWithStickyParams
-              to={EXPLORE_DATA_PAGE_LINK}
-              class={styles.NoUnderline}
-            >
-              <Button
-                variant="contained"
-                color="primary"
-                className={styles.PrimaryButton}
-              >
-                Explore the Health Equity Tracker
-              </Button>
-            </LinkWithStickyParams>
-          </Grid>
-          <Grid item xs={12} sm={12} md={6} className={styles.HeaderImgItem}>
-            <img
-              src="img/shutterstock_1414416191 2 (1).png"
-              className={styles.HeaderImg}
-              alt="A man and woman laying with their two children"
-            />
-          </Grid>
-        </Grid>
-
-        <Grid
-          container
-          className={styles.TakeALookAroundRow}
-          justify="flex-start"
-          align-items="center"
-        >
-          <Grid item xs={12}>
-            <Typography
-              className={styles.TakeALookAroundHeaderText}
-              variant="h1"
-            >
-              Take a look around
-            </Typography>
-          </Grid>
-          <Grid item xs={12}>
-            <Typography
-              className={styles.TakeALookAroundHeaderSubtext}
-              variant="subtitle1"
-            >
-              We’re working toward health equity, but can’t do it alone. Please
-              join our effort to move the needle forward.
-            </Typography>
-          </Grid>
-          <Grid item xs={12}>
-            <Grid
-              container
-              className={styles.TakeALookAroundItemRow}
-              direction="row"
-              justify="space-around"
-            >
-              <ChartGif
-                src="img/HET_Fields_1_v2_1000px.gif"
-                alt="Decorative dots"
-                text="(1) Learn about health equity"
-              />
-              <ChartGif
-                src="img/HET_Dots_1_v3_1000px.gif"
-                alt="Decorative thick lines"
-                text="(2) Investigate the data"
-              />
-              <ChartGif
-                src="img/HET_Spiral_v4_1000px.gif"
-                alt="Decorative circular pattern"
-                text="(3) Share our site and join our movement"
-              />
-            </Grid>
-          </Grid>
-
-          <Grid container direction="row" justify="center">
-            <Grid item xs={12} sm={12} md={2}>
-              <LinkWithStickyParams
-                to="/whatishealthequity"
-                class={styles.NoUnderline}
-              >
-                <Button
-                  variant="contained"
-                  color="primary"
-                  className={styles.PrimaryButton}
-                >
-                  Learn more
-                </Button>
-              </LinkWithStickyParams>
-            </Grid>
-          </Grid>
-        </Grid>
-
-        <Grid
-          container
-          className={styles.PrioritizeHealthEquityRow}
-          direction="row"
-          justify="center"
-          alignItems="center"
-        >
-          <Hidden smDown>
-            <Grid
-              item
-              xs={12}
-              sm={12}
-              md={5}
-              className={styles.DecorativeHImgItem}
-            >
-              <div className={styles.DecorativeHImgContainer}>
-=======
       <>
         <title>Home - Health Equity Tracker</title>
         <div className={styles.LandingPage}>
@@ -237,7 +93,6 @@
                 </LinkWithStickyParams>
               </Grid>
               <Grid item xs={12} sm={12} md={6} className={styles.HeaderImgItem}>
->>>>>>> 433d0bc9
                 <img
                   src="img/shutterstock_1414416191 2 (1).png"
                   className={styles.HeaderImg}
@@ -245,161 +100,49 @@
                 />
               </Grid>
             </Grid>
-<<<<<<< HEAD
-          </Hidden>
-          <Grid
-            item
-            xs={12}
-            sm={12}
-            md={7}
-            className={styles.PrioritizeHealthEquityTextItem}
-          >
-            <Typography
-              className={styles.PrioritizeHealthEquityHeader}
-              variant="h1"
-            >
-              It's time to prioritize health equity
-            </Typography>
-            <br />
-            <Typography
-              className={styles.PrioritizeHealthEquityHeaderSubtext}
-              variant="body1"
-            >
-              <p>
-                We’re living through a historical moment. COVID-19 has taken a
-                toll on everyone. But the pandemic is hitting the most
-                marginalized, vulnerable communities the hardest.
-              </p>
-              <p>
-                <b>People need help, and they need it now.</b>
-              </p>
-              <br />
-              <a className={styles.MinorLink} href="/whatishealthequity">
-                Learn more about health equity
-              </a>
-            </Typography>
-          </Grid>
-        </Grid>
-
-        <Grid container className={styles.HowToRow}>
-          <Grid item xs={12}>
-            <Typography className={styles.HowToHeaderText} variant="h1">
-              How do I use the Data Tracker?
-            </Typography>
-          </Grid>
-=======
->>>>>>> 433d0bc9
 
             <Grid
               container
               className={styles.TakeALookAroundRow}
-              direction="column"
-              justify="center"
+              justify="flex-start"
+              align-items="center"
             >
-              <Grid item xs={12} sm={12} md={6}>
+              <Grid item xs={12}>
                 <Typography className={styles.TakeALookAroundHeaderText} variant="h1">
                   Take a look around
                 </Typography>
               </Grid>
-              <Grid item xs={12} sm={12} md={6}>
+              <Grid item xs={12}>
                 <Typography className={styles.TakeALookAroundHeaderSubtext}
                             variant="subtitle1">
                   We’re working toward health equity, but can’t do it alone. Please
                   join our effort to move the needle forward.
                 </Typography>
               </Grid>
-
-              <Grid
+              <Grid item xs={12}>
+                <Grid
                 container
                 className={styles.TakeALookAroundItemRow}
                 direction="row"
                 justify="space-around"
-              >
-                <Grid
-                  item
-                  xs={12}
-                  sm={12}
-                  md={4}
-                  className={styles.TakeALookAroundItem}
-                >
-                  <Grid
-                    container
-                    direction="column"
-                    alignItems="center"
-                    justify="center"
-                  >
-                    <Grid item>
-                      <img
-                        className={styles.TakeALookAroundImg}
-                        src="img/HET_Dots_1_v3_1000px.gif"
-                        alt="Decorative dots"
-                      />
-                    </Grid>
-                    <Grid item>
-                      <Typography className={styles.TakeALookAroundText}
-                                  variant="h2">
-                        <p>(1) Learn about health equity</p>
-                      </Typography>
-                    </Grid>
-                  </Grid>
-                </Grid>
-                <Grid
-                  item
-                  xs={12}
-                  sm={12}
-                  md={4}
-                  className={styles.TakeALookAroundItem}
-                >
-                  <Grid
-                    container
-                    direction="column"
-                    alignItems="center"
-                    justify="center"
-                  >
-                    <Grid item>
-                      <img
-                        className={styles.TakeALookAroundImg}
-                        src="img/HET_Fields_1_v2_1000px.gif"
-                        alt="Decorative thick lines"
-                      />
-                    </Grid>
-                    <Grid item>
-                      <Typography className={styles.TakeALookAroundText}
-                                  variant="h2">
-                        <p>(2) Investigate the data</p>
-                      </Typography>
-                    </Grid>
-                  </Grid>
-                </Grid>
-                <Grid
-                  item
-                  xs={12}
-                  sm={12}
-                  md={4}
-                  className={styles.TakeALookAroundItem}
-                >
-                  <Grid
-                    container
-                    direction="column"
-                    alignItems="center"
-                    justify="center"
-                  >
-                    <Grid item>
-                      <img
-                        className={styles.TakeALookAroundImg}
-                        src="img/HET_Spiral_v4_1000px.gif"
-                        alt="Decorative circular pattern"
-                      />
-                    </Grid>
-                    <Grid item>
-                      <Typography className={styles.TakeALookAroundText}
-                                  variant="h2">
-                        <p>(3) Share our site and join our movement</p>
-                      </Typography>
-                    </Grid>
-                  </Grid>
-                </Grid>
-              </Grid>
+                >
+                <ChartGif
+                    src="img/HET_Fields_1_v2_1000px.gif"
+                    alt="Decorative dots"
+                    text="(1) Learn about health equity"
+                />
+                <ChartGif
+                    src="img/HET_Dots_1_v3_1000px.gif"
+                    alt="Decorative thick lines"
+                    text="(2) Investigate the data"
+                />
+                <ChartGif
+                    src="img/HET_Spiral_v4_1000px.gif"
+                    alt="Decorative circular pattern"
+                    text="(3) Share our site and join our movement"
+                />
+                </Grid>
+            </Grid>
 
               <Grid container direction="row" justify="center">
                 <Grid item xs={12} sm={12} md={2}>
@@ -426,7 +169,7 @@
               justify="center"
               alignItems="center"
             >
-              <Hidden xsDown>
+              <Hidden smDown>
                 <Grid
                   item
                   xs={12}
@@ -434,27 +177,6 @@
                   md={5}
                   className={styles.DecorativeHImgItem}
                 >
-<<<<<<< HEAD
-                  Explore the Tracker
-                </Button>
-              </LinkWithStickyParams>
-            </Grid>
-          </Grid>
-        </Grid>
-
-        <Grid container className={styles.FaqRow}>
-          <Grid item xs={12}>
-            <Typography className={styles.FaqHeader} variant="h1">
-              Frequently asked questions
-            </Typography>
-          </Grid>
-          <Grid item xs={12} className={styles.FaqQAItem}>
-            <Accordion>
-              <AccordionSummary
-                expandIcon={<ExpandMoreIcon />}
-                aria-controls="panel1-content"
-                id="panel1-header"
-=======
                   <div className={styles.DecorativeHImgContainer}>
                     <img
                       src="img/Asset 10@3x 1.png"
@@ -470,7 +192,6 @@
                 sm={12}
                 md={7}
                 className={styles.PrioritizeHealthEquityTextItem}
->>>>>>> 433d0bc9
               >
                 <Typography className={styles.PrioritizeHealthEquityHeader} variant="h1">
                   It's time to prioritize health equity
@@ -536,42 +257,6 @@
                   </Grid>
                 </Grid>
 
-<<<<<<< HEAD
-        <Grid container className={styles.NewsletterSignUpRow}>
-          <Grid
-            container
-            item
-            xs={12}
-            sm={12}
-            md={12}
-            direction="column"
-            justify="center"
-            alignItems="center"
-            className={styles.EmailAddressBackgroundImgContainer}
-          >
-            <div className={styles.EmailAddressContentDiv}>
-              <Grid item>
-                <Hidden mdUp>
-                  <Typography
-                    className={styles.NewsletterRowHeaderSmall}
-                    variant="h1"
-                  >
-                    Engage in
-                    <br />
-                    Health Equity
-                  </Typography>
-                </Hidden>
-                <Hidden smDown>
-                  <Typography
-                    className={styles.NewsletterRowHeader}
-                    variant="h1"
-                  >
-                    Engage in
-                    <br />
-                    Health Equity
-                  </Typography>
-                </Hidden>
-=======
                 <Grid
                   container
                   className={styles.HowToStepContainer}
@@ -830,7 +515,6 @@
                     </div>
                   </AccordionDetails>
                 </Accordion>
->>>>>>> 433d0bc9
               </Grid>
               <Grid item>
                 <LinkWithStickyParams
