import { Helmet } from 'react-helmet-async';
import { CATEGORIES_LIST } from '../../../utils/MadLibs';
import { slugify } from '../../../utils/urlutils';
import {
	type DataTypeConfig,
	type DropdownVarId,
	METRIC_CONFIG,
} from '../../../data/config/MetricConfig';

export default function TopicDefinitionsLink() {
	return (
		<section id='topic-definitions'>
			<article>
				<Helmet>
					<title>Topic Definitions - Health Equity Tracker</title>
				</Helmet>
				<h2 className='sr-only'>Topic Definitions</h2>

<<<<<<< HEAD
				{CATEGORIES_LIST.map((category) => {
					const categoryConfigs = category.options.flatMap(
						(topic: DropdownVarId) => {
							return METRIC_CONFIG[topic];
						},
					);
=======
        {CATEGORIES_LIST.map((category) => {
          const categoryConfigs = category.options.flatMap(
            (topic: DropdownVarId) => {
              return METRIC_CONFIG[topic]
            }
          )
>>>>>>> d62d4a9f

					return (
						<div
							id={slugify(category.title)}
							className='mx-auto my-4'
							key={category.title}
						>
							<div key={category.title}>
								<h3 className='mt-12 text-title font-medium'>
									{category.title}
								</h3>

								{categoryConfigs.map((config: DataTypeConfig) => {
									return (
										<div
											key={config.dataTypeId}
											className='ml-0 self-start border-0 border-altDark font-sansText text-smallest text-altGreen first:border-t'
										>
											<span>
												<strong>{config.fullDisplayName}</strong>
											</span>
											<p className='m-0 ml-1 self-start text-small text-altBlack'>
												{config.definition?.text}
											</p>
										</div>
									);
								})}
							</div>
						</div>
					);
				})}

				{/*  */}
			</article>
		</section>
	);
}<|MERGE_RESOLUTION|>--- conflicted
+++ resolved
@@ -1,70 +1,61 @@
-import { Helmet } from 'react-helmet-async';
-import { CATEGORIES_LIST } from '../../../utils/MadLibs';
-import { slugify } from '../../../utils/urlutils';
+import { Helmet } from 'react-helmet-async'
+import { CATEGORIES_LIST } from '../../../utils/MadLibs'
+import { slugify } from '../../../utils/urlutils'
 import {
-	type DataTypeConfig,
-	type DropdownVarId,
-	METRIC_CONFIG,
-} from '../../../data/config/MetricConfig';
+  type DataTypeConfig,
+  type DropdownVarId,
+  METRIC_CONFIG,
+} from '../../../data/config/MetricConfig'
 
 export default function TopicDefinitionsLink() {
-	return (
-		<section id='topic-definitions'>
-			<article>
-				<Helmet>
-					<title>Topic Definitions - Health Equity Tracker</title>
-				</Helmet>
-				<h2 className='sr-only'>Topic Definitions</h2>
+  return (
+    <section id='topic-definitions'>
+      <article>
+        <Helmet>
+          <title>Topic Definitions - Health Equity Tracker</title>
+        </Helmet>
+        <h2 className='sr-only'>Topic Definitions</h2>
 
-<<<<<<< HEAD
-				{CATEGORIES_LIST.map((category) => {
-					const categoryConfigs = category.options.flatMap(
-						(topic: DropdownVarId) => {
-							return METRIC_CONFIG[topic];
-						},
-					);
-=======
         {CATEGORIES_LIST.map((category) => {
           const categoryConfigs = category.options.flatMap(
             (topic: DropdownVarId) => {
               return METRIC_CONFIG[topic]
             }
           )
->>>>>>> d62d4a9f
 
-					return (
-						<div
-							id={slugify(category.title)}
-							className='mx-auto my-4'
-							key={category.title}
-						>
-							<div key={category.title}>
-								<h3 className='mt-12 text-title font-medium'>
-									{category.title}
-								</h3>
+          return (
+            <div
+              id={slugify(category.title)}
+              className='mx-auto my-4'
+              key={category.title}
+            >
+              <div key={category.title}>
+                <h3 className='mt-12 text-title font-medium'>
+                  {category.title}
+                </h3>
 
-								{categoryConfigs.map((config: DataTypeConfig) => {
-									return (
-										<div
-											key={config.dataTypeId}
-											className='ml-0 self-start border-0 border-altDark font-sansText text-smallest text-altGreen first:border-t'
-										>
-											<span>
-												<strong>{config.fullDisplayName}</strong>
-											</span>
-											<p className='m-0 ml-1 self-start text-small text-altBlack'>
-												{config.definition?.text}
-											</p>
-										</div>
-									);
-								})}
-							</div>
-						</div>
-					);
-				})}
+                {categoryConfigs.map((config: DataTypeConfig) => {
+                  return (
+                    <div
+                      key={config.dataTypeId}
+                      className='ml-0 self-start border-0 border-altDark font-sansText text-smallest text-altGreen first:border-t'
+                    >
+                      <span>
+                        <strong>{config.fullDisplayName}</strong>
+                      </span>
+                      <p className='m-0 ml-1 self-start text-small text-altBlack'>
+                        {config.definition?.text}
+                      </p>
+                    </div>
+                  )
+                })}
+              </div>
+            </div>
+          )
+        })}
 
-				{/*  */}
-			</article>
-		</section>
-	);
+        {/*  */}
+      </article>
+    </section>
+  )
 }