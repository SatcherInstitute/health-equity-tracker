--- conflicted
+++ resolved
@@ -6,7 +6,7 @@
 import { dataSourceMetadataMap } from '../../../data/config/MetadataMap'
 import { METRIC_CONFIG } from '../../../data/config/MetricConfig'
 import { DEMOGRAPHIC_TYPES } from '../../../data/query/Breakdowns'
-import { covidDataTypesString, covidTopicsString } from './Covid19Link'
+import { covidTopicsString } from './Covid19Link'
 
 const numDataSources = Object.keys(dataSourceMetadataMap).length
 // tally number of conditions (including sub-conditions like COVID) x # demographic options
@@ -69,14 +69,7 @@
             },
             {
               category: 'COVID-19',
-<<<<<<< HEAD
               topic: covidTopicsString,
-              demographicType: 'Race/ethnicity, Sex, Age',
-              dataType: covidDataTypesString,
-=======
-              topic:
-                'COVID-19 (Cases, Deaths, Hospitalizations), COVID-19 Vaccinations',
->>>>>>> cdfa773b
             },
             {
               category: 'HIV',
