import DataSourceListing from './DataSourceListing'
import {
  type DataSourceId,
  DataSourceMetadataMap,
} from '../../data/config/MetadataMap'
import { type DataSourceMetadata } from '../../data/utils/DatasetTypes'
import {
  DATA_CATALOG_PAGE_LINK,
  EXPLORE_DATA_PAGE_LINK,
} from '../../utils/internalRoutes'
import { WithMetadata } from '../../data/react/WithLoadingOrErrorUI'
import { Button } from '@mui/material'
import { Helmet, HelmetProvider } from 'react-helmet-async'
import { DATA_SOURCE_PRE_FILTERS, useSearchParams } from '../../utils/urlutils'

// Map of filter id to list of datasets selected by that filter, or empty list
// for filters that don't have anything selected.
type Filters = Record<string, DataSourceId[]>

// The id of the filter by dataset name. This is the only one that supports
// pre-filtering from url params.
const NAME_FILTER_ID = 'name_filter'

/**
 * Returns the ids of the sources to display based on the provided filter. The
 * displayed sources are the intersection of each filter.
 */
function getFilteredSources(
  metadata: Record<DataSourceId, DataSourceMetadata>,
  activeFilter: Filters
): DataSourceId[] {
  const filters = Object.values(activeFilter)
  const reducer = (
    intersection: DataSourceId[],
    nextFilter: DataSourceId[]
  ) => {
    if (nextFilter.length === 0) {
      return intersection
    }
    return intersection.filter((x) => nextFilter.includes(x))
  }
  const allIds = Object.keys(metadata) as DataSourceId[]
  return filters.reduce(reducer, allIds)
}

<<<<<<< HEAD
interface DataCatalogPageProps {
  preFilterDataSourceIds?: DataSourceId[]
}

export default function DataCatalogPage(props: DataCatalogPageProps) {
=======
export default function DataCatalogPage() {
>>>>>>> 9618cc22
  const params = useSearchParams()
  const datasets = params[DATA_SOURCE_PRE_FILTERS]
    ? params[DATA_SOURCE_PRE_FILTERS].split(',')
    : []

  const activeFilter = {
    [NAME_FILTER_ID]:
      props.preFilterDataSourceIds ?? (datasets as DataSourceId[]),
  }

  return (
    <HelmetProvider>
      <Helmet>
        <title>Data Downloads - Health Equity Tracker</title>
      </Helmet>
      <h2 className='sr-only'>Data Downloads</h2>
      <div className='mx-auto min-h-full max-w-md flex-col p-10'>
        <header className='pb-2'>
          <h3
            id='main'
            className='m-0 font-serif text-smallHeader font-light leading-lhSomeSpace text-alt-black'
          >
            View and download Health Equity Tracker data sources
          </h3>
          <p className='text-small'>
            Here you can access and download the data sources that are displayed
            in the charts on the Health Equity Tracker. Want to explore what
            each data set can show us about different health outcomes?{' '}
            <a href={EXPLORE_DATA_PAGE_LINK}>Explore the data dashboard</a>
            <span aria-hidden={true}>.</span>
          </p>
        </header>
        <ul className='list-none pl-0'>
          <WithMetadata>
            {(datasetMetadata) => {
              const filteredDatasets = getFilteredSources(
                DataSourceMetadataMap,
                activeFilter
              )
              // Check if more than the default filters are enabled to see if you're viewing
              // a subset of sources
              const viewingSubsetOfSources =
                Object.keys(activeFilter).length > 1 ||
                activeFilter[NAME_FILTER_ID].length > 0

              return (
                <>
                  {filteredDatasets.map((sourceId, index) => (
                    <li key={index}>
                      <DataSourceListing
                        key={DataSourceMetadataMap[sourceId].id}
                        source_metadata={DataSourceMetadataMap[sourceId]}
                        dataset_metadata={datasetMetadata}
                      />
                    </li>
                  ))}
                  {viewingSubsetOfSources && (
                    <Button
                      sx={{ mt: 5, color: 'white !important' }}
                      href={DATA_CATALOG_PAGE_LINK}
                      variant='contained'
                    >
                      View All Datasets
                    </Button>
                  )}
                </>
              )
            }}
          </WithMetadata>
        </ul>
      </div>
    </HelmetProvider>
  )
}<|MERGE_RESOLUTION|>--- conflicted
+++ resolved
@@ -43,23 +43,14 @@
   return filters.reduce(reducer, allIds)
 }
 
-<<<<<<< HEAD
-interface DataCatalogPageProps {
-  preFilterDataSourceIds?: DataSourceId[]
-}
-
-export default function DataCatalogPage(props: DataCatalogPageProps) {
-=======
 export default function DataCatalogPage() {
->>>>>>> 9618cc22
   const params = useSearchParams()
   const datasets = params[DATA_SOURCE_PRE_FILTERS]
     ? params[DATA_SOURCE_PRE_FILTERS].split(',')
     : []
 
   const activeFilter = {
-    [NAME_FILTER_ID]:
-      props.preFilterDataSourceIds ?? (datasets as DataSourceId[]),
+    [NAME_FILTER_ID]: datasets as DataSourceId[],
   }
 
   return (
