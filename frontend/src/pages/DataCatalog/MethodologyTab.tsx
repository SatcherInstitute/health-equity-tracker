import React from "react";
import Grid from "@material-ui/core/Grid";
import styles from "./DataCatalogPage.module.scss";
import {
  LinkWithStickyParams,
  CONTACT_TAB_LINK,
  EXPLORE_DATA_PAGE_WHAT_DATA_ARE_MISSING_LINK,
  HET_URL,
} from "../../utils/urlutils";
import { Helmet } from "react-helmet-async";
import parse from "html-react-parser";
import { selectFaqs } from "../WhatIsHealthEquity/FaqTab";
import { METRIC_CONFIG } from "../../data/config/MetricConfig";
import { Link } from "react-router-dom";
import { Card } from "@material-ui/core";
import { urlMap } from "../../utils/externalUrls";

export const CITATION_APA = `Health Equity Tracker. (2021). Satcher Health Leadership Institute. Morehouse School of Medicine. ${HET_URL}.`;

export const VACCINATED_DEF = `For the national level and most states this indicates people who have received at least one dose of a COVID-19 vaccine.`;

function MethodologyTab() {
  return (
    <>
      <Helmet>
        <title>Methodology - Health Equity Tracker</title>
      </Helmet>
      <h1 className={styles.ScreenreaderTitleHeader}>Methodology</h1>
      <Grid
        container
        direction="column"
        justify="space-around"
        alignItems="center"
      >
        <Grid item>
          <Grid container className={styles.MethodologySection}>
            <Grid item className={styles.MethodologyQuestionAndAnswer}>
              <h2
                id="main"
                tabIndex={-1}
                className={styles.MethodologyQuestion}
              >
                Recommended Citation (APA) for the Health Equity Tracker:
              </h2>

              <div className={styles.MethodologyAnswer}>
<<<<<<< HEAD
                <p className={styles.CitationAPA}>{CITATION_APA}</p>
=======
                <Card elevation={3}>
                  <p className={styles.CitationAPA}>{CITATION_APA}</p>
                </Card>
>>>>>>> 325e5489
              </div>
            </Grid>
            <Grid item xs={12} className={styles.MethodologyQuestionAndAnswer}>
              <h2 tabIndex={-1} className={styles.MethodologyQuestion}>
                {selectFaqs[4].q}
              </h2>
              <div className={styles.MethodologyAnswer}>
                {<>{parse(selectFaqs[4].a)}</>}
              </div>
            </Grid>

            <Grid item xs={12} className={styles.MethodologyQuestionAndAnswer}>
              <h2 className={styles.MethodologyQuestion}>
                What are the limitations of the tracker?
              </h2>
              <div className={styles.MethodologyAnswer}>
                <h3 className={styles.MethodologySubsubheaderText}>COVID-19</h3>
                <p>
                  For a description of some of the gaps in COVID-19 data, please
                  see the{" "}
                  <Link to={EXPLORE_DATA_PAGE_WHAT_DATA_ARE_MISSING_LINK}>
                    What Data Are Missing
                  </Link>{" "}
                  section. Here, we provide further details:
                </p>
                <ul>
                  <li>
                    National statistics are aggregations of state-wide data. If
                    state data is not available, these aggregations may be
                    incomplete and potentially skewed.
                  </li>
                  <li>
                    When calculating national-level per100k COVID-19 rates, we
                    do not include the population of states whose data are
                    suppressed as part of the total population. See the 'What
                    data are missing' section for further details.
                  </li>
                  <li>
                    To protect the privacy of affected individuals, COVID-19
                    data may be hidden in counties with low numbers of COVID-19
                    cases, hospitalizations and deaths.
                  </li>
                  <li>
                    Decisions to suppress COVID-19 data for particular states in
                    the tracker are evaluated by comparing the aggregate case,
                    death, and hospitalization counts in the CDC surveillance
                    dataset vs other sources, such as the New York Times. Data
                    for a state are suppressed if the aggregate counts for that
                    state are &lt; 5% of the source being used for comparison.
                    These analyses are available for{" "}
                    <a href={urlMap.shliGitHubSuppressCovidCases}>cases</a> and{" "}
                    <a href={urlMap.shliGitHubSuppressCovidDeaths}>deaths</a>.
                  </li>
                  <li>
                    The underlying data is reported at the case-level, so we
                    cannot determine whether a state/county lacking cases for a
                    particular demographic group truly has zero cases for that
                    group or whether that that locale fails to report
                    demographics correctly.
                  </li>
                </ul>

                <h3 className={styles.MethodologySubsubheaderText}>
                  COVID-19 Vaccinations
                </h3>
                <p>
                  Because there is currently no national vaccine demographic
                  dataset, we combine the best datasets we could find for each
                  geographic level.
                </p>
                <ul>
                  <li>
                    For the national level numbers, we use the{" "}
                    <a href={urlMap.cdcVaxTrends}>
                      CDC vaccine demographic dataset,
                    </a>{" "}
                    which provides data on the race/ethnicity, sex, and age
                    range of vaccine recipients, as well whether they have taken
                    one or two shots.{" "}
                  </li>

                  <li>
                    For the state level we use{" "}
                    <a href={urlMap.kffCovid}>
                      the Kaiser Family Foundation COVID-19 Indicators dataset,
                    </a>{" "}
                    which is a hand-curated dataset based on analysis from state
                    health department websites. It is the only state level
                    demographic vaccine dataset that publishes this data in a
                    usable format. The dataset only provides data on the race
                    and ethnicity of vaccine recipients, and for the majority of
                    states counts individuals who have received at least one
                    shot as vaccinated. It does not include any data for US
                    territories.{" "}
                  </li>
                  <li>
                    For the county level, we could not identify a dataset that
                    provides vaccine demographics, so to show some context we
                    use the{" "}
                    <a href={urlMap.cdcVaxCounty}>
                      COVID-19 Vaccinations in the United States, County dataset
                    </a>{" "}
                    which provides the total number of vaccinations per county.
                  </li>
                </ul>
                <h4> Vaccination Population Sources </h4>
                <ul>
                  <li>
                    For the national numbers we use the population numbers
                    provided by the CDC, we chose to do this because they
                    include population estimates from <b>Palau</b>,{" "}
                    <b>Micronesia</b>, and the <b>U.S. Marshall Islands,</b>{" "}
                    which are difficult to find estimations for. Furthermore the
                    CDC has estimations for age ranges that the ACS numbers do
                    not readily provide, as they use a per year population
                    estimate from the ACS that we do not use anywhere else and
                    have not added to our system.
                  </li>
                  <li>
                    For the state level, to calculate the total number of
                    vaccinations we use the ACS 2019 estimates of each state’s
                    population. The population counts for each demographic group
                    at the state level are provided by the Kaiser Family
                    Foundation, who researched exactly what the definition of
                    each demographic group in every state is. They provide
                    population estimates for <b>Asian</b>, <b>Black</b>,{" "}
                    <b>White</b>, and <b>Hispanic</b>, so we fill in the ACS
                    2019 estimation for <b>American Indian and Alaska Native</b>
                    , and <b>Native Hawaiian and Pacific Islander</b>. These
                    alternate population comparisons metrics shown with a
                    different color on the disparities bar chart. We are unable
                    to show a population comparison metric for “Some Other Race”
                    because we are unsure of the definition in each state.
                  </li>
                  <li>
                    For the county level we use the ACS 2019 population
                    estimations.
                  </li>
                </ul>
                <h4> Vaccination Data Limitations </h4>
                <ul>
                  <li>
                    <b>Texas</b> does not report demographic-specific dose
                    number information to CDC, so data for Texas are not
                    represented in the figures and calculations on the national
                    vaccine demographic page.
                  </li>
                  <li>
                    <b>Idaho</b> provides vaccine data only for vaccine
                    recipients who are 18 years and older in line with state
                    laws. COVID vaccination administration data is unavailable
                    for the Vaccinations in the US, and Vaccinations by County
                    pages for the population aged less than 18 years. This only
                    affects the national numbers.
                  </li>
                  <li>
                    Some states report race and ethnicity separately, in which
                    case they report unknown percentages separately. In this
                    case, we show the higher of the two metrics on the national
                    map of unknown cases, and display both numbers on the state
                    page.
                  </li>
                  <li>
                    The Kaiser Family Foundation only collects population data
                    for <b>Asian</b>, <b>Black</b>, <b>White</b>, and{" "}
                    <b>Hispanic</b> demographics, limiting their per 100k
                    metrics and what demographic breakdowns we are able to show
                    at the state level.
                  </li>
                  <li>
                    As there is no standardized definition for “vaccinated”, we
                    display vaccination data as “at least one dose” which is
                    used by most states. However, some states including{" "}
                    <b>Arkansas</b>, <b>Illinois</b>, <b>Maine</b>,{" "}
                    <b>New Jersey</b>, and <b>Tennessee</b> report “Total
                    vaccine doses administered”, in which case those numbers are
                    reported.
                  </li>
                </ul>

                <h3 className={styles.MethodologySubsubheaderText}>
                  Diabetes & COPD
                </h3>
                <p>
                  Diabetes & COPD data in the tracker is sourced from{" "}
                  <a href={urlMap.amr}>America's Health Rankings</a>, who in
                  turn source their diabetes & COPD data from the{" "}
                  <a href={urlMap.cdcBrfss}>
                    Behavioral Risk Factor Surveillance System (BRFSS)
                  </a>
                  , a survey run by the CDC.
                </p>
                <ul>
                  <li>
                    Because BRFSS is a survey, there are not always enough
                    respondents to provide a statistically meaningful estimate
                    of disease prevalence, especially for smaller and typically
                    marginalized racial groups. Please see the{" "}
                    <a href={urlMap.amrMethodology}>methodology page</a> of
                    America's Health Rankings for details on data suppression.
                  </li>
                  <li>
                    BRFSS data broken down by race and ethnicity is not
                    available at the county level, so the tracker does not
                    display diabetes or COPD data at the county level either.
                  </li>
                </ul>

                <h3 className={styles.MethodologySubsubheaderText}>
                  Visualizations
                </h3>
                <p>
                  Please consider the impact of under-reporting and data gaps
                  when exploring the visualizations. These issues may lead to
                  incorrect conclusions, e.g. low rates in a given location may
                  be due to under-reporting rather than absence of impact.
                </p>
              </div>
            </Grid>
            <Grid item xs={12} className={styles.MethodologyQuestionAndAnswer}>
              <h2 className={styles.MethodologyQuestion}>
                What data is missing?
              </h2>
              <div className={styles.MethodologyAnswer}>
                <p>
                  Our tracker will expand to include additional health
                  variables, social and political determinants of health.
                </p>
              </div>
              <div className={styles.MethodologyInfoBar}>
                <p>
                  Do you have information on health outcomes at the state and
                  local level that belong in the Health Equity Tracker?
                  <br />
                  <LinkWithStickyParams to={`${CONTACT_TAB_LINK}`}>
                    We would love to hear from you!
                  </LinkWithStickyParams>
                </p>
              </div>
            </Grid>
            <Grid item xs={12} className={styles.MethodologyQuestionAndAnswer}>
              <h2 className={styles.MethodologyQuestion}>
                What do the metrics on the tracker mean?
              </h2>
              <div className={styles.MethodologyAnswer}>
                <p>
                  None of the metrics/data shown on the tracker are
                  age-adjusted. Showing non-adjusted data can mask disparities
                  and are we working to use age-adjusted data instead.
                </p>
                <p>
                  In the definitions below, we use COVID-19 Cases as the
                  variable, and Race and Ethnicity as the demographic breakdown
                  for simplicity; the definitions apply to all variables and
                  demographic breakdowns.
                </p>
                <ul>
                  <li>
                    <b>Total COVID-19 cases per 100k people</b>: The total rate
                    of occurrence of COVID-19 cases expressed per 100,000 people
                    (i.e. 10,000 per 100k implies a 10% occurrence rate). This
                    metric normalizes for population size, allowing for
                    comparisons across demographic groups. This metric is
                    rounded to the nearest integer in the tracker.
                  </li>
                  <li>
                    <b>
                      Share of total COVID-19 cases with unknown race and
                      ethnicity
                    </b>
                    : Within a locale, the percentage of COVID-19 cases that
                    reported unknown race/ethnicity. For example, a value of 20%
                    for Georgia means that 20% of Georgia's reported cases had
                    unknown race/ethnicity. This metric is rounded to one
                    decimal place. In instances where this would round to 0%,
                    two decimal places are used.
                  </li>
                  <li>
                    <b>Share of total COVID-19 cases</b>: The percentage of all
                    COVID-19 cases that reported a particular race/ethnicity,
                    excluding cases with unknown race/ethnicity. This metric is
                    rounded to one decimal place. In instances where this would
                    round to 0%, two decimal places are used.
                  </li>
                  <li>
                    <b>Population share</b>: The percentage of the total
                    population that identified as a particular race/ethnicity in
                    the ACS survey. This metric is rounded to one decimal place.
                    In instances where this would round to 0%, two decimal
                    places are used.
                  </li>
                </ul>
              </div>
            </Grid>
            <Grid item xs={12} className={styles.MethodologyQuestionAndAnswer}>
              <h2 className={styles.MethodologyQuestion}>
                What do the condition variables on the tracker mean?
              </h2>
              <div className={styles.MethodologyAnswer}>
                <ul>
                  <li>
                    <b>
                      {METRIC_CONFIG["vaccinations"][0].variableFullDisplayName}
                    </b>
                    {": "}
                    {VACCINATED_DEF}
                  </li>
                </ul>
              </div>
            </Grid>
            <Grid item xs={12} className={styles.MethodologyQuestionAndAnswer}>
              <h2 className={styles.MethodologyQuestion}>
                What do the race/ethnicity groups mean?
              </h2>
              <div className={styles.MethodologyAnswer}>
                <p>
                  The combined race/ethnicity groups shown on the tracker can be
                  hard to understand, partially due to non-standard
                  race/ethnicity breakdowns across data sources. Generally, all
                  race/ethnicities on the tracker include Hispanic/Latino unless
                  otherwise specified.
                </p>
                <p>
                  We include a few example groups and definitions below. Note
                  that the complete definition of a race/ethnicity can only be
                  understood in the context of a particular dataset and how it
                  classifies race/ethnicity (e.g. the presence of "Other" within
                  a dataset changes who might be classified as "Asian" vs
                  "Other").
                </p>
                <ul>
                  <li>
                    <b>All</b>: Any race or ethnicity, including unknown
                    race/ethnicity.
                  </li>
                  <li>
                    <b>Asian (Non-Hispanic)</b>: A single race (Asian), not
                    Hispanic/Latino.
                  </li>
                  <li>
                    <b>Hispanic/Latino</b>: Any race(s), Hispanic/Latino.
                  </li>
                  <li>
                    <b>Black or African American</b>: A single race (African
                    American), including those who identify as African American
                    and Hispanic/Latino.
                  </li>
                  <li>
                    {/* <b>Unrepresented race (Non-Hispanic)</b>
                    {": "}
                    {UNREPRESENTED_RACE_DEF} */}
                    <b>Some other race (Non-Hispanic)</b>: A single race which
                    is not otherwise represented by the data source's
                    categorization, not Hispanic/Latino. The definition of "some
                    other race" is dependent on what other race categories exist
                    in the dataset.
                  </li>
                  <li>
                    <b>Two or more races (Non-Hispanic)</b>: Multiple races, not
                    Hispanic/Latino.
                  </li>
                  <li>
                    <b>Two or more races & Some other race (Non-Hispanic)</b>:
                    People who are either multiple races or a single race not
                    represented by the data source's categorization, and who are
                    not Hispanic/Latino.
                  </li>
                </ul>
              </div>
            </Grid>
          </Grid>
        </Grid>
      </Grid>
    </>
  );
}

export default MethodologyTab;<|MERGE_RESOLUTION|>--- conflicted
+++ resolved
@@ -44,13 +44,9 @@
               </h2>
 
               <div className={styles.MethodologyAnswer}>
-<<<<<<< HEAD
-                <p className={styles.CitationAPA}>{CITATION_APA}</p>
-=======
                 <Card elevation={3}>
                   <p className={styles.CitationAPA}>{CITATION_APA}</p>
                 </Card>
->>>>>>> 325e5489
               </div>
             </Grid>
             <Grid item xs={12} className={styles.MethodologyQuestionAndAnswer}>
