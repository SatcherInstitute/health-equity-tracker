--- conflicted
+++ resolved
@@ -2,11 +2,7 @@
 import styles from './DataCatalogPage.module.scss'
 import { CONTACT_TAB_LINK, DATA_TAB_LINK } from '../../utils/internalRoutes'
 import { Helmet } from 'react-helmet-async'
-<<<<<<< HEAD
-import { getHtml, LinkWithStickyParams } from '../../utils/urlutils'
-=======
 import { LinkWithStickyParams } from '../../utils/urlutils'
->>>>>>> 1172b4e8
 import { METRIC_CONFIG } from '../../data/config/MetricConfig'
 import { Card } from '@mui/material'
 import { urlMap } from '../../utils/externalUrls'
@@ -28,11 +24,7 @@
 import { SHOW_PHRMA } from '../../data/providers/PhrmaProvider'
 import { HashLink } from 'react-router-hash-link'
 import { CITATION_APA } from '../../cards/ui/Sources'
-<<<<<<< HEAD
-import { selectFaqs } from '../WhatIsHealthEquity/FaqData'
-=======
 import { selectFAQs } from '../WhatIsHealthEquity/FaqData'
->>>>>>> 1172b4e8
 
 function MethodologyTab() {
   return (
