import React from "react";
import Grid from "@material-ui/core/Grid";
import styles from "./DataCatalogPage.module.scss";
import {
  CONTACT_TAB_LINK,
  EXPLORE_DATA_PAGE_WHAT_DATA_ARE_MISSING_LINK,
  HET_URL,
  DATA_TAB_LINK,
} from "../../utils/internalRoutes";
import { Helmet } from "react-helmet-async";
import { getHtml, LinkWithStickyParams } from "../../utils/urlutils";
import { selectFaqs } from "../WhatIsHealthEquity/FaqTab";
import { METRIC_CONFIG } from "../../data/config/MetricConfig";
import { Card } from "@material-ui/core";
import { urlMap } from "../../utils/externalUrls";
import DefinitionsList from "../../reports/ui/DefinitionsList";
import { currentYear } from "../../Footer";
import {
  ALASKA_PRIVATE_JAIL_CAVEAT,
  CombinedIncarcerationStateMessage,
} from "../../data/variables/IncarcerationProvider";
import { Link } from "react-router-dom";

export const CITATION_APA = `Health Equity Tracker. (${currentYear()}). Satcher Health Leadership Institute. Morehouse School of Medicine. ${HET_URL}.`;

function MethodologyTab() {
  return (
    <>
      <Helmet>
        <title>Methodology - Health Equity Tracker</title>
      </Helmet>
      <h2 className={styles.ScreenreaderTitleHeader}>Methodology</h2>
      <Grid
        container
        direction="column"
        justifyContent="space-around"
        alignItems="center"
      >
        <Grid item>
          <Grid container className={styles.MethodologySection}>
            <Grid
              item
              className={styles.MethodologyQuestionAndAnswer}
              component="article"
            >
              <h3 id="main" className={styles.MethodologyQuestion}>
                Recommended Citation (APA) for the Health Equity Tracker:
              </h3>

              <div className={styles.MethodologyAnswer}>
                <Card elevation={3}>
                  <p className={styles.CitationAPA}>{CITATION_APA}</p>
                </Card>
              </div>
            </Grid>
            <Grid
              item
              className={styles.MethodologyQuestionAndAnswer}
              component="article"
            >
              <h3 className={styles.MethodologyQuestion}>{selectFaqs[4].q}</h3>
              <div className={styles.MethodologyAnswer}>
                {<>{getHtml(selectFaqs[4].a)}</>}
              </div>
            </Grid>

            <Grid
              item
              className={styles.MethodologyQuestionAndAnswer}
              component="article"
            >
              <h3 className={styles.MethodologyQuestion}>
                What are the limitations of the tracker, and why were these
                health equity topics chosen?
              </h3>
              <div className={styles.MethodologyAnswer}>
                <h4 className={styles.MethodologySubsubheaderText}>COVID-19</h4>
                <p>
                  For a description of some of the gaps in COVID-19 data, please
                  see the{" "}
                  <Link to={EXPLORE_DATA_PAGE_WHAT_DATA_ARE_MISSING_LINK}>
                    What Data Are Missing
                  </Link>{" "}
                  section. Here, we provide further details:
                </p>
                <ul>
                  <li>
                    National statistics are aggregations of state-wide data. If
                    state data is not available, these aggregations may be
                    incomplete and potentially skewed.
                  </li>
                  <li>
                    When calculating national-level per100k COVID-19 rates for
                    cases, deaths, and hospitalizations, we only include the
                    population of states that do not have a suppressed case,
                    hospitalization, or death count as part of the total
                    population for each respective measure. See the 'What data
                    are missing' section for further details.
                  </li>
                  <li>
                    To protect the privacy of affected individuals, COVID-19
                    data may be hidden in counties with low numbers of COVID-19
                    cases, hospitalizations and deaths.
                  </li>
                  <li>
                    Decisions to suppress COVID-19 data for particular states in
                    the tracker are evaluated by comparing the aggregate case,
                    death, and hospitalization counts in the CDC surveillance
                    dataset vs. other sources, such as the New York Times COVID
                    Dataset, which in turn sources their data directly from
                    state and territory health departments. Data for a state are
                    suppressed if the aggregate counts for that state are &lt;
                    5% of the source being used for comparison. These analyses
                    are available for{" "}
                    <a href={urlMap.shliGitHubSuppressCovidCases}>cases</a> and{" "}
                    <a href={urlMap.shliGitHubSuppressCovidDeaths}>deaths</a>.
                  </li>
                  <li>
                    The underlying data is reported by the CDC at the
                    case-level, so we cannot determine whether a state/county
                    lacking cases for a particular demographic group truly has
                    zero cases for that group or whether that that locale fails
                    to report demographics correctly.
                  </li>
                </ul>

                <h4 className={styles.MethodologySubsubheaderText}>
                  COVID-19 Time Series Data
                </h4>
                <ul>
                  <li>
                    The CDC Restricted dataset includes a field called{" "}
                    <b>cdc_case_earliest_dt</b>, which represents the earliest
                    of either the date of first symptoms onset, a positive COVID
                    test, or the date the case was first reported to the CDC. We
                    use the month and year of this field to categorize the month
                    and year that each COVID case, death, and hospitalization
                    occurred. It is important to note here, that, for deaths and
                    hospitalizations, we plot the month the case was first
                    reported, and not when the death or hospitalization itself
                    occurred.
                  </li>
                  <li>
                    We chose to use this field because it is filled out for the
                    vast majority of cases, and because it provides the best
                    estimate we can get on when the COVID case in question
                    occurred.
                  </li>
                  <li>
                    We only count confirmed deaths and hospitalizations in the{" "}
                    <b>per100k</b> and <b>inequitable distribution</b> metrics,
                    so when we show “zero” deaths or hospitalizations for a
                    demographic group in any month, it is possible that there
                    are unconfirmed deaths or hospitalizations for that group in
                    that month, but they have not been reported to the CDC.
                  </li>
                  <li>
                    If a geographic jurisdiction reports zero cases, deaths, or
                    hospitalizations for a demographic for the entire pandemic,
                    we leave that demographic off of our charts all together, as
                    we assume they are not collecting data on that population.
                  </li>
                  <li>
                    Each chart represents the “incidence rate” – the amount of
                    new cases that were reported in each month.
                  </li>
                </ul>

                <h4 className={styles.MethodologySubsubheaderText}>
                  COVID-19 Vaccinations
                </h4>
                <p>
                  Because there is currently no national vaccine demographic
                  dataset, we combine the best datasets we could find for each
                  geographic level.
                </p>
                <ul>
                  <li>
                    For the national level numbers, we use the{" "}
                    <a href={urlMap.cdcVaxTrends}>
                      CDC vaccine demographic dataset,
                    </a>{" "}
                    which provides data on the race/ethnicity, sex, and age
                    range of vaccine recipients, as well whether they have taken
                    one or two shots.{" "}
                  </li>

                  <li>
                    For the state level we use{" "}
                    <a href={urlMap.kffCovid}>
                      the Kaiser Family Foundation COVID-19 Indicators dataset,
                    </a>{" "}
                    which is a hand-curated dataset based on analysis from state
                    health department websites. It is the only state level
                    demographic vaccine dataset that publishes this data in a
                    usable format. The dataset only provides data on the race
                    and ethnicity of vaccine recipients, and for the majority of
                    states counts individuals who have received at least one
                    shot as vaccinated. It does not include any data for US
                    territories.{" "}
                  </li>
                  <li>
                    For the county level, we could not identify a dataset that
                    provides vaccine demographics, so to show some context we
                    use the{" "}
                    <a href={urlMap.cdcVaxCounty}>
                      COVID-19 Vaccinations in the United States, County dataset
                    </a>{" "}
                    which provides the total number of vaccinations per county.
                  </li>
                </ul>
                <h4 className={styles.MethodologySubsubheaderText}>
                  {" "}
                  Vaccination Population Sources{" "}
                </h4>
                <ul>
                  <li>
                    For the national numbers we use the population numbers
                    provided by the CDC, we chose to do this because they
                    include population estimates from <b>Palau</b>,{" "}
                    <b>Micronesia</b>, and the <b>U.S. Marshall Islands,</b>{" "}
                    which are difficult to find estimations for. Furthermore the
                    CDC has estimations for age ranges that the ACS numbers do
                    not readily provide, as they use a per year population
                    estimate from the ACS that we do not use anywhere else and
                    have not added to our system.
                  </li>
                  <li>
                    For the state level, to calculate the total number of
                    vaccinations we use the ACS 2019 estimates of each state’s
                    population. The population counts for each demographic group
                    at the state level are provided by the Kaiser Family
                    Foundation, who researched exactly what the definition of
                    each demographic group in every state is. They provide
                    population estimates for <b>Asian</b>, <b>Black</b>,{" "}
                    <b>White</b>, and <b>Hispanic</b>, so we fill in the ACS
                    2019 estimation for <b>American Indian and Alaska Native</b>
                    , and <b>Native Hawaiian and Pacific Islander</b>. These
                    alternate population comparisons metrics shown with a
                    different color on the disparities bar chart. We are unable
                    to show a population comparison metric for “Unrepresented
                    Race” because we are unsure of the definition in each state.
                  </li>
                  <li>
                    For the county level we use the ACS 2019 population
                    estimations.
                  </li>
                </ul>
                <h4 className={styles.MethodologySubsubheaderText}>
                  {" "}
                  Vaccination Data Limitations{" "}
                </h4>
                <ul>
                  <li>
                    <b>New Hampshire</b> lifted its national COVID-19 emergency
                    response declaration in May 2021, which allows vaccine
                    recipients to opt out of having their COVID-19 vaccinations
                    included in the state’s IIS. As such, data submitted by New
                    Hampshire since May 2021 may not be representative of all
                    COVID-19 vaccinations occurring in the state.
                  </li>
                  <li>
                    Some states report race and ethnicity separately, in which
                    case they report unknown percentages separately. In this
                    case, we show the higher of the two metrics on the national
                    map of unknown cases, and display both numbers on the state
                    page.
                  </li>
                  <li>
                    The Kaiser Family Foundation only collects population data
                    for <b>Asian</b>, <b>Black</b>, <b>White</b>, and{" "}
                    <b>Hispanic</b> demographics, limiting their per 100k
                    metrics and what demographic breakdowns we are able to show
                    at the state level.
                  </li>
                  <li>
                    As there is no standardized definition for “vaccinated”, we
                    display vaccination data as “at least one dose” which is
                    used by most states. However, some states including{" "}
                    <b>Arkansas</b>, <b>Illinois</b>, <b>Maine</b>,{" "}
                    <b>New Jersey</b>, and <b>Tennessee</b> report “Total
                    vaccine doses administered”, in which case those numbers are
                    reported.
                  </li>
                </ul>

                <h4 className={styles.MethodologySubsubheaderText}>
                  America's Health Rankings
                </h4>
                <p>
                  Multiple chronic disease, behavioral health, and social
                  determinants of health in the tracker are sourced from{" "}
                  <a href={urlMap.amr}>America's Health Rankings</a>, who in
                  turn source the majority of their data from the{" "}
                  <a href={urlMap.cdcBrfss}>
                    Behavioral Risk Factor Surveillance System (BRFSS)
                  </a>
                  , a survey run by the CDC, along with supplemental data from{" "}
                  <a href={urlMap.cdcWonder}>CDC WONDER</a> and the{" "}
                  <a href={urlMap.censusVoting}>US Census</a>.
                </p>
                <ul>
                  <li>
                    Because BRFSS is a survey, there are not always enough
                    respondents to provide a statistically meaningful estimate
                    of disease prevalence, especially for smaller and typically
                    marginalized racial groups. Please see the{" "}
                    <a href={urlMap.amrMethodology}>methodology page</a> of
                    America's Health Rankings for details on data suppression.
                  </li>
                  <li>
                    BRFSS data broken down by race and ethnicity is not
                    available at the county level, so the tracker does not
                    display these conditions at the county level either.
                  </li>
                  <li>
                    All metrics sourced from America's Health Rankings are
                    calculated based on prevalance rates provided from their
                    data API:
                    <ul>
                      <li>
                        To calculate the <b>per 100k</b> metrics seen on the
                        tracker, we either multiply the rate by 1000 if it is
                        presented as a percentage, or simply display the exact
                        metric if it is presented as a per 100k in the data API.
                      </li>
                      <li>
                        We have chosen to not show any <b>percent share</b>{" "}
                        metrics for these conditions because the source only
                        provides the metrics as rates.
                      </li>
                    </ul>
                  </li>
                </ul>

                <h4 className={styles.MethodologySubsubheaderText}>
                  Women in Legislative Office
                </h4>

                <Card elevation={3} className={styles.WhyBox}>
                  <a href={urlMap.doi1}>A link has been established</a> between
                  having women in government and improvements in population
                  health. <a href={urlMap.doi2}>Women in legislative office</a>{" "}
                  have been shown to{" "}
                  <a href={urlMap.doi3}>advocate for policies</a> that pertain
                  to some of the crucial social and political determinants of
                  health that impact the overall health of our nation such as
                  education, poverty, social welfare, reproductive and maternal
                  health, children, and family life. These policies in turn play
                  a significant role in the advancement of health equity for
                  all.
                </Card>

                <p>
                  By leveraging data from the{" "}
                  <a href={urlMap.cawp}>
                    Center for American Women in Politics (CAWP)
                  </a>{" "}
                  we are able to present two primary metrics on these reports:
                </p>
                <ul>
                  <li>
                    The intersectional representation (e.g.{" "}
                    <i>
                      “What percent of all Georgia state legislators are black
                      women?”
                    </i>
                    ).{" "}
                  </li>
                  <li>
                    The race/ethnicity distribution amongst women legislators
                    (e.g.{" "}
                    <i>
                      “What percent of the women in the Georgia State
                      Legislature are black?“
                    </i>
                    ){" "}
                  </li>
                </ul>

                <p>
                  These metrics are calculated for two distinct data types:{" "}
                  <b>Women in State Legislature</b> and{" "}
                  <b>Women in U.S. Congress</b>, and both of these data types
                  are available at the state, territory, and national levels.
                  Our percentage calculations at the national level specifically
                  include legislators from the U.S. territories, which can
                  result in slightly different results than those presented on
                  the CAWP website. All gender and race/ethnicity
                  categorizations are self-reported, and a legislator may be
                  represented in multiple race groupings if that is how they
                  identify.
                </p>

                <p>
                  We are also able to track these rates over time (currently
                  only for U.S. Congress) as outlined below. A member is counted
                  towards any year in which they served even a single day. This
                  results in the "bumpiness" observed as the proportions change
                  incrementally between election and non-election years. We only
                  track back to just before the first woman was elected to the
                  U.S. Congress in 1917.
                </p>
                <ul>
                  <li>
                    Historical, intersectional representation (e.g.{" "}
                    <i>
                      “In each year since 1915, what percent of all U.S.
                      Congress members identified as black women?”
                    </i>
                    ). We obtain the historic counts of U.S. Congress members,
                    by year and by state/territory, from the open-source{" "}
                    <a href={urlMap.unitedStatesIo}>@unitedstates project</a>.
                  </li>
                  <li>
                    Historical relative inequity (e.g.{" "}
                    <i>
                      “In each year since 2019, what percent over- or
                      under-represented were black women when compared to their
                      share of represention amongst all women Congress members?”
                    </i>
                    ) Note: we currently track this measure back only to 2019,
                    as we are utilizing the 2019 ACS 5-year estimates for the
                    population comparison metric.{" "}
                  </li>
                </ul>

                <p>
<<<<<<< HEAD
                  There are several ways in which we have had adjust our methods
                  to incorporate non-standard race groupings:
=======
                  Unfortunately CAWP and the U.S. Census use some different
                  race/ethnicity groupings, making direct comparisons and
                  calculations difficult or impossible in some cases. For
                  specific methodology on the race groups collected by CAWP,
                  please <a href={urlMap.cawp}>visit their database directly</a>{" "}
                  . We have made several adjustments to our methods to
                  incorporate these non-standard race groupings when possible:
>>>>>>> 242a00a2
                </p>

                <ul>
                  <li>
<<<<<<< HEAD
                    Women are identify as multiple, specific races are listed
                    multiple times in each respective race bar. Therefor these
                    race/ethnicity groupings are non-exclusive, and cannot be
                    summed. Additionally, a small number of women identify as
                    the specific race label <b>Multiracial Alone</b>, without
                    identifying the specific multiple races with which they
=======
                    Women who identify as multiple specific races are listed
                    multiple times in each corresponding race visualization.
                    therefore, these race/ethnicity groupings are non-exclusive,
                    and cannot be summed. Additionally, a small number of women
                    identify as the specific race label <b>Multiracial Alone</b>
                    , without specifying the multiple races with which they
>>>>>>> 242a00a2
                    identify.
                  </li>
                  <li>
                    The composite race group{" "}
                    <b>
                      American Indian, Alaska Native, Asian & Pacific Islander
                    </b>{" "}
                    is our best attempt to visualize the impact to these
<<<<<<< HEAD
                    under-represented groups; unfortunately CAWP and ACS use
                    some different demographic groupings, so to accurately
                    compare against available population data we must further
                    combine these distinct racial identities.
=======
                    under-represented groups; to accurately compare against
                    available population data from the U.S. Census we must
                    further combine these distinct racial identities.
>>>>>>> 242a00a2
                  </li>
                  <li>
                    There is currently no population data collected by the U.S.
                    Census for <b>Middle Eastern & North African</b>, although
                    this data equity issue has seen{" "}
                    <a
                      href={urlMap.senateMENA}
                      rel="noreferrer"
                      target="_blank"
                    >
                      some progress
                    </a>{" "}
                    in recent decades. Currently, <b>MENA</b> individuals are
                    counted by the ACS as <b>White</b>.
                  </li>
                </ul>

                <h4 className={styles.MethodologySubsubheaderText} id="svi">
                  Social Vulnerability Index
                </h4>

                <Card elevation={3} className={styles.WhyBox}>
                  The measurement of social vulnerability grants policymakers,
                  public health officials, and local planners the ability to
                  effectively decide how to best protect their most vulnerable
                  communities in case of a natural disaster or public health
                  crisis. This advances health equity by ensuring that the
                  communities that need resources the most, in times of
                  devastation, receive them.
                </Card>

                <p>
                  Percentile ranking values range from 0 to 1. The scores are
                  given a ranking of low, medium, or high.
                </p>
                <ul>
                  <li>
                    Scores ranging from 0-0.33 are given a{" "}
                    <b>low level of vulnerability.</b>
                  </li>
                  <li>
                    Scores ranging from 0.34-0.66 are given a{" "}
                    <b>medium level of vulnerability.</b>
                  </li>
                  <li>
                    Scores ranging from 0.67-1 are given a{" "}
                    <b>high level of vulnerability.</b>
                  </li>
                </ul>
                <p>
                  Tracts in the top 10%, i.e., at the 90th percentile of values,
                  are given a value of 1 to indicate high vulnerability. Tracts
                  below the 90th percentile are given a value of 0.
                </p>

                <h4 className={styles.MethodologySubsubheaderText}>
                  Incarceration
                </h4>

                <Card elevation={3} className={styles.WhyBox}>
                  <p>
                    Incarceration is influenced by a blend of political forces,
                    laws, and public opinion. Laws that govern sentencing
                    policies and disenfranchisement of convicted felons are some
                    of the political forces that determine voter participation
                    in the justice-involved population.
                  </p>
                  <p>
                    The ability to vote has been described as{" "}
                    <a href={urlMap.repJohnLewisTweet}>
                      the singular most powerful, non-violent tool in American
                      democracy
                    </a>
                    . As of 2020, an estimated 5.17 million people were
                    disenfranchised because of a prior felony conviction with
                    minority populations of voting age being disproportionately
                    represented.{" "}
                    <a href={urlMap.deniedVoting}>(Sentencing Project)</a>
                  </p>
                  <p>
                    <a href={urlMap.aafp}>Studies have also shown</a> that
                    incarceration increases the prevalence of chronic health
                    conditions, infectious diseases such as HIV/ AIDS, mental
                    illnesses and substance use disorders. Incarceration has
                    also been{" "}
                    <a href={urlMap.rwjf}>
                      shown to cause a reduction in life expectancy
                    </a>
                    , with each year spent in prison corresponding to 2 years of
                    reduced life expectancy.
                  </p>
                  <p>
                    The impact of incarceration on the health of the justice
                    involved lingers long after the period of incarceration is
                    over. Upon reentry into society, the lack of adequate access
                    to healthcare and the resources that engender health such as
                    health insurance coverage, housing, employment, the lack of
                    opportunities for upward advancement etc. further
                    exacerbates the health inequities experienced by this group.
                  </p>
                </Card>

                <p>
                  <b>Data Sources</b>
                </p>

                <p>
                  The Bureau of Justice Statistic (BJS) releases a variety of
                  reports on people under correctional control; by combining
                  tables from two of these reports (
                  <a href={urlMap.bjsPrisoners}>“Prisoners in 2020”</a> and{" "}
                  <a href={urlMap.bjsCensusOfJails}>
                    “Census of Jails 2005-2019”
                  </a>
                  ), we are able to generate reports on individuals (including
                  children) incarcerated in <b>Prison</b> and <b>Jail</b> in the
                  United States at a national, state, and territory level.
                  Additionally, the{" "}
                  <a href={urlMap.veraGithub}>Vera Institute for Justice</a> has
                  done extensive research and analysis of the BJS and other data
                  sources to provide county level jail and prison incarceration
                  rates.
                </p>

                <ul>
                  <li>
                    <b>National by Age:</b> Prisoners Table 10
                  </li>

                  <li>
                    <b>State by Age:</b> Prisoners Table 2 (totals only)
                  </li>

                  <li>
                    <b>National by Race:</b> Prisoners Appendix Table 2
                  </li>

                  <li>
                    <b>State by Race:</b> Prisoners Appendix Table 2
                  </li>

                  <li>
                    <b>National by Sex:</b> Prisoners Table 2
                  </li>

                  <li>
                    <b>State by Sex:</b> Prisoners Table 2
                  </li>
                  <li>
                    <b>All State and National Reports:</b> Prisoners Table 13
                    (children in prison alert)
                  </li>
                  <li>
                    <b>All Territories:</b> Prisoners Table 23 (totals only)
                  </li>
                  <li>
                    <b>All County Reports:</b> Vera Incarceration Trends
                  </li>
                </ul>

                <p>
                  <b>Jail</b>
                </p>

                <p>
                  Jail includes all individuals currently confined by a local,
                  adult jail facility, but does not include individuals who are
                  supervised outside of jail or who report only on weekends. In
                  general, jail facilities incarcerate individuals who are
                  awaiting trial or sentencing, or who are sentenced to less
                  than 1 year.
                </p>

                <ul>
                  <li>
                    County reports: Vera data, which we use for our county level
                    reports, restricts both the measured jail population and the
                    relevant total population to individuals aged <b>15-64</b>.
                  </li>
                </ul>

                <p>
                  <b>Prison</b>
                </p>

                <p>
                  In general, prisons incarcerate individuals who have been
                  sentenced to more than 1 year, though in many cases prison can
                  have jurisdictional control of an individual who is confined
                  in a jail facility. Due to this overlap, we are currently
                  unable to present accurate rates of combined incarceration.
                </p>

                <p>
                  Jurisdiction refers to the legal authority of state or federal
                  correctional officials over a incarcerated person, regardless
                  of where they are held. Our ‘Sex’ and ‘Race’ reports present
                  this jurisdictional population, while our ‘Age’ reports (due
                  to the limitations in the data provided by BJS) only display
                  the <b>sentenced</b> jurisdictional population.{" "}
                </p>

                <p>
                  Data presented for prison differs slightly by geographic level
                  and by data type:
                </p>

                <ul>
                  <li>
                    National report: Prison includes all individuals under the
                    jurisdiction of a state or federal adult prison facility in
                    the United States, but not inclusive of territorial,
                    military, or Indian Country facilities. This data is
                    disaggregated by race/ethnicity, age, and sex.
                  </li>

                  <li>
                    State reports: Prison includes all individuals including
                    under the jurisdiction of that state's adult prison
                    facilities. This data is disaggregated by race/ethnicity and
                    sex, however the BJS Prisoners report does not provide age
                    disaggregation to the state level.
                  </li>
                  <li>
                    Territory reports: All individuals under the jurisdiction of
                    that territory's adult prison facilities. Because{" "}
                    <b>American Samoa</b> did not report a value for
                    jurisdictional population, we have used their value for
                    custodial population instead. This data is not disaggregated
                    by any demographic breakdown. All incarcerated people in the
                    U.S. territories are counted under <b>Prison</b>.
                  </li>
                  <li>
                    County reports: All individuals under the under the
                    jurisdiction of a state prison system on charges arising
                    from a criminal case in a specific county.
                  </li>
                </ul>

                <p>
                  The race/ethnicity breakdowns provided match those used in the
                  ACS population source, however we do combine the BJS's{" "}
                  <b>Did not report</b> race values into our <b>Unknown</b> race
                  group.{" "}
                </p>

                <p>
                  <b>Children in Adult Facilities</b>
                </p>
                <p>
                  When presenting incarceration reports, we have chosen to
                  highlight the total number of confined children (in adult
                  facilities), rather than only including this information as
                  our standard “per 100k” rate. This decision was based on
                  several factors:
                </p>

                <ul>
                  <li>
                    The lack of federal law regarding the maximum age of
                    juvenile court jurisdiction and transfer to adult courts
                    coupled with the variance in state-specific laws makes it
                    unfeasible to derive an accurate population base for
                    individuals that may be incarcerated in an adult prison or
                    jail facility. Because of this, any rate calculations for{" "}
                    <b>0-17</b> are comparing the{" "}
                    <b>number of prisoners under 18</b> proportional to the
                    entire population of children down to newborns, resulting in
                    a diluted incidence rate. This can be seen on national and
                    state-level jail reports, as BJS provides these figures
                    directly. In other reports, we have chosen not to calculate
                    the incidence rate and instead rely on the total number of
                    confined children to highlight this health inequity.
                  </li>
                  <li>
                    The prison numbers presented in the BJS Prisoners 2020
                    report for juveniles include <b>confined</b> population
                    (literally held within a specific facility), as opposed to
                    the other prison reports which present the{" "}
                    <b>jurisdictional</b> population (under the control of a
                    facility but potentially confined elsewhere).
                  </li>
                </ul>

                <p>
                  <b>Combined Systems</b>
                </p>

                <p>
                  {CombinedIncarcerationStateMessage()}{" "}
                  {ALASKA_PRIVATE_JAIL_CAVEAT}
                </p>

                <h4 className={styles.MethodologySubsubheaderText}>
                  Visualizations
                </h4>
                <p>
                  Please consider the impact of under-reporting and data gaps
                  when exploring the visualizations. These issues may lead to
                  incorrect conclusions, e.g. low rates in a given location may
                  be due to under-reporting rather than absence of impact.
                </p>
              </div>
            </Grid>

            <Grid
              item
              className={styles.MethodologyQuestionAndAnswer}
              component="article"
            >
              <h3 className={styles.MethodologyQuestion} id="metrics">
                What do the metrics on the tracker mean?
              </h3>
              <div className={styles.MethodologyAnswer}>
                <p>
                  In the definitions below, we use COVID-19 Cases as the
                  variable, and Race and Ethnicity as the demographic breakdown
                  for simplicity; the definitions apply to all variables and
                  demographic breakdowns.
                </p>
                <ul>
                  <li>
                    <b>Total COVID-19 cases per 100k people</b>: The total rate
                    of occurrence of COVID-19 cases expressed per 100,000 people
                    (i.e. 10,000 per 100k implies a 10% occurrence rate). This
                    metric normalizes for population size, allowing for
                    comparisons across demographic groups. This metric is
                    rounded to the nearest integer in the tracker.
                  </li>
                  <li>
                    <b>
                      Share of total COVID-19 cases with unknown race and
                      ethnicity
                    </b>
                    : Within a locale, the percentage of COVID-19 cases that
                    reported unknown race/ethnicity. For example, a value of 20%
                    for Georgia means that 20% of Georgia's reported cases had
                    unknown race/ethnicity. This metric is rounded to one
                    decimal place. In instances where this would round to 0%,
                    two decimal places are used.
                  </li>
                  <li>
                    <b>Share of total COVID-19 cases</b>: The percentage of all
                    COVID-19 cases that reported a particular race/ethnicity,
                    excluding cases with unknown race/ethnicity. This metric is
                    rounded to one decimal place. In instances where this would
                    round to 0%, two decimal places are used.
                  </li>
                  <li>
                    <b>Population share</b>: The percentage of the total
                    population that identified as a particular race/ethnicity in
                    the ACS survey. This metric is rounded to one decimal place.
                    In instances where this would round to 0%, two decimal
                    places are used.
                  </li>
                  <li>
                    <b>Inequitable distribution of COVID-19 cases by month</b>:
                    To demonstrate the often inequitable distribution of a
                    condition or disease, we calculate each demographic group's
                    percent share of that condition and present it as a
                    proportion to that group's share of the entire population.
                    This calculation is done for every point in time for which
                    we have data, and displayed over time to show trends in
                    inequity.
                    <p>
                      {" "}
                      As an example, if in a certain month White (Non-Hispanic)
                      people in Georgia had 65.7% share of COVID-19 deaths but
                      only 52.7% share of the population, their disproportionate
                      percent share would be <b>+13%</b>:{" "}
                      <code>65.7% - 52.7% = +13%</code>. This value is then
                      divided by the population percent share to give a
                      proportional inequitable burden of <b>+24.7%</b>:{" "}
                      <code>+13% / 52.7% = +24.7%</code>. In plain language,
                      this would be interpreted as “Deaths of individuals
                      identifying as White, Non Hispanic in Georgia from
                      COVID-19 were almost 25% higher than expected, based on
                      their share of Georgia's overall population.”
                    </p>
                  </li>
                </ul>
              </div>
            </Grid>
            <Grid
              item
              className={styles.MethodologyQuestionAndAnswer}
              component="article"
            >
              <h3 className={styles.MethodologyQuestion}>
                What do the condition variables on the tracker mean?
              </h3>
              <div className={styles.MethodologyAnswer}>
                <DefinitionsList
                  variablesToDefine={Object.entries(METRIC_CONFIG)}
                />
                <p>
                  Links to the original sources of data and their definitions
                  can be found on our{" "}
                  <Link to={DATA_TAB_LINK}>Data Downloads</Link> page.
                </p>
              </div>
            </Grid>
            <Grid
              item
              className={styles.MethodologyQuestionAndAnswer}
              component="article"
            >
              <h3 className={styles.MethodologyQuestion}>
                What do the race/ethnicity groups mean?
              </h3>
              <div className={styles.MethodologyAnswer}>
                <p>
                  The combined race/ethnicity groups shown on the tracker can be
                  hard to understand, partially due to non-standard
                  race/ethnicity breakdowns across data sources. Generally, all
                  race/ethnicities on the tracker include Hispanic/Latino unless
                  otherwise specified.
                </p>
                <p>
                  We include a few example groups and definitions below. Note
                  that the complete definition of a race/ethnicity can only be
                  understood in the context of a particular dataset and how it
                  classifies race/ethnicity (e.g. the presence of "Other" within
                  a dataset changes who might be classified as "Asian" vs.
                  "Other").
                </p>
                <ul>
                  <li>
                    <b>All</b>: Any race or ethnicity, including unknown
                    race/ethnicity.
                  </li>
                  <li>
                    <b>American Indian and Alaska Native (NH)</b>: A person
                    having origins in any of the original peoples of North and
                    South America (including Central America), who maintains
                    tribal affiliation or community attachment, and who is not
                    Hispanic/Latino.
                  </li>
                  <li>
                    <b>Asian (NH)</b>: A person having origins in any of the
                    original peoples of the Far East, Southeast Asia, or the
                    Indian subcontinent including, for example, Cambodia, China,
                    India, Japan, Korea, Malaysia, Pakistan, the Philippine
                    Islands, Thailand, and Vietnam, and who is not
                    Hispanic/Latino.
                  </li>
                  <li>
                    <b>Black or African American (NH)</b>: A person having
                    origins in any of the Black racial groups of Africa, and who
                    is not Hispanic/Latino.
                  </li>
                  <li>
                    <b>Hispanic/Latino</b>: Any race(s), Hispanic/Latino.
                  </li>
                  <li>
                    <b>Middle Eastern / North African (MENA)</b>: Race/ethnicity
                    grouping collected by CAWP but not currently collected by
                    the U.S. Census.
                  </li>
                  <li>
                    <b>Native Hawaiian or Other Pacific Islander (NH)</b>: A
                    person having origins in any of the original peoples of
                    Hawaii, Guam, Samoa, or other Pacific Islands and who is not
                    Hispanic/Latino.
                  </li>
                  <li>
                    <b>Unrepresented race (NH)</b>: A single race not tabulated
                    by the CDC, not of Hispanic/Latino ethnicity. Individuals
                    not identifying as one of the distinct races listed in the
                    source data, or multiracial individuals, are grouped
                    together as “Some other race”. This is a problem as it
                    obscures racial identity for many individuals. In our effort
                    to take transformative action towards achieving health
                    equity the Satcher Health Leadership Institute has decided
                    to rename this category to highlight it as a health equity
                    issue.
                  </li>
                  <li>
                    <b>Two or more races (NH)</b>: Combinations of two or more
                    of the following race categories: "White," "Black or African
                    American," American Indian or Alaska Native," "Asian,"
                    Native Hawaiian or Other Pacific Islander," or "Some Other
                    Race", and who are not Hispanic/Latino.
                  </li>
                  <li>
                    <b>Two or more races & Unrepresented race (NH)</b>: People
                    who are either multiple races or a single race not
                    represented by the data source's categorization, and who are
                    not Hispanic/Latino.
                  </li>
                  <li>
                    <b>White (NH)</b>: A person having origins in any of the
                    original peoples of Europe, the Middle East, or North
                    Africa, and who is not Hispanic/Latino.
                  </li>
                </ul>
              </div>
            </Grid>

            <Grid
              item
              className={styles.MethodologyQuestionAndAnswer}
              component="article"
            >
              <h3 className={styles.MethodologyQuestion}>
                What data is missing?
              </h3>
              <div className={styles.MethodologyAnswer}>
                <p>
                  Our tracker will expand to include additional health
                  variables, social and political determinants of health.
                </p>
              </div>
              <div className={styles.MethodologyInfoBar}>
                <p>
                  Do you have information on health outcomes at the state and
                  local level that belong in the Health Equity Tracker?
                  <br />
                  <LinkWithStickyParams to={CONTACT_TAB_LINK}>
                    We would love to hear from you!
                  </LinkWithStickyParams>
                </p>
              </div>
            </Grid>
          </Grid>
        </Grid>
      </Grid>
    </>
  );
}

export default MethodologyTab;<|MERGE_RESOLUTION|>--- conflicted
+++ resolved
@@ -426,10 +426,6 @@
                 </ul>
 
                 <p>
-<<<<<<< HEAD
-                  There are several ways in which we have had adjust our methods
-                  to incorporate non-standard race groupings:
-=======
                   Unfortunately CAWP and the U.S. Census use some different
                   race/ethnicity groupings, making direct comparisons and
                   calculations difficult or impossible in some cases. For
@@ -437,26 +433,16 @@
                   please <a href={urlMap.cawp}>visit their database directly</a>{" "}
                   . We have made several adjustments to our methods to
                   incorporate these non-standard race groupings when possible:
->>>>>>> 242a00a2
-                </p>
-
-                <ul>
-                  <li>
-<<<<<<< HEAD
-                    Women are identify as multiple, specific races are listed
-                    multiple times in each respective race bar. Therefor these
-                    race/ethnicity groupings are non-exclusive, and cannot be
-                    summed. Additionally, a small number of women identify as
-                    the specific race label <b>Multiracial Alone</b>, without
-                    identifying the specific multiple races with which they
-=======
+                </p>
+
+                <ul>
+                  <li>
                     Women who identify as multiple specific races are listed
                     multiple times in each corresponding race visualization.
                     therefore, these race/ethnicity groupings are non-exclusive,
                     and cannot be summed. Additionally, a small number of women
                     identify as the specific race label <b>Multiracial Alone</b>
                     , without specifying the multiple races with which they
->>>>>>> 242a00a2
                     identify.
                   </li>
                   <li>
@@ -465,16 +451,9 @@
                       American Indian, Alaska Native, Asian & Pacific Islander
                     </b>{" "}
                     is our best attempt to visualize the impact to these
-<<<<<<< HEAD
-                    under-represented groups; unfortunately CAWP and ACS use
-                    some different demographic groupings, so to accurately
-                    compare against available population data we must further
-                    combine these distinct racial identities.
-=======
                     under-represented groups; to accurately compare against
                     available population data from the U.S. Census we must
                     further combine these distinct racial identities.
->>>>>>> 242a00a2
                   </li>
                   <li>
                     There is currently no population data collected by the U.S.
