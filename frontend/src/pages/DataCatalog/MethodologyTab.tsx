--- conflicted
+++ resolved
@@ -12,15 +12,9 @@
 import { getHtml } from "../../utils/urlutils";
 import { selectFaqs } from "../WhatIsHealthEquity/FaqTab";
 import { METRIC_CONFIG } from "../../data/config/MetricConfig";
-<<<<<<< HEAD
-import CopyToClipboard from "react-copy-to-clipboard";
-import { Box, Button, Card } from "@material-ui/core";
-import FileCopyIcon from "@material-ui/icons/FileCopy";
+import { Card } from "@material-ui/core";
 import { useSnackbar } from "notistack";
-=======
->>>>>>> 18b84e62
 import { Link } from "react-router-dom";
-import { Card } from "@material-ui/core";
 import { urlMap } from "../../utils/externalUrls";
 import DefinitionsList from "../../reports/ui/DefinitionsList";
 import { currentYear } from "../../Footer";
@@ -28,15 +22,12 @@
 export const CITATION_APA = `Health Equity Tracker. (${currentYear()}). Satcher Health Leadership Institute. Morehouse School of Medicine. ${HET_URL}.`;
 
 function MethodologyTab() {
-<<<<<<< HEAD
   const { enqueueSnackbar } = useSnackbar();
 
   function handleCopy() {
     enqueueSnackbar("Citation Copied.");
   }
 
-=======
->>>>>>> 18b84e62
   return (
     <>
       <Helmet>
@@ -61,36 +52,9 @@
               </h3>
 
               <div className={styles.MethodologyAnswer}>
-<<<<<<< HEAD
-                <Grid container justify="space-between" alignItems="center">
-                  <Grid item container xs={12}>
-                    <Box m={1}>
-                      <Card elevation={3}>
-                        <Box m={1}>
-                          <p className={styles.CitationAPA}>{CITATION_APA}</p>
-                        </Box>
-
-                        <Grid xs={12} item container justify="flex-end">
-                          <Box m={1}>
-                            <CopyToClipboard
-                              text={CITATION_APA}
-                              onCopy={() => handleCopy()}
-                            >
-                              <Button startIcon={<FileCopyIcon />}>
-                                Copy to clipboard
-                              </Button>
-                            </CopyToClipboard>
-                          </Box>
-                        </Grid>
-                      </Card>
-                    </Box>
-                  </Grid>
-                </Grid>
-=======
                 <Card elevation={3}>
                   <p className={styles.CitationAPA}>{CITATION_APA}</p>
                 </Card>
->>>>>>> 18b84e62
               </div>
             </Grid>
             <Grid
