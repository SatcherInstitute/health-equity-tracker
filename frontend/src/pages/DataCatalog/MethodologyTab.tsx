import React from "react";
import Grid from "@material-ui/core/Grid";
import styles from "./DataCatalogPage.module.scss";
import { LinkWithStickyParams } from "../../utils/urlutils";
import {
  CONTACT_TAB_LINK,
  EXPLORE_DATA_PAGE_WHAT_DATA_ARE_MISSING_LINK,
  HET_URL,
  DATA_TAB_LINK,
} from "../../utils/internalRoutes";
import { Helmet } from "react-helmet-async";
import { getHtml } from "../../utils/urlutils";
import { selectFaqs } from "../WhatIsHealthEquity/FaqTab";
import { METRIC_CONFIG } from "../../data/config/MetricConfig";
import { Link } from "react-router-dom";
import { Card } from "@material-ui/core";
import { urlMap } from "../../utils/externalUrls";
import DefinitionsList from "../../reports/ui/DefinitionsList";
import { currentYear } from "../../Footer";
import {
  ALASKA_PRIVATE_JAIL_CAVEAT,
  CombinedIncarcerationStateMessage,
} from "../../data/variables/IncarcerationProvider";

export const CITATION_APA = `Health Equity Tracker. (${currentYear()}). Satcher Health Leadership Institute. Morehouse School of Medicine. ${HET_URL}.`;

function MethodologyTab() {
  return (
    <>
      <Helmet>
        <title>Methodology - Health Equity Tracker</title>
      </Helmet>
      <h2 className={styles.ScreenreaderTitleHeader}>Methodology</h2>
      <Grid
        container
        direction="column"
        justifyContent="space-around"
        alignItems="center"
      >
        <Grid item>
          <Grid container className={styles.MethodologySection}>
            <Grid
              item
              className={styles.MethodologyQuestionAndAnswer}
              component="article"
            >
              <h3 id="main" className={styles.MethodologyQuestion}>
                Recommended Citation (APA) for the Health Equity Tracker:
              </h3>

              <div className={styles.MethodologyAnswer}>
                <Card elevation={3}>
                  <p className={styles.CitationAPA}>{CITATION_APA}</p>
                </Card>
              </div>
            </Grid>
            <Grid
              item
              className={styles.MethodologyQuestionAndAnswer}
              component="article"
            >
              <h3 className={styles.MethodologyQuestion}>{selectFaqs[4].q}</h3>
              <div className={styles.MethodologyAnswer}>
                {<>{getHtml(selectFaqs[4].a)}</>}
              </div>
            </Grid>

            <Grid
              item
              className={styles.MethodologyQuestionAndAnswer}
              component="article"
            >
              <h3 className={styles.MethodologyQuestion}>
                What are the limitations of the tracker, and why were these
                health equity topics chosen?
              </h3>
              <div className={styles.MethodologyAnswer}>
                <h4 className={styles.MethodologySubsubheaderText}>COVID-19</h4>
                <p>
                  For a description of some of the gaps in COVID-19 data, please
                  see the{" "}
                  <Link to={EXPLORE_DATA_PAGE_WHAT_DATA_ARE_MISSING_LINK}>
                    What Data Are Missing
                  </Link>{" "}
                  section. Here, we provide further details:
                </p>
                <ul>
                  <li>
                    National statistics are aggregations of state-wide data. If
                    state data is not available, these aggregations may be
                    incomplete and potentially skewed.
                  </li>
                  <li>
                    When calculating national-level per100k COVID-19 rates for
                    cases, deaths, and hospitalizations, we only include the
                    population of states that do not have a suppressed case
                    count as part of the total population. See the 'What data
                    are missing' section for further details.
                  </li>
                  <li>
                    To protect the privacy of affected individuals, COVID-19
                    data may be hidden in counties with low numbers of COVID-19
                    cases, hospitalizations and deaths.
                  </li>
                  <li>
                    Decisions to suppress COVID-19 data for particular states in
                    the tracker are evaluated by comparing the aggregate case,
                    death, and hospitalization counts in the CDC surveillance
                    dataset vs other sources, such as the New York Times. Data
                    for a state are suppressed if the aggregate counts for that
                    state are &lt; 5% of the source being used for comparison.
                    These analyses are available for{" "}
                    <a href={urlMap.shliGitHubSuppressCovidCases}>cases</a> and{" "}
                    <a href={urlMap.shliGitHubSuppressCovidDeaths}>deaths</a>.
                  </li>
                  <li>
                    The underlying data is reported at the case-level, so we
                    cannot determine whether a state/county lacking cases for a
                    particular demographic group truly has zero cases for that
                    group or whether that that locale fails to report
                    demographics correctly.
                  </li>
                </ul>

                <h4 className={styles.MethodologySubsubheaderText}>
                  COVID-19 Vaccinations
                </h4>
                <p>
                  Because there is currently no national vaccine demographic
                  dataset, we combine the best datasets we could find for each
                  geographic level.
                </p>
                <ul>
                  <li>
                    For the national level numbers, we use the{" "}
                    <a href={urlMap.cdcVaxTrends}>
                      CDC vaccine demographic dataset,
                    </a>{" "}
                    which provides data on the race/ethnicity, sex, and age
                    range of vaccine recipients, as well whether they have taken
                    one or two shots.{" "}
                  </li>

                  <li>
                    For the state level we use{" "}
                    <a href={urlMap.kffCovid}>
                      the Kaiser Family Foundation COVID-19 Indicators dataset,
                    </a>{" "}
                    which is a hand-curated dataset based on analysis from state
                    health department websites. It is the only state level
                    demographic vaccine dataset that publishes this data in a
                    usable format. The dataset only provides data on the race
                    and ethnicity of vaccine recipients, and for the majority of
                    states counts individuals who have received at least one
                    shot as vaccinated. It does not include any data for US
                    territories.{" "}
                  </li>
                  <li>
                    For the county level, we could not identify a dataset that
                    provides vaccine demographics, so to show some context we
                    use the{" "}
                    <a href={urlMap.cdcVaxCounty}>
                      COVID-19 Vaccinations in the United States, County dataset
                    </a>{" "}
                    which provides the total number of vaccinations per county.
                  </li>
                </ul>
                <h4 className={styles.MethodologySubsubheaderText}>
                  {" "}
                  Vaccination Population Sources{" "}
                </h4>
                <ul>
                  <li>
                    For the national numbers we use the population numbers
                    provided by the CDC, we chose to do this because they
                    include population estimates from <b>Palau</b>,{" "}
                    <b>Micronesia</b>, and the <b>U.S. Marshall Islands,</b>{" "}
                    which are difficult to find estimations for. Furthermore the
                    CDC has estimations for age ranges that the ACS numbers do
                    not readily provide, as they use a per year population
                    estimate from the ACS that we do not use anywhere else and
                    have not added to our system.
                  </li>
                  <li>
                    For the state level, to calculate the total number of
                    vaccinations we use the ACS 2019 estimates of each state’s
                    population. The population counts for each demographic group
                    at the state level are provided by the Kaiser Family
                    Foundation, who researched exactly what the definition of
                    each demographic group in every state is. They provide
                    population estimates for <b>Asian</b>, <b>Black</b>,{" "}
                    <b>White</b>, and <b>Hispanic</b>, so we fill in the ACS
                    2019 estimation for <b>American Indian and Alaska Native</b>
                    , and <b>Native Hawaiian and Pacific Islander</b>. These
                    alternate population comparisons metrics shown with a
                    different color on the disparities bar chart. We are unable
                    to show a population comparison metric for “Unrepresented
                    Race” because we are unsure of the definition in each state.
                  </li>
                  <li>
                    For the county level we use the ACS 2019 population
                    estimations.
                  </li>
                </ul>
                <h4 className={styles.MethodologySubsubheaderText}>
                  {" "}
                  Vaccination Data Limitations{" "}
                </h4>
                <ul>
                  <li>
                    <b>Texas</b> does not report demographic-specific dose
                    number information to CDC, so data for Texas are not
                    represented in the figures and calculations on the national
                    vaccine demographic page.
                  </li>
                  <li>
                    <b>Idaho</b> provides vaccine data only for vaccine
                    recipients who are 18 years and older in line with state
                    laws. COVID vaccination administration data is unavailable
                    for the Vaccinations in the US, and Vaccinations by County
                    pages for the population aged less than 18 years. This only
                    affects the national numbers.
                  </li>
                  <li>
                    Some states report race and ethnicity separately, in which
                    case they report unknown percentages separately. In this
                    case, we show the higher of the two metrics on the national
                    map of unknown cases, and display both numbers on the state
                    page.
                  </li>
                  <li>
                    The Kaiser Family Foundation only collects population data
                    for <b>Asian</b>, <b>Black</b>, <b>White</b>, and{" "}
                    <b>Hispanic</b> demographics, limiting their per 100k
                    metrics and what demographic breakdowns we are able to show
                    at the state level.
                  </li>
                  <li>
                    As there is no standardized definition for “vaccinated”, we
                    display vaccination data as “at least one dose” which is
                    used by most states. However, some states including{" "}
                    <b>Arkansas</b>, <b>Illinois</b>, <b>Maine</b>,{" "}
                    <b>New Jersey</b>, and <b>Tennessee</b> report “Total
                    vaccine doses administered”, in which case those numbers are
                    reported.
                  </li>
                </ul>

                <h4 className={styles.MethodologySubsubheaderText}>
                  America's Health Rankings
                </h4>
                <p>
                  Multiple chronic disease, behavioral health, and social
                  determinants of health in the tracker are sourced from{" "}
                  <a href={urlMap.amr}>America's Health Rankings</a>, who in
                  turn source the majority of their data from the{" "}
                  <a href={urlMap.cdcBrfss}>
                    Behavioral Risk Factor Surveillance System (BRFSS)
                  </a>
                  , a survey run by the CDC, along with supplemental data from{" "}
                  <a href={urlMap.cdcWonder}>CDC WONDER</a> and the{" "}
                  <a href={urlMap.censusVoting}>US Census</a>.
                </p>
                <ul>
                  <li>
                    Because BRFSS is a survey, there are not always enough
                    respondents to provide a statistically meaningful estimate
                    of disease prevalence, especially for smaller and typically
                    marginalized racial groups. Please see the{" "}
                    <a href={urlMap.amrMethodology}>methodology page</a> of
                    America's Health Rankings for details on data suppression.
                  </li>
                  <li>
                    BRFSS data broken down by race and ethnicity is not
                    available at the county level, so the tracker does not
                    display these conditions at the county level either.
                  </li>
                </ul>

                <h4 className={styles.MethodologySubsubheaderText}>
                  Women in Legislative Office
                </h4>

                <p>
                  <a href={urlMap.doi1}>A link has been established</a> between
                  having women in government and improvements in population
                  health. <a href={urlMap.doi2}>Women in legislative office</a>{" "}
                  have been shown to{" "}
                  <a href={urlMap.doi3}>advocate for policies</a> that pertain
                  to some of the crucial social and political determinants of
                  health that impact the overall health of our nation such as
                  education, poverty, social welfare, reproductive and maternal
                  health, children, and family life. These policies in turn play
                  a significant role in the advancement of health equity for
                  all. By combining data from the{" "}
                  <a href={urlMap.cawp}>
                    Center for American Women in Politics (CAWP)
                  </a>{" "}
                  with data from <a href={urlMap.propublica}>ProPublica</a>, we
                  are able to present two distinct metrics on these reports:
                </p>
                <ul>
                  <li>
                    The race/ethnicity distribution or “percent share” of women
                    (e.g. "What percent of women in the Georgia State
                    Legislature are black?"){" "}
                  </li>

                  <li>
                    The intersectional representation (e.g. "What percent of all
                    Georgia state legislators are black women?").{" "}
                  </li>
                </ul>

                <p>
                  These metrics are calculated for two distinct data types:
                  <b>Women in State Legislature</b>, and{" "}
                  <b>Women in U.S. Congress</b>, and both of these data types
                  are currently available at the state, territory, and national
                  levels. Our percentage calculations at the national level
                  specifically include legislators from the U.S. territories,
                  which can result in slightly different results than those
                  presented on the CAWP website. Additionally, our "total
                  legislator" count for U.S. Congress only includes actively
                  seated legislators, as opposed to the total number of seats
                  which are not always filled. All gender and race/ethnicity
                  categorizations are self-reported, and a legislator may be
                  represented in multiple race groupings if that is how they
                  identify.
                </p>

                <h4 className={styles.MethodologySubsubheaderText}>
<<<<<<< HEAD
                  Social Vulnerability Index
                </h4>
                <p>
                  Our ranking is based on percentiles provided by the CDC. We
                  are using the exact percentile without any manipulation of the
                  numbers. We will implement individual state mapping analysis,
                  which will make use of the state-specific database. In this
                  case, the counties are ranked only against other counties in
                  the same state. Percentile ranking values range from 0 to 1.
                  Inside the population card, the user will see the social
                  vulnerability score. The scores will be given a ranking of
                  low, medium, or high. Scores ranging from 0-0.33 are ranked
                  low, scores ranging from 0.34-0.66 are ranked medium, and
                  scores from 0.67-1 are ranked high.{" "}
                </p>
                <ul>
                  <li>
                    Tracts with zero estimates for total population were removed
                    during the ranking process.
                  </li>
                  <li>testing</li>
                </ul>

=======
                  Incarceration
                </h4>

                <p>
                  Incarceration is influenced by a blend of political forces,
                  laws, and public opinion. Laws that govern sentencing policies
                  and disenfranchisement of convicted felons are some of the
                  political forces that determine voter participation in the
                  justice-involved population.
                </p>
                <p>
                  The ability to vote has been described as{" "}
                  <a href={urlMap.repJohnLewisTweet}>
                    the singular most powerful, non-violent tool in American
                    democracy
                  </a>
                  . As of 2020, an estimated 5.17 million people were
                  disenfranchised because of a prior felony conviction with
                  minority populations of voting age being disproportionately
                  represented.{" "}
                  <a href={urlMap.deniedVoting}>(Sentencing Project)</a>
                </p>
                <p>
                  <a href={urlMap.aafp}>Studies have also shown</a> that
                  incarceration increases the prevalence of chronic health
                  conditions, infectious diseases such as HIV/ AIDS, mental
                  illnesses and substance use disorders. Incarceration has also
                  been{" "}
                  <a href={urlMap.rwjf}>
                    shown to cause a reduction in life expectancy
                  </a>
                  , with each year spent in prison corresponding to 2 years of
                  reduced life expectancy.
                </p>
                <p>
                  The impact of incarceration on the health of the justice
                  involved lingers long after the period of incarceration is
                  over. Upon reentry into society, the lack of adequate access
                  to healthcare and the resources that engender health such as
                  health insurance coverage, housing, employment, the lack of
                  opportunities for upward advancement etc. further exacerbates
                  the health inequities experienced by this group.
                </p>

                <p>
                  <b>Data Sources</b>
                </p>

                <p>
                  The Bureau of Justice Statistic (BJS) releases a variety of
                  reports on people under correctional control; by combining
                  tables from two of these reports (
                  <a href={urlMap.bjsPrisoners}>“Prisoners in 2020”</a> and{" "}
                  <a href={urlMap.bjsCensusOfJails}>
                    “Census of Jails 2005-2019”
                  </a>
                  ), we are able to generate reports on individuals (including
                  children) incarcerated in <b>Prison</b> and <b>Jail</b> in the
                  United States at a national, state, and territory level.
                  Additionally, the{" "}
                  <a href={urlMap.veraGithub}>Vera Institute for Justice</a> has
                  done extensive research and analysis of the BJS and other data
                  sources to provide county level jail and prison incarceration
                  rates.
                </p>

                <ul>
                  <li>
                    <b>National by Age:</b> Prisoners Table 10
                  </li>

                  <li>
                    <b>State by Age:</b> Prisoners Table 2 (totals only)
                  </li>

                  <li>
                    <b>National by Race:</b> Prisoners Appendix Table 2
                  </li>

                  <li>
                    <b>State by Race:</b> Prisoners Appendix Table 2
                  </li>

                  <li>
                    <b>National by Sex:</b> Prisoners Table 2
                  </li>

                  <li>
                    <b>State by Sex:</b> Prisoners Table 2
                  </li>
                  <li>
                    <b>All State and National Reports:</b> Prisoners Table 13
                    (children in prison alert)
                  </li>
                  <li>
                    <b>All Territories:</b> Prisoners Table 23 (totals only)
                  </li>
                  <li>
                    <b>All County Reports:</b> Vera Incarceration Trends
                  </li>
                </ul>

                <p>
                  <b>Jail</b>
                </p>

                <p>
                  Jail includes all individuals currently confined by a local,
                  adult jail facility, but does not include individuals who are
                  supervised outside of jail or who report only on weekends. In
                  general, jail facilities incarcerate individuals who are
                  awaiting trial or sentencing, or who are sentenced to less
                  than 1 year.
                </p>

                <ul>
                  <li>
                    County reports: Vera data, which we use for our county level
                    reports, restricts both the measured jail population and the
                    relevant total population to individuals aged <b>15-64</b>.
                  </li>
                </ul>

                <p>
                  <b>Prison</b>
                </p>

                <p>
                  In general, prisons incarcerate individuals who have been
                  sentenced to more than 1 year, though in many cases prison can
                  have jurisdictional control of an individual who is confined
                  in a jail facility. Due to this overlap, we are currently
                  unable to present accurate rates of combined incarceration.
                </p>

                <p>
                  Jurisdiction refers to the legal authority of state or federal
                  correctional officials over a incarcerated person, regardless
                  of where they are held. Our ‘Sex’ and ‘Race’ reports present
                  this jurisdictional population, while our ‘Age’ reports (due
                  to the limitations in the data provided by BJS) only display
                  the <b>sentenced</b> jurisdictional population.{" "}
                </p>

                <p>
                  Data presented for prison differs slightly by geographic level
                  and by data type:
                </p>

                <ul>
                  <li>
                    National report: Prison includes all individuals under the
                    jurisdiction of a state or federal adult prison facility in
                    the United States, but not inclusive of territorial,
                    military, or Indian Country facilities. This data is
                    disaggregated by race/ethnicity, age, and sex.
                  </li>

                  <li>
                    State reports: Prison includes all individuals including
                    under the jurisdiction of that state's adult prison
                    facilities. This data is disaggregated by race/ethnicity and
                    sex, however the BJS Prisoners report does not provide age
                    disaggregation to the state level.
                  </li>
                  <li>
                    Territory reports: All individuals under the jurisdiction of
                    that territory's adult prison facilities. Because{" "}
                    <b>American Samoa</b> did not report a value for
                    jurisdictional population, we have used their value for
                    custodial population instead. This data is not disaggregated
                    by any demographic breakdown. All incarcerated people in the
                    U.S. territories are counted under <b>Prison</b>.
                  </li>
                  <li>
                    County reports: All individuals under the under the
                    jurisdiction of a state prison system on charges arising
                    from a criminal case in a specific county.
                  </li>
                </ul>

                <p>
                  The race/ethnicity breakdowns provided match those used in the
                  ACS population source, however we do combine the BJS's{" "}
                  <b>Did not report</b> race values into our <b>Unknown</b> race
                  group.{" "}
                </p>

                <p>
                  <b>Children in Adult Facilities</b>
                </p>
                <p>
                  When presenting incarceration reports, we have chosen to
                  highlight the total number of confined children (in adult
                  facilities), rather than only including this information as
                  our standard “per 100k” rate. This decision was based on
                  several factors:
                </p>

                <ul>
                  <li>
                    The lack of federal law regarding the maximum age of
                    juvenile court jurisdiction and transfer to adult courts
                    coupled with the variance in state-specific laws makes it
                    unfeasible to derive an accurate population base for
                    individuals that may be incarcerated in an adult prison or
                    jail facility. Because of this, any rate calculations for{" "}
                    <b>0-17</b> are comparing the{" "}
                    <b>number of prisoners under 18</b> proportional to the
                    entire population of children down to newborns, resulting in
                    a diluted incidence rate. This can be seen on national and
                    state-level jail reports, as BJS provides these figures
                    directly. In other reports, we have chosen not to calculate
                    the incidence rate and instead rely on the total number of
                    confined children to highlight this health inequity.
                  </li>
                  <li>
                    The prison numbers presented in the BJS Prisoners 2020
                    report for juveniles include <b>confined</b> population
                    (literally held within a specific facility), as opposed to
                    the other prison reports which present the{" "}
                    <b>jurisdictional</b> population (under the control of a
                    facility but potentially confined elsewhere).
                  </li>
                </ul>

                <p>
                  <b>Combined Systems</b>
                </p>

                <p>
                  {CombinedIncarcerationStateMessage()}{" "}
                  {ALASKA_PRIVATE_JAIL_CAVEAT}
                </p>

>>>>>>> 64bd86a6
                <h4 className={styles.MethodologySubsubheaderText}>
                  Visualizations
                </h4>
                <p>
                  Please consider the impact of under-reporting and data gaps
                  when exploring the visualizations. These issues may lead to
                  incorrect conclusions, e.g. low rates in a given location may
                  be due to under-reporting rather than absence of impact.
                </p>
              </div>
            </Grid>

            <Grid
              item
              className={styles.MethodologyQuestionAndAnswer}
              component="article"
            >
              <h3 className={styles.MethodologyQuestion}>
                What do the metrics on the tracker mean?
              </h3>
              <div className={styles.MethodologyAnswer}>
                <p>
                  In the definitions below, we use COVID-19 Cases as the
                  variable, and Race and Ethnicity as the demographic breakdown
                  for simplicity; the definitions apply to all variables and
                  demographic breakdowns.
                </p>
                <ul>
                  <li>
                    <b>Total COVID-19 cases per 100k people</b>: The total rate
                    of occurrence of COVID-19 cases expressed per 100,000 people
                    (i.e. 10,000 per 100k implies a 10% occurrence rate). This
                    metric normalizes for population size, allowing for
                    comparisons across demographic groups. This metric is
                    rounded to the nearest integer in the tracker.
                  </li>
                  <li>
                    <b>
                      Share of total COVID-19 cases with unknown race and
                      ethnicity
                    </b>
                    : Within a locale, the percentage of COVID-19 cases that
                    reported unknown race/ethnicity. For example, a value of 20%
                    for Georgia means that 20% of Georgia's reported cases had
                    unknown race/ethnicity. This metric is rounded to one
                    decimal place. In instances where this would round to 0%,
                    two decimal places are used.
                  </li>
                  <li>
                    <b>Share of total COVID-19 cases</b>: The percentage of all
                    COVID-19 cases that reported a particular race/ethnicity,
                    excluding cases with unknown race/ethnicity. This metric is
                    rounded to one decimal place. In instances where this would
                    round to 0%, two decimal places are used.
                  </li>
                  <li>
                    <b>Population share</b>: The percentage of the total
                    population that identified as a particular race/ethnicity in
                    the ACS survey. This metric is rounded to one decimal place.
                    In instances where this would round to 0%, two decimal
                    places are used.
                  </li>
                </ul>
              </div>
            </Grid>
            <Grid
              item
              className={styles.MethodologyQuestionAndAnswer}
              component="article"
            >
              <h3 className={styles.MethodologyQuestion}>
                What do the condition variables on the tracker mean?
              </h3>
              <div className={styles.MethodologyAnswer}>
                <DefinitionsList
                  variablesToDefine={Object.entries(METRIC_CONFIG)}
                />
                <p>
                  Links to the original sources of data and their definitions
                  can be found on our{" "}
                  <Link to={DATA_TAB_LINK}>Data Downloads</Link> page.
                </p>
              </div>
            </Grid>
            <Grid
              item
              className={styles.MethodologyQuestionAndAnswer}
              component="article"
            >
              <h3 className={styles.MethodologyQuestion}>
                What do the race/ethnicity groups mean?
              </h3>
              <div className={styles.MethodologyAnswer}>
                <p>
                  The combined race/ethnicity groups shown on the tracker can be
                  hard to understand, partially due to non-standard
                  race/ethnicity breakdowns across data sources. Generally, all
                  race/ethnicities on the tracker include Hispanic/Latino unless
                  otherwise specified.
                </p>
                <p>
                  We include a few example groups and definitions below. Note
                  that the complete definition of a race/ethnicity can only be
                  understood in the context of a particular dataset and how it
                  classifies race/ethnicity (e.g. the presence of "Other" within
                  a dataset changes who might be classified as "Asian" vs
                  "Other").
                </p>
                <ul>
                  <li>
                    <b>All</b>: Any race or ethnicity, including unknown
                    race/ethnicity.
                  </li>
                  <li>
                    <b>Asian (Non-Hispanic)</b>: A single race (Asian), not
                    Hispanic/Latino.
                  </li>
                  <li>
                    <b>Hispanic/Latino</b>: Any race(s), Hispanic/Latino.
                  </li>
                  <li>
                    <b>Black or African American</b>: A single race (African
                    American), including those who identify as African American
                    and Hispanic/Latino.
                  </li>
                  <li>
                    <b>Unrepresented race (Non-Hispanic)</b>: A single race not
                    tabulated by the CDC, not of Hispanic/Latino ethnicity.
                    Individuals not identifying as one of the distinct races
                    listed in the source data, or multiracial individuals, are
                    grouped together as “Some other race”. This is a problem as
                    it obscures racial identity for many individuals. In our
                    effort to take transformative action towards achieving
                    health equity the Satcher Health Leadership Institute has
                    decided to rename this category to highlight it as a health
                    equity issue.
                  </li>
                  <li>
                    <b>Two or more races (Non-Hispanic)</b>: Multiple races, not
                    Hispanic/Latino.
                  </li>
                  <li>
                    <b>Two or more races & Unrepresented race (Non-Hispanic)</b>
                    : People who are either multiple races or a single race not
                    represented by the data source's categorization, and who are
                    not Hispanic/Latino.
                  </li>
                </ul>
              </div>
            </Grid>

            <Grid
              item
              className={styles.MethodologyQuestionAndAnswer}
              component="article"
            >
              <h3 className={styles.MethodologyQuestion}>
                What data is missing?
              </h3>
              <div className={styles.MethodologyAnswer}>
                <p>
                  Our tracker will expand to include additional health
                  variables, social and political determinants of health.
                </p>
              </div>
              <div className={styles.MethodologyInfoBar}>
                <p>
                  Do you have information on health outcomes at the state and
                  local level that belong in the Health Equity Tracker?
                  <br />
                  <LinkWithStickyParams to={CONTACT_TAB_LINK}>
                    We would love to hear from you!
                  </LinkWithStickyParams>
                </p>
              </div>
            </Grid>
          </Grid>
        </Grid>
      </Grid>
    </>
  );
}

export default MethodologyTab;<|MERGE_RESOLUTION|>--- conflicted
+++ resolved
@@ -330,7 +330,6 @@
                 </p>
 
                 <h4 className={styles.MethodologySubsubheaderText}>
-<<<<<<< HEAD
                   Social Vulnerability Index
                 </h4>
                 <p>
@@ -353,10 +352,7 @@
                   </li>
                   <li>testing</li>
                 </ul>
-
-=======
-                  Incarceration
-                </h4>
+                <h4>Incarceration</h4>
 
                 <p>
                   Incarceration is influenced by a blend of political forces,
@@ -590,7 +586,6 @@
                   {ALASKA_PRIVATE_JAIL_CAVEAT}
                 </p>
 
->>>>>>> 64bd86a6
                 <h4 className={styles.MethodologySubsubheaderText}>
                   Visualizations
                 </h4>
