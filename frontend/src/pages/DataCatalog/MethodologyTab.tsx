--- conflicted
+++ resolved
@@ -10,17 +10,13 @@
 import parse from "html-react-parser";
 import { selectFaqs } from "../WhatIsHealthEquity/FaqTab";
 import { METRIC_CONFIG } from "../../data/config/MetricConfig";
-<<<<<<< HEAD
-=======
 import CopyToClipboard from "react-copy-to-clipboard";
 import { Box, Button, Card } from "@material-ui/core";
 import FileCopyIcon from "@material-ui/icons/FileCopy";
->>>>>>> 3b7662a9
 
 export const CITATION_APA =
   "Health Equity Tracker. (2021). Satcher Health Leadership Institute. Morehouse School of Medicine. https://healthequitytracker.org.";
 
-<<<<<<< HEAD
 export const VACCINATED_DEF = `For the national level and most states this indicates people who have received at least one dose of a COVID-19 vaccine.`;
 // export const UNREPRESENTED_RACE_DEF = `A single race not
 // tabulated by the CDC, not Hispanic/Latino. The definition of
@@ -28,18 +24,6 @@
 // categories exist in the dataset. Please note: The CDC and
 // many other sources use the term "Some other race"; we find
 // this term to be non-inclusive have avoided its usage.`;
-=======
-export const VACCINATED_DEF = `For the national level, and for the majority of states, this indicates people who have received at least one dose of a COVID-19 vaccine.`;
-export const UNREPRESENTED_RACE_DEF = (
-  <>
-    A single race not tabulated by the CDC, not Hispanic/Latino. The definition
-    of <b>Unrepresented Race</b> is dependent on what other race categories
-    exist in the dataset. Please note: The CDC and many other sources use the
-    term <b>Some other race</b>; we find this term to be non-inclusive have
-    avoided its usage.
-  </>
-);
->>>>>>> 3b7662a9
 
 function MethodologyTab() {
   const [textCopied, setTextCopied] = useState(false);
@@ -209,16 +193,10 @@
                     health department websites. It is the only state level
                     demographic vaccine dataset that publishes this data in a
                     usable format. The dataset only provides data on the race
-<<<<<<< HEAD
-                    and ethnicity of vaccine recipients, and only has data on
-                    whether individuals have received at least one shot. It does
-                    not include any data for US territories.{" "}
-=======
                     and ethnicity of vaccine recipients, and for the majority of
                     states counts individuals who have received at least one
                     shot as vaccinated. It does not include any data for US
                     territories.{" "}
->>>>>>> 3b7662a9
                   </li>
                   <li>
                     For the county level, we could not identify a dataset that
@@ -299,15 +277,9 @@
                     display vaccination data as “at least one dose” which is
                     used by most states. However, some states including{" "}
                     <b>Arkansas</b>, <b>Illinois</b>, <b>Maine</b>,{" "}
-<<<<<<< HEAD
-                    <b>New Jersey</b>, and <b>Tennessee</b>, report “Total
-                    vaccine doses administered”, in which case those numbers are
-                    being represented.
-=======
                     <b>New Jersey</b>, and <b>Tennessee</b> report “Total
                     vaccine doses administered”, in which case those numbers are
                     reported.
->>>>>>> 3b7662a9
                   </li>
                 </ul>
 
@@ -441,11 +413,7 @@
                 <ul>
                   <li>
                     <b>
-<<<<<<< HEAD
-                      {METRIC_CONFIG["vaccinated"][0].variableFullDisplayName}
-=======
                       {METRIC_CONFIG["vaccinations"][0].variableFullDisplayName}
->>>>>>> 3b7662a9
                     </b>
                     {": "}
                     {VACCINATED_DEF}
