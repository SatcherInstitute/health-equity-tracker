import React from "react";
import Grid from "@material-ui/core/Grid";
import styles from "./DataCatalogPage.module.scss";
import {
  LinkWithStickyParams,
  CONTACT_TAB_LINK,
  EXPLORE_DATA_PAGE_WHAT_DATA_ARE_MISSING_LINK,
} from "../../utils/urlutils";
import { Helmet } from "react-helmet";
import parse from "html-react-parser";
import { selectFaqs } from "../WhatIsHealthEquity/FaqTab";
import { METRIC_CONFIG } from "../../data/config/MetricConfig";
import CopyToClipboard from "react-copy-to-clipboard";
import { Box, Button, Card } from "@material-ui/core";
import FileCopyIcon from "@material-ui/icons/FileCopy";
<<<<<<< HEAD
import { useSnackbar } from "notistack";
=======
import { Link } from "react-router-dom";
>>>>>>> 1c0f3f1f

export const CITATION_APA =
  "Health Equity Tracker. (2021). Satcher Health Leadership Institute. Morehouse School of Medicine. https://healthequitytracker.org.";

export const VACCINATED_DEF = `For the national level, and for the majority of states, this indicates people who have received at least one dose of a COVID-19 vaccine.`;
export const UNREPRESENTED_RACE_DEF = (
  <>
    A single race not tabulated by the CDC, not Hispanic/Latino. The definition
    of <b>Unrepresented Race</b> is dependent on what other race categories
    exist in the dataset. Please note: The CDC and many other sources use the
    term <b>Some other race</b>; we find this term to be non-inclusive have
    avoided its usage.
  </>
);

function MethodologyTab() {
  const { enqueueSnackbar } = useSnackbar();

  function handleCopy() {
    enqueueSnackbar("Citation Copied.");
  }

  return (
    <>
      <Helmet>
        <title>Methodology - Health Equity Tracker</title>
      </Helmet>
      <h1 className={styles.ScreenreaderTitleHeader}>Methodology</h1>
      <Grid
        container
        className={styles.Grid}
        direction="column"
        justify="space-around"
        alignItems="center"
      >
        <Grid item xs={12} sm={12} md={9}>
          <Grid container className={styles.MethodologySection}>
            <Grid
              item
              xs={12}
              lg={10}
              xl={6}
              className={styles.MethodologyQuestionAndAnswer}
            >
              <h2
                id="main"
                tabIndex={-1}
                className={styles.MethodologyQuestion}
              >
                Recommended Citation (APA) for the Health Equity Tracker:
              </h2>

              <div className={styles.MethodologyAnswer}>
                <Grid container justify="space-between" alignItems="center">
                  <Grid item container xs={12}>
                    <Box m={1}>
                      <Card elevation={3}>
                        <Box m={1}>
                          <p className={styles.CitationAPA}>{CITATION_APA}</p>
                        </Box>

                        <Grid xs={12} item container justify="flex-end">
                          <Box m={1}>
                            <CopyToClipboard
                              text={CITATION_APA}
                              onCopy={() => handleCopy()}
                            >
                              <Button startIcon={<FileCopyIcon />}>
                                Copy to clipboard
                              </Button>
                            </CopyToClipboard>
                          </Box>
                        </Grid>
                      </Card>
                    </Box>
                  </Grid>
                </Grid>
              </div>
            </Grid>
            <Grid item xs={12} className={styles.MethodologyQuestionAndAnswer}>
              <h2 tabIndex={-1} className={styles.MethodologyQuestion}>
                {selectFaqs[4].q}
              </h2>
              <div className={styles.MethodologyAnswer}>
                {<>{parse(selectFaqs[4].a)}</>}
              </div>
            </Grid>

            <Grid item xs={12} className={styles.MethodologyQuestionAndAnswer}>
              <h2 className={styles.MethodologyQuestion}>
                What are the limitations of the tracker?
              </h2>
              <div className={styles.MethodologyAnswer}>
                <h3 className={styles.MethodologySubsubheaderText}>COVID-19</h3>
                <p>
                  For a description of some of the gaps in COVID-19 data, please
                  see the{" "}
                  <Link to={EXPLORE_DATA_PAGE_WHAT_DATA_ARE_MISSING_LINK}>
                    What Data Are Missing
                  </Link>{" "}
                  section. Here, we provide further details:
                </p>
                <ul>
                  <li>
                    National statistics are aggregations of state-wide data. If
                    state data is not available, these aggregations may be
                    incomplete and potentially skewed.
                  </li>
                  <li>
                    When calculating national-level per100K COVID-19 rates, we
                    do not include the population of states whose data are
                    suppressed as part of the total population. See the 'What
                    data are missing' section for further details.
                  </li>
                  <li>
                    To protect the privacy of affected individuals, COVID-19
                    data may be hidden in counties with low numbers of COVID-19
                    cases, hospitalizations and deaths.
                  </li>
                  <li>
                    Decisions to suppress COVID-19 data for particular states in
                    the tracker are evaluated by comparing the aggregate case,
                    death, and hospitalization counts in the CDC surveillance
                    dataset vs other sources, such as the New York Times. Data
                    for a state are suppressed if the aggregate counts for that
                    state are &lt; 5% of the source being used for comparison.
                    These analyses are available for{" "}
                    <a href="https://satcherinstitute.github.io/analysis/cdc_case_data">
                      cases
                    </a>{" "}
                    and{" "}
                    <a href="https://satcherinstitute.github.io/analysis/cdc_death_data">
                      deaths
                    </a>
                    .
                  </li>
                  <li>
                    The underlying data is reported at the case-level, so we
                    cannot determine whether a state/county lacking cases for a
                    particular demographic group truly has zero cases for that
                    group or whether that that locale fails to report
                    demographics correctly.
                  </li>
                </ul>

                <h3 className={styles.MethodologySubsubheaderText}>
                  COVID-19 Vaccinations
                </h3>
                <p>
                  Because there is currently no national vaccine demographic
                  dataset, we combine the best datasets we could find for each
                  geographic level.
                </p>
                <ul>
                  <li>
                    For the national level numbers, we use the{" "}
                    <a href="https://covid.cdc.gov/covid-data-tracker/#vaccination-demographics-trends">
                      CDC vaccine demographic dataset,
                    </a>{" "}
                    which provides data on the race/ethnicity, sex, and age
                    range of vaccine recipients, as well whether they have taken
                    one or two shots.{" "}
                  </li>

                  <li>
                    For the state level we use{" "}
                    <a href="https://www.kff.org/state-category/covid-19/">
                      the Kaiser Family Foundation COVID-19 Indicators dataset,
                    </a>{" "}
                    which is a hand-curated dataset based on analysis from state
                    health department websites. It is the only state level
                    demographic vaccine dataset that publishes this data in a
                    usable format. The dataset only provides data on the race
                    and ethnicity of vaccine recipients, and for the majority of
                    states counts individuals who have received at least one
                    shot as vaccinated. It does not include any data for US
                    territories.{" "}
                  </li>
                  <li>
                    For the county level, we could not identify a dataset that
                    provides vaccine demographics, so to show some context we
                    use the{" "}
                    <a href="https://data.cdc.gov/Vaccinations/COVID-19-Vaccinations-in-the-United-States-County/8xkx-amqh">
                      COVID-19 Vaccinations in the United States, County dataset
                    </a>{" "}
                    which provides the total number of vaccinations per county.
                  </li>
                </ul>
                <h4> Vaccination Population Sources </h4>
                <ul>
                  <li>
                    For the national numbers we use the population numbers
                    provided by the CDC, we chose to do this because they
                    include population estimates from <b>Palau</b>,{" "}
                    <b>Micronesia</b>, and the <b>U.S. Marshall Islands,</b>{" "}
                    which are difficult to find estimations for. Furthermore the
                    CDC has estimations for age ranges that the ACS numbers do
                    not readily provide, as they use a per year population
                    estimate from the ACS that we do not use anywhere else and
                    have not added to our system.
                  </li>
                  <li>
                    For the state level, to calculate the total number of
                    vaccinations we use the ACS 2019 estimates of each state’s
                    population. The population counts for each demographic group
                    at the state level are provided by the Kaiser Family
                    Foundation, who researched exactly what the definition of
                    each demographic group in every state is. They provide
                    population estimates for <b>Asian</b>, <b>Black</b>,{" "}
                    <b>White</b>, and <b>Hispanic</b>, so we fill in the ACS
                    2019 estimation for <b>American Indian and Alaska Native</b>
                    , and <b>Native Hawaiian and Pacific Islander</b>. These
                    alternate population comparisons metrics shown with a
                    different color on the disparities bar chart. We are unable
                    to show a population comparison metric for “Some Other Race”
                    because we are unsure of the definition in each state.
                  </li>
                  <li>
                    For the county level we use the ACS 2019 population
                    estimations.
                  </li>
                </ul>
                <h4> Vaccination Data Limitations </h4>
                <ul>
                  <li>
                    <b>Texas</b> does not report demographic-specific dose
                    number information to CDC, so data for Texas are not
                    represented in the figures and calculations on the national
                    vaccine demographic page.
                  </li>
                  <li>
                    <b>Idaho</b> provides vaccine data only for vaccine
                    recipients who are 18 years and older in line with state
                    laws. COVID vaccination administration data is unavailable
                    for the Vaccinations in the US, and Vaccinations by County
                    pages for the population aged less than 18 years. This only
                    affects the national numbers.
                  </li>
                  <li>
                    Some states report race and ethnicity separately, in which
                    case they report unknown percentages separately. In this
                    case, we show the higher of the two metrics on the national
                    map of unknown cases, and display both numbers on the state
                    page.
                  </li>
                  <li>
                    The Kaiser Family Foundation only collects population data
                    for <b>Asian</b>, <b>Black</b>, <b>White</b>, and{" "}
                    <b>Hispanic</b> demographics, limiting their per 100k
                    metrics and what demographic breakdowns we are able to show
                    at the state level.
                  </li>
                  <li>
                    As there is no standardized definition for “vaccinated”, we
                    display vaccination data as “at least one dose” which is
                    used by most states. However, some states including{" "}
                    <b>Arkansas</b>, <b>Illinois</b>, <b>Maine</b>,{" "}
                    <b>New Jersey</b>, and <b>Tennessee</b> report “Total
                    vaccine doses administered”, in which case those numbers are
                    reported.
                  </li>
                </ul>

                <h3 className={styles.MethodologySubsubheaderText}>
                  Diabetes & COPD
                </h3>
                <p>
                  Diabetes & COPD data in the tracker is sourced from{" "}
                  <a href="https://www.americashealthrankings.org/explore/annual/measure/Overall_a/state/ALL">
                    America's Health Rankings
                  </a>
                  , who in turn source their diabetes & COPD data from the{" "}
                  <a href="https://www.cdc.gov/brfss/index.html">
                    Behavioral Risk Factor Surveillance System (BRFSS)
                  </a>
                  , a survey run by the CDC.
                </p>
                <ul>
                  <li>
                    Because BRFSS is a survey, there are not always enough
                    respondents to provide a statistically meaningful estimate
                    of disease prevalence, especially for smaller and typically
                    marginalized racial groups. Please see the{" "}
                    <a href="https://www.americashealthrankings.org/about/methodology/data-sources-and-measures">
                      methodology page
                    </a>{" "}
                    of America's Health Rankings for details on data
                    suppression.
                  </li>
                  <li>
                    BRFSS data broken down by race and ethnicity is not
                    available at the county level, so the tracker does not
                    display diabetes or COPD data at the county level either.
                  </li>
                </ul>

                <h3 className={styles.MethodologySubheaderText}>
                  Visualizations
                </h3>
                <p>
                  Please consider the impact of under-reporting and data gaps
                  when exploring the visualizations. These issues may lead to
                  incorrect conclusions, e.g. low rates in a given location may
                  be due to under-reporting rather than absence of impact.
                </p>
              </div>
            </Grid>
            <Grid item xs={12} className={styles.MethodologyQuestionAndAnswer}>
              <h2 className={styles.MethodologyQuestion}>
                What data is missing?
              </h2>
              <div className={styles.MethodologyAnswer}>
                <p>
                  Our tracker will expand to include additional health
                  variables, social and political determinants of health.
                </p>
              </div>
              <div className={styles.MethodologyInfoBar}>
                <p>
                  Do you have information on health outcomes at the state and
                  local level that belong in the Health Equity Tracker?
                  <br />
                  <LinkWithStickyParams
                    className={styles.MethodologyContactUsLink}
                    to={`${CONTACT_TAB_LINK}`}
                  >
                    We would love to hear from you!
                  </LinkWithStickyParams>
                </p>
              </div>
            </Grid>
            <Grid item xs={12} className={styles.MethodologyQuestionAndAnswer}>
              <h2 className={styles.MethodologyQuestion}>
                What do the metrics on the tracker mean?
              </h2>
              <div className={styles.MethodologyAnswer}>
                <p>
                  None of the metrics/data shown on the tracker are
                  age-adjusted. Showing non-adjusted data can mask disparities
                  and are we working to use age-adjusted data instead.
                </p>
                <p>
                  In the definitions below, we use COVID-19 Cases as the
                  variable, and Race and Ethnicity as the demographic breakdown
                  for simplicity; the definitions apply to all variables and
                  demographic breakdowns.
                </p>
                <ul>
                  <li>
                    <b>Total COVID-19 cases per 100K people</b>: The total rate
                    of occurrence of COVID-19 cases expressed per 100,000 people
                    (i.e. 10,000 per 100K implies a 10% occurrence rate). This
                    metric normalizes for population size, allowing for
                    comparisons across demographic groups. This metric is
                    rounded to the nearest integer in the tracker.
                  </li>
                  <li>
                    <b>
                      Share of total COVID-19 cases with unknown race and
                      ethnicity
                    </b>
                    : Within a locale, the percentage of COVID-19 cases that
                    reported unknown race/ethnicity. For example, a value of 20%
                    for Georgia means that 20% of Georgia's reported cases had
                    unknown race/ethnicity. This metric is rounded to one
                    decimal place. In instances where this would round to 0%,
                    two decimal places are used.
                  </li>
                  <li>
                    <b>Share of total COVID-19 cases</b>: The percentage of all
                    COVID-19 cases that reported a particular race/ethnicity,
                    excluding cases with unknown race/ethnicity. This metric is
                    rounded to one decimal place. In instances where this would
                    round to 0%, two decimal places are used.
                  </li>
                  <li>
                    <b>Population share</b>: The percentage of the total
                    population that identified as a particular race/ethnicity in
                    the ACS survey. This metric is rounded to one decimal place.
                    In instances where this would round to 0%, two decimal
                    places are used.
                  </li>
                </ul>
              </div>
            </Grid>
            <Grid item xs={12} className={styles.MethodologyQuestionAndAnswer}>
              <h2 className={styles.MethodologyQuestion}>
                What do the condition variables on the tracker mean?
              </h2>
              <div className={styles.MethodologyAnswer}>
                <ul>
                  <li>
                    <b>
                      {METRIC_CONFIG["vaccinations"][0].variableFullDisplayName}
                    </b>
                    {": "}
                    {VACCINATED_DEF}
                  </li>
                </ul>
              </div>
            </Grid>
            <Grid item xs={12} className={styles.MethodologyQuestionAndAnswer}>
              <h2 className={styles.MethodologyQuestion}>
                What do the race/ethnicity groups mean?
              </h2>
              <div className={styles.MethodologyAnswer}>
                <p>
                  The combined race/ethnicity groups shown on the tracker can be
                  hard to understand, partially due to non-standard
                  race/ethnicity breakdowns across data sources. Generally, all
                  race/ethnicities on the tracker include Hispanic/Latino unless
                  otherwise specified.
                </p>
                <p>
                  We include a few example groups and definitions below. Note
                  that the complete definition of a race/ethnicity can only be
                  understood in the context of a particular dataset and how it
                  classifies race/ethnicity (e.g. the presence of "Other" within
                  a dataset changes who might be classified as "Asian" vs
                  "Other").
                </p>
                <ul>
                  <li>
                    <b>All</b>: Any race or ethnicity, including unknown
                    race/ethnicity.
                  </li>
                  <li>
                    <b>Asian (Non-Hispanic)</b>: A single race (Asian), not
                    Hispanic/Latino.
                  </li>
                  <li>
                    <b>Hispanic/Latino</b>: Any race(s), Hispanic/Latino.
                  </li>
                  <li>
                    <b>Black or African American</b>: A single race (African
                    American), including those who identify as African American
                    and Hispanic/Latino.
                  </li>
                  <li>
                    {/* <b>Unrepresented race (Non-Hispanic)</b>
                    {": "}
                    {UNREPRESENTED_RACE_DEF} */}
                    <b>Some other race (Non-Hispanic)</b>: A single race which
                    is not otherwise represented by the data source's
                    categorization, not Hispanic/Latino. The definition of "some
                    other race" is dependent on what other race categories exist
                    in the dataset.
                  </li>
                  <li>
                    <b>Two or more races (Non-Hispanic)</b>: Multiple races, not
                    Hispanic/Latino.
                  </li>
                  <li>
                    <b>Two or more races & Some other race (Non-Hispanic)</b>:
                    People who are either multiple races or a single race not
                    represented by the data source's categorization, and who are
                    not Hispanic/Latino.
                  </li>
                </ul>
              </div>
            </Grid>
          </Grid>
        </Grid>
      </Grid>
    </>
  );
}

export default MethodologyTab;<|MERGE_RESOLUTION|>--- conflicted
+++ resolved
@@ -13,11 +13,8 @@
 import CopyToClipboard from "react-copy-to-clipboard";
 import { Box, Button, Card } from "@material-ui/core";
 import FileCopyIcon from "@material-ui/icons/FileCopy";
-<<<<<<< HEAD
 import { useSnackbar } from "notistack";
-=======
 import { Link } from "react-router-dom";
->>>>>>> 1c0f3f1f
 
 export const CITATION_APA =
   "Health Equity Tracker. (2021). Satcher Health Leadership Institute. Morehouse School of Medicine. https://healthequitytracker.org.";
