import React from "react";
import Grid from "@material-ui/core/Grid";
import styles from "./DataCatalogPage.module.scss";
import {
  LinkWithStickyParams,
  CONTACT_TAB_LINK,
  EXPLORE_DATA_PAGE_WHAT_DATA_ARE_MISSING_LINK,
  HET_URL,
} from "../../utils/urlutils";
import { Helmet } from "react-helmet-async";
import parse from "html-react-parser";
import { selectFaqs } from "../WhatIsHealthEquity/FaqTab";
<<<<<<< HEAD
import { METRIC_CONFIG } from "../../data/config/MetricConfig";
=======
import { flatVariables } from "../../data/config/MetricConfig";
import CopyToClipboard from "react-copy-to-clipboard";
import { Box, Button, Card } from "@material-ui/core";
import FileCopyIcon from "@material-ui/icons/FileCopy";
>>>>>>> ee31254a
import { Link } from "react-router-dom";
import { Card } from "@material-ui/core";
import { urlMap } from "../../utils/externalUrls";
export const CITATION_APA = `Health Equity Tracker. (2021). Satcher Health Leadership Institute. Morehouse School of Medicine. ${HET_URL}.`;

function MethodologyTab() {
  return (
    <>
      <Helmet>
        <title>Methodology - Health Equity Tracker</title>
      </Helmet>
      <h1 className={styles.ScreenreaderTitleHeader}>Methodology</h1>
      <Grid
        container
        className={styles.Grid}
        direction="column"
        justify="space-around"
        alignItems="center"
      >
        <Grid item xs={12} sm={12} md={9}>
          <Grid container className={styles.MethodologySection}>
            <Grid
              item
              xs={12}
              lg={10}
              xl={6}
              className={styles.MethodologyQuestionAndAnswer}
            >
              <h2
                id="main"
                tabIndex={-1}
                className={styles.MethodologyQuestion}
              >
                Recommended Citation (APA) for the Health Equity Tracker:
              </h2>

              <div className={styles.MethodologyAnswer}>
                <Card elevation={3}>
                  <p className={styles.CitationAPA}>{CITATION_APA}</p>
                </Card>
              </div>
            </Grid>
            <Grid item xs={12} className={styles.MethodologyQuestionAndAnswer}>
              <h2 tabIndex={-1} className={styles.MethodologyQuestion}>
                {selectFaqs[4].q}
              </h2>
              <div className={styles.MethodologyAnswer}>
                {<>{parse(selectFaqs[4].a)}</>}
              </div>
            </Grid>

            <Grid item xs={12} className={styles.MethodologyQuestionAndAnswer}>
              <h2 className={styles.MethodologyQuestion}>
                What are the limitations of the tracker?
              </h2>
              <div className={styles.MethodologyAnswer}>
                <h3 className={styles.MethodologySubsubheaderText}>COVID-19</h3>
                <p>
                  For a description of some of the gaps in COVID-19 data, please
                  see the{" "}
                  <Link to={EXPLORE_DATA_PAGE_WHAT_DATA_ARE_MISSING_LINK}>
                    What Data Are Missing
                  </Link>{" "}
                  section. Here, we provide further details:
                </p>
                <ul>
                  <li>
                    National statistics are aggregations of state-wide data. If
                    state data is not available, these aggregations may be
                    incomplete and potentially skewed.
                  </li>
                  <li>
                    When calculating national-level per100k COVID-19 rates, we
                    do not include the population of states whose data are
                    suppressed as part of the total population. See the 'What
                    data are missing' section for further details.
                  </li>
                  <li>
                    To protect the privacy of affected individuals, COVID-19
                    data may be hidden in counties with low numbers of COVID-19
                    cases, hospitalizations and deaths.
                  </li>
                  <li>
                    Decisions to suppress COVID-19 data for particular states in
                    the tracker are evaluated by comparing the aggregate case,
                    death, and hospitalization counts in the CDC surveillance
                    dataset vs other sources, such as the New York Times. Data
                    for a state are suppressed if the aggregate counts for that
                    state are &lt; 5% of the source being used for comparison.
                    These analyses are available for{" "}
                    <a href={urlMap.shliGitHubSuppressCovidCases}>cases</a> and{" "}
                    <a href={urlMap.shliGitHubSuppressCovidDeaths}>deaths</a>.
                  </li>
                  <li>
                    The underlying data is reported at the case-level, so we
                    cannot determine whether a state/county lacking cases for a
                    particular demographic group truly has zero cases for that
                    group or whether that that locale fails to report
                    demographics correctly.
                  </li>
                </ul>

                <h3 className={styles.MethodologySubsubheaderText}>
                  COVID-19 Vaccinations
                </h3>
                <p>
                  Because there is currently no national vaccine demographic
                  dataset, we combine the best datasets we could find for each
                  geographic level.
                </p>
                <ul>
                  <li>
                    For the national level numbers, we use the{" "}
                    <a href={urlMap.cdcVaxTrends}>
                      CDC vaccine demographic dataset,
                    </a>{" "}
                    which provides data on the race/ethnicity, sex, and age
                    range of vaccine recipients, as well whether they have taken
                    one or two shots.{" "}
                  </li>

                  <li>
                    For the state level we use{" "}
                    <a href={urlMap.kffCovid}>
                      the Kaiser Family Foundation COVID-19 Indicators dataset,
                    </a>{" "}
                    which is a hand-curated dataset based on analysis from state
                    health department websites. It is the only state level
                    demographic vaccine dataset that publishes this data in a
                    usable format. The dataset only provides data on the race
                    and ethnicity of vaccine recipients, and for the majority of
                    states counts individuals who have received at least one
                    shot as vaccinated. It does not include any data for US
                    territories.{" "}
                  </li>
                  <li>
                    For the county level, we could not identify a dataset that
                    provides vaccine demographics, so to show some context we
                    use the{" "}
                    <a href={urlMap.cdcVaxCounty}>
                      COVID-19 Vaccinations in the United States, County dataset
                    </a>{" "}
                    which provides the total number of vaccinations per county.
                  </li>
                </ul>
                <h4> Vaccination Population Sources </h4>
                <ul>
                  <li>
                    For the national numbers we use the population numbers
                    provided by the CDC, we chose to do this because they
                    include population estimates from <b>Palau</b>,{" "}
                    <b>Micronesia</b>, and the <b>U.S. Marshall Islands,</b>{" "}
                    which are difficult to find estimations for. Furthermore the
                    CDC has estimations for age ranges that the ACS numbers do
                    not readily provide, as they use a per year population
                    estimate from the ACS that we do not use anywhere else and
                    have not added to our system.
                  </li>
                  <li>
                    For the state level, to calculate the total number of
                    vaccinations we use the ACS 2019 estimates of each state’s
                    population. The population counts for each demographic group
                    at the state level are provided by the Kaiser Family
                    Foundation, who researched exactly what the definition of
                    each demographic group in every state is. They provide
                    population estimates for <b>Asian</b>, <b>Black</b>,{" "}
                    <b>White</b>, and <b>Hispanic</b>, so we fill in the ACS
                    2019 estimation for <b>American Indian and Alaska Native</b>
                    , and <b>Native Hawaiian and Pacific Islander</b>. These
                    alternate population comparisons metrics shown with a
                    different color on the disparities bar chart. We are unable
                    to show a population comparison metric for “Some Other Race”
                    because we are unsure of the definition in each state.
                  </li>
                  <li>
                    For the county level we use the ACS 2019 population
                    estimations.
                  </li>
                </ul>
                <h4> Vaccination Data Limitations </h4>
                <ul>
                  <li>
                    <b>Texas</b> does not report demographic-specific dose
                    number information to CDC, so data for Texas are not
                    represented in the figures and calculations on the national
                    vaccine demographic page.
                  </li>
                  <li>
                    <b>Idaho</b> provides vaccine data only for vaccine
                    recipients who are 18 years and older in line with state
                    laws. COVID vaccination administration data is unavailable
                    for the Vaccinations in the US, and Vaccinations by County
                    pages for the population aged less than 18 years. This only
                    affects the national numbers.
                  </li>
                  <li>
                    Some states report race and ethnicity separately, in which
                    case they report unknown percentages separately. In this
                    case, we show the higher of the two metrics on the national
                    map of unknown cases, and display both numbers on the state
                    page.
                  </li>
                  <li>
                    The Kaiser Family Foundation only collects population data
                    for <b>Asian</b>, <b>Black</b>, <b>White</b>, and{" "}
                    <b>Hispanic</b> demographics, limiting their per 100k
                    metrics and what demographic breakdowns we are able to show
                    at the state level.
                  </li>
                  <li>
                    As there is no standardized definition for “vaccinated”, we
                    display vaccination data as “at least one dose” which is
                    used by most states. However, some states including{" "}
                    <b>Arkansas</b>, <b>Illinois</b>, <b>Maine</b>,{" "}
                    <b>New Jersey</b>, and <b>Tennessee</b> report “Total
                    vaccine doses administered”, in which case those numbers are
                    reported.
                  </li>
                </ul>

                <h3 className={styles.MethodologySubsubheaderText}>
                  Behavioral Risk Factor Surveillance System (BRFSS)
                </h3>
                <p>
                  Diabetes, COPD, Depression, Suicide, Illicit Opioid Use,
                  Non-medical Drug Use, Frequent Mental Distress, and Excessive
                  Drinking data in the tracker is sourced from{" "}
                  <a href={urlMap.cdcBrfss}>America's Health Rankings</a>, who
                  in turn source their data from the{" "}
                  <a href="https://www.cdc.gov/brfss/index.html">
                    Behavioral Risk Factor Surveillance System (BRFSS)
                  </a>
                  , a survey run by the CDC.
                </p>
                <ul>
                  <li>
                    Because BRFSS is a survey, there are not always enough
                    respondents to provide a statistically meaningful estimate
                    of disease prevalence, especially for smaller and typically
                    marginalized racial groups. Please see the{" "}
                    <a href={urlMap.amrMethodology}>methodology page</a> of
                    America's Health Rankings for details on data suppression.
                  </li>
                  <li>
                    BRFSS data broken down by race and ethnicity is not
                    available at the county level, limiting the tracker to
                    national and state levels for these conditions.
                  </li>
                </ul>

                <h3 className={styles.MethodologySubheaderText}>
                  Visualizations
                </h3>
                <p>
                  Please consider the impact of under-reporting and data gaps
                  when exploring the visualizations. These issues may lead to
                  incorrect conclusions, e.g. low rates in a given location may
                  be due to under-reporting rather than absence of impact.
                </p>
              </div>
            </Grid>
            <Grid item xs={12} className={styles.MethodologyQuestionAndAnswer}>
              <h2 className={styles.MethodologyQuestion}>
                What data is missing?
              </h2>
              <div className={styles.MethodologyAnswer}>
                <p>
                  Our tracker will expand to include additional health
                  variables, social and political determinants of health.
                </p>
              </div>
              <div className={styles.MethodologyInfoBar}>
                <p>
                  Do you have information on health outcomes at the state and
                  local level that belong in the Health Equity Tracker?
                  <br />
                  <LinkWithStickyParams
                    className={styles.MethodologyContactUsLink}
                    to={`${CONTACT_TAB_LINK}`}
                  >
                    We would love to hear from you!
                  </LinkWithStickyParams>
                </p>
              </div>
            </Grid>
            <Grid item xs={12} className={styles.MethodologyQuestionAndAnswer}>
              <h2 className={styles.MethodologyQuestion}>
                What do the metrics on the tracker mean?
              </h2>
              <div className={styles.MethodologyAnswer}>
                <p>
                  None of the metrics/data shown on the tracker are
                  age-adjusted. Showing non-adjusted data can mask disparities
                  and are we working to use age-adjusted data instead.
                </p>
                <p>
                  In the definitions below, we use COVID-19 Cases as the
                  variable, and Race and Ethnicity as the demographic breakdown
                  for simplicity; the definitions apply to all variables and
                  demographic breakdowns.
                </p>
                <ul>
                  <li>
                    <b>Total COVID-19 cases per 100k people</b>: The total rate
                    of occurrence of COVID-19 cases expressed per 100,000 people
                    (i.e. 10,000 per 100k implies a 10% occurrence rate). This
                    metric normalizes for population size, allowing for
                    comparisons across demographic groups. This metric is
                    rounded to the nearest integer in the tracker.
                  </li>
                  <li>
                    <b>
                      Share of total COVID-19 cases with unknown race and
                      ethnicity
                    </b>
                    : Within a locale, the percentage of COVID-19 cases that
                    reported unknown race/ethnicity. For example, a value of 20%
                    for Georgia means that 20% of Georgia's reported cases had
                    unknown race/ethnicity. This metric is rounded to one
                    decimal place. In instances where this would round to 0%,
                    two decimal places are used.
                  </li>
                  <li>
                    <b>Share of total COVID-19 cases</b>: The percentage of all
                    COVID-19 cases that reported a particular race/ethnicity,
                    excluding cases with unknown race/ethnicity. This metric is
                    rounded to one decimal place. In instances where this would
                    round to 0%, two decimal places are used.
                  </li>
                  <li>
                    <b>Population share</b>: The percentage of the total
                    population that identified as a particular race/ethnicity in
                    the ACS survey. This metric is rounded to one decimal place.
                    In instances where this would round to 0%, two decimal
                    places are used.
                  </li>
                </ul>
              </div>
            </Grid>
            <Grid item xs={12} className={styles.MethodologyQuestionAndAnswer}>
              <h2 className={styles.MethodologyQuestion}>
                What do the condition variables on the tracker mean?
              </h2>
              <div className={styles.MethodologyAnswer}>
                <ul>
                  {flatVariables.map((variable) => {
                    return (
                      variable.variableDefinition.text && (
                        <li key={`li-${variable.variableFullDisplayName}`}>
                          <b>{variable.variableFullDisplayName}</b>
                          {": "}
                          {variable.variableDefinition.text}{" "}
                          <a href={variable.variableDefinition.url}>
                            {variable.variableDefinition.sourceName}
                          </a>
                        </li>
                      )
                    );
                  })}
                </ul>
              </div>
            </Grid>
            <Grid item xs={12} className={styles.MethodologyQuestionAndAnswer}>
              <h2 className={styles.MethodologyQuestion}>
                What do the race/ethnicity groups mean?
              </h2>
              <div className={styles.MethodologyAnswer}>
                <p>
                  The combined race/ethnicity groups shown on the tracker can be
                  hard to understand, partially due to non-standard
                  race/ethnicity breakdowns across data sources. Generally, all
                  race/ethnicities on the tracker include Hispanic/Latino unless
                  otherwise specified.
                </p>
                <p>
                  We include a few example groups and definitions below. Note
                  that the complete definition of a race/ethnicity can only be
                  understood in the context of a particular dataset and how it
                  classifies race/ethnicity (e.g. the presence of "Other" within
                  a dataset changes who might be classified as "Asian" vs
                  "Other").
                </p>
                <ul>
                  <li>
                    <b>All</b>: Any race or ethnicity, including unknown
                    race/ethnicity.
                  </li>
                  <li>
                    <b>Asian (Non-Hispanic)</b>: A single race (Asian), not
                    Hispanic/Latino.
                  </li>
                  <li>
                    <b>Hispanic/Latino</b>: Any race(s), Hispanic/Latino.
                  </li>
                  <li>
                    <b>Black or African American</b>: A single race (African
                    American), including those who identify as African American
                    and Hispanic/Latino.
                  </li>
                  <li>
                    {/* <b>Unrepresented race (Non-Hispanic)</b>
                    {": "}
                    {UNREPRESENTED_RACE_DEF} */}
                    <b>Some other race (Non-Hispanic)</b>: A single race which
                    is not otherwise represented by the data source's
                    categorization, not Hispanic/Latino. The definition of "some
                    other race" is dependent on what other race categories exist
                    in the dataset.
                  </li>
                  <li>
                    <b>Two or more races (Non-Hispanic)</b>: Multiple races, not
                    Hispanic/Latino.
                  </li>
                  <li>
                    <b>Two or more races & Some other race (Non-Hispanic)</b>:
                    People who are either multiple races or a single race not
                    represented by the data source's categorization, and who are
                    not Hispanic/Latino.
                  </li>
                </ul>
              </div>
            </Grid>
          </Grid>
        </Grid>
      </Grid>
    </>
  );
}

export default MethodologyTab;<|MERGE_RESOLUTION|>--- conflicted
+++ resolved
@@ -10,16 +10,10 @@
 import { Helmet } from "react-helmet-async";
 import parse from "html-react-parser";
 import { selectFaqs } from "../WhatIsHealthEquity/FaqTab";
-<<<<<<< HEAD
-import { METRIC_CONFIG } from "../../data/config/MetricConfig";
-=======
 import { flatVariables } from "../../data/config/MetricConfig";
 import CopyToClipboard from "react-copy-to-clipboard";
 import { Box, Button, Card } from "@material-ui/core";
-import FileCopyIcon from "@material-ui/icons/FileCopy";
->>>>>>> ee31254a
 import { Link } from "react-router-dom";
-import { Card } from "@material-ui/core";
 import { urlMap } from "../../utils/externalUrls";
 export const CITATION_APA = `Health Equity Tracker. (2021). Satcher Health Leadership Institute. Morehouse School of Medicine. ${HET_URL}.`;
 
