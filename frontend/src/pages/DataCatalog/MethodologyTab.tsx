import React from "react";
import Grid from "@material-ui/core/Grid";
import styles from "./DataCatalogPage.module.scss";
import {
  LinkWithStickyParams,
  CONTACT_TAB_LINK,
  EXPLORE_DATA_PAGE_WHAT_DATA_ARE_MISSING_LINK,
  HET_URL,
} from "../../utils/urlutils";
import { Helmet } from "react-helmet-async";
import parse from "html-react-parser";
import { selectFaqs } from "../WhatIsHealthEquity/FaqTab";
import { flatVariables } from "../../data/config/MetricConfig";
import { Card } from "@material-ui/core";
import { urlMap } from "../../utils/externalUrls";
<<<<<<< HEAD
import { Link } from "react-router-dom";
export const CITATION_APA = `Health Equity Tracker. (2021). Satcher Health Leadership Institute. Morehouse School of Medicine. ${HET_URL}.`;

=======
import DefinitionsList from "../../reports/ui/DefinitionsList";

export const CITATION_APA = `Health Equity Tracker. (2021). Satcher Health Leadership Institute. Morehouse School of Medicine. ${HET_URL}.`;

const definedConditions = Object.values(METRIC_CONFIG)
  .flat()
  .filter((c) => c?.variableDefinition);

>>>>>>> d584ddbd
function MethodologyTab() {
  return (
    <>
      <Helmet>
        <title>Methodology - Health Equity Tracker</title>
      </Helmet>
      <h1 className={styles.ScreenreaderTitleHeader}>Methodology</h1>
      <Grid
        container
        className={styles.Grid}
        direction="column"
        justify="space-around"
        alignItems="center"
      >
        <Grid item xs={12} sm={12} md={9}>
          <Grid container className={styles.MethodologySection}>
            <Grid
              item
              xs={12}
              lg={10}
              xl={6}
              className={styles.MethodologyQuestionAndAnswer}
            >
              <h2
                id="main"
                tabIndex={-1}
                className={styles.MethodologyQuestion}
              >
                Recommended Citation (APA) for the Health Equity Tracker:
              </h2>

              <div className={styles.MethodologyAnswer}>
                <Card elevation={3}>
                  <p className={styles.CitationAPA}>{CITATION_APA}</p>
                </Card>
              </div>
            </Grid>
            <Grid item xs={12} className={styles.MethodologyQuestionAndAnswer}>
              <h2 tabIndex={-1} className={styles.MethodologyQuestion}>
                {selectFaqs[4].q}
              </h2>
              <div className={styles.MethodologyAnswer}>
                {<>{parse(selectFaqs[4].a)}</>}
              </div>
            </Grid>

            <Grid item xs={12} className={styles.MethodologyQuestionAndAnswer}>
              <h2 className={styles.MethodologyQuestion}>
                What are the limitations of the tracker?
              </h2>
              <div className={styles.MethodologyAnswer}>
                <h3 className={styles.MethodologySubsubheaderText}>COVID-19</h3>
                <p>
                  For a description of some of the gaps in COVID-19 data, please
                  see the{" "}
                  <Link to={EXPLORE_DATA_PAGE_WHAT_DATA_ARE_MISSING_LINK}>
                    What Data Are Missing
                  </Link>{" "}
                  section. Here, we provide further details:
                </p>
                <ul>
                  <li>
                    National statistics are aggregations of state-wide data. If
                    state data is not available, these aggregations may be
                    incomplete and potentially skewed.
                  </li>
                  <li>
                    When calculating national-level per100k COVID-19 rates, we
                    do not include the population of states whose data are
                    suppressed as part of the total population. See the 'What
                    data are missing' section for further details.
                  </li>
                  <li>
                    To protect the privacy of affected individuals, COVID-19
                    data may be hidden in counties with low numbers of COVID-19
                    cases, hospitalizations and deaths.
                  </li>
                  <li>
                    Decisions to suppress COVID-19 data for particular states in
                    the tracker are evaluated by comparing the aggregate case,
                    death, and hospitalization counts in the CDC surveillance
                    dataset vs other sources, such as the New York Times. Data
                    for a state are suppressed if the aggregate counts for that
                    state are &lt; 5% of the source being used for comparison.
                    These analyses are available for{" "}
                    <a href={urlMap.shliGitHubSuppressCovidCases}>cases</a> and{" "}
                    <a href={urlMap.shliGitHubSuppressCovidDeaths}>deaths</a>.
                  </li>
                  <li>
                    The underlying data is reported at the case-level, so we
                    cannot determine whether a state/county lacking cases for a
                    particular demographic group truly has zero cases for that
                    group or whether that that locale fails to report
                    demographics correctly.
                  </li>
                </ul>

                <h3 className={styles.MethodologySubsubheaderText}>
                  COVID-19 Vaccinations
                </h3>
                <p>
                  Because there is currently no national vaccine demographic
                  dataset, we combine the best datasets we could find for each
                  geographic level.
                </p>
                <ul>
                  <li>
                    For the national level numbers, we use the{" "}
                    <a href={urlMap.cdcVaxTrends}>
                      CDC vaccine demographic dataset,
                    </a>{" "}
                    which provides data on the race/ethnicity, sex, and age
                    range of vaccine recipients, as well whether they have taken
                    one or two shots.{" "}
                  </li>

                  <li>
                    For the state level we use{" "}
                    <a href={urlMap.kffCovid}>
                      the Kaiser Family Foundation COVID-19 Indicators dataset,
                    </a>{" "}
                    which is a hand-curated dataset based on analysis from state
                    health department websites. It is the only state level
                    demographic vaccine dataset that publishes this data in a
                    usable format. The dataset only provides data on the race
                    and ethnicity of vaccine recipients, and for the majority of
                    states counts individuals who have received at least one
                    shot as vaccinated. It does not include any data for US
                    territories.{" "}
                  </li>
                  <li>
                    For the county level, we could not identify a dataset that
                    provides vaccine demographics, so to show some context we
                    use the{" "}
                    <a href={urlMap.cdcVaxCounty}>
                      COVID-19 Vaccinations in the United States, County dataset
                    </a>{" "}
                    which provides the total number of vaccinations per county.
                  </li>
                </ul>
                <h4> Vaccination Population Sources </h4>
                <ul>
                  <li>
                    For the national numbers we use the population numbers
                    provided by the CDC, we chose to do this because they
                    include population estimates from <b>Palau</b>,{" "}
                    <b>Micronesia</b>, and the <b>U.S. Marshall Islands,</b>{" "}
                    which are difficult to find estimations for. Furthermore the
                    CDC has estimations for age ranges that the ACS numbers do
                    not readily provide, as they use a per year population
                    estimate from the ACS that we do not use anywhere else and
                    have not added to our system.
                  </li>
                  <li>
                    For the state level, to calculate the total number of
                    vaccinations we use the ACS 2019 estimates of each state’s
                    population. The population counts for each demographic group
                    at the state level are provided by the Kaiser Family
                    Foundation, who researched exactly what the definition of
                    each demographic group in every state is. They provide
                    population estimates for <b>Asian</b>, <b>Black</b>,{" "}
                    <b>White</b>, and <b>Hispanic</b>, so we fill in the ACS
                    2019 estimation for <b>American Indian and Alaska Native</b>
                    , and <b>Native Hawaiian and Pacific Islander</b>. These
                    alternate population comparisons metrics shown with a
                    different color on the disparities bar chart. We are unable
                    to show a population comparison metric for “Some Other Race”
                    because we are unsure of the definition in each state.
                  </li>
                  <li>
                    For the county level we use the ACS 2019 population
                    estimations.
                  </li>
                </ul>
                <h4> Vaccination Data Limitations </h4>
                <ul>
                  <li>
                    <b>Texas</b> does not report demographic-specific dose
                    number information to CDC, so data for Texas are not
                    represented in the figures and calculations on the national
                    vaccine demographic page.
                  </li>
                  <li>
                    <b>Idaho</b> provides vaccine data only for vaccine
                    recipients who are 18 years and older in line with state
                    laws. COVID vaccination administration data is unavailable
                    for the Vaccinations in the US, and Vaccinations by County
                    pages for the population aged less than 18 years. This only
                    affects the national numbers.
                  </li>
                  <li>
                    Some states report race and ethnicity separately, in which
                    case they report unknown percentages separately. In this
                    case, we show the higher of the two metrics on the national
                    map of unknown cases, and display both numbers on the state
                    page.
                  </li>
                  <li>
                    The Kaiser Family Foundation only collects population data
                    for <b>Asian</b>, <b>Black</b>, <b>White</b>, and{" "}
                    <b>Hispanic</b> demographics, limiting their per 100k
                    metrics and what demographic breakdowns we are able to show
                    at the state level.
                  </li>
                  <li>
                    As there is no standardized definition for “vaccinated”, we
                    display vaccination data as “at least one dose” which is
                    used by most states. However, some states including{" "}
                    <b>Arkansas</b>, <b>Illinois</b>, <b>Maine</b>,{" "}
                    <b>New Jersey</b>, and <b>Tennessee</b> report “Total
                    vaccine doses administered”, in which case those numbers are
                    reported.
                  </li>
                </ul>

                <h3 className={styles.MethodologySubsubheaderText}>
                  Behavioral Risk Factor Surveillance System (BRFSS)
                </h3>
                <p>
                  Diabetes, COPD, Depression, Suicide, Illicit Opioid Use,
                  Non-medical Drug Use, Frequent Mental Distress, and Excessive
                  Drinking data in the tracker is sourced from{" "}
                  <a href={urlMap.cdcBrfss}>America's Health Rankings</a>, who
                  in turn source their data from the{" "}
                  <a href="https://www.cdc.gov/brfss/index.html">
                    Behavioral Risk Factor Surveillance System (BRFSS)
                  </a>
                  , a survey run by the CDC.
                </p>
                <ul>
                  <li>
                    Because BRFSS is a survey, there are not always enough
                    respondents to provide a statistically meaningful estimate
                    of disease prevalence, especially for smaller and typically
                    marginalized racial groups. Please see the{" "}
                    <a href={urlMap.amrMethodology}>methodology page</a> of
                    America's Health Rankings for details on data suppression.
                  </li>
                  <li>
                    BRFSS data broken down by race and ethnicity is not
                    available at the county level, limiting the tracker to
                    national and state levels for these conditions.
                  </li>
                </ul>

                <h3 className={styles.MethodologySubheaderText}>
                  Visualizations
                </h3>
                <p>
                  Please consider the impact of under-reporting and data gaps
                  when exploring the visualizations. These issues may lead to
                  incorrect conclusions, e.g. low rates in a given location may
                  be due to under-reporting rather than absence of impact.
                </p>
              </div>
            </Grid>
            <Grid item xs={12} className={styles.MethodologyQuestionAndAnswer}>
              <h2 className={styles.MethodologyQuestion}>
                What data is missing?
              </h2>
              <div className={styles.MethodologyAnswer}>
                <p>
                  Our tracker will expand to include additional health
                  variables, social and political determinants of health.
                </p>
              </div>
              <div className={styles.MethodologyInfoBar}>
                <p>
                  Do you have information on health outcomes at the state and
                  local level that belong in the Health Equity Tracker?
                  <br />
                  <LinkWithStickyParams
                    className={styles.MethodologyContactUsLink}
                    to={`${CONTACT_TAB_LINK}`}
                  >
                    We would love to hear from you!
                  </LinkWithStickyParams>
                </p>
              </div>
            </Grid>
            <Grid item xs={12} className={styles.MethodologyQuestionAndAnswer}>
              <h2 className={styles.MethodologyQuestion}>
                What do the metrics on the tracker mean?
              </h2>
              <div className={styles.MethodologyAnswer}>
                <p>
                  None of the metrics/data shown on the tracker are
                  age-adjusted. Showing non-adjusted data can mask disparities
                  and are we working to use age-adjusted data instead.
                </p>
                <p>
                  In the definitions below, we use COVID-19 Cases as the
                  variable, and Race and Ethnicity as the demographic breakdown
                  for simplicity; the definitions apply to all variables and
                  demographic breakdowns.
                </p>
                <ul>
                  <li>
                    <b>Total COVID-19 cases per 100k people</b>: The total rate
                    of occurrence of COVID-19 cases expressed per 100,000 people
                    (i.e. 10,000 per 100k implies a 10% occurrence rate). This
                    metric normalizes for population size, allowing for
                    comparisons across demographic groups. This metric is
                    rounded to the nearest integer in the tracker.
                  </li>
                  <li>
                    <b>
                      Share of total COVID-19 cases with unknown race and
                      ethnicity
                    </b>
                    : Within a locale, the percentage of COVID-19 cases that
                    reported unknown race/ethnicity. For example, a value of 20%
                    for Georgia means that 20% of Georgia's reported cases had
                    unknown race/ethnicity. This metric is rounded to one
                    decimal place. In instances where this would round to 0%,
                    two decimal places are used.
                  </li>
                  <li>
                    <b>Share of total COVID-19 cases</b>: The percentage of all
                    COVID-19 cases that reported a particular race/ethnicity,
                    excluding cases with unknown race/ethnicity. This metric is
                    rounded to one decimal place. In instances where this would
                    round to 0%, two decimal places are used.
                  </li>
                  <li>
                    <b>Population share</b>: The percentage of the total
                    population that identified as a particular race/ethnicity in
                    the ACS survey. This metric is rounded to one decimal place.
                    In instances where this would round to 0%, two decimal
                    places are used.
                  </li>
                </ul>
              </div>
            </Grid>
            <Grid item xs={12} className={styles.MethodologyQuestionAndAnswer}>
              <h2 className={styles.MethodologyQuestion}>
                What do the condition variables on the tracker mean?
              </h2>
              <div className={styles.MethodologyAnswer}>
<<<<<<< HEAD
                <ul>
                  {flatVariables.map((variable) => {
                    return (
                      variable.variableDefinition.text && (
                        <li key={`li-${variable.variableFullDisplayName}`}>
                          <b>{variable.variableFullDisplayName}</b>
                          {": "}
                          {variable.variableDefinition.text}{" "}
                          <a href={variable.variableDefinition.url}>
                            {variable.variableDefinition.sourceName}
                          </a>
                        </li>
                      )
                    );
                  })}
                </ul>
=======
                <DefinitionsList definedConditions={definedConditions} />
>>>>>>> d584ddbd
              </div>
            </Grid>
            <Grid item xs={12} className={styles.MethodologyQuestionAndAnswer}>
              <h2 className={styles.MethodologyQuestion}>
                What do the race/ethnicity groups mean?
              </h2>
              <div className={styles.MethodologyAnswer}>
                <p>
                  The combined race/ethnicity groups shown on the tracker can be
                  hard to understand, partially due to non-standard
                  race/ethnicity breakdowns across data sources. Generally, all
                  race/ethnicities on the tracker include Hispanic/Latino unless
                  otherwise specified.
                </p>
                <p>
                  We include a few example groups and definitions below. Note
                  that the complete definition of a race/ethnicity can only be
                  understood in the context of a particular dataset and how it
                  classifies race/ethnicity (e.g. the presence of "Other" within
                  a dataset changes who might be classified as "Asian" vs
                  "Other").
                </p>
                <ul>
                  <li>
                    <b>All</b>: Any race or ethnicity, including unknown
                    race/ethnicity.
                  </li>
                  <li>
                    <b>Asian (Non-Hispanic)</b>: A single race (Asian), not
                    Hispanic/Latino.
                  </li>
                  <li>
                    <b>Hispanic/Latino</b>: Any race(s), Hispanic/Latino.
                  </li>
                  <li>
                    <b>Black or African American</b>: A single race (African
                    American), including those who identify as African American
                    and Hispanic/Latino.
                  </li>
                  <li>
                    {/* <b>Unrepresented race (Non-Hispanic)</b>
                    {": "}
                    {UNREPRESENTED_RACE_DEF} */}
                    <b>Some other race (Non-Hispanic)</b>: A single race which
                    is not otherwise represented by the data source's
                    categorization, not Hispanic/Latino. The definition of "some
                    other race" is dependent on what other race categories exist
                    in the dataset.
                  </li>
                  <li>
                    <b>Two or more races (Non-Hispanic)</b>: Multiple races, not
                    Hispanic/Latino.
                  </li>
                  <li>
                    <b>Two or more races & Some other race (Non-Hispanic)</b>:
                    People who are either multiple races or a single race not
                    represented by the data source's categorization, and who are
                    not Hispanic/Latino.
                  </li>
                </ul>
              </div>
            </Grid>
          </Grid>
        </Grid>
      </Grid>
    </>
  );
}

export default MethodologyTab;<|MERGE_RESOLUTION|>--- conflicted
+++ resolved
@@ -10,14 +10,10 @@
 import { Helmet } from "react-helmet-async";
 import parse from "html-react-parser";
 import { selectFaqs } from "../WhatIsHealthEquity/FaqTab";
-import { flatVariables } from "../../data/config/MetricConfig";
+import { METRIC_CONFIG } from "../../data/config/MetricConfig";
+import { Link } from "react-router-dom";
 import { Card } from "@material-ui/core";
 import { urlMap } from "../../utils/externalUrls";
-<<<<<<< HEAD
-import { Link } from "react-router-dom";
-export const CITATION_APA = `Health Equity Tracker. (2021). Satcher Health Leadership Institute. Morehouse School of Medicine. ${HET_URL}.`;
-
-=======
 import DefinitionsList from "../../reports/ui/DefinitionsList";
 
 export const CITATION_APA = `Health Equity Tracker. (2021). Satcher Health Leadership Institute. Morehouse School of Medicine. ${HET_URL}.`;
@@ -26,7 +22,6 @@
   .flat()
   .filter((c) => c?.variableDefinition);
 
->>>>>>> d584ddbd
 function MethodologyTab() {
   return (
     <>
@@ -366,26 +361,7 @@
                 What do the condition variables on the tracker mean?
               </h2>
               <div className={styles.MethodologyAnswer}>
-<<<<<<< HEAD
-                <ul>
-                  {flatVariables.map((variable) => {
-                    return (
-                      variable.variableDefinition.text && (
-                        <li key={`li-${variable.variableFullDisplayName}`}>
-                          <b>{variable.variableFullDisplayName}</b>
-                          {": "}
-                          {variable.variableDefinition.text}{" "}
-                          <a href={variable.variableDefinition.url}>
-                            {variable.variableDefinition.sourceName}
-                          </a>
-                        </li>
-                      )
-                    );
-                  })}
-                </ul>
-=======
                 <DefinitionsList definedConditions={definedConditions} />
->>>>>>> d584ddbd
               </div>
             </Grid>
             <Grid item xs={12} className={styles.MethodologyQuestionAndAnswer}>
