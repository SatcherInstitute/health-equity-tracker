--- conflicted
+++ resolved
@@ -10,14 +10,7 @@
 import { Helmet } from "react-helmet-async";
 import parse from "html-react-parser";
 import { selectFaqs } from "../WhatIsHealthEquity/FaqTab";
-<<<<<<< HEAD
 import { flatVariables } from "../../data/config/MetricConfig";
-import CopyToClipboard from "react-copy-to-clipboard";
-import { Box, Button, Card } from "@material-ui/core";
-import FileCopyIcon from "@material-ui/icons/FileCopy";
-=======
-import { METRIC_CONFIG } from "../../data/config/MetricConfig";
->>>>>>> 2f86d7ab
 import { Link } from "react-router-dom";
 import { Card } from "@material-ui/core";
 import { urlMap } from "../../utils/externalUrls";
