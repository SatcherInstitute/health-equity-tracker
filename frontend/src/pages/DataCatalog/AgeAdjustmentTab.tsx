--- conflicted
+++ resolved
@@ -36,26 +36,17 @@
 
             <div className={styles.MethodologyAnswer}>
               <p>
-<<<<<<< HEAD
-                We have decided to present age-adjusted ratios when possible in
-                order to show a more accurate and equitable view of the impact
-                on non-White communities in the United States. As of{' '}
-=======
                 We have decided to present <b>age-adjusted ratios</b> when
                 possible in order to show a more accurate and equitable view of
                 the impact on non-White communities in the United States.
               </p>
               <p>
                 As of{' '}
->>>>>>> e1d1d6c5
                 {new Date().toLocaleString('default', {
                   month: 'long',
                   year: 'numeric',
                 })}
                 {', '}we are able to calculate these age-adjusted ratios for{' '}
-<<<<<<< HEAD
-                <Link to={EXPLORE_DATA_PAGE_LINK + COVID_DEATHS_US_SETTING}>
-=======
                 <Link
                   to={EXPLORE_DATA_PAGE_LINK + AGE_ADJUST_HIV_DEATHS_US_SETTING}
                 >
@@ -67,7 +58,6 @@
                     EXPLORE_DATA_PAGE_LINK + AGE_ADJUST_COVID_DEATHS_US_SETTING
                   }
                 >
->>>>>>> e1d1d6c5
                   COVID-19 deaths
                 </Link>
                 {' and '}
