--- conflicted
+++ resolved
@@ -72,10 +72,10 @@
               <p>
                 We use an internal standardization method, with the standard
                 population for each state being that state's total population.
-                Thus, our age-adjusted ratios can only be used to compare racial
-                groups within each state, and <b>not</b> to compare racial
-                groups between states. We source the standard population numbers
-                from the 2019 population numbers from{' '}
+                Thus, our age-adjusted ratios can only be used to compare race
+                groups within each state, and <b>not</b> to compare race groups
+                between states. We source the standard population numbers from
+                the 2019 population numbers from{' '}
                 <a href="https://www.census.gov/data/tables/time-series/demo/popest/2010s-counties-detail.html">
                   County Population by Characteristics
                 </a>
@@ -165,20 +165,12 @@
                     </b>
                   </p>
                   <p>
-<<<<<<< HEAD
                     To do this we multiply the true condition rate by the
                     state's total population for that age group. The expected
-                    condition counts are the number of people of the racial
-                    group who would have been expected to have this condition if
-                    the racial group had the same age breakdown as the
-                    population as a whole.
-=======
-                    To do this we multiply the true death rate by the state's
-                    total population for that age group. The expected deaths are
-                    the number of people of the racial group who would have been
-                    expected to die if the racial group had the same age
-                    breakdown as the population as a whole.
->>>>>>> 8f6611f2
+                    condition counts are the number of people of the race group
+                    who would have been expected to have this condition if the
+                    race group had the same age breakdown as the population as a
+                    whole.
                   </p>
                   <pre>
                     expected_condition_count = true_condition_rate * (Total
@@ -189,12 +181,12 @@
                 <li>
                   <p>
                     <b>
-                      Calculate the total expected condition count for each
-                      racial group:
+                      Calculate the total expected condition count for each race
+                      group:
                     </b>
                   </p>
                   <p>
-                    For each racial group, sum together the expected condition
+                    For each race group, sum together the expected condition
                     counts for each age group.
                   </p>
                 </li>
@@ -229,8 +221,8 @@
                 <b>Race A</b> and <b>Race B</b>, with three age breakdowns:{' '}
                 <b>0-29</b>, <b>30-59</b>, and <b>60+</b>. <b>Race A</b> will be
                 the standard race we are comparing against (like{' '}
-                <b>White, Non-Hispanic</b>), and <b>Race B</b> is any other
-                racial group.
+                <b>White, Non-Hispanic</b>), and <b>Race B</b> is any other race
+                group.
               </p>
               <table className={styles.ExampleTable}>
                 <thead>
