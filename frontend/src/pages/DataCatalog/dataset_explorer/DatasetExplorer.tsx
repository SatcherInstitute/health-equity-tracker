--- conflicted
+++ resolved
@@ -1,21 +1,13 @@
-import React from "react";
 import DataSourceListing from "./DataSourceListing";
 import styles from "./DatasetExplorer.module.scss";
 import { DataSourceMetadataMap } from "../../../data/config/MetadataMap";
-<<<<<<< HEAD
-import { DataSourceMetadata } from "../../../data/utils/DatasetTypes";
-import Button from "@mui/material/Button";
-=======
 import { type DataSourceMetadata } from "../../../data/utils/DatasetTypes";
-import Button from "@material-ui/core/Button";
->>>>>>> 5ec69e64
 import {
   DATA_CATALOG_PAGE_LINK,
   EXPLORE_DATA_PAGE_LINK,
 } from "../../../utils/internalRoutes";
 import { WithMetadata } from "../../../data/react/WithLoadingOrErrorUI";
-import { Box, Grid } from "@mui/material";
-import Typography from "@mui/material/Typography";
+import { Box, Grid, Typography, Button } from "@mui/material";
 import { Helmet, HelmetProvider } from "react-helmet-async";
 
 // Map of filter id to list of datasets selected by that filter, or empty list
