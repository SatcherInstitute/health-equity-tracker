--- conflicted
+++ resolved
@@ -2,12 +2,8 @@
 import Grid from "@material-ui/core/Grid";
 import styles from "./TermsOfUsePage.module.scss";
 import { Typography } from "@material-ui/core";
-<<<<<<< HEAD
-import { Helmet } from "react-helmet";
 import { HET_URL } from "../../utils/urlutils";
-=======
 import { Helmet } from "react-helmet-async";
->>>>>>> 8816012f
 
 function TermsOfUsePage(props: {
   setTabIndexFx?: Dispatch<SetStateAction<number>>;
