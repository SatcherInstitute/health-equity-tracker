import React from "react";
import ReactDOM from "react-dom";
import "./styles/index.scss";
import App from "./App";
import "typeface-hind";
import "typeface-montserrat";
<<<<<<< HEAD
import { SnackbarProvider } from "notistack";

ReactDOM.render(
  <React.StrictMode>
    <SnackbarProvider variant="success" preventDuplicate={true}>
      <App />
    </SnackbarProvider>
=======
import { QueryClient, QueryClientProvider } from "react-query";
import { persistQueryClient } from "react-query/persistQueryClient-experimental";
import { createWebStoragePersistor } from "react-query/createWebStoragePersistor-experimental";

const queryClient = new QueryClient({
  defaultOptions: {
    queries: {
      cacheTime: Infinity,
    },
  },
});

/* 
VERY IMPORTANT: This utility is currently in an experimental stage. This means that breaking changes will happen in minor AND patch releases. Use at your own risk. If you choose to rely on this in production in an experimental stage, please lock your version to a patch-level version to avoid unexpected breakages.
 */
const sessionStoragePersistor = createWebStoragePersistor({
  storage: window.sessionStorage,
});
persistQueryClient({
  queryClient,
  persistor: sessionStoragePersistor,
});

ReactDOM.render(
  <React.StrictMode>
    <QueryClientProvider client={queryClient}>
      <App />
    </QueryClientProvider>
>>>>>>> 18b84e62
  </React.StrictMode>,
  document.getElementById("root")
);<|MERGE_RESOLUTION|>--- conflicted
+++ resolved
@@ -4,15 +4,7 @@
 import App from "./App";
 import "typeface-hind";
 import "typeface-montserrat";
-<<<<<<< HEAD
 import { SnackbarProvider } from "notistack";
-
-ReactDOM.render(
-  <React.StrictMode>
-    <SnackbarProvider variant="success" preventDuplicate={true}>
-      <App />
-    </SnackbarProvider>
-=======
 import { QueryClient, QueryClientProvider } from "react-query";
 import { persistQueryClient } from "react-query/persistQueryClient-experimental";
 import { createWebStoragePersistor } from "react-query/createWebStoragePersistor-experimental";
@@ -39,9 +31,10 @@
 ReactDOM.render(
   <React.StrictMode>
     <QueryClientProvider client={queryClient}>
-      <App />
+      <SnackbarProvider variant="success" preventDuplicate={true}>
+        <App />
+      </SnackbarProvider>
     </QueryClientProvider>
->>>>>>> 18b84e62
   </React.StrictMode>,
   document.getElementById("root")
 );