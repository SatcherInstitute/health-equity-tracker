--- conflicted
+++ resolved
@@ -18,11 +18,8 @@
 import Menu from "@material-ui/core/Menu";
 import { Grid } from "@material-ui/core";
 import { Breakdowns, BreakdownVar } from "../data/Breakdowns";
-<<<<<<< HEAD
 import RaceInfoPopover from "./ui/RaceInfoPopover";
-=======
 import { Row } from "../data/DatasetTypes";
->>>>>>> b483e360
 
 export interface MapCardProps {
   key?: string;
