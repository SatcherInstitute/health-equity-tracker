--- conflicted
+++ resolved
@@ -59,25 +59,12 @@
   const [breakdownFilter, setBreakdownFilter] = useState<string>("");
   const popover = usePopover();
 
-<<<<<<< HEAD
-  const datasetStore = useDatasetStore();
-
-  let queries: Record<string, MetricQuery> = {};
-  const possibleBreakdowns: BreakdownVar[] = [
-    "race_and_ethnicity",
-    "age",
-    "sex",
-  ];
   const geographyBreakdown = props.fips.isUsa()
     ? Breakdowns.byState()
     : Breakdowns.byCounty().withGeoFilter(props.fips);
 
-  possibleBreakdowns.forEach((possibleBreakdown) => {
-    if (
-=======
   const breakdowns = POSSIBLE_BREAKDOWNS.filter(
     (possibleBreakdown) =>
->>>>>>> 349b2d14
       props.currentBreakdown === possibleBreakdown ||
       props.currentBreakdown === "all"
   );
@@ -86,26 +73,15 @@
     (breakdown) =>
       new MetricQuery(
         props.metricConfig.metricId,
-<<<<<<< HEAD
         geographyBreakdown
           .copy()
           .addBreakdown(
-            possibleBreakdown,
+            breakdown,
             /*includeTotal=*/ true,
             props.nonstandardizedRace
           )
-      );
-    }
-  });
-=======
-        Breakdowns.byState().addBreakdown(
-          breakdown,
-          /*includeTotal=*/ true,
-          props.nonstandardizedRace
-        )
       )
   );
->>>>>>> 349b2d14
 
   return (
     <CardWrapper
