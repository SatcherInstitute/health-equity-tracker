import { CardContent, Grid } from "@material-ui/core";
import Divider from "@material-ui/core/Divider";
import Alert from "@material-ui/lab/Alert";
import React, { useState } from "react";
import { ChoroplethMap } from "../charts/ChoroplethMap";
import { VariableConfig, formatFieldValue } from "../data/config/MetricConfig";
import { exclude } from "../data/query/BreakdownFilter";
import {
  Breakdowns,
  BreakdownVar,
  BREAKDOWN_VAR_DISPLAY_NAMES,
  BREAKDOWN_VAR_DISPLAY_NAMES_LOWER_CASE,
  BreakdownVarDisplayName,
} from "../data/query/Breakdowns";
import { MetricQuery } from "../data/query/MetricQuery";
import { AgeSorterStrategy } from "../data/sorting/AgeSorterStrategy";
import {
  ALL,
  NON_HISPANIC,
  UNKNOWN,
  UNKNOWN_RACE,
  UNKNOWN_ETHNICITY,
  DemographicGroup,
  RACE,
} from "../data/utils/Constants";
import { Row } from "../data/utils/DatasetTypes";
import { getHighestN, getLowestN } from "../data/utils/datasetutils";
import { Fips, TERRITORY_CODES } from "../data/utils/Fips";
import {
  CAWP_DETERMINANTS,
  getWomenRaceLabel,
} from "../data/variables/CawpProvider";
import { useAutoFocusDialog } from "../utils/useAutoFocusDialog";
import styles from "./Card.module.scss";
import CardWrapper from "./CardWrapper";
import DropDownMenu from "./ui/DropDownMenu";
import { HighestLowestList } from "./ui/HighestLowestList";
import MapBreadcrumbs from "./ui/MapBreadcrumbs";
import MissingDataAlert from "./ui/MissingDataAlert";
import { MultiMapDialog } from "./ui/MultiMapDialog";

const SIZE_OF_HIGHEST_LOWEST_RATES_LIST = 5;
/* minimize layout shift */
const PRELOAD_HEIGHT = 250;

export interface MapCardProps {
  key?: string;
  fips: Fips;
  variableConfig: VariableConfig;
  updateFipsCallback: (fips: Fips) => void;
  currentBreakdown: BreakdownVar;
  jumpToDefinitions: Function;
  jumpToData: Function;
}

// This wrapper ensures the proper key is set to create a new instance when required (when
// the props change and the state needs to be reset) rather than relying on the card caller.
export function MapCard(props: MapCardProps) {
  return (
    <MapCardWithKey
      key={props.currentBreakdown + props.variableConfig.variableId}
      {...props}
    />
  );
}

function MapCardWithKey(props: MapCardProps) {
  const metricConfig = props.variableConfig.metrics["per100k"];

  const signalListeners: any = {
    click: (...args: any) => {
      const clickedData = args[1];
      props.updateFipsCallback(new Fips(clickedData.id));
    },
  };

  const [listExpanded, setListExpanded] = useState(false);
  const [activeBreakdownFilter, setActiveBreakdownFilter] =
    useState<DemographicGroup>(ALL);

  const [smallMultiplesDialogOpen, setSmallMultiplesDialogOpen] =
    useAutoFocusDialog();

  const metricQuery = (geographyBreakdown: Breakdowns) =>
    new MetricQuery(
      metricConfig.metricId,
      geographyBreakdown
        .copy()
        .addBreakdown(
          props.currentBreakdown,
          props.currentBreakdown === RACE
            ? exclude(NON_HISPANIC, UNKNOWN, UNKNOWN_RACE, UNKNOWN_ETHNICITY)
            : exclude(UNKNOWN)
        )
    );

  const queries = [
    metricQuery(Breakdowns.forChildrenFips(props.fips)),
    metricQuery(Breakdowns.forFips(props.fips)),
  ];

<<<<<<< HEAD
  // hide demographic selectors / dropdowns / links to multimap if displaying VACCINATION at COUNTY level, as we don't have that data
  const hideDemographicUI =
    props.variableConfig.variableId === COVID_VAXX && props.fips.isCounty();

  const selectedRaceSuffix = CAWP_DETERMINANTS.includes(metricConfig.metricId)
    ? ` Identifying as ${getWomenRaceLabel(activeBreakdownFilter).replace(
        "All ",
        ""
      )}`
    : "";

=======
>>>>>>> 9b5068c4
  return (
    <CardWrapper
      queries={queries}
      title={
        <>
          {metricConfig.fullCardTitleName}
          {selectedRaceSuffix}
        </>
      }
      loadGeographies={true}
      minHeight={PRELOAD_HEIGHT}
    >
      {(queryResponses, metadata, geoData) => {
        // contains data rows for sub-geos (if viewing US, this data will be STATE level)
        const mapQueryResponse = queryResponses[0];
        // contains data rows current level (if viewing US, this data will be US level)
        const overallQueryResponse = queryResponses[1];

        const sortArgs =
          props.currentBreakdown === "age"
            ? ([new AgeSorterStrategy([ALL]).compareFn] as any)
            : [];

        const fieldValues = mapQueryResponse.getFieldValues(
          /* fieldName: BreakdownVar */ props.currentBreakdown,
          /* relevantMetric: MetricId */ metricConfig.metricId
        );

        const breakdownValues = fieldValues.withData.sort.apply(
          fieldValues.withData,
          sortArgs
        );

        const dataForActiveBreakdownFilter = mapQueryResponse
          .getValidRowsForField(metricConfig.metricId)
          .filter(
            (row: Row) => row[props.currentBreakdown] === activeBreakdownFilter
          );

        const highestRatesList = getHighestN(
          dataForActiveBreakdownFilter,
          metricConfig.metricId,
          SIZE_OF_HIGHEST_LOWEST_RATES_LIST
        );
        const lowestRatesList = getLowestN(
          dataForActiveBreakdownFilter,
          metricConfig.metricId,
          SIZE_OF_HIGHEST_LOWEST_RATES_LIST
        );

        // Create and populate a map of breakdown display name to options
        const filterOptions: Record<
          BreakdownVarDisplayName,
          DemographicGroup[]
        > = {
          [BREAKDOWN_VAR_DISPLAY_NAMES[props.currentBreakdown]]:
            breakdownValues,
        };

        console.log(Object.values(filterOptions).toString());
        const hideGroupDropdown =
          Object.values(filterOptions).toString() === ALL;

        // If possible, calculate the total for the selected demographic group and dynamically generate the rest of the phrase
        function generateDemographicTotalPhrase() {
          const options = overallQueryResponse.data.find(
            (row) => row[props.currentBreakdown] === activeBreakdownFilter
          );

          return options ? (
            <>
              <b>
                {formatFieldValue(
                  /* metricType: MetricType, */ metricConfig.type,
                  /* value: any, */ options[metricConfig.metricId],
                  /* omitPctSymbol: boolean = false */ true
                )}
              </b>{" "}
              {/*} HYPERLINKED TO BOTTOM DEFINITION {condition} cases per 100k  */}
              <a
                href="#definitionsList"
                onClick={(e) => {
                  e.preventDefault();
                  props.jumpToDefinitions();
                }}
                className={styles.ConditionDefinitionLink}
              >
                {metricConfig.shortLabel}
              </a>
              {/*} for  */}
              {activeBreakdownFilter !== "All" && " for"}
              {/*} [ ages 30-39] */}
              {BREAKDOWN_VAR_DISPLAY_NAMES_LOWER_CASE[
                props.currentBreakdown
              ] === "age" &&
                activeBreakdownFilter !== "All" &&
                ` ages ${activeBreakdownFilter}`}
              {/*} [Asian (non Hispanic) individuals] */}
              {BREAKDOWN_VAR_DISPLAY_NAMES_LOWER_CASE[
                props.currentBreakdown
              ] !== "age" &&
                activeBreakdownFilter !== "All" &&
                ` ${activeBreakdownFilter} individuals`}
              {" in  "}
              {/*} in */}
              {/*} (the) */}
              {props.fips.getDisplayName() === "United States" && "the "}
              {/*} United States */}
              {props.fips.getDisplayName()}
              {". "}
            </>
          ) : (
            ""
          );
        }

        return (
          <>
            <MultiMapDialog
              fips={props.fips}
              metricConfig={metricConfig}
              useSmallSampleMessage={
                !mapQueryResponse.dataIsMissing() &&
                (props.variableConfig.surveyCollectedData || false)
              }
              data={mapQueryResponse.getValidRowsForField(
                metricConfig.metricId
              )}
              breakdown={props.currentBreakdown}
              handleClose={() => setSmallMultiplesDialogOpen(false)}
              open={smallMultiplesDialogOpen}
              breakdownValues={breakdownValues}
              fieldRange={mapQueryResponse.getFieldRange(metricConfig.metricId)}
              queryResponses={queryResponses}
              metadata={metadata}
              geoData={geoData}
              breakdownValuesNoData={fieldValues.noData}
            />

            <CardContent className={styles.SmallMarginContent}>
              <MapBreadcrumbs
                fips={props.fips}
                updateFipsCallback={props.updateFipsCallback}
                ariaLabel={
                  props.variableConfig.variableFullDisplayName as string
                }
              />
            </CardContent>

            {!mapQueryResponse.dataIsMissing() && !hideGroupDropdown && (
              <>
                <Divider />
                <CardContent className={styles.SmallMarginContent}>
                  <Grid
                    container
                    justifyContent="space-between"
                    align-items="flex-end"
                  >
                    <Grid item>
                      {console.log(hideGroupDropdown)}
                      <DropDownMenu
                        idSuffix={`-${props.fips.getStateFipsCode()}-${
                          props.variableConfig.variableId
                        }`}
                        value={activeBreakdownFilter}
                        options={filterOptions}
                        onOptionUpdate={(
                          newBreakdownDisplayName,
                          filterSelection
                        ) => {
                          // This DropDownMenu instance only supports changing active breakdown filter
                          // It doesn't support changing breakdown type
                          if (filterSelection) {
                            setActiveBreakdownFilter(filterSelection);
                          }
                        }}
                      />
                    </Grid>
                  </Grid>
                </CardContent>
              </>
            )}

            {!mapQueryResponse.dataIsMissing() &&
              !!dataForActiveBreakdownFilter.length && (
                <>
                  <Divider />
                  <CardContent>
                    <Alert severity="info" role="note">
                      {generateDemographicTotalPhrase()}
                      {/* Compare across XYZ for all variables except vaccinated at county level */}
                      <MultiMapLink
                        setSmallMultiplesDialogOpen={
                          setSmallMultiplesDialogOpen
                        }
                        currentBreakdown={props.currentBreakdown}
                        currentVariable={
                          props.variableConfig.variableFullDisplayName
                        }
                      />
                    </Alert>
                  </CardContent>
                </>
              )}
            {(mapQueryResponse.dataIsMissing() ||
              dataForActiveBreakdownFilter.length === 0) && (
              <CardContent>
                <MissingDataAlert
                  dataName={metricConfig.fullCardTitleName}
                  breakdownString={
                    BREAKDOWN_VAR_DISPLAY_NAMES[props.currentBreakdown]
                  }
                  isMapCard={true}
                  fips={props.fips}
                />
              </CardContent>
            )}

            {!mapQueryResponse.dataIsMissing() &&
              dataForActiveBreakdownFilter.length === 0 &&
              activeBreakdownFilter !== "All" && (
                <CardContent>
                  <Alert severity="warning" role="note">
                    Insufficient data available for filter:{" "}
                    <b>{activeBreakdownFilter}</b>.{" "}
                    <MultiMapLink
                      setSmallMultiplesDialogOpen={setSmallMultiplesDialogOpen}
                      currentBreakdown={props.currentBreakdown}
                      currentVariable={
                        props.variableConfig.variableFullDisplayName
                      }
                    />{" "}
                  </Alert>
                </CardContent>
              )}
            {metricConfig && dataForActiveBreakdownFilter.length > 0 && (
              <CardContent>
                <ChoroplethMap
                  signalListeners={signalListeners}
                  metric={metricConfig}
                  legendTitle={metricConfig.shortLabel}
                  data={
                    listExpanded
                      ? highestRatesList.concat(lowestRatesList)
                      : dataForActiveBreakdownFilter
                  }
                  hideMissingDataTooltip={listExpanded}
                  legendData={dataForActiveBreakdownFilter}
                  hideLegend={
                    mapQueryResponse.dataIsMissing() ||
                    dataForActiveBreakdownFilter.length <= 1
                  }
                  showCounties={props.fips.isUsa() ? false : true}
                  fips={props.fips}
                  scaleType="quantile"
                  geoData={geoData}
                  // include card title, selected sub-group if any, and specific location in SAVE AS PNG filename
                  filename={`${metricConfig.fullCardTitleName}${
                    activeBreakdownFilter === "All"
                      ? ""
                      : ` for ${activeBreakdownFilter}`
                  } in ${props.fips.getDisplayName()}${
                    // include the state name if the location is a county
                    props.fips.isCounty()
                      ? `, ${props.fips.getParentFips().getFullDisplayName()}`
                      : ""
                  }`}
                />
                {/* generate additional VEGA canvases for territories on national map */}
                {props.fips.isUsa() && (
                  <div className={styles.TerritoryCirclesContainer}>
                    {TERRITORY_CODES.map((code) => {
                      const fips = new Fips(code);
                      return (
                        <div className={styles.TerritoryCircle} key={code}>
                          <ChoroplethMap
                            signalListeners={signalListeners}
                            metric={metricConfig}
                            legendTitle={metricConfig.fullCardTitleName}
                            data={
                              listExpanded
                                ? highestRatesList.concat(lowestRatesList)
                                : dataForActiveBreakdownFilter
                            }
                            hideMissingDataTooltip={listExpanded}
                            legendData={dataForActiveBreakdownFilter}
                            hideLegend={true}
                            hideActions={true}
                            showCounties={props.fips.isUsa() ? false : true}
                            fips={fips}
                            scaleType="quantile"
                            geoData={geoData}
                            overrideShapeWithCircle={true}
                          />
                        </div>
                      );
                    })}
                  </div>
                )}

                {!mapQueryResponse.dataIsMissing() &&
                  dataForActiveBreakdownFilter.length > 1 && (
                    <HighestLowestList
                      variableConfig={props.variableConfig}
                      metricConfig={metricConfig}
                      listExpanded={listExpanded}
                      setListExpanded={setListExpanded}
                      highestRatesList={highestRatesList}
                      lowestRatesList={lowestRatesList}
                      fipsTypePluralDisplayName={props.fips.getPluralChildFipsTypeDisplayName()}
                      jumpToData={props.jumpToData}
                    />
                  )}
              </CardContent>
            )}
          </>
        );
      }}
    </CardWrapper>
  );
}

/*
Generates the "COMPARES ACROSS GROUPS" button which opens the small multiples modal
*/
export interface MultiMapLinkProps {
  setSmallMultiplesDialogOpen: Function;
  currentBreakdown: BreakdownVar;
  currentVariable: string;
}

function MultiMapLink(props: MultiMapLinkProps) {
  const groupTerm =
    BREAKDOWN_VAR_DISPLAY_NAMES_LOWER_CASE[props.currentBreakdown];
  return (
    <>
      <a
        href="#multiMap"
        onClick={() => props.setSmallMultiplesDialogOpen(true)}
        role="button"
        className={styles.CompareAcrossLink}
        aria-label={
          "Open modal to Compare " +
          props.currentVariable +
          " across " +
          groupTerm +
          " groups"
        }
      >
        Compare across {groupTerm} groups
      </a>
      <span aria-hidden={true}>.</span>
    </>
  );
}<|MERGE_RESOLUTION|>--- conflicted
+++ resolved
@@ -99,11 +99,6 @@
     metricQuery(Breakdowns.forFips(props.fips)),
   ];
 
-<<<<<<< HEAD
-  // hide demographic selectors / dropdowns / links to multimap if displaying VACCINATION at COUNTY level, as we don't have that data
-  const hideDemographicUI =
-    props.variableConfig.variableId === COVID_VAXX && props.fips.isCounty();
-
   const selectedRaceSuffix = CAWP_DETERMINANTS.includes(metricConfig.metricId)
     ? ` Identifying as ${getWomenRaceLabel(activeBreakdownFilter).replace(
         "All ",
@@ -111,8 +106,6 @@
       )}`
     : "";
 
-=======
->>>>>>> 9b5068c4
   return (
     <CardWrapper
       queries={queries}
@@ -172,7 +165,6 @@
             breakdownValues,
         };
 
-        console.log(Object.values(filterOptions).toString());
         const hideGroupDropdown =
           Object.values(filterOptions).toString() === ALL;
 
@@ -272,7 +264,6 @@
                     align-items="flex-end"
                   >
                     <Grid item>
-                      {console.log(hideGroupDropdown)}
                       <DropDownMenu
                         idSuffix={`-${props.fips.getStateFipsCode()}-${
                           props.variableConfig.variableId
