import { CardContent, Grid } from "@material-ui/core";
import Divider from "@material-ui/core/Divider";
import Alert from "@material-ui/lab/Alert";
import React, { useState } from "react";
import { ChoroplethMap } from "../charts/ChoroplethMap";
import {
  type MetricId,
  type VariableConfig,
} from "../data/config/MetricConfig";
import { exclude } from "../data/query/BreakdownFilter";
import {
  Breakdowns,
  type BreakdownVar,
  BREAKDOWN_VAR_DISPLAY_NAMES,
  type BreakdownVarDisplayName,
} from "../data/query/Breakdowns";
import {
  MetricQuery,
  type MetricQueryResponse,
} from "../data/query/MetricQuery";
import { AgeSorterStrategy } from "../data/sorting/AgeSorterStrategy";
import {
  ALL,
  NON_HISPANIC,
  UNKNOWN,
  UNKNOWN_RACE,
  UNKNOWN_ETHNICITY,
  type DemographicGroup,
  RACE,
} from "../data/utils/Constants";
import { type Row } from "../data/utils/DatasetTypes";
import { getExtremeValues } from "../data/utils/datasetutils";
import { Fips, TERRITORY_CODES } from "../data/utils/Fips";
import {
  COMBINED_INCARCERATION_STATES_LIST,
  COMBINED_QUALIFIER,
  PRIVATE_JAILS_QUALIFIER,
} from "../data/variables/IncarcerationProvider";
import {
  CAWP_CONGRESS_COUNTS,
  CAWP_DETERMINANTS,
  CAWP_STLEG_COUNTS,
} from "../data/variables/CawpProvider";
import { useAutoFocusDialog } from "../utils/hooks/useAutoFocusDialog";
import styles from "./Card.module.scss";
import CardWrapper from "./CardWrapper";
import DropDownMenu from "./ui/DropDownMenu";
import { HighestLowestList } from "./ui/HighestLowestList";
import MapBreadcrumbs from "./ui/MapBreadcrumbs";
import MissingDataAlert from "./ui/MissingDataAlert";
import { MultiMapDialog } from "./ui/MultiMapDialog";
import { MultiMapLink } from "./ui/MultiMapLink";
import { RateInfoAlert } from "./ui/RateInfoAlert";
import { findVerboseRating } from "./ui/SviAlert";
import { useGuessPreloadHeight } from "../utils/hooks/useGuessPreloadHeight";
import { generateSubtitle } from "../charts/utils";
import { useLocation } from "react-router-dom";
import { reportProviderSteps } from "../reports/ReportProviderSteps";
import { type ScrollableHashId } from "../utils/hooks/useStepObserver";
import { useCreateChartTitle } from "../utils/hooks/useCreateChartTitle";
import { HIV_DETERMINANTS } from "../data/variables/HivProvider";
import PopulationSubsetAlert from "./ui/PopulationSubsetAlert";
import CountyUnavailableAlert from "./ui/CountyUnavailableAlert";

const SIZE_OF_HIGHEST_LOWEST_RATES_LIST = 5;

export interface MapCardProps {
  key?: string
  fips: Fips
  variableConfig: VariableConfig
  updateFipsCallback: (fips: Fips) => void
  currentBreakdown: BreakdownVar
}

// This wrapper ensures the proper key is set to create a new instance when required (when
// the props change and the state needs to be reset) rather than relying on the card caller.
export function MapCard(props: MapCardProps) {
  return (
    <MapCardWithKey
      key={props.currentBreakdown + props.variableConfig.variableId}
      {...props}
    />
  );
}

function MapCardWithKey(props: MapCardProps) {
  const preloadHeight = useGuessPreloadHeight([750, 1050]);

  const metricConfig = props.variableConfig.metrics.per100k;
  const locationPhrase = `in ${props.fips.getSentenceDisplayName()}`;
  const currentBreakdown = props.currentBreakdown;

  const isPrison = props.variableConfig.variableId === "prison";
  const isJail = props.variableConfig.variableId === "jail";
  const isIncarceration = isJail || isPrison;

  const isCawpStateLeg =
    props.variableConfig.variableId === "women_in_state_legislature";
  const isCawpCongress =
    props.variableConfig.variableId === "women_in_us_congress";
  const isCawp = isCawpStateLeg || isCawpCongress;

  const isPopulationSubset = HIV_DETERMINANTS.includes(metricConfig.metricId);

  const location = useLocation();

  const signalListeners: any = {
    click: (...args: any) => {
      const clickedData = args[1];
      if (clickedData?.id) {
        props.updateFipsCallback(new Fips(clickedData.id));
        location.hash = `#${HASH_ID}`;
      }
    },
  };

  const [listExpanded, setListExpanded] = useState(false);
  const [activeBreakdownFilter, setActiveBreakdownFilter] =
    useState<DemographicGroup>(ALL);

  const [smallMultiplesDialogOpen, setSmallMultiplesDialogOpen] =
    useAutoFocusDialog();

  const metricQuery = (
    geographyBreakdown: Breakdowns,
    countColsToAdd?: MetricId[]
  ) => {
    const metricIds: MetricId[] = [metricConfig.metricId];
    if (countColsToAdd) metricIds.push(...countColsToAdd);

    return new MetricQuery(
      metricIds,
      geographyBreakdown
        .copy()
        .addBreakdown(
          currentBreakdown,
          currentBreakdown === RACE
            ? exclude(NON_HISPANIC, UNKNOWN, UNKNOWN_RACE, UNKNOWN_ETHNICITY)
            : exclude(UNKNOWN)
        ),
      /* variableId */ props.variableConfig.variableId,
      /* timeView */ isCawp ? "cross_sectional" : undefined
    );
  };

  let countColsToAdd: MetricId[] = [];
  if (isCawpCongress) countColsToAdd = CAWP_CONGRESS_COUNTS;
  if (isCawpStateLeg) countColsToAdd = CAWP_STLEG_COUNTS;

  const queries = [
    metricQuery(Breakdowns.forChildrenFips(props.fips), countColsToAdd),
    metricQuery(Breakdowns.forFips(props.fips)),
  ];

  // state and county level reports require county-fips data for hover tooltips
  if (!props.fips.isUsa()) {
    const sviBreakdowns = Breakdowns.byCounty();
    sviBreakdowns.filterFips = props.fips;
    const sviQuery = new MetricQuery(
      /* MetricId(s) */ "svi",
      /* Breakdowns */ sviBreakdowns
    );
    queries.push(sviQuery);
  }

  let selectedRaceSuffix = "";
  if (
    CAWP_DETERMINANTS.includes(metricConfig.metricId) &&
    activeBreakdownFilter !== "All"
  ) {
    selectedRaceSuffix = ` and also identifying as ${activeBreakdownFilter}`;
  }

  let qualifierMessage = "";
  if (isPrison) qualifierMessage = COMBINED_QUALIFIER;
  if (isJail) qualifierMessage = PRIVATE_JAILS_QUALIFIER;

  let qualifierItems: string[] = [];
  if (isIncarceration) qualifierItems = COMBINED_INCARCERATION_STATES_LIST;

  let { chartTitle, filename, dataName } = useCreateChartTitle(
    metricConfig,
    locationPhrase
  );

  const { metricId } = metricConfig;
  const subtitle = generateSubtitle({
    activeBreakdownFilter,
    currentBreakdown,
    isPopulationSubset,
    metricId,
  });

  filename = `${filename} ${subtitle ? `for ${subtitle}` : ""}`;

  const HASH_ID: ScrollableHashId = "rate-map";

  return (
    <CardWrapper
      queries={queries}
      title={<>{reportProviderSteps[HASH_ID].label}</>}
      loadGeographies={true}
      minHeight={preloadHeight}
      scrollToHash={HASH_ID}
    >
      {(queryResponses, metadata, geoData) => {
        // contains data rows for sub-geos (if viewing US, this data will be STATE level)
        const childGeoQueryResponse: MetricQueryResponse = queryResponses[0];
        // contains data rows current level (if viewing US, this data will be US level)
        const geoQueryResponse = queryResponses[1];
        const hasSelfButNotChildGeoData =
          childGeoQueryResponse.data.length === 0 &&
          geoQueryResponse.data.length > 0;
        const mapQueryResponse = hasSelfButNotChildGeoData
          ? geoQueryResponse
          : childGeoQueryResponse;
        const sviQueryResponse: MetricQueryResponse = queryResponses[2] || null;

        const sortArgs =
          props.currentBreakdown === "age"
            ? ([new AgeSorterStrategy([ALL]).compareFn] as any)
            : [];

        const fieldValues = mapQueryResponse.getFieldValues(
          /* fieldName: BreakdownVar */ props.currentBreakdown,
          /* relevantMetric: MetricId */ metricConfig.metricId
        );

        const breakdownValues = fieldValues.withData.sort.apply(
          fieldValues.withData,
          sortArgs
        );

        let dataForActiveBreakdownFilter = mapQueryResponse
          .getValidRowsForField(metricConfig.metricId)
          .filter(
            (row: Row) => row[props.currentBreakdown] === activeBreakdownFilter
          );

        const dataForSvi: Row[] =
          sviQueryResponse
            ?.getValidRowsForField("svi")
            ?.filter((row) =>
              dataForActiveBreakdownFilter.find(({ fips }) => row.fips === fips)
            ) || [];

        if (!props.fips.isUsa()) {
          dataForActiveBreakdownFilter = dataForActiveBreakdownFilter.map(
            (row) => {
              const thisCountySviRow = dataForSvi.find(
                (sviRow) => sviRow.fips === row.fips
              );
              return {
                ...row,
                rating: findVerboseRating(thisCountySviRow?.svi),
              };
            }
          );
        }

        const { highestValues, lowestValues } = getExtremeValues(
          dataForActiveBreakdownFilter,
          metricConfig.metricId,
          SIZE_OF_HIGHEST_LOWEST_RATES_LIST
        );

        // Create and populate a map of breakdown display name to options
        const filterOptions: Record<
          BreakdownVarDisplayName,
          DemographicGroup[]
        > = {
          [BREAKDOWN_VAR_DISPLAY_NAMES[props.currentBreakdown]]:
            breakdownValues,
        };

        const hideGroupDropdown =
          Object.values(filterOptions).toString() === ALL;

        return (
          <>
            <MultiMapDialog
              fips={props.fips}
              metricConfig={metricConfig}
              useSmallSampleMessage={
                !mapQueryResponse.dataIsMissing() &&
                (props.variableConfig.surveyCollectedData ?? false)
              }
              data={mapQueryResponse.getValidRowsForField(
                metricConfig.metricId
              )}
              breakdown={props.currentBreakdown}
              handleClose={() => {
                setSmallMultiplesDialogOpen(false);
              }}
              open={smallMultiplesDialogOpen}
              breakdownValues={breakdownValues}
              fieldRange={mapQueryResponse.getFieldRange(metricConfig.metricId)}
              queryResponses={queryResponses}
              metadata={metadata}
              geoData={geoData}
              breakdownValuesNoData={fieldValues.noData}
              countColsToAdd={countColsToAdd}
              hasSelfButNotChildGeoData={hasSelfButNotChildGeoData}
            />

            <CardContent className={styles.SmallMarginContent}>
              <MapBreadcrumbs
                fips={props.fips}
                updateFipsCallback={props.updateFipsCallback}
                ariaLabel={props.variableConfig.variableFullDisplayName}
                scrollToHashId={HASH_ID}
              />
            </CardContent>

            {!mapQueryResponse.dataIsMissing() && !hideGroupDropdown && (
              <>
                <Divider />
                <CardContent className={styles.SmallMarginContent}>
                  <Grid
                    container
                    justifyContent="space-between"
                    align-items="flex-end"
                  >
                    <Grid item>
                      <DropDownMenu
                        idSuffix={`-${props.fips.code}-${props.variableConfig.variableId}`}
                        value={activeBreakdownFilter}
                        options={filterOptions}
                        onOptionUpdate={(
                          newBreakdownDisplayName,
                          filterSelection
                        ) => {
                          // This DropDownMenu instance only supports changing active breakdown filter
                          // It doesn't support changing breakdown type
                          if (filterSelection) {
                            setActiveBreakdownFilter(filterSelection);
                          }
                        }}
                      />
                    </Grid>
                  </Grid>
                </CardContent>
              </>
            )}

            {!mapQueryResponse.dataIsMissing() &&
              !!dataForActiveBreakdownFilter.length && (
                <RateInfoAlert
                  overallQueryResponse={geoQueryResponse}
                  currentBreakdown={props.currentBreakdown}
                  activeBreakdownFilter={activeBreakdownFilter}
                  metricConfig={metricConfig}
                  fips={props.fips}
                  setSmallMultiplesDialogOpen={setSmallMultiplesDialogOpen}
                  variableConfig={props.variableConfig}
                />
              )}

            {(mapQueryResponse.dataIsMissing() ||
              dataForActiveBreakdownFilter.length === 0) && (
              <CardContent>
                <MissingDataAlert
                  dataName={dataName}
                  breakdownString={
                    BREAKDOWN_VAR_DISPLAY_NAMES[props.currentBreakdown]
                  }
                  isMapCard={true}
                  fips={props.fips}
                />
              </CardContent>
            )}

            {!mapQueryResponse.dataIsMissing() &&
              dataForActiveBreakdownFilter.length === 0 &&
              activeBreakdownFilter !== "All" && (
                <CardContent>
                  <Alert severity="warning" role="note">
                    Insufficient data available for filter:{" "}
                    <b>{activeBreakdownFilter}</b>.{" "}
                    <MultiMapLink
                      setSmallMultiplesDialogOpen={setSmallMultiplesDialogOpen}
                      currentBreakdown={props.currentBreakdown}
                      currentVariable={
                        props.variableConfig.variableFullDisplayName
                      }
                    />
                  </Alert>
                </CardContent>
              )}

            {metricConfig && dataForActiveBreakdownFilter.length > 0 && (
              <>
                <CardContent>
                  <ChoroplethMap
                    signalListeners={signalListeners}
                    titles={{ chartTitle, subtitle }}
                    metric={metricConfig}
                    legendTitle={metricConfig.shortLabel.toLowerCase()}
                    data={
                      listExpanded
                        ? highestValues.concat(lowestValues)
                        : dataForActiveBreakdownFilter
                    }
                    hideMissingDataTooltip={listExpanded}
                    legendData={dataForActiveBreakdownFilter}
                    hideLegend={
                      mapQueryResponse.dataIsMissing() ||
                      dataForActiveBreakdownFilter.length <= 1
                    }
<<<<<<< HEAD
                    showCounties={
                      !props.fips.isUsa() && !hasSelfButNotChildGeoData
                    }
=======
                    showCounties={!props.fips.isUsa()}
>>>>>>> 0e4a9720
                    fips={props.fips}
                    scaleType="quantize"
                    geoData={geoData}
                    // include card title, selected sub-group if any, and specific location in SAVE AS PNG filename
                    filename={filename}
                    listExpanded={listExpanded}
                    countColsToAdd={countColsToAdd}
                  />
                  {/* generate additional VEGA canvases for territories on national map */}
                  {props.fips.isUsa() && (
                    <div className={styles.TerritoryCirclesContainer}>
                      {TERRITORY_CODES.map((code) => {
                        const fips = new Fips(code);
                        return (
                          <div className={styles.TerritoryCircle} key={code}>
                            <ChoroplethMap
                              signalListeners={signalListeners}
                              titles={{ chartTitle, subtitle }}
                              metric={metricConfig}
                              data={
                                listExpanded
                                  ? highestValues.concat(lowestValues)
                                  : dataForActiveBreakdownFilter
                              }
                              hideMissingDataTooltip={listExpanded}
                              legendData={dataForActiveBreakdownFilter}
                              hideLegend={true}
                              hideActions={true}
<<<<<<< HEAD
                              showCounties={false}
=======
                              showCounties={!props.fips.isUsa()}
>>>>>>> 0e4a9720
                              fips={fips}
                              scaleType="quantize"
                              geoData={geoData}
                              overrideShapeWithCircle={true}
                              countColsToAdd={countColsToAdd}
                            />
                          </div>
                        );
                      })}
                    </div>
                  )}

                  {!mapQueryResponse.dataIsMissing() &&
                    dataForActiveBreakdownFilter.length > 1 && (
                      <HighestLowestList
                        variableConfig={props.variableConfig}
                        selectedRaceSuffix={selectedRaceSuffix}
                        metricConfig={metricConfig}
                        listExpanded={listExpanded}
                        setListExpanded={setListExpanded}
                        highestValues={highestValues}
                        lowestValues={lowestValues}
                        fipsTypePluralDisplayName={props.fips.getPluralChildFipsTypeDisplayName()}
                        qualifierItems={qualifierItems}
                        qualifierMessage={qualifierMessage}
                      />
                    )}
                </CardContent>
                {hasSelfButNotChildGeoData && (
                  <CountyUnavailableAlert
                    variableFullDisplayName={
                      props.variableConfig.variableFullDisplayName
                    }
                  />
                )}
                {isPopulationSubset && (
                  <PopulationSubsetAlert
                    variableId={props.variableConfig.variableId}
                  />
                )}
              </>
            )}
          </>
        );
      }}
    </CardWrapper>
  );
}<|MERGE_RESOLUTION|>--- conflicted
+++ resolved
@@ -65,11 +65,11 @@
 const SIZE_OF_HIGHEST_LOWEST_RATES_LIST = 5;
 
 export interface MapCardProps {
-  key?: string
-  fips: Fips
-  variableConfig: VariableConfig
-  updateFipsCallback: (fips: Fips) => void
-  currentBreakdown: BreakdownVar
+  key?: string;
+  fips: Fips;
+  variableConfig: VariableConfig;
+  updateFipsCallback: (fips: Fips) => void;
+  currentBreakdown: BreakdownVar;
 }
 
 // This wrapper ensures the proper key is set to create a new instance when required (when
@@ -407,13 +407,9 @@
                       mapQueryResponse.dataIsMissing() ||
                       dataForActiveBreakdownFilter.length <= 1
                     }
-<<<<<<< HEAD
                     showCounties={
                       !props.fips.isUsa() && !hasSelfButNotChildGeoData
                     }
-=======
-                    showCounties={!props.fips.isUsa()}
->>>>>>> 0e4a9720
                     fips={props.fips}
                     scaleType="quantize"
                     geoData={geoData}
@@ -442,11 +438,7 @@
                               legendData={dataForActiveBreakdownFilter}
                               hideLegend={true}
                               hideActions={true}
-<<<<<<< HEAD
                               showCounties={false}
-=======
-                              showCounties={!props.fips.isUsa()}
->>>>>>> 0e4a9720
                               fips={fips}
                               scaleType="quantize"
                               geoData={geoData}
