--- conflicted
+++ resolved
@@ -8,10 +8,6 @@
 } from '@mui/material'
 import Divider from '@mui/material/Divider'
 import Alert from '@mui/material/Alert'
-<<<<<<< HEAD
-=======
-import ChoroplethMap from '../charts/ChoroplethMap'
->>>>>>> e7a9c150
 import { type MetricId, type DataTypeConfig } from '../data/config/MetricConfig'
 import { exclude } from '../data/query/BreakdownFilter'
 import {
@@ -54,10 +50,6 @@
 import DropDownMenu from './ui/DropDownMenu'
 import { HighestLowestGeosList } from './ui/HighestLowestGeosList'
 import MissingDataAlert from './ui/MissingDataAlert'
-<<<<<<< HEAD
-=======
-import MultiMapDialog from './ui/MultiMapDialog'
->>>>>>> e7a9c150
 import { MultiMapLink } from './ui/MultiMapLink'
 import { findVerboseRating } from './ui/SviAlert'
 import { useGuessPreloadHeight } from '../utils/hooks/useGuessPreloadHeight'
@@ -97,13 +89,9 @@
 const ChoroplethMap = lazy(async () => await import('../charts/ChoroplethMap'))
 const MultiMapDialog = lazy(async () => await import('./ui/MultiMapDialog'))
 
-<<<<<<< HEAD
 const SIZE_OF_HIGHEST_LOWEST_GEOS_RATES_LIST = 5
 
-export interface MapCardProps {
-=======
 interface MapCardProps {
->>>>>>> e7a9c150
   key?: string
   fips: Fips
   dataTypeConfig: DataTypeConfig
