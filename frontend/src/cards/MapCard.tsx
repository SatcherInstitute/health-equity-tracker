--- conflicted
+++ resolved
@@ -294,10 +294,6 @@
       reportTitle={props.reportTitle}
       elementsToHide={elementsToHide}
       expanded={highestLowestGeosMode}
-<<<<<<< HEAD
-      showDefinition={true}
-=======
->>>>>>> 309ebfc7
       isCompareCard={props.isCompareCard}
     >
       {(queryResponses, metadata, geoData) => {
@@ -500,11 +496,7 @@
                       />
                       <Divider />
                       <Tooltip
-<<<<<<< HEAD
-                        title={`Launch to see ${prettyDemoType} disparties across multiple small maps`}
-=======
                         title={`Launch multiple maps view with side-by-side maps of each ${prettyDemoType} group`}
->>>>>>> 309ebfc7
                       >
                         <Button
                           onClick={() => {
@@ -513,12 +505,8 @@
                         >
                           <GridView />
                           <span className={styles.CompareMultipleText}>
-<<<<<<< HEAD
-                            Compare maps across {prettyDemoType} groups
-=======
                             View {prettyDemoType} disparties across multiple
                             small maps
->>>>>>> 309ebfc7
                           </span>
                         </Button>
                       </Tooltip>
