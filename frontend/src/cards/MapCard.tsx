import { CardContent, Grid } from "@material-ui/core";
import Divider from "@material-ui/core/Divider";
import Alert from "@material-ui/lab/Alert";
import React, { useState } from "react";
import { ChoroplethMap } from "../charts/ChoroplethMap";
import {
  VariableConfig,
  formatFieldValue,
  METRIC_CONFIG,
} from "../data/config/MetricConfig";
import { exclude } from "../data/query/BreakdownFilter";
import {
  Breakdowns,
  BreakdownVar,
  BREAKDOWN_VAR_DISPLAY_NAMES,
  BREAKDOWN_VAR_DISPLAY_NAMES_LOWER_CASE,
} from "../data/query/Breakdowns";
import { MetricQuery } from "../data/query/MetricQuery";
import { AgeSorterStrategy } from "../data/sorting/AgeSorterStrategy";
import {
  ALL,
  NON_HISPANIC,
  UNKNOWN,
  UNKNOWN_RACE,
  UNKNOWN_ETHNICITY,
} from "../data/utils/Constants";
import { Row } from "../data/utils/DatasetTypes";
import { getHighestN, getLowestN } from "../data/utils/datasetutils";
import { Fips, TERRITORY_CODES } from "../data/utils/Fips";
import { useAutoFocusDialog } from "../utils/useAutoFocusDialog";
import styles from "./Card.module.scss";
import CardWrapper from "./CardWrapper";
import DropDownMenu from "./ui/DropDownMenu";
import { HighestLowestList } from "./ui/HighestLowestList";
import MapBreadcrumbs from "./ui/MapBreadcrumbs";
import MissingDataAlert from "./ui/MissingDataAlert";
import { MultiMapDialog } from "./ui/MultiMapDialog";

const SIZE_OF_HIGHEST_LOWEST_RATES_LIST = 5;

export interface MapCardProps {
  key?: string;
  fips: Fips;
  variableConfig: VariableConfig;
  updateFipsCallback: (fips: Fips) => void;
  currentBreakdown: BreakdownVar;
  jumpToDefinitions?: Function;
}

// This wrapper ensures the proper key is set to create a new instance when required (when
// the props change and the state needs to be reset) rather than relying on the card caller.
export function MapCard(props: MapCardProps) {
  return (
    <MapCardWithKey
      key={props.currentBreakdown + props.variableConfig.variableId}
      {...props}
    />
  );
}

function MapCardWithKey(props: MapCardProps) {
  const metricConfig = props.variableConfig.metrics["per100k"];

  const signalListeners: any = {
    click: (...args: any) => {
      const clickedData = args[1];
      props.updateFipsCallback(new Fips(clickedData.id));
    },
  };

  const [listExpanded, setListExpanded] = useState(false);
  const [activeBreakdownFilter, setActiveBreakdownFilter] = useState<string>(
    ALL
  );

  const [
    smallMultiplesDialogOpen,
    setSmallMultiplesDialogOpen,
  ] = useAutoFocusDialog();

  const metricQuery = (geographyBreakdown: Breakdowns) =>
    new MetricQuery(
      metricConfig.metricId,
      geographyBreakdown
        .copy()
        .addBreakdown(
          props.currentBreakdown,
          props.currentBreakdown === "race_and_ethnicity"
            ? exclude(NON_HISPANIC, UNKNOWN, UNKNOWN_RACE, UNKNOWN_ETHNICITY)
            : exclude(UNKNOWN)
        )
    );

  const queries = [
    metricQuery(Breakdowns.forChildrenFips(props.fips)),
    metricQuery(Breakdowns.forFips(props.fips)),
  ];

  // hide demographic selectors / dropdowns / links to multimap if displaying VACCINATION at COUNTY level, as we don't have that data
  const hideDemographicUI =
    props.variableConfig.variableId ===
<<<<<<< HEAD
      METRIC_CONFIG["vaccinated"][0].variableId && props.fips.isCounty();
=======
      METRIC_CONFIG["vaccinations"][0].variableId && props.fips.isCounty();
>>>>>>> 3b7662a9

  return (
    <CardWrapper
      queries={queries}
      title={<>{metricConfig.fullCardTitleName}</>}
      loadGeographies={true}
    >
      {(queryResponses, metadata, geoData) => {
        const mapQueryResponse = queryResponses[0];
        const overallQueryResponse = queryResponses[1];

        const sortArgs =
          props.currentBreakdown === "age"
            ? ([new AgeSorterStrategy([ALL]).compareFn] as any)
            : [];
        const breakdownValues = mapQueryResponse.getUniqueFieldValues(
          props.currentBreakdown
        );
        breakdownValues.sort.apply(breakdownValues, sortArgs);

        const dataForActiveBreakdownFilter = mapQueryResponse
          .getValidRowsForField(metricConfig.metricId)
          .filter(
            (row: Row) => row[props.currentBreakdown] === activeBreakdownFilter
          );
        const highestRatesList = getHighestN(
          dataForActiveBreakdownFilter,
          metricConfig.metricId,
          SIZE_OF_HIGHEST_LOWEST_RATES_LIST
        );
        const lowestRatesList = getLowestN(
          dataForActiveBreakdownFilter,
          metricConfig.metricId,
          SIZE_OF_HIGHEST_LOWEST_RATES_LIST
        );

        // Create and populate a map of breakdown display name to options
        const filterOptions: Record<string, string[]> = {
          [BREAKDOWN_VAR_DISPLAY_NAMES[
            props.currentBreakdown
          ]]: breakdownValues,
        };

        // If possible, calculate the total for the selected demographic group and dynamically generate the rest of the phrase
        function generateDemographicTotalPhrase() {
          const options = overallQueryResponse.data.find(
            (row) => row[props.currentBreakdown] === activeBreakdownFilter
          );

          return options ? (
            <>
              <b>
                {formatFieldValue(
                  metricConfig.type,
                  options[metricConfig.metricId]
                )}
              </b>{" "}
              {/*} cases per 100k   NOTE: vaccinations term gets hyperlinked to definitions on bottom of page*/}
              {props.variableConfig.variableId ===
              METRIC_CONFIG["vaccinations"][0].variableId ? (
                <span
                  role="button"
                  onClick={() => {
                    props.jumpToDefinitions && props.jumpToDefinitions();
                  }}
                  className={styles.ConditionDefinitionLink}
                >
                  {
                    METRIC_CONFIG["vaccinations"][0].metrics.per100k
                      .shortVegaLabel
                  }
                </span>
              ) : (
                metricConfig.shortVegaLabel
              )}
              {/*} for  */}
              {activeBreakdownFilter !== "All" && " for"}
              {/*} [ ages 30-39] */}
              {BREAKDOWN_VAR_DISPLAY_NAMES_LOWER_CASE[
                props.currentBreakdown
              ] === "age" &&
                activeBreakdownFilter !== "All" &&
                ` ages ${activeBreakdownFilter}`}
              {/*} [Asian (non Hispanic) individuals] */}
              {BREAKDOWN_VAR_DISPLAY_NAMES_LOWER_CASE[
                props.currentBreakdown
              ] !== "age" &&
                activeBreakdownFilter !== "All" &&
                ` ${activeBreakdownFilter} individuals`}
              {" in  "}
              {/*} in */}
              {/*} (the) */}
              {props.fips.getDisplayName() === "United States" && "the "}
              {/*} United States */}
              {props.fips.getDisplayName()}
              {". "}
            </>
          ) : (
            ""
          );
        }

        return (
          <>
            <MultiMapDialog
              fips={props.fips}
              metricConfig={metricConfig}
              useSmallSampleMessage={
                !mapQueryResponse.dataIsMissing() &&
                (props.variableConfig.surveyCollectedData || false)
              }
              data={mapQueryResponse.getValidRowsForField(
                metricConfig.metricId
              )}
              breakdown={props.currentBreakdown}
              handleClose={() => setSmallMultiplesDialogOpen(false)}
              open={smallMultiplesDialogOpen}
              breakdownValues={breakdownValues}
              fieldRange={mapQueryResponse.getFieldRange(metricConfig.metricId)}
              queryResponses={queryResponses}
              metadata={metadata}
              geoData={geoData}
            />
            <CardContent className={styles.SmallMarginContent}>
              <MapBreadcrumbs
                fips={props.fips}
                updateFipsCallback={props.updateFipsCallback}
                ariaLabel={
                  props.variableConfig.variableFullDisplayName as string
                }
              />
            </CardContent>

            {!mapQueryResponse.dataIsMissing() && !hideDemographicUI && (
              <>
                <Divider />
                <CardContent className={styles.SmallMarginContent}>
                  <Grid
                    container
                    justify="space-between"
                    align-items="flex-end"
                  >
                    <Grid item>
                      <DropDownMenu
                        value={activeBreakdownFilter}
                        options={filterOptions}
                        onOptionUpdate={(
                          newBreakdownDisplayName,
                          filterSelection
                        ) => {
                          // This DropDownMenu instance only supports changing active breakdown filter
                          // It doesn't support changing breakdown type
                          if (filterSelection) {
                            setActiveBreakdownFilter(filterSelection);
                          }
                        }}
                      />
                    </Grid>
                  </Grid>
                </CardContent>
              </>
            )}

            {!mapQueryResponse.dataIsMissing() &&
              !!dataForActiveBreakdownFilter.length && (
                <>
                  <Divider />
                  <CardContent>
                    <Alert severity="info">
<<<<<<< HEAD
                      {/* EXAMPLE TEXT OUTPUT:  */}
                      <b>
                        {/* 9,543 */}
                        {formatFieldValue(
                          metricConfig.type,
                          overallQueryResponse!.data.find(
                            (row) =>
                              row[props.currentBreakdown] ===
                              activeBreakdownFilter
                          )![metricConfig.metricId]
                        )}
                      </b>{" "}
                      {/* cases per 100k */}
                      {metricConfig.shortVegaLabel}
                      {/* for  */}
                      {activeBreakdownFilter !== "All" && " for"}
                      {/* [ ages 30-39] */}
                      {BREAKDOWN_VAR_DISPLAY_NAMES_LOWER_CASE[
                        props.currentBreakdown
                      ] === "age" &&
                        activeBreakdownFilter !== "All" &&
                        ` ages ${activeBreakdownFilter}`}
                      {/* [Asian (non Hispanic) individuals] */}
                      {BREAKDOWN_VAR_DISPLAY_NAMES_LOWER_CASE[
                        props.currentBreakdown
                      ] !== "age" &&
                        activeBreakdownFilter !== "All" &&
                        ` ${activeBreakdownFilter} individuals`}
                      {" in  "}
                      {/* in */}
                      {/* (the) */}
                      {props.fips.getDisplayName() === "United States" &&
                        "the "}
                      {/* United States */}
                      {props.fips.getDisplayName()}
                      {". "}
                      {/* Compare across XYZ for all variables except vaccinated at county level */}
                      {!hideDemographicUI && (
                        <span
                          onClick={() => setSmallMultiplesDialogOpen(true)}
                          role="button"
                          className={styles.CompareAcrossLink}
                          aria-label={
                            "Compare " +
                            props.variableConfig.variableFullDisplayName +
                            " across " +
                            BREAKDOWN_VAR_DISPLAY_NAMES_LOWER_CASE[
                              props.currentBreakdown
                            ] +
                            " groups"
                          }
                        >
                          Compare across{" "}
                          {
                            BREAKDOWN_VAR_DISPLAY_NAMES_LOWER_CASE[
                              props.currentBreakdown
                            ]
                          }{" "}
                          groups
                        </span>
=======
                      {generateDemographicTotalPhrase()}

                      {/* Compare across XYZ for all variables except vaccinated at county level */}
                      {!hideDemographicUI && (
                        <MultiMapLink
                          setSmallMultiplesDialogOpen={
                            setSmallMultiplesDialogOpen
                          }
                          currentBreakdown={props.currentBreakdown}
                          currentVariable={
                            props.variableConfig.variableFullDisplayName
                          }
                        />
>>>>>>> 3b7662a9
                      )}
                    </Alert>
                  </CardContent>
                </>
              )}
            {(mapQueryResponse.dataIsMissing() ||
              dataForActiveBreakdownFilter.length === 0) && (
              <CardContent>
                <MissingDataAlert
                  dataName={metricConfig.fullCardTitleName}
                  breakdownString={
                    BREAKDOWN_VAR_DISPLAY_NAMES[props.currentBreakdown]
                  }
                  geoLevel={props.fips.getChildFipsTypeDisplayName()}
                />
              </CardContent>
            )}

            {!mapQueryResponse.dataIsMissing() &&
              dataForActiveBreakdownFilter.length === 0 &&
              activeBreakdownFilter !== "All" && (
                <CardContent>
                  <Alert severity="warning">
                    No data available for filter: <b>{activeBreakdownFilter}</b>
                    .{" "}
                    <MultiMapLink
                      setSmallMultiplesDialogOpen={setSmallMultiplesDialogOpen}
                      currentBreakdown={props.currentBreakdown}
                      currentVariable={
                        props.variableConfig.variableFullDisplayName
                      }
                    />{" "}
                  </Alert>
                </CardContent>
              )}

            {metricConfig && (
              <CardContent>
                <ChoroplethMap
                  useSmallSampleMessage={
                    !mapQueryResponse.dataIsMissing() &&
                    (props.variableConfig.surveyCollectedData || false)
                  }
                  signalListeners={signalListeners}
                  metric={metricConfig}
                  legendTitle={metricConfig.fullCardTitleName}
                  data={
                    listExpanded
                      ? highestRatesList.concat(lowestRatesList)
                      : dataForActiveBreakdownFilter
                  }
                  hideMissingDataTooltip={listExpanded}
                  legendData={dataForActiveBreakdownFilter}
                  hideLegend={
                    mapQueryResponse.dataIsMissing() ||
                    dataForActiveBreakdownFilter.length <= 1
                  }
                  showCounties={props.fips.isUsa() ? false : true}
                  fips={props.fips}
                  scaleType="quantile"
                  geoData={geoData}
                  // include card title, selected sub-group if any, and specific location in SAVE AS PNG filename
                  filename={`${metricConfig.fullCardTitleName}${
                    activeBreakdownFilter === "All"
                      ? ""
                      : ` for ${activeBreakdownFilter}`
                  } in ${props.fips.getDisplayName()}${
                    // include the state name if the location is a county
                    props.fips.isCounty()
                      ? `, ${props.fips.getParentFips().getFullDisplayName()}`
                      : ""
                  }`}
                />
                {/* generate additional VEGA canvases for territories on national map */}
                {props.fips.isUsa() && (
                  <div className={styles.TerritoryCirclesContainer}>
                    {TERRITORY_CODES.map((code) => {
                      const fips = new Fips(code);
                      return (
                        <div className={styles.TerritoryCircle} key={code}>
                          <ChoroplethMap
                            useSmallSampleMessage={
                              !mapQueryResponse.dataIsMissing() &&
                              (props.variableConfig.surveyCollectedData ||
                                false)
                            }
                            signalListeners={signalListeners}
                            metric={metricConfig}
                            legendTitle={metricConfig.fullCardTitleName}
                            data={
                              listExpanded
                                ? highestRatesList.concat(lowestRatesList)
                                : dataForActiveBreakdownFilter
                            }
                            hideMissingDataTooltip={listExpanded}
                            legendData={dataForActiveBreakdownFilter}
                            hideLegend={true}
                            hideActions={true}
                            showCounties={props.fips.isUsa() ? false : true}
                            fips={fips}
                            scaleType="quantile"
                            geoData={geoData}
                            overrideShapeWithCircle={true}
                          />
                        </div>
                      );
                    })}
                  </div>
                )}

                {!mapQueryResponse.dataIsMissing() &&
                  dataForActiveBreakdownFilter.length > 1 && (
                    <HighestLowestList
                      variableConfig={props.variableConfig}
                      metricConfig={metricConfig}
                      listExpanded={listExpanded}
                      setListExpanded={setListExpanded}
                      highestRatesList={highestRatesList}
                      lowestRatesList={lowestRatesList}
                      fipsTypePluralDisplayName={props.fips.getPluralChildFipsTypeDisplayName()}
                    />
                  )}
              </CardContent>
            )}
          </>
        );
      }}
    </CardWrapper>
  );
}

/* 
Generates the "COMPARES ACROSS GROUPS" button which opens the small multiples modal
*/
export interface MultiMapLinkProps {
  setSmallMultiplesDialogOpen: Function;
  currentBreakdown: BreakdownVar;
  currentVariable: string;
}

function MultiMapLink(props: MultiMapLinkProps) {
  const groupTerm =
    BREAKDOWN_VAR_DISPLAY_NAMES_LOWER_CASE[props.currentBreakdown];
  return (
    <>
      <span
        onClick={() => props.setSmallMultiplesDialogOpen(true)}
        role="button"
        className={styles.CompareAcrossLink}
        aria-label={
          "Compare " +
          props.currentVariable +
          " across " +
          groupTerm +
          " groups"
        }
      >
        Compare across {groupTerm} groups
      </span>
      .
    </>
  );
}<|MERGE_RESOLUTION|>--- conflicted
+++ resolved
@@ -99,11 +99,7 @@
   // hide demographic selectors / dropdowns / links to multimap if displaying VACCINATION at COUNTY level, as we don't have that data
   const hideDemographicUI =
     props.variableConfig.variableId ===
-<<<<<<< HEAD
-      METRIC_CONFIG["vaccinated"][0].variableId && props.fips.isCounty();
-=======
       METRIC_CONFIG["vaccinations"][0].variableId && props.fips.isCounty();
->>>>>>> 3b7662a9
 
   return (
     <CardWrapper
@@ -273,68 +269,6 @@
                   <Divider />
                   <CardContent>
                     <Alert severity="info">
-<<<<<<< HEAD
-                      {/* EXAMPLE TEXT OUTPUT:  */}
-                      <b>
-                        {/* 9,543 */}
-                        {formatFieldValue(
-                          metricConfig.type,
-                          overallQueryResponse!.data.find(
-                            (row) =>
-                              row[props.currentBreakdown] ===
-                              activeBreakdownFilter
-                          )![metricConfig.metricId]
-                        )}
-                      </b>{" "}
-                      {/* cases per 100k */}
-                      {metricConfig.shortVegaLabel}
-                      {/* for  */}
-                      {activeBreakdownFilter !== "All" && " for"}
-                      {/* [ ages 30-39] */}
-                      {BREAKDOWN_VAR_DISPLAY_NAMES_LOWER_CASE[
-                        props.currentBreakdown
-                      ] === "age" &&
-                        activeBreakdownFilter !== "All" &&
-                        ` ages ${activeBreakdownFilter}`}
-                      {/* [Asian (non Hispanic) individuals] */}
-                      {BREAKDOWN_VAR_DISPLAY_NAMES_LOWER_CASE[
-                        props.currentBreakdown
-                      ] !== "age" &&
-                        activeBreakdownFilter !== "All" &&
-                        ` ${activeBreakdownFilter} individuals`}
-                      {" in  "}
-                      {/* in */}
-                      {/* (the) */}
-                      {props.fips.getDisplayName() === "United States" &&
-                        "the "}
-                      {/* United States */}
-                      {props.fips.getDisplayName()}
-                      {". "}
-                      {/* Compare across XYZ for all variables except vaccinated at county level */}
-                      {!hideDemographicUI && (
-                        <span
-                          onClick={() => setSmallMultiplesDialogOpen(true)}
-                          role="button"
-                          className={styles.CompareAcrossLink}
-                          aria-label={
-                            "Compare " +
-                            props.variableConfig.variableFullDisplayName +
-                            " across " +
-                            BREAKDOWN_VAR_DISPLAY_NAMES_LOWER_CASE[
-                              props.currentBreakdown
-                            ] +
-                            " groups"
-                          }
-                        >
-                          Compare across{" "}
-                          {
-                            BREAKDOWN_VAR_DISPLAY_NAMES_LOWER_CASE[
-                              props.currentBreakdown
-                            ]
-                          }{" "}
-                          groups
-                        </span>
-=======
                       {generateDemographicTotalPhrase()}
 
                       {/* Compare across XYZ for all variables except vaccinated at county level */}
@@ -348,7 +282,6 @@
                             props.variableConfig.variableFullDisplayName
                           }
                         />
->>>>>>> 3b7662a9
                       )}
                     </Alert>
                   </CardContent>
