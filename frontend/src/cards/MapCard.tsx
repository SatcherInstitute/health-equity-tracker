--- conflicted
+++ resolved
@@ -63,9 +63,6 @@
 import GeoContext from './ui/GeoContext'
 import TerritoryCircles from './ui/TerritoryCircles'
 import { GridView } from '@mui/icons-material'
-<<<<<<< HEAD
-import { type ScaleType } from '../charts/mapHelpers'
-=======
 import {
   MAP1_GROUP_PARAM,
   MAP2_GROUP_PARAM,
@@ -74,7 +71,7 @@
   getParameter,
   setParameter,
 } from '../utils/urlutils'
->>>>>>> 25bb6ca8
+import { type ScaleType } from '../charts/mapHelpers'
 
 const SIZE_OF_HIGHEST_LOWEST_RATES_LIST = 5
 
@@ -325,7 +322,6 @@
           ? highestValues.concat(lowestValues)
           : dataForActiveBreakdownFilter
 
-<<<<<<< HEAD
         // Determines the appropriate scale type based on the data and metric
         function getScaleType(): ScaleType {
           const dataPropValues = dataForActiveBreakdownFilter.map(
@@ -359,7 +355,6 @@
 
         const [min, max] = getMinMax()
 
-=======
         // if a previously selected group is no longer valid, reset to ALL
         let dropdownValue = ALL
         if (
@@ -373,7 +368,6 @@
           setParameter(MAP_GROUP_PARAM, ALL)
         }
 
->>>>>>> 25bb6ca8
         return (
           <>
             <MultiMapDialog
