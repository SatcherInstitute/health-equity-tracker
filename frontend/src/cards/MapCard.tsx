import { CardContent, Grid } from "@material-ui/core";
import Divider from "@material-ui/core/Divider";
import Alert from "@material-ui/lab/Alert";
import React, { useState } from "react";
import { ChoroplethMap } from "../charts/ChoroplethMap";
import { VariableConfig } from "../data/config/MetricConfig";
import { exclude, onlyInclude } from "../data/query/BreakdownFilter";
import {
  Breakdowns,
  BreakdownVar,
  BREAKDOWN_VAR_DISPLAY_NAMES,
  BreakdownVarDisplayName,
} from "../data/query/Breakdowns";
import { MetricQuery, MetricQueryResponse } from "../data/query/MetricQuery";
import { AgeSorterStrategy } from "../data/sorting/AgeSorterStrategy";
import {
  ALL,
  NON_HISPANIC,
  UNKNOWN,
  UNKNOWN_RACE,
  UNKNOWN_ETHNICITY,
  DemographicGroup,
  RACE,
} from "../data/utils/Constants";
import { Row } from "../data/utils/DatasetTypes";
import { getHighestN, getLowestN } from "../data/utils/datasetutils";
import { Fips, TERRITORY_CODES } from "../data/utils/Fips";
import {
  COMBINED_INCARCERATION_STATES_LIST,
  COMBINED_QUALIFIER,
  PRIVATE_JAILS_QUALIFIER,
} from "../data/variables/IncarcerationProvider";
import {
  CAWP_DETERMINANTS,
  getWomenRaceLabel,
} from "../data/variables/CawpProvider";
import { useAutoFocusDialog } from "../utils/hooks/useAutoFocusDialog";
import styles from "./Card.module.scss";
import CardWrapper from "./CardWrapper";
import DropDownMenu from "./ui/DropDownMenu";
import { HighestLowestList } from "./ui/HighestLowestList";
import MapBreadcrumbs from "./ui/MapBreadcrumbs";
import MissingDataAlert from "./ui/MissingDataAlert";
import { MultiMapDialog } from "./ui/MultiMapDialog";
import { MultiMapLink } from "./ui/MultiMapLink";
import { RateInfoAlert } from "./ui/RateInfoAlert";
import { findVerboseRating } from "./ui/SviAlert";
import { useGuessPreloadHeight } from "../utils/hooks/useGuessPreloadHeight";
import { createSubtitle } from "../charts/utils";
import { useLocation } from "react-router-dom";
import { reportProviderSteps } from "../reports/ReportProviderSteps";
import { ScrollableHashId } from "../utils/hooks/useStepObserver";
import { useCreateChartTitle } from "../utils/hooks/useCreateChartTitle";

const SIZE_OF_HIGHEST_LOWEST_RATES_LIST = 5;

export interface MapCardProps {
  key?: string;
  fips: Fips;
  variableConfig: VariableConfig;
  updateFipsCallback: (fips: Fips) => void;
  currentBreakdown: BreakdownVar;
}

// This wrapper ensures the proper key is set to create a new instance when required (when
// the props change and the state needs to be reset) rather than relying on the card caller.
export function MapCard(props: MapCardProps) {
  return (
    <MapCardWithKey
      key={props.currentBreakdown + props.variableConfig.variableId}
      {...props}
    />
  );
}

function MapCardWithKey(props: MapCardProps) {
  const preloadHeight = useGuessPreloadHeight([750, 1050]);

  const metricConfig = props.variableConfig.metrics["per100k"];
  const locationName = props.fips.getSentenceDisplayName();
  const currentBreakdown = props.currentBreakdown;

  const isPrison = props.variableConfig.variableId === "prison";
  const isJail = props.variableConfig.variableId === "jail";
  const isIncarceration = isJail || isPrison;

  const isCawpCongress =
    props.variableConfig.variableId === "women_us_congress";

  const location = useLocation();

  const signalListeners: any = {
    click: (...args: any) => {
      const clickedData = args[1];
      if (clickedData?.id) {
        props.updateFipsCallback(new Fips(clickedData.id));
        location.hash = `#${HASH_ID}`;
      }
    },
  };

  const [listExpanded, setListExpanded] = useState(false);
  const [activeBreakdownFilter, setActiveBreakdownFilter] =
    useState<DemographicGroup>(ALL);

  const [smallMultiplesDialogOpen, setSmallMultiplesDialogOpen] =
    useAutoFocusDialog();

  const metricQuery = (geographyBreakdown: Breakdowns) =>
    new MetricQuery(
      metricConfig.metricId,
      geographyBreakdown
        .copy()
        .addBreakdown(
          currentBreakdown,
          currentBreakdown === RACE
            ? exclude(NON_HISPANIC, UNKNOWN, UNKNOWN_RACE, UNKNOWN_ETHNICITY)
            : exclude(UNKNOWN)
        ),
<<<<<<< HEAD
      /* variableId */ props.variableConfig.variableId,
      /* timeView */ isCawpCongress ? "cross_sectional" : undefined
=======
      /* variableId */ props.variableConfig.variableId
>>>>>>> b18e22d1
    );

  const queries = [
    metricQuery(Breakdowns.forChildrenFips(props.fips)),
    metricQuery(Breakdowns.forFips(props.fips)),
  ];

  if (!props.fips.isUsa()) {
    const sviBreakdowns = Breakdowns.byCounty().andAge(onlyInclude("All"));
    sviBreakdowns.filterFips = props.fips;

<<<<<<< HEAD
    const sviQuery = new MetricQuery("svi", sviBreakdowns, "svi");
=======
    const sviQuery = new MetricQuery(
      /* MetricId(s) */ "svi",
      /* Breakdowns */ sviBreakdowns,
      /* variableId */ "svi"
    );
>>>>>>> b18e22d1
    queries.push(sviQuery);
  }

  const selectedRaceSuffix = CAWP_DETERMINANTS.includes(metricConfig.metricId)
    ? ` Identifying as ${getWomenRaceLabel(activeBreakdownFilter).replace(
        "All ",
        ""
      )}`
    : "";

  let qualifierMessage = "";
  if (isPrison) qualifierMessage = COMBINED_QUALIFIER;
  if (isJail) qualifierMessage = PRIVATE_JAILS_QUALIFIER;

  let qualifierItems: string[] = [];
  if (isIncarceration) qualifierItems = COMBINED_INCARCERATION_STATES_LIST;

  const chartTitle = useCreateChartTitle(metricConfig, locationName);
  const subtitle = createSubtitle({ currentBreakdown, activeBreakdownFilter });

  const filename = `${metricConfig.fullCardTitleName}${
    activeBreakdownFilter === "All" ? "" : ` for ${activeBreakdownFilter}`
  } in ${props.fips.getSentenceDisplayName()}`;

  const HASH_ID: ScrollableHashId = "rate-map";

  return (
    <CardWrapper
      queries={queries}
      title={<>{reportProviderSteps[HASH_ID].label}</>}
      loadGeographies={true}
      minHeight={preloadHeight}
      scrollToHash={HASH_ID}
    >
      {(queryResponses, metadata, geoData) => {
        // contains data rows for sub-geos (if viewing US, this data will be STATE level)
        const mapQueryResponse: MetricQueryResponse = queryResponses[0];
        // contains data rows current level (if viewing US, this data will be US level)
        const overallQueryResponse = queryResponses[1];
        const sviQueryResponse: MetricQueryResponse = queryResponses[2] || null;

        const sortArgs =
          props.currentBreakdown === "age"
            ? ([new AgeSorterStrategy([ALL]).compareFn] as any)
            : [];

        const fieldValues = mapQueryResponse.getFieldValues(
          /* fieldName: BreakdownVar */ props.currentBreakdown,
          /* relevantMetric: MetricId */ metricConfig.metricId
        );

        const breakdownValues = fieldValues.withData.sort.apply(
          fieldValues.withData,
          sortArgs
        );

        let dataForActiveBreakdownFilter = mapQueryResponse
          .getValidRowsForField(metricConfig.metricId)
          .filter(
            (row: Row) => row[props.currentBreakdown] === activeBreakdownFilter
          );

        const dataForSvi: Row[] = sviQueryResponse
          ? sviQueryResponse
              .getValidRowsForField("svi")
              .filter((row) =>
                dataForActiveBreakdownFilter.find(
                  ({ fips }) => row.fips === fips
                )
              )
          : [];

        if (!props.fips.isUsa()) {
          dataForActiveBreakdownFilter = dataForActiveBreakdownFilter.map(
            (row) => {
              const thisCountySviRow = dataForSvi.find(
                (sviRow) => sviRow.fips === row.fips
              );
              return {
                ...row,
                rating: findVerboseRating(thisCountySviRow?.svi),
              };
            }
          );
        }

        const highestRatesList = getHighestN(
          dataForActiveBreakdownFilter,
          metricConfig.metricId,

          SIZE_OF_HIGHEST_LOWEST_RATES_LIST
        );
        const lowestRatesList = getLowestN(
          dataForActiveBreakdownFilter,
          metricConfig.metricId,
          SIZE_OF_HIGHEST_LOWEST_RATES_LIST
        );

        // Create and populate a map of breakdown display name to options
        const filterOptions: Record<
          BreakdownVarDisplayName,
          DemographicGroup[]
        > = {
          [BREAKDOWN_VAR_DISPLAY_NAMES[props.currentBreakdown]]:
            breakdownValues,
        };

        const hideGroupDropdown =
          Object.values(filterOptions).toString() === ALL;

        return (
          <>
            <MultiMapDialog
              fips={props.fips}
              metricConfig={metricConfig}
              useSmallSampleMessage={
                !mapQueryResponse.dataIsMissing() &&
                (props.variableConfig.surveyCollectedData || false)
              }
              data={mapQueryResponse.getValidRowsForField(
                metricConfig.metricId
              )}
              breakdown={props.currentBreakdown}
              handleClose={() => setSmallMultiplesDialogOpen(false)}
              open={smallMultiplesDialogOpen}
              breakdownValues={breakdownValues}
              fieldRange={mapQueryResponse.getFieldRange(metricConfig.metricId)}
              queryResponses={queryResponses}
              metadata={metadata}
              geoData={geoData}
              breakdownValuesNoData={fieldValues.noData}
            />

            <CardContent className={styles.SmallMarginContent}>
              <MapBreadcrumbs
                fips={props.fips}
                updateFipsCallback={props.updateFipsCallback}
                ariaLabel={
                  props.variableConfig.variableFullDisplayName as string
                }
                scrollToHashId={HASH_ID}
              />
            </CardContent>

            {!mapQueryResponse.dataIsMissing() && !hideGroupDropdown && (
              <>
                <Divider />
                <CardContent className={styles.SmallMarginContent}>
                  <Grid
                    container
                    justifyContent="space-between"
                    align-items="flex-end"
                  >
                    <Grid item>
                      <DropDownMenu
                        idSuffix={`-${props.fips.code}-${props.variableConfig.variableId}`}
                        value={activeBreakdownFilter}
                        options={filterOptions}
                        onOptionUpdate={(
                          newBreakdownDisplayName,
                          filterSelection
                        ) => {
                          // This DropDownMenu instance only supports changing active breakdown filter
                          // It doesn't support changing breakdown type
                          if (filterSelection) {
                            setActiveBreakdownFilter(filterSelection);
                          }
                        }}
                      />
                    </Grid>
                  </Grid>
                </CardContent>
              </>
            )}

            {!mapQueryResponse.dataIsMissing() &&
              !!dataForActiveBreakdownFilter.length && (
                <RateInfoAlert
                  overallQueryResponse={overallQueryResponse}
                  currentBreakdown={props.currentBreakdown}
                  activeBreakdownFilter={activeBreakdownFilter}
                  metricConfig={metricConfig}
                  fips={props.fips}
                  setSmallMultiplesDialogOpen={setSmallMultiplesDialogOpen}
                  variableConfig={props.variableConfig}
                />
              )}

            {(mapQueryResponse.dataIsMissing() ||
              dataForActiveBreakdownFilter.length === 0) && (
              <CardContent>
                <MissingDataAlert
                  dataName={metricConfig.fullCardTitleName}
                  breakdownString={
                    BREAKDOWN_VAR_DISPLAY_NAMES[props.currentBreakdown]
                  }
                  isMapCard={true}
                  fips={props.fips}
                />
              </CardContent>
            )}

            {!mapQueryResponse.dataIsMissing() &&
              dataForActiveBreakdownFilter.length === 0 &&
              activeBreakdownFilter !== "All" && (
                <CardContent>
                  <Alert severity="warning" role="note">
                    Insufficient data available for filter:{" "}
                    <b>{activeBreakdownFilter}</b>.{" "}
                    <MultiMapLink
                      setSmallMultiplesDialogOpen={setSmallMultiplesDialogOpen}
                      currentBreakdown={props.currentBreakdown}
                      currentVariable={
                        props.variableConfig.variableFullDisplayName
                      }
                    />
                  </Alert>
                </CardContent>
              )}

            {metricConfig && dataForActiveBreakdownFilter.length > 0 && (
              <>
                <CardContent>
                  <ChoroplethMap
                    signalListeners={signalListeners}
                    titles={{ chartTitle, subtitle }}
                    metric={metricConfig}
                    legendTitle={metricConfig.shortLabel.toLowerCase()}
                    data={
                      listExpanded
                        ? highestRatesList.concat(lowestRatesList)
                        : dataForActiveBreakdownFilter
                    }
                    hideMissingDataTooltip={listExpanded}
                    legendData={dataForActiveBreakdownFilter}
                    hideLegend={
                      mapQueryResponse.dataIsMissing() ||
                      dataForActiveBreakdownFilter.length <= 1
                    }
                    showCounties={props.fips.isUsa() ? false : true}
                    fips={props.fips}
                    scaleType="quantize"
                    geoData={geoData}
                    // include card title, selected sub-group if any, and specific location in SAVE AS PNG filename
                    filename={filename}
                  />
                  {/* generate additional VEGA canvases for territories on national map */}
                  {props.fips.isUsa() && (
                    <div className={styles.TerritoryCirclesContainer}>
                      {TERRITORY_CODES.map((code) => {
                        const fips = new Fips(code);
                        return (
                          <div className={styles.TerritoryCircle} key={code}>
                            <ChoroplethMap
                              signalListeners={signalListeners}
                              titles={{ chartTitle, subtitle }}
                              metric={metricConfig}
                              data={
                                listExpanded
                                  ? highestRatesList.concat(lowestRatesList)
                                  : dataForActiveBreakdownFilter
                              }
                              hideMissingDataTooltip={listExpanded}
                              legendData={dataForActiveBreakdownFilter}
                              hideLegend={true}
                              hideActions={true}
                              showCounties={props.fips.isUsa() ? false : true}
                              fips={fips}
                              scaleType="quantize"
                              geoData={geoData}
                              overrideShapeWithCircle={true}
                            />
                          </div>
                        );
                      })}
                    </div>
                  )}

                  {!mapQueryResponse.dataIsMissing() &&
                    dataForActiveBreakdownFilter.length > 1 && (
                      <HighestLowestList
                        variableConfig={props.variableConfig}
                        selectedRaceSuffix={selectedRaceSuffix}
                        metricConfig={metricConfig}
                        listExpanded={listExpanded}
                        setListExpanded={setListExpanded}
                        highestRatesList={highestRatesList}
                        lowestRatesList={lowestRatesList}
                        fipsTypePluralDisplayName={props.fips.getPluralChildFipsTypeDisplayName()}
                        qualifierItems={qualifierItems}
                        qualifierMessage={qualifierMessage}
                      />
                    )}
                </CardContent>
              </>
            )}
          </>
        );
      }}
    </CardWrapper>
  );
}<|MERGE_RESOLUTION|>--- conflicted
+++ resolved
@@ -117,12 +117,8 @@
             ? exclude(NON_HISPANIC, UNKNOWN, UNKNOWN_RACE, UNKNOWN_ETHNICITY)
             : exclude(UNKNOWN)
         ),
-<<<<<<< HEAD
       /* variableId */ props.variableConfig.variableId,
       /* timeView */ isCawpCongress ? "cross_sectional" : undefined
-=======
-      /* variableId */ props.variableConfig.variableId
->>>>>>> b18e22d1
     );
 
   const queries = [
@@ -134,15 +130,11 @@
     const sviBreakdowns = Breakdowns.byCounty().andAge(onlyInclude("All"));
     sviBreakdowns.filterFips = props.fips;
 
-<<<<<<< HEAD
-    const sviQuery = new MetricQuery("svi", sviBreakdowns, "svi");
-=======
     const sviQuery = new MetricQuery(
       /* MetricId(s) */ "svi",
       /* Breakdowns */ sviBreakdowns,
       /* variableId */ "svi"
     );
->>>>>>> b18e22d1
     queries.push(sviQuery);
   }
 
