--- conflicted
+++ resolved
@@ -150,16 +150,7 @@
   return (
     <CardWrapper
       queries={queries}
-<<<<<<< HEAD
-      title={
-        <>
-          {metricConfig.fullCardTitleName}
-          {selectedRaceSuffix}
-        </>
-      }
-=======
       title={<>Rate Map</>}
->>>>>>> bd4efc64
       loadGeographies={true}
       minHeight={preloadHeight}
       scrollToHash={HASH_ID}
