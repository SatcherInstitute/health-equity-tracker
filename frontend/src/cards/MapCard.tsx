import { CardContent, Grid } from "@material-ui/core";
import Divider from "@material-ui/core/Divider";
import Alert from "@material-ui/lab/Alert";
import React, { useState } from "react";
import { ChoroplethMap } from "../charts/ChoroplethMap";
import {
  VariableConfig,
  formatFieldValue,
  METRIC_CONFIG,
  VAXX,
} from "../data/config/MetricConfig";
import { exclude } from "../data/query/BreakdownFilter";
import {
  Breakdowns,
  BreakdownVar,
  BREAKDOWN_VAR_DISPLAY_NAMES,
  BREAKDOWN_VAR_DISPLAY_NAMES_LOWER_CASE,
  BreakdownVarDisplayName,
} from "../data/query/Breakdowns";
import { MetricQuery } from "../data/query/MetricQuery";
import { AgeSorterStrategy } from "../data/sorting/AgeSorterStrategy";
import {
  ALL,
  NON_HISPANIC,
  UNKNOWN,
  UNKNOWN_RACE,
  UNKNOWN_ETHNICITY,
  DemographicGroup,
  RACE,
} from "../data/utils/Constants";
import { Row } from "../data/utils/DatasetTypes";
import { getHighestN, getLowestN } from "../data/utils/datasetutils";
import { Fips, TERRITORY_CODES } from "../data/utils/Fips";
import { useAutoFocusDialog } from "../utils/useAutoFocusDialog";
import styles from "./Card.module.scss";
import CardWrapper from "./CardWrapper";
import DropDownMenu from "./ui/DropDownMenu";
import { HighestLowestList } from "./ui/HighestLowestList";
import MapBreadcrumbs from "./ui/MapBreadcrumbs";
import MissingDataAlert from "./ui/MissingDataAlert";
import { MultiMapDialog } from "./ui/MultiMapDialog";

const SIZE_OF_HIGHEST_LOWEST_RATES_LIST = 5;
/* minimize layout shift */
const PRELOAD_HEIGHT = 833;

export interface MapCardProps {
  key?: string;
  fips: Fips;
  variableConfig: VariableConfig;
  updateFipsCallback: (fips: Fips) => void;
  currentBreakdown: BreakdownVar;
  jumpToDefinitions: Function;
  jumpToData: Function;
}

// This wrapper ensures the proper key is set to create a new instance when required (when
// the props change and the state needs to be reset) rather than relying on the card caller.
export function MapCard(props: MapCardProps) {
  return (
    <MapCardWithKey
      key={props.currentBreakdown + props.variableConfig.variableId}
      {...props}
    />
  );
}

function MapCardWithKey(props: MapCardProps) {
  const metricConfig = props.variableConfig.metrics["per100k"];

  const signalListeners: any = {
    click: (...args: any) => {
      const clickedData = args[1];
      props.updateFipsCallback(new Fips(clickedData.id));
    },
  };

  const [listExpanded, setListExpanded] = useState(false);
  const [
    activeBreakdownFilter,
    setActiveBreakdownFilter,
  ] = useState<DemographicGroup>(ALL);

  const [
    smallMultiplesDialogOpen,
    setSmallMultiplesDialogOpen,
  ] = useAutoFocusDialog();

  const metricQuery = (geographyBreakdown: Breakdowns) =>
    new MetricQuery(
      metricConfig.metricId,
      geographyBreakdown
        .copy()
        .addBreakdown(
          props.currentBreakdown,
          props.currentBreakdown === RACE
            ? exclude(NON_HISPANIC, UNKNOWN, UNKNOWN_RACE, UNKNOWN_ETHNICITY)
            : exclude(UNKNOWN)
        )
    );

  const queries = [
    metricQuery(Breakdowns.forChildrenFips(props.fips)),
    metricQuery(Breakdowns.forFips(props.fips)),
  ];

  // hide demographic selectors / dropdowns / links to multimap if displaying VACCINATION at COUNTY level, as we don't have that data
  const hideDemographicUI =
    props.variableConfig.variableId === VAXX && props.fips.isCounty();

  return (
    <CardWrapper
      queries={queries}
      title={<>{metricConfig.fullCardTitleName}</>}
      loadGeographies={true}
      minHeight={PRELOAD_HEIGHT}
    >
      {(queryResponses, metadata, geoData) => {
        // contains data rows for sub-geos (if viewing US, this data will be STATE level)
        const mapQueryResponse = queryResponses[0];
        // contains data rows current level (if viewing US, this data will be US level)
        const overallQueryResponse = queryResponses[1];

        const sortArgs =
          props.currentBreakdown === "age"
            ? ([new AgeSorterStrategy([ALL]).compareFn] as any)
            : [];

        const fieldValues = mapQueryResponse.getFieldValues(
          /* fieldName: BreakdownVar */ props.currentBreakdown,
          /* relevantMetric: MetricId */ metricConfig.metricId
        );

        const breakdownValues = fieldValues.withData.sort.apply(
          fieldValues.withData,
          sortArgs
        );

        const dataForActiveBreakdownFilter = mapQueryResponse
          .getValidRowsForField(metricConfig.metricId)
          .filter(
            (row: Row) => row[props.currentBreakdown] === activeBreakdownFilter
          );

        const highestRatesList = getHighestN(
          dataForActiveBreakdownFilter,
          metricConfig.metricId,
          SIZE_OF_HIGHEST_LOWEST_RATES_LIST
        );
        const lowestRatesList = getLowestN(
          dataForActiveBreakdownFilter,
          metricConfig.metricId,
          SIZE_OF_HIGHEST_LOWEST_RATES_LIST
        );

        // Create and populate a map of breakdown display name to options
        const filterOptions: Record<
          BreakdownVarDisplayName,
          DemographicGroup[]
        > = {
          [BREAKDOWN_VAR_DISPLAY_NAMES[
            props.currentBreakdown
          ]]: breakdownValues,
        };

        // If possible, calculate the total for the selected demographic group and dynamically generate the rest of the phrase
        function generateDemographicTotalPhrase() {
          const options = overallQueryResponse.data.find(
            (row) => row[props.currentBreakdown] === activeBreakdownFilter
          );

          return options ? (
            <>
              <b>
                {formatFieldValue(
                  metricConfig.type,
                  options[metricConfig.metricId]
                )}
              </b>{" "}
<<<<<<< HEAD
              {/*} cases per 100k   NOTE: vaccinations term gets hyperlinked to definitions on bottom of page*/}
              {props.variableConfig.variableId === VAXX ? (
                <span
                  role="button"
                  onClick={() => {
                    props.jumpToDefinitions && props.jumpToDefinitions();
                  }}
                  className={styles.ConditionDefinitionLink}
                >
                  {
                    METRIC_CONFIG["vaccinations"][0].metrics.per100k
                      .shortVegaLabel
                  }
                </span>
              ) : (
                metricConfig.shortVegaLabel
              )}
=======
              {/*} HYPERLINKED TO BOTTOM DEFINITION {condition} cases per 100k  */}
              <span
                role="button"
                onClick={() => {
                  props.jumpToDefinitions();
                }}
                className={styles.ConditionDefinitionLink}
              >
                {metricConfig?.fullCardTitleName}
              </span>
>>>>>>> 8c069c5d
              {/*} for  */}
              {activeBreakdownFilter !== "All" && " for"}
              {/*} [ ages 30-39] */}
              {BREAKDOWN_VAR_DISPLAY_NAMES_LOWER_CASE[
                props.currentBreakdown
              ] === "age" &&
                activeBreakdownFilter !== "All" &&
                ` ages ${activeBreakdownFilter}`}
              {/*} [Asian (non Hispanic) individuals] */}
              {BREAKDOWN_VAR_DISPLAY_NAMES_LOWER_CASE[
                props.currentBreakdown
              ] !== "age" &&
                activeBreakdownFilter !== "All" &&
                ` ${activeBreakdownFilter} individuals`}
              {" in  "}
              {/*} in */}
              {/*} (the) */}
              {props.fips.getDisplayName() === "United States" && "the "}
              {/*} United States */}
              {props.fips.getDisplayName()}
              {". "}
            </>
          ) : (
            ""
          );
        }

        return (
          <>
            <MultiMapDialog
              fips={props.fips}
              metricConfig={metricConfig}
              useSmallSampleMessage={
                !mapQueryResponse.dataIsMissing() &&
                (props.variableConfig.surveyCollectedData || false)
              }
              data={mapQueryResponse.getValidRowsForField(
                metricConfig.metricId
              )}
              breakdown={props.currentBreakdown}
              handleClose={() => setSmallMultiplesDialogOpen(false)}
              open={smallMultiplesDialogOpen}
              breakdownValues={breakdownValues}
              fieldRange={mapQueryResponse.getFieldRange(metricConfig.metricId)}
              queryResponses={queryResponses}
              metadata={metadata}
              geoData={geoData}
              breakdownValuesNoData={fieldValues.noData}
            />
            <CardContent className={styles.SmallMarginContent}>
              <MapBreadcrumbs
                fips={props.fips}
                updateFipsCallback={props.updateFipsCallback}
                ariaLabel={
                  props.variableConfig.variableFullDisplayName as string
                }
              />
            </CardContent>

            {!mapQueryResponse.dataIsMissing() && !hideDemographicUI && (
              <>
                <Divider />
                <CardContent className={styles.SmallMarginContent}>
                  <Grid
                    container
                    justify="space-between"
                    align-items="flex-end"
                  >
                    <Grid item>
                      <DropDownMenu
                        value={activeBreakdownFilter}
                        options={filterOptions}
                        onOptionUpdate={(
                          newBreakdownDisplayName,
                          filterSelection
                        ) => {
                          // This DropDownMenu instance only supports changing active breakdown filter
                          // It doesn't support changing breakdown type
                          if (filterSelection) {
                            setActiveBreakdownFilter(filterSelection);
                          }
                        }}
                      />
                    </Grid>
                  </Grid>
                </CardContent>
              </>
            )}

            {!mapQueryResponse.dataIsMissing() &&
              !!dataForActiveBreakdownFilter.length && (
                <>
                  <Divider />
                  <CardContent>
                    <Alert severity="info">
                      {generateDemographicTotalPhrase()}

                      {/* Compare across XYZ for all variables except vaccinated at county level */}
                      {!hideDemographicUI && (
                        <MultiMapLink
                          setSmallMultiplesDialogOpen={
                            setSmallMultiplesDialogOpen
                          }
                          currentBreakdown={props.currentBreakdown}
                          currentVariable={
                            props.variableConfig.variableFullDisplayName
                          }
                        />
                      )}
                    </Alert>
                  </CardContent>
                </>
              )}
            {(mapQueryResponse.dataIsMissing() ||
              dataForActiveBreakdownFilter.length === 0) && (
              <CardContent>
                <MissingDataAlert
                  dataName={metricConfig.fullCardTitleName}
                  breakdownString={
                    BREAKDOWN_VAR_DISPLAY_NAMES[props.currentBreakdown]
                  }
                  geoLevel={props.fips.getChildFipsTypeDisplayName()}
                />
              </CardContent>
            )}

            {!mapQueryResponse.dataIsMissing() &&
              dataForActiveBreakdownFilter.length === 0 &&
              activeBreakdownFilter !== "All" && (
                <CardContent>
                  <Alert severity="warning">
                    No data available for filter: <b>{activeBreakdownFilter}</b>
                    .{" "}
                    <MultiMapLink
                      setSmallMultiplesDialogOpen={setSmallMultiplesDialogOpen}
                      currentBreakdown={props.currentBreakdown}
                      currentVariable={
                        props.variableConfig.variableFullDisplayName
                      }
                    />{" "}
                  </Alert>
                </CardContent>
              )}
            {metricConfig && dataForActiveBreakdownFilter.length ? (
              <CardContent>
                <ChoroplethMap
                  useSmallSampleMessage={
                    !mapQueryResponse.dataIsMissing() &&
                    (props.variableConfig.surveyCollectedData || false)
                  }
                  signalListeners={signalListeners}
                  metric={metricConfig}
                  legendTitle={metricConfig.shortVegaLabel}
                  data={
                    listExpanded
                      ? highestRatesList.concat(lowestRatesList)
                      : dataForActiveBreakdownFilter
                  }
                  hideMissingDataTooltip={listExpanded}
                  legendData={dataForActiveBreakdownFilter}
                  hideLegend={
                    mapQueryResponse.dataIsMissing() ||
                    dataForActiveBreakdownFilter.length <= 1
                  }
                  showCounties={props.fips.isUsa() ? false : true}
                  fips={props.fips}
                  scaleType="quantile"
                  geoData={geoData}
                  // include card title, selected sub-group if any, and specific location in SAVE AS PNG filename
                  filename={`${metricConfig.fullCardTitleName}${
                    activeBreakdownFilter === "All"
                      ? ""
                      : ` for ${activeBreakdownFilter}`
                  } in ${props.fips.getDisplayName()}${
                    // include the state name if the location is a county
                    props.fips.isCounty()
                      ? `, ${props.fips.getParentFips().getFullDisplayName()}`
                      : ""
                  }`}
                />
                {/* generate additional VEGA canvases for territories on national map */}
                {props.fips.isUsa() && (
                  <div className={styles.TerritoryCirclesContainer}>
                    {TERRITORY_CODES.map((code) => {
                      const fips = new Fips(code);
                      return (
                        <div className={styles.TerritoryCircle} key={code}>
                          <ChoroplethMap
                            useSmallSampleMessage={
                              !mapQueryResponse.dataIsMissing() &&
                              (props.variableConfig.surveyCollectedData ||
                                false)
                            }
                            signalListeners={signalListeners}
                            metric={metricConfig}
                            legendTitle={metricConfig.fullCardTitleName}
                            data={
                              listExpanded
                                ? highestRatesList.concat(lowestRatesList)
                                : dataForActiveBreakdownFilter
                            }
                            hideMissingDataTooltip={listExpanded}
                            legendData={dataForActiveBreakdownFilter}
                            hideLegend={true}
                            hideActions={true}
                            showCounties={props.fips.isUsa() ? false : true}
                            fips={fips}
                            scaleType="quantile"
                            geoData={geoData}
                            overrideShapeWithCircle={true}
                          />
                        </div>
                      );
                    })}
                  </div>
                )}

                {!mapQueryResponse.dataIsMissing() &&
                  dataForActiveBreakdownFilter.length > 1 && (
                    <HighestLowestList
                      variableConfig={props.variableConfig}
                      metricConfig={metricConfig}
                      listExpanded={listExpanded}
                      setListExpanded={setListExpanded}
                      highestRatesList={highestRatesList}
                      lowestRatesList={lowestRatesList}
                      fipsTypePluralDisplayName={props.fips.getPluralChildFipsTypeDisplayName()}
                      jumpToData={props.jumpToData}
                    />
                  )}
              </CardContent>
            ) : (
              <></>
            )}
          </>
        );
      }}
    </CardWrapper>
  );
}

/*
Generates the "COMPARES ACROSS GROUPS" button which opens the small multiples modal
*/
export interface MultiMapLinkProps {
  setSmallMultiplesDialogOpen: Function;
  currentBreakdown: BreakdownVar;
  currentVariable: string;
}

function MultiMapLink(props: MultiMapLinkProps) {
  const groupTerm =
    BREAKDOWN_VAR_DISPLAY_NAMES_LOWER_CASE[props.currentBreakdown];
  return (
    <>
      <span
        onClick={() => props.setSmallMultiplesDialogOpen(true)}
        role="button"
        className={styles.CompareAcrossLink}
        aria-label={
          "Compare " +
          props.currentVariable +
          " across " +
          groupTerm +
          " groups"
        }
      >
        Compare across {groupTerm} groups
      </span>
      .
    </>
  );
}<|MERGE_RESOLUTION|>--- conflicted
+++ resolved
@@ -6,7 +6,6 @@
 import {
   VariableConfig,
   formatFieldValue,
-  METRIC_CONFIG,
   VAXX,
 } from "../data/config/MetricConfig";
 import { exclude } from "../data/query/BreakdownFilter";
@@ -177,36 +176,17 @@
                   options[metricConfig.metricId]
                 )}
               </b>{" "}
-<<<<<<< HEAD
-              {/*} cases per 100k   NOTE: vaccinations term gets hyperlinked to definitions on bottom of page*/}
-              {props.variableConfig.variableId === VAXX ? (
-                <span
-                  role="button"
-                  onClick={() => {
-                    props.jumpToDefinitions && props.jumpToDefinitions();
-                  }}
-                  className={styles.ConditionDefinitionLink}
-                >
-                  {
-                    METRIC_CONFIG["vaccinations"][0].metrics.per100k
-                      .shortVegaLabel
-                  }
-                </span>
-              ) : (
-                metricConfig.shortVegaLabel
-              )}
-=======
               {/*} HYPERLINKED TO BOTTOM DEFINITION {condition} cases per 100k  */}
-              <span
-                role="button"
-                onClick={() => {
+              <a
+                href="#definitionsList"
+                onClick={(e) => {
+                  e.preventDefault();
                   props.jumpToDefinitions();
                 }}
                 className={styles.ConditionDefinitionLink}
               >
                 {metricConfig?.fullCardTitleName}
-              </span>
->>>>>>> 8c069c5d
+              </a>
               {/*} for  */}
               {activeBreakdownFilter !== "All" && " for"}
               {/*} [ ages 30-39] */}
@@ -462,12 +442,13 @@
     BREAKDOWN_VAR_DISPLAY_NAMES_LOWER_CASE[props.currentBreakdown];
   return (
     <>
-      <span
+      <a
+        href="#multi"
         onClick={() => props.setSmallMultiplesDialogOpen(true)}
         role="button"
         className={styles.CompareAcrossLink}
         aria-label={
-          "Compare " +
+          "Open modal to Compare " +
           props.currentVariable +
           " across " +
           groupTerm +
@@ -475,7 +456,7 @@
         }
       >
         Compare across {groupTerm} groups
-      </span>
+      </a>
       .
     </>
   );
