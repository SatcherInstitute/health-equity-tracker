import {
  Button,
  CardContent,
  Grid,
  useMediaQuery,
  useTheme,
} from '@mui/material'
import Divider from '@mui/material/Divider'
import Alert from '@mui/material/Alert'
import { ChoroplethMap } from '../charts/ChoroplethMap'
import { type MetricId, type DataTypeConfig } from '../data/config/MetricConfig'
import { exclude } from '../data/query/BreakdownFilter'
import {
  Breakdowns,
  type BreakdownVar,
  BREAKDOWN_VAR_DISPLAY_NAMES,
  type BreakdownVarDisplayName,
} from '../data/query/Breakdowns'
import {
  MetricQuery,
  type MetricQueryResponse,
} from '../data/query/MetricQuery'
import { AgeSorterStrategy } from '../data/sorting/AgeSorterStrategy'
import {
  ALL,
  NON_HISPANIC,
  UNKNOWN,
  UNKNOWN_RACE,
  UNKNOWN_ETHNICITY,
  type DemographicGroup,
  RACE,
} from '../data/utils/Constants'
import { type Row } from '../data/utils/DatasetTypes'
import { getExtremeValues } from '../data/utils/datasetutils'
import { Fips } from '../data/utils/Fips'
import {
  COMBINED_INCARCERATION_STATES_LIST,
  COMBINED_QUALIFIER,
  PRIVATE_JAILS_QUALIFIER,
} from '../data/providers/IncarcerationProvider'
import {
  CAWP_CONGRESS_COUNTS,
  CAWP_DETERMINANTS,
  CAWP_STLEG_COUNTS,
} from '../data/providers/CawpProvider'
import { useAutoFocusDialog } from '../utils/hooks/useAutoFocusDialog'
import styles from './Card.module.scss'
import CardWrapper from './CardWrapper'
import DropDownMenu from './ui/DropDownMenu'
import { HighestLowestList } from './ui/HighestLowestList'
import MissingDataAlert from './ui/MissingDataAlert'
import { MultiMapDialog } from './ui/MultiMapDialog'
import { MultiMapLink } from './ui/MultiMapLink'
import { findVerboseRating } from './ui/SviAlert'
import { useGuessPreloadHeight } from '../utils/hooks/useGuessPreloadHeight'
import { generateChartTitle, generateSubtitle } from '../charts/utils'
import { useLocation } from 'react-router-dom'
import { type ScrollableHashId } from '../utils/hooks/useStepObserver'
<<<<<<< HEAD
=======
import { HIV_DETERMINANTS } from '../data/providers/HivProvider'
>>>>>>> 034c0b63
import { useState } from 'react'
import { RATE_MAP_SCALE, getMapScheme } from '../charts/mapHelpers'
import { Legend } from '../charts/Legend'
import GeoContext, { getPopulationPhrase } from './ui/GeoContext'
import TerritoryCircles from './ui/TerritoryCircles'
import { GridView } from '@mui/icons-material'
import {
  MAP1_GROUP_PARAM,
  MAP2_GROUP_PARAM,
  getDemographicGroupFromGroupParam,
  getGroupParamFromDemographicGroup,
  getParameter,
  setParameter,
} from '../utils/urlutils'
import ChartTitle from './ChartTitle'

const SIZE_OF_HIGHEST_LOWEST_RATES_LIST = 5

export interface MapCardProps {
  key?: string
  fips: Fips
  dataTypeConfig: DataTypeConfig
  updateFipsCallback: (fips: Fips) => void
  currentBreakdown: BreakdownVar
  isCompareCard?: boolean
  reportTitle: string
}

// This wrapper ensures the proper key is set to create a new instance when required (when
// the props change and the state needs to be reset) rather than relying on the card caller.
export function MapCard(props: MapCardProps) {
  return (
    <MapCardWithKey
      key={props.currentBreakdown + props.dataTypeConfig.dataTypeId}
      {...props}
    />
  )
}

function MapCardWithKey(props: MapCardProps) {
  const preloadHeight = useGuessPreloadHeight([750, 1050])

  const metricConfig =
    props.dataTypeConfig.metrics?.per100k ??
    props.dataTypeConfig.metrics.pct_rate

  if (!metricConfig) return <></>

  const currentBreakdown = props.currentBreakdown

  const isPrison = props.dataTypeConfig.dataTypeId === 'prison'
  const isJail = props.dataTypeConfig.dataTypeId === 'jail'
  const isIncarceration = isJail || isPrison

  const isCawpStateLeg =
    props.dataTypeConfig.dataTypeId === 'women_in_state_legislature'
  const isCawpCongress =
    props.dataTypeConfig.dataTypeId === 'women_in_us_congress'
  const isCawp = isCawpStateLeg || isCawpCongress

  const location = useLocation()

  const signalListeners: any = {
    click: (...args: any) => {
      const clickedData = args[1]
      if (clickedData?.id) {
        props.updateFipsCallback(new Fips(clickedData.id))
        location.hash = `#${HASH_ID}`
      }
    },
  }

  const MAP_GROUP_PARAM = props.isCompareCard
    ? MAP2_GROUP_PARAM
    : MAP1_GROUP_PARAM

  const initialGroupParam: string = getParameter(MAP_GROUP_PARAM, ALL)
  const initialGroup = getDemographicGroupFromGroupParam(initialGroupParam)

  const [listExpanded, setListExpanded] = useState(false)
  const [activeBreakdownFilter, setActiveBreakdownFilter] =
    useState<DemographicGroup>(initialGroup)

  const [multimapOpen, setMultimapOpen] = useAutoFocusDialog()

  const metricQuery = (
    geographyBreakdown: Breakdowns,
    countColsToAdd?: MetricId[]
  ) => {
    const metricIds: MetricId[] = [metricConfig.metricId]
    if (countColsToAdd) metricIds.push(...countColsToAdd)

    return new MetricQuery(
      metricIds,
      geographyBreakdown
        .copy()
        .addBreakdown(
          currentBreakdown,
          currentBreakdown === RACE
            ? exclude(NON_HISPANIC, UNKNOWN, UNKNOWN_RACE, UNKNOWN_ETHNICITY)
            : exclude(UNKNOWN)
        ),
      /* dataTypeId */ props.dataTypeConfig.dataTypeId,
      /* timeView */ isCawp ? 'cross_sectional' : undefined
    )
  }

  let countColsToAdd: MetricId[] = []
  if (isCawpCongress) countColsToAdd = CAWP_CONGRESS_COUNTS
  if (isCawpStateLeg) countColsToAdd = CAWP_STLEG_COUNTS

  const queries = [
    metricQuery(Breakdowns.forChildrenFips(props.fips), countColsToAdd),
    metricQuery(Breakdowns.forFips(props.fips)),
  ]

  // Population count
  const popBreakdown = Breakdowns.forFips(props.fips)
  const popQuery = new MetricQuery(
    /* MetricId(s) */ ['population'],
    /* Breakdowns */ popBreakdown
  )
  queries.push(popQuery)

  // state and county level reports require county-fips data for hover tooltips
  if (!props.fips.isUsa()) {
    const sviBreakdowns = Breakdowns.byCounty()
    sviBreakdowns.filterFips = props.fips
    const sviQuery = new MetricQuery(
      /* MetricId(s) */ ['svi'],
      /* Breakdowns */ sviBreakdowns
    )
    queries.push(sviQuery)
  }

  let selectedRaceSuffix = ''
  if (
    CAWP_DETERMINANTS.includes(metricConfig.metricId) &&
    activeBreakdownFilter !== 'All'
  ) {
    selectedRaceSuffix = ` and also identifying as ${activeBreakdownFilter}`
  }

  let qualifierMessage = ''
  if (isPrison) qualifierMessage = COMBINED_QUALIFIER
  if (isJail) qualifierMessage = PRIVATE_JAILS_QUALIFIER

  let qualifierItems: string[] = []
  if (isIncarceration) qualifierItems = COMBINED_INCARCERATION_STATES_LIST

  const { metricId, chartTitle } = metricConfig
  const title = generateChartTitle(chartTitle, props.fips)
  const subtitle = generateSubtitle(
    activeBreakdownFilter,
    currentBreakdown,
    metricId
  )

  const filename = `${title} ${subtitle ? `for ${subtitle}` : ''}`

  const HASH_ID: ScrollableHashId = 'rate-map'

  const theme = useTheme()
  const pageIsSmall = useMediaQuery(theme.breakpoints.down('sm'))
  const isCompareMode = window.location.href.includes('compare')
  const mapIsWide = !pageIsSmall && !isCompareMode

  const fipsTypeDisplayName = props.fips.getFipsTypeDisplayName()

  return (
    <CardWrapper
      downloadTitle={filename}
      queries={queries}
      loadGeographies={true}
      minHeight={preloadHeight}
      scrollToHash={HASH_ID}
      reportTitle={props.reportTitle}
    >
      {(queryResponses, metadata, geoData) => {
        // contains rows for sub-geos (if viewing US, this data will be STATE level)
        const childGeoQueryResponse: MetricQueryResponse = queryResponses[0]
        // contains data rows current level (if viewing US, this data will be US level)
        const parentGeoQueryResponse = queryResponses[1]
        const hasSelfButNotChildGeoData =
          childGeoQueryResponse.data.length === 0 &&
          parentGeoQueryResponse.data.length > 0
        const mapQueryResponse = hasSelfButNotChildGeoData
          ? parentGeoQueryResponse
          : childGeoQueryResponse

        const totalPopulationPhrase = getPopulationPhrase(queryResponses[2])

        const sviQueryResponse: MetricQueryResponse = queryResponses[3] || null

        const sortArgs =
          props.currentBreakdown === 'age'
            ? ([new AgeSorterStrategy([ALL]).compareFn] as any)
            : []

        const fieldValues = mapQueryResponse.getFieldValues(
          /* fieldName: BreakdownVar */ props.currentBreakdown,
          /* relevantMetric: MetricId */ metricConfig.metricId
        )

        const breakdownValues = fieldValues.withData.sort.apply(
          fieldValues.withData,
          sortArgs
        )

        let dataForActiveBreakdownFilter = mapQueryResponse
          .getValidRowsForField(metricConfig.metricId)
          .filter(
            (row: Row) => row[props.currentBreakdown] === activeBreakdownFilter
          )

        const allDataForActiveBreakdownFilter = mapQueryResponse.data.filter(
          (row: Row) => row[props.currentBreakdown] === activeBreakdownFilter
        )

        const dataForSvi: Row[] =
          sviQueryResponse
            ?.getValidRowsForField('svi')
            ?.filter((row) =>
              dataForActiveBreakdownFilter.find(({ fips }) => row.fips === fips)
            ) || []

        if (!props.fips.isUsa()) {
          dataForActiveBreakdownFilter = dataForActiveBreakdownFilter.map(
            (row) => {
              const thisCountySviRow = dataForSvi.find(
                (sviRow) => sviRow.fips === row.fips
              )
              return {
                ...row,
                rating: findVerboseRating(thisCountySviRow?.svi),
              }
            }
          )
        }

        const { highestValues, lowestValues } = getExtremeValues(
          dataForActiveBreakdownFilter,
          metricConfig.metricId,
          SIZE_OF_HIGHEST_LOWEST_RATES_LIST
        )

        // Create and populate a map of breakdown display name to options
        const filterOptions: Record<
          BreakdownVarDisplayName,
          DemographicGroup[]
        > = {
          [BREAKDOWN_VAR_DISPLAY_NAMES[props.currentBreakdown]]:
            breakdownValues,
        }

        const hideGroupDropdown =
          Object.values(filterOptions).toString() === ALL

        // if a previously selected group is no longer valid, reset to ALL
        let dropdownValue = ALL
        if (
          filterOptions[
            BREAKDOWN_VAR_DISPLAY_NAMES[props.currentBreakdown]
          ].includes(activeBreakdownFilter)
        ) {
          dropdownValue = activeBreakdownFilter
        } else {
          setActiveBreakdownFilter(ALL)
          setParameter(MAP_GROUP_PARAM, ALL)
        }

        function handleMapGroupClick(_: any, newGroup: DemographicGroup) {
          setActiveBreakdownFilter(newGroup)
          const groupCode = getGroupParamFromDemographicGroup(newGroup)
          setParameter(MAP_GROUP_PARAM, groupCode)
        }

        const displayData = listExpanded
          ? highestValues.concat(lowestValues)
          : dataForActiveBreakdownFilter

        const isSummaryLegend =
          hasSelfButNotChildGeoData ?? props.fips.isCounty()

        const [mapScheme, mapMin] = getMapScheme({
          metricId: metricConfig.metricId,
          isSummaryLegend,
        })

        return (
          <>
            <MultiMapDialog
              breakdown={props.currentBreakdown}
              breakdownValues={breakdownValues}
              breakdownValuesNoData={fieldValues.noData}
              countColsToAdd={countColsToAdd}
              data={mapQueryResponse.data}
              fieldRange={mapQueryResponse.getFieldRange(metricConfig.metricId)}
              fips={props.fips}
              geoData={geoData}
              handleClose={() => {
                setMultimapOpen(false)
              }}
              handleMapGroupClick={handleMapGroupClick}
              hasSelfButNotChildGeoData={hasSelfButNotChildGeoData}
              metadata={metadata}
              metricConfig={metricConfig}
              open={multimapOpen}
              queries={queries}
              queryResponses={queryResponses}
              totalPopulationPhrase={totalPopulationPhrase}
              updateFipsCallback={props.updateFipsCallback}
              useSmallSampleMessage={
                !mapQueryResponse.dataIsMissing() &&
                (props.dataTypeConfig.surveyCollectedData ?? false)
              }
              pageIsSmall={pageIsSmall}
            />

            {!mapQueryResponse.dataIsMissing() && !hideGroupDropdown && (
              <>
                <CardContent className={styles.SmallMarginContent}>
                  <Grid
                    container
                    justifyContent="space-between"
                    align-items="flex-end"
                  >
                    <Grid item>
                      <DropDownMenu
                        idSuffix={`-${props.fips.code}-${props.dataTypeConfig.dataTypeId}`}
                        breakdownVar={props.currentBreakdown}
                        dataTypeId={props.dataTypeConfig.dataTypeId}
                        setMultimapOpen={setMultimapOpen}
                        value={dropdownValue}
                        options={filterOptions}
                        onOptionUpdate={handleMapGroupClick}
                      />
                      <Divider />
                      <Button
                        onClick={() => {
                          setMultimapOpen(true)
                        }}
                      >
                        <GridView />
                        <span className={styles.CompareMultipleText}>
                          View multiple maps
                        </span>
                      </Button>
                    </Grid>
                    <Divider />
                  </Grid>
                </CardContent>
              </>
            )}

            {metricConfig && dataForActiveBreakdownFilter.length > 0 && (
              <div>
                <CardContent>
                  <Grid container>
                    <Grid item xs={12}>
                      <ChartTitle
                        mt={0}
                        mb={2}
                        title={title}
                        subtitle={subtitle}
                      />
                    </Grid>

                    <Grid
                      item
                      xs={12}
                      sm={mapIsWide ? 9 : 12}
                      lg={mapIsWide ? 10 : 12}
                    >
                      <ChoroplethMap
                        countColsToAdd={countColsToAdd}
                        data={displayData}
                        filename={filename}
                        fips={props.fips}
                        geoData={geoData}
                        hideLegend={true}
                        hideMissingDataTooltip={listExpanded}
                        legendData={dataForActiveBreakdownFilter}
                        legendTitle={metricConfig.shortLabel.toLowerCase()}
                        listExpanded={listExpanded}
                        metric={metricConfig}
                        showCounties={
                          !props.fips.isUsa() && !hasSelfButNotChildGeoData
                        }
                        signalListeners={signalListeners}
                        mapConfig={{ mapScheme, mapMin }}
                      />
                      {props.fips.isUsa() && (
                        <Grid item xs={12}>
                          <TerritoryCircles
                            mapIsWide={mapIsWide}
                            data={displayData}
                            countColsToAdd={countColsToAdd}
                            listExpanded={listExpanded}
                            metricConfig={metricConfig}
                            signalListeners={signalListeners}
                            geoData={geoData}
                          />
                        </Grid>
                      )}
                    </Grid>
                    {/* Legend */}
                    <Grid
                      container
                      justifyItems={'center'}
                      alignItems={'flex-start'}
                      item
                      xs={12}
                      sm={mapIsWide ? 3 : 12}
                      lg={mapIsWide ? 2 : 12}
                    >
                      <Legend
                        metric={metricConfig}
                        legendTitle={metricConfig.shortLabel}
                        data={allDataForActiveBreakdownFilter}
                        scaleType={RATE_MAP_SCALE}
                        sameDotSize={true}
                        description={'Legend for rate map'}
                        isSummaryLegend={isSummaryLegend}
                        fipsTypeDisplayName={fipsTypeDisplayName}
                        mapConfig={{ mapScheme, mapMin }}
                        columns={mapIsWide ? 1 : 3}
                        stackingDirection={'vertical'}
                      />
                    </Grid>

                    <Grid
                      item
                      xs={12}
                      container
                      justifyContent={'space-between'}
                      alignItems={'center'}
                    >
                      <Grid item>
                        <GeoContext
                          fips={props.fips}
                          updateFipsCallback={props.updateFipsCallback}
                          dataTypeConfig={props.dataTypeConfig}
                          totalPopulationPhrase={totalPopulationPhrase}
                          sviQueryResponse={sviQueryResponse}
                        />
                      </Grid>
                    </Grid>
                  </Grid>

                  {!mapQueryResponse.dataIsMissing() &&
                    dataForActiveBreakdownFilter.length > 1 && (
                      <HighestLowestList
                        dataTypeConfig={props.dataTypeConfig}
                        selectedRaceSuffix={selectedRaceSuffix}
                        metricConfig={metricConfig}
                        listExpanded={listExpanded}
                        setListExpanded={setListExpanded}
                        highestValues={highestValues}
                        lowestValues={lowestValues}
                        parentGeoQueryResponse={parentGeoQueryResponse}
                        fips={props.fips}
                        qualifierItems={qualifierItems}
                        qualifierMessage={qualifierMessage}
                        currentBreakdown={currentBreakdown}
                        activeBreakdownFilter={activeBreakdownFilter}
                      />
                    )}
                </CardContent>

                {(mapQueryResponse.dataIsMissing() ||
                  dataForActiveBreakdownFilter.length === 0) && (
                  <CardContent>
                    <MissingDataAlert
                      dataName={title}
                      breakdownString={
                        BREAKDOWN_VAR_DISPLAY_NAMES[props.currentBreakdown]
                      }
                      isMapCard={true}
                      fips={props.fips}
                    />
                  </CardContent>
                )}

                {!mapQueryResponse.dataIsMissing() &&
                  dataForActiveBreakdownFilter.length === 0 &&
                  activeBreakdownFilter !== 'All' && (
                    <CardContent>
                      <Alert severity="warning" role="note">
                        Insufficient data available for filter:{' '}
                        <b>{activeBreakdownFilter}</b>.{' '}
                        {/* Offer multimap link if current demo group is missing info */}
                        <MultiMapLink
                          setMultimapOpen={setMultimapOpen}
                          currentBreakdown={props.currentBreakdown}
                          currentDataType={props.dataTypeConfig.fullDisplayName}
                        />
                      </Alert>
                    </CardContent>
                  )}
              </div>
            )}
          </>
        )
      }}
    </CardWrapper>
  )
}<|MERGE_RESOLUTION|>--- conflicted
+++ resolved
@@ -56,10 +56,6 @@
 import { generateChartTitle, generateSubtitle } from '../charts/utils'
 import { useLocation } from 'react-router-dom'
 import { type ScrollableHashId } from '../utils/hooks/useStepObserver'
-<<<<<<< HEAD
-=======
-import { HIV_DETERMINANTS } from '../data/providers/HivProvider'
->>>>>>> 034c0b63
 import { useState } from 'react'
 import { RATE_MAP_SCALE, getMapScheme } from '../charts/mapHelpers'
 import { Legend } from '../charts/Legend'
