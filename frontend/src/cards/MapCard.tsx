import {
  Button,
  CardContent,
  Grid,
  Tooltip,
  useMediaQuery,
  useTheme,
} from '@mui/material'
import Divider from '@mui/material/Divider'
import Alert from '@mui/material/Alert'
import { ChoroplethMap } from '../charts/ChoroplethMap'
import {
  type MetricId,
  type DataTypeConfig,
  type MetricConfig,
} from '../data/config/MetricConfig'
import { exclude } from '../data/query/BreakdownFilter'
import {
  Breakdowns,
  type DemographicType,
  DEMOGRAPHIC_DISPLAY_TYPES,
  type DemographicTypeDisplayName,
  DEMOGRAPHIC_DISPLAY_TYPES_LOWER_CASE,
} from '../data/query/Breakdowns'
import {
  MetricQuery,
  type MetricQueryResponse,
} from '../data/query/MetricQuery'
import { AgeSorterStrategy } from '../data/sorting/AgeSorterStrategy'
import {
  ALL,
  NON_HISPANIC,
  UNKNOWN,
  UNKNOWN_RACE,
  UNKNOWN_ETHNICITY,
  type DemographicGroup,
  RACE,
  AGE,
  CROSS_SECTIONAL,
} from '../data/utils/Constants'
import { type Row } from '../data/utils/DatasetTypes'
import { getExtremeValues } from '../data/utils/datasetutils'
import { Fips } from '../data/utils/Fips'
import {
  COMBINED_INCARCERATION_STATES_LIST,
  COMBINED_QUALIFIER,
  PRIVATE_JAILS_QUALIFIER,
} from '../data/providers/IncarcerationProvider'
import {
  CAWP_DATA_TYPES,
  CAWP_DETERMINANTS,
} from '../data/providers/CawpProvider'
import styles from './Card.module.scss'
import CardWrapper from './CardWrapper'
import DropDownMenu from './ui/DropDownMenu'
import { HighestLowestGeosList } from './ui/HighestLowestGeosList'
import MissingDataAlert from './ui/MissingDataAlert'
import { MultiMapDialog } from './ui/MultiMapDialog'
import { MultiMapLink } from './ui/MultiMapLink'
import { findVerboseRating } from './ui/SviAlert'
import { useGuessPreloadHeight } from '../utils/hooks/useGuessPreloadHeight'
import { generateChartTitle, generateSubtitle } from '../charts/utils'
import { useLocation } from 'react-router-dom'
import { type ScrollableHashId } from '../utils/hooks/useStepObserver'
import { useEffect, useState } from 'react'
import {
  getHighestLowestGroupsByFips,
  getMapScheme,
} from '../charts/mapHelperFunctions'
import { Legend } from '../charts/Legend'
import GeoContext, {
  getSubPopulationPhrase,
  getTotalACSPopulationPhrase,
} from './ui/GeoContext'
import TerritoryCircles from './ui/TerritoryCircles'
import { GridView } from '@mui/icons-material'
import {
  HIGHEST_LOWEST_GEOS_1_PARAM_KEY,
  HIGHEST_LOWEST_GEOS_2_PARAM_KEY,
  MAP1_GROUP_PARAM,
  MAP2_GROUP_PARAM,
  MULTIPLE_MAPS_1_PARAM_KEY,
  MULTIPLE_MAPS_2_PARAM_KEY,
  getDemographicGroupFromGroupParam,
  getGroupParamFromDemographicGroup,
  getParameter,
  setParameter,
} from '../utils/urlutils'
import ChartTitle from './ChartTitle'
import { useParamState } from '../utils/hooks/useParamState'
import { POPULATION, SVI } from '../data/providers/GeoContextProvider'
import { RATE_MAP_SCALE } from '../charts/mapGlobals'
import { type ElementHashIdHiddenOnScreenshot } from '../utils/hooks/useDownloadCardImage'

const SIZE_OF_HIGHEST_LOWEST_GEOS_RATES_LIST = 5

export interface CountColsMap {
  numeratorConfig?: MetricConfig
  denominatorConfig?: MetricConfig
}

export interface MapCardProps {
  key?: string
  fips: Fips
  dataTypeConfig: DataTypeConfig
  updateFipsCallback: (fips: Fips) => void
  demographicType: DemographicType
  isCompareCard?: boolean
  reportTitle: string
}

// This wrapper ensures the proper key is set to create a new instance when required (when
// the props change and the state needs to be reset) rather than relying on the card caller.
export function MapCard(props: MapCardProps) {
  return (
    <MapCardWithKey
      key={props.demographicType + props.dataTypeConfig.dataTypeId}
      {...props}
    />
  )
}

function MapCardWithKey(props: MapCardProps) {
  const preloadHeight = useGuessPreloadHeight([750, 1050])

  const metricConfig =
    props.dataTypeConfig?.metrics?.per100k ??
    props.dataTypeConfig?.metrics?.pct_rate ??
    props.dataTypeConfig?.metrics?.index

  if (!metricConfig) return <></>

  const demographicType = props.demographicType
  const prettyDemoType = DEMOGRAPHIC_DISPLAY_TYPES_LOWER_CASE[demographicType]

  const isPrison = props.dataTypeConfig.dataTypeId === 'prison'
  const isJail = props.dataTypeConfig.dataTypeId === 'jail'
  const isIncarceration = isJail ?? isPrison
  const isCawp = CAWP_DATA_TYPES.includes(props.dataTypeConfig.dataTypeId)

  const location = useLocation()

  const signalListeners: any = {
    click: (...args: any) => {
      const clickedData = args[1]
      if (clickedData?.id) {
        props.updateFipsCallback(new Fips(clickedData.id))
        location.hash = `#${HASH_ID}`
      }
    },
  }

  const MAP_GROUP_PARAM = props.isCompareCard
    ? MAP2_GROUP_PARAM
    : MAP1_GROUP_PARAM

  const initialGroupParam: string = getParameter(MAP_GROUP_PARAM, ALL)
  const initialGroup = getDemographicGroupFromGroupParam(initialGroupParam)

  const highestLowestGeosParamKey = props.isCompareCard
    ? HIGHEST_LOWEST_GEOS_2_PARAM_KEY
    : HIGHEST_LOWEST_GEOS_1_PARAM_KEY
  const [highestLowestGeosMode, setHighestLowestGeosMode] =
    useParamState<boolean>(highestLowestGeosParamKey, false)

  const [activeDemographicGroup, setActiveDemographicGroup] =
    useState<DemographicGroup>(initialGroup)

  const MULTIMAP_PARAM_KEY = props.isCompareCard
    ? MULTIPLE_MAPS_2_PARAM_KEY
    : MULTIPLE_MAPS_1_PARAM_KEY
  const [multimapOpen, setMultimapOpen] = useParamState<boolean>(
    MULTIMAP_PARAM_KEY,
    false
  )

  const metricQuery = (
    metricIds: MetricId[],
    geographyBreakdown: Breakdowns,
    countColsMap?: CountColsMap
  ) => {
    countColsMap?.numeratorConfig &&
      metricIds.push(countColsMap.numeratorConfig.metricId)
    countColsMap?.denominatorConfig &&
      metricIds.push(countColsMap.denominatorConfig.metricId)

    return new MetricQuery(
      metricIds,
      geographyBreakdown
        .copy()
        .addBreakdown(
          demographicType,
          demographicType === RACE
            ? exclude(NON_HISPANIC, UNKNOWN, UNKNOWN_RACE, UNKNOWN_ETHNICITY)
            : exclude(UNKNOWN)
        ),
      /* dataTypeId */ props.dataTypeConfig.dataTypeId,
      /* timeView */ isCawp ? CROSS_SECTIONAL : undefined
    )
  }

  const countColsMap: CountColsMap = {
    numeratorConfig: metricConfig?.rateNumeratorMetric,
    denominatorConfig: metricConfig?.rateDenominatorMetric,
  }

  const initialMetridIds = [metricConfig.metricId]

  const subPopulationId =
    props.dataTypeConfig.metrics.sub_population_count?.metricId
  if (subPopulationId) initialMetridIds.push(subPopulationId)

  const queries = [
    metricQuery(
      initialMetridIds,
      Breakdowns.forChildrenFips(props.fips),
      countColsMap
    ),
    metricQuery(initialMetridIds, Breakdowns.forFips(props.fips)),
  ]

  // Population count
  const popBreakdown = Breakdowns.forFips(props.fips)
  const popQuery = new MetricQuery([POPULATION], popBreakdown)
  queries.push(popQuery)

  // state and county level reports require county-fips data for hover tooltips
  if (!props.fips.isUsa()) {
    const sviBreakdowns = Breakdowns.byCounty()
    sviBreakdowns.filterFips = props.fips
    const sviQuery = new MetricQuery([SVI], sviBreakdowns)
    queries.push(sviQuery)
  }

  let selectedRaceSuffix = ''
  if (
    CAWP_DETERMINANTS.includes(metricConfig.metricId) &&
    activeDemographicGroup !== ALL
  ) {
    selectedRaceSuffix = ` and also identifying as ${activeDemographicGroup}`
  }

  let qualifierMessage = ''
  if (isPrison) qualifierMessage = COMBINED_QUALIFIER
  if (isJail) qualifierMessage = PRIVATE_JAILS_QUALIFIER

  let qualifierItems: string[] = []
  if (isIncarceration) qualifierItems = COMBINED_INCARCERATION_STATES_LIST

  const { metricId, chartTitle } = metricConfig
  const title = generateChartTitle(chartTitle, props.fips)
  let subtitle = generateSubtitle(
    activeDemographicGroup,
    demographicType,
    metricId
  )
  if (highestLowestGeosMode)
    subtitle += ` (only ${
      props.fips.getPluralChildFipsTypeDisplayName() ?? 'places'
    } with highest/lowest rates)`
  const filename = `${title} ${subtitle ? `for ${subtitle}` : ''}`
  const HASH_ID: ScrollableHashId = 'rate-map'

  const theme = useTheme()
  const pageIsSmall = useMediaQuery(theme.breakpoints.down('sm'))

  const isCompareMode = window.location.href.includes('compare')
  const mapIsWide = !pageIsSmall && !isCompareMode

  const fipsTypeDisplayName = props.fips.getFipsTypeDisplayName()

  const [scale, setScale] = useState<{ domain: number[]; range: number[] }>({
    domain: [],
    range: [],
  })

  function handleScaleChange(domain: number[], range: number[]) {
    // Update the scale state when the domain or range changes
    setScale({ domain, range })
  }

  const elementsToHide: ElementHashIdHiddenOnScreenshot[] = [
    '#map-group-dropdown',
    '#download-card-image-button',
    '#card-options-menu',
  ]

  return (
    <CardWrapper
      downloadTitle={filename}
      queries={queries}
      loadGeographies={true}
      minHeight={preloadHeight}
      scrollToHash={HASH_ID}
      reportTitle={props.reportTitle}
      elementsToHide={elementsToHide}
      expanded={highestLowestGeosMode}
      isCompareCard={props.isCompareCard}
    >
      {(queryResponses, metadata, geoData) => {
        // contains rows for sub-geos (if viewing US, this data will be STATE level)
        const childGeoQueryResponse: MetricQueryResponse = queryResponses[0]
        // contains data rows current level (if viewing US, this data will be US level)
        const parentGeoQueryResponse = queryResponses[1]
        const acsPopulationQueryResponse = queryResponses[2]
        const hasSelfButNotChildGeoData =
          childGeoQueryResponse.data.filter((row) => row[metricConfig.metricId])
            .length === 0 &&
          parentGeoQueryResponse.data.filter(
            (row) => row[metricConfig.metricId]
          ).length > 0
        const mapQueryResponse = hasSelfButNotChildGeoData
          ? parentGeoQueryResponse
          : childGeoQueryResponse

        const totalPopulationPhrase = getTotalACSPopulationPhrase(
          acsPopulationQueryResponse.data
        )
        const subPopulationPhrase = getSubPopulationPhrase(
          parentGeoQueryResponse.data,
          demographicType,
          props.dataTypeConfig
        )

        const sviQueryResponse: MetricQueryResponse = queryResponses[3] || null
        const sortArgs =
          demographicType === AGE
            ? ([new AgeSorterStrategy([ALL]).compareFn] as any)
            : []

        const fieldValues = mapQueryResponse.getFieldValues(
          /* fieldName: DemographicType */ demographicType,
          /* relevantMetric: MetricId */ metricConfig.metricId
        )

        const demographicGroups: DemographicGroup[] =
          fieldValues.withData.sort.apply(fieldValues.withData, sortArgs)

        let dataForActiveDemographicGroup = mapQueryResponse
          .getValidRowsForField(metricConfig.metricId)
          .filter((row: Row) => row[demographicType] === activeDemographicGroup)

        const allDataForActiveDemographicGroup = mapQueryResponse.data.filter(
          (row: Row) => row[demographicType] === activeDemographicGroup
        )

        const dataForSvi: Row[] =
          sviQueryResponse
            ?.getValidRowsForField(SVI)
            ?.filter((row) =>
              dataForActiveDemographicGroup.find(
                ({ fips }) => row.fips === fips
              )
            ) || []

        if (!props.fips.isUsa()) {
          dataForActiveDemographicGroup = dataForActiveDemographicGroup.map(
            (row) => {
              const thisCountySviRow = dataForSvi.find(
                (sviRow) => sviRow.fips === row.fips
              )
              return {
                ...row,
                rating: findVerboseRating(thisCountySviRow?.svi),
              }
            }
          )
        }

        const { highestValues, lowestValues } = getExtremeValues(
          dataForActiveDemographicGroup,
          metricConfig.metricId,
          SIZE_OF_HIGHEST_LOWEST_GEOS_RATES_LIST
        )

        // Create and populate a map of demographicType display name to options
        const filterOptions: Record<
          DemographicTypeDisplayName,
          DemographicGroup[]
        > = {
          [DEMOGRAPHIC_DISPLAY_TYPES[demographicType]]: demographicGroups,
        }

        const hideGroupDropdown =
          Object.values(filterOptions).toString() === ALL

        // if a previously selected group is no longer valid, reset to ALL
        let dropdownValue = ALL
        if (
          filterOptions[DEMOGRAPHIC_DISPLAY_TYPES[demographicType]].includes(
            activeDemographicGroup
          )
        ) {
          dropdownValue = activeDemographicGroup
        } else {
          setActiveDemographicGroup(ALL)
          setParameter(MAP_GROUP_PARAM, ALL)
        }

        function handleMapGroupClick(_: any, newGroup: DemographicGroup) {
          setActiveDemographicGroup(newGroup)
          const groupCode = getGroupParamFromDemographicGroup(newGroup)
          setParameter(MAP_GROUP_PARAM, groupCode)
        }

        const displayData = highestLowestGeosMode
          ? highestValues.concat(lowestValues)
          : dataForActiveDemographicGroup

        const isSummaryLegend =
          hasSelfButNotChildGeoData ?? props.fips.isCounty()

        const [mapScheme, mapMin] = getMapScheme(
          /* dataTypeConfig */ props.dataTypeConfig,
          /* isSummaryLegend */ isSummaryLegend
        )

        useEffect(() => {
          if (dataForActiveDemographicGroup?.length <= 1)
            setHighestLowestGeosMode(false)
        }, [props.fips])

        if (!dataForActiveDemographicGroup?.length || !metricConfig)
          return (
            <CardContent>
              <Grid item xs={12}>
                <ChartTitle
                  mt={0}
                  mb={2}
                  title={'Rate map unavailable: ' + title}
                  subtitle={subtitle}
                />
              </Grid>
              <MissingDataAlert
                dataName={title}
                demographicTypeString={
                  DEMOGRAPHIC_DISPLAY_TYPES[demographicType]
                }
                isMapCard={true}
                fips={props.fips}
              />
            </CardContent>
          )

        return (
          <>
            <MultiMapDialog
              dataTypeConfig={props.dataTypeConfig}
              demographicType={demographicType}
              demographicGroups={demographicGroups}
              demographicGroupsNoData={fieldValues.noData}
              countColsMap={countColsMap}
              data={mapQueryResponse.data}
              fieldRange={mapQueryResponse.getFieldRange(metricConfig.metricId)}
              fips={props.fips}
              geoData={geoData}
              handleClose={() => {
                setMultimapOpen(false)
              }}
              handleMapGroupClick={handleMapGroupClick}
              hasSelfButNotChildGeoData={hasSelfButNotChildGeoData}
              metadata={metadata}
              metricConfig={metricConfig}
              open={Boolean(multimapOpen)}
              queries={queries}
              queryResponses={queryResponses}
              totalPopulationPhrase={totalPopulationPhrase}
              subPopulationPhrase={subPopulationPhrase}
              updateFipsCallback={props.updateFipsCallback}
              useSmallSampleMessage={
                !mapQueryResponse.dataIsMissing() &&
                (props.dataTypeConfig.surveyCollectedData ?? false)
              }
              pageIsSmall={pageIsSmall}
              reportTitle={props.reportTitle}
              scrollToHash={HASH_ID}
            />

            {!mapQueryResponse.dataIsMissing() && !hideGroupDropdown && (
              <>
                <CardContent className={styles.MapControlsContent}>
                  <Grid
                    container
                    justifyContent="space-between"
                    align-items="flex-end"
                    id={'map-group-dropdown'}
                  >
                    <Grid item>
                      <DropDownMenu
                        idSuffix={`-${props.fips.code}-${props.dataTypeConfig.dataTypeId}`}
                        demographicType={demographicType}
                        dataTypeId={props.dataTypeConfig.dataTypeId}
                        setMultimapOpen={setMultimapOpen}
                        value={dropdownValue}
                        options={filterOptions}
                        onOptionUpdate={handleMapGroupClick}
                      />
                      <Divider />
                      <Tooltip
                        title={`Launch multiple maps view with side-by-side maps of each ${prettyDemoType} group`}
                      >
                        <Button
                          onClick={() => {
                            setMultimapOpen(true)
                          }}
                        >
                          <GridView />
                          <span className={styles.CompareMultipleText}>
                            View {prettyDemoType} disparties across multiple
                            small maps
                          </span>
                        </Button>
                      </Tooltip>
                    </Grid>
                    <Divider />
                  </Grid>
                </CardContent>
              </>
            )}

            <div>
              <CardContent sx={{ pt: 0 }}>
                <Grid container>
                  <Grid item xs={12}>
                    <ChartTitle
                      mt={0}
                      mb={2}
                      title={title}
                      subtitle={subtitle}
                    />
                  </Grid>

                  <Grid
                    item
                    xs={12}
                    sm={mapIsWide ? 9 : 12}
                    lg={mapIsWide ? 10 : 12}
                  >
<<<<<<< HEAD
                    <Grid
                      item
                      minHeight={
                        pageIsSmall || isCompareMode ? '200px' : '500px'
                      }
                      xs={12}
                    >
=======
                    <Grid item minHeight={preloadHeight * 0.3} xs={12}>
>>>>>>> 54681117
                      <ChoroplethMap
                        demographicType={demographicType}
                        highestLowestGroupsByFips={getHighestLowestGroupsByFips(
                          mapQueryResponse.data,
                          demographicType,
                          metricId
                        )}
                        activeDemographicGroup={activeDemographicGroup}
                        countColsMap={countColsMap}
                        data={displayData}
                        filename={filename}
                        fips={props.fips}
                        geoData={geoData}
                        hideLegend={true}
                        hideMissingDataTooltip={highestLowestGeosMode}
                        legendData={dataForActiveDemographicGroup}
                        legendTitle={metricConfig.shortLabel.toLowerCase()}
                        highestLowestGeosMode={highestLowestGeosMode}
                        metric={metricConfig}
                        showCounties={
                          !props.fips.isUsa() && !hasSelfButNotChildGeoData
                        }
                        signalListeners={signalListeners}
                        mapConfig={{ mapScheme, mapMin }}
                        scaleConfig={scale}
                      />
                    </Grid>

                    {props.fips.isUsa() && (
                      <Grid item xs={12}>
                        <TerritoryCircles
                          demographicType={demographicType}
                          activeDemographicGroup={activeDemographicGroup}
                          countColsMap={countColsMap}
                          data={displayData}
                          fullData={mapQueryResponse.data}
                          geoData={geoData}
                          highestLowestGeosMode={highestLowestGeosMode}
                          mapIsWide={mapIsWide}
                          metricConfig={metricConfig}
                          dataTypeConfig={props.dataTypeConfig}
                          signalListeners={signalListeners}
                          scaleConfig={scale}
                        />
                      </Grid>
                    )}
                  </Grid>
                  {/* Legend */}
                  <Grid
                    container
                    justifyItems={'center'}
                    alignItems={'flex-start'}
                    item
                    xs={12}
                    sm={mapIsWide ? 3 : 12}
                    lg={mapIsWide ? 2 : 12}
                  >
                    <Legend
                      dataTypeConfig={props.dataTypeConfig}
                      metric={metricConfig}
                      legendTitle={metricConfig.shortLabel}
                      data={allDataForActiveDemographicGroup}
                      scaleType={RATE_MAP_SCALE}
                      sameDotSize={true}
                      description={'Legend for rate map'}
                      isSummaryLegend={isSummaryLegend}
                      fipsTypeDisplayName={fipsTypeDisplayName}
                      mapConfig={{ mapScheme, mapMin }}
                      columns={mapIsWide ? 1 : 3}
                      stackingDirection={'vertical'}
                      handleScaleChange={handleScaleChange}
                    />
                  </Grid>

                  <Grid
                    item
                    xs={12}
                    container
                    justifyContent={'space-between'}
                    alignItems={'center'}
                  >
                    <Grid item>
                      <GeoContext
                        fips={props.fips}
                        updateFipsCallback={props.updateFipsCallback}
                        dataTypeConfig={props.dataTypeConfig}
                        totalPopulationPhrase={totalPopulationPhrase}
                        subPopulationPhrase={subPopulationPhrase}
                        sviQueryResponse={sviQueryResponse}
                      />
                    </Grid>
                  </Grid>
                </Grid>
                <Grid
                  id={
                    props.isCompareCard
                      ? HIGHEST_LOWEST_GEOS_2_PARAM_KEY
                      : HIGHEST_LOWEST_GEOS_1_PARAM_KEY
                  }
                >
                  {!mapQueryResponse.dataIsMissing() &&
                    dataForActiveDemographicGroup.length > 1 && (
                      <HighestLowestGeosList
                        dataTypeConfig={props.dataTypeConfig}
                        selectedRaceSuffix={selectedRaceSuffix}
                        metricConfig={metricConfig}
                        isOpen={highestLowestGeosMode}
                        setIsOpen={setHighestLowestGeosMode}
                        highestValues={highestValues}
                        lowestValues={lowestValues}
                        parentGeoQueryResponse={parentGeoQueryResponse}
                        fips={props.fips}
                        qualifierItems={qualifierItems}
                        qualifierMessage={qualifierMessage}
                        demographicType={demographicType}
                        activeDemographicGroup={activeDemographicGroup}
                      />
                    )}
                </Grid>
              </CardContent>

              {!mapQueryResponse.dataIsMissing() &&
                dataForActiveDemographicGroup.length === 0 &&
                activeDemographicGroup !== ALL && (
                  <CardContent>
                    <Alert severity="warning" role="note">
                      Insufficient data available for filter:{' '}
                      <b>{activeDemographicGroup}</b>.{' '}
                      {/* Offer multimap link if current demo group is missing info */}
                      <MultiMapLink
                        setMultimapOpen={setMultimapOpen}
                        demographicType={demographicType}
                        currentDataType={props.dataTypeConfig.fullDisplayName}
                      />
                    </Alert>
                  </CardContent>
                )}
            </div>
          </>
        )
      }}
    </CardWrapper>
  )
}<|MERGE_RESOLUTION|>--- conflicted
+++ resolved
@@ -536,17 +536,7 @@
                     sm={mapIsWide ? 9 : 12}
                     lg={mapIsWide ? 10 : 12}
                   >
-<<<<<<< HEAD
-                    <Grid
-                      item
-                      minHeight={
-                        pageIsSmall || isCompareMode ? '200px' : '500px'
-                      }
-                      xs={12}
-                    >
-=======
                     <Grid item minHeight={preloadHeight * 0.3} xs={12}>
->>>>>>> 54681117
                       <ChoroplethMap
                         demographicType={demographicType}
                         highestLowestGroupsByFips={getHighestLowestGroupsByFips(
