import {
  Button,
  CardContent,
  Grid,
  useMediaQuery,
  useTheme,
} from '@mui/material'
import Divider from '@mui/material/Divider'
import Alert from '@mui/material/Alert'
import { ChoroplethMap } from '../charts/ChoroplethMap'
import { type MetricId, type VariableConfig } from '../data/config/MetricConfig'
import { exclude } from '../data/query/BreakdownFilter'
import {
  Breakdowns,
  type BreakdownVar,
  BREAKDOWN_VAR_DISPLAY_NAMES,
  type BreakdownVarDisplayName,
} from '../data/query/Breakdowns'
import {
  MetricQuery,
  type MetricQueryResponse,
} from '../data/query/MetricQuery'
import { AgeSorterStrategy } from '../data/sorting/AgeSorterStrategy'
import {
  ALL,
  NON_HISPANIC,
  UNKNOWN,
  UNKNOWN_RACE,
  UNKNOWN_ETHNICITY,
  type DemographicGroup,
  RACE,
} from '../data/utils/Constants'
import { type Row } from '../data/utils/DatasetTypes'
import { getExtremeValues } from '../data/utils/datasetutils'
import { Fips } from '../data/utils/Fips'
import {
  COMBINED_INCARCERATION_STATES_LIST,
  COMBINED_QUALIFIER,
  PRIVATE_JAILS_QUALIFIER,
} from '../data/variables/IncarcerationProvider'
import {
  CAWP_CONGRESS_COUNTS,
  CAWP_DETERMINANTS,
  CAWP_STLEG_COUNTS,
} from '../data/variables/CawpProvider'
import { useAutoFocusDialog } from '../utils/hooks/useAutoFocusDialog'
import styles from './Card.module.scss'
import CardWrapper from './CardWrapper'
import DropDownMenu from './ui/DropDownMenu'
import { HighestLowestList } from './ui/HighestLowestList'
import MissingDataAlert from './ui/MissingDataAlert'
import { MultiMapDialog } from './ui/MultiMapDialog'
import { MultiMapLink } from './ui/MultiMapLink'
import { findVerboseRating } from './ui/SviAlert'
import { useGuessPreloadHeight } from '../utils/hooks/useGuessPreloadHeight'
import { generateSubtitle } from '../charts/utils'
import { useLocation } from 'react-router-dom'
import { type ScrollableHashId } from '../utils/hooks/useStepObserver'
import { useCreateChartTitle } from '../utils/hooks/useCreateChartTitle'
import { HIV_DETERMINANTS } from '../data/variables/HivProvider'
import { useState } from 'react'
import { Legend } from '../charts/Legend'
import GeoContext from './ui/GeoContext'
import TerritoryCircles from './ui/TerritoryCircles'
import { GridView } from '@mui/icons-material'

const SIZE_OF_HIGHEST_LOWEST_RATES_LIST = 5

export interface MapCardProps {
  key?: string
  fips: Fips
  variableConfig: VariableConfig
  updateFipsCallback: (fips: Fips) => void
  currentBreakdown: BreakdownVar
}

// This wrapper ensures the proper key is set to create a new instance when required (when
// the props change and the state needs to be reset) rather than relying on the card caller.
export function MapCard(props: MapCardProps) {
  return (
    <MapCardWithKey
      key={props.currentBreakdown + props.variableConfig.variableId}
      {...props}
    />
  )
}

function MapCardWithKey(props: MapCardProps) {
  const preloadHeight = useGuessPreloadHeight([750, 1050])

  const metricConfig = props.variableConfig.metrics.per100k
  const locationPhrase = `in ${props.fips.getSentenceDisplayName()}`
  const currentBreakdown = props.currentBreakdown

  const isPrison = props.variableConfig.variableId === 'prison'
  const isJail = props.variableConfig.variableId === 'jail'
  const isIncarceration = isJail || isPrison

  const isCawpStateLeg =
    props.variableConfig.variableId === 'women_in_state_legislature'
  const isCawpCongress =
    props.variableConfig.variableId === 'women_in_us_congress'
  const isCawp = isCawpStateLeg || isCawpCongress

  const isPopulationSubset = HIV_DETERMINANTS.includes(metricConfig.metricId)

  const location = useLocation()

  const signalListeners: any = {
    click: (...args: any) => {
      const clickedData = args[1]
      if (clickedData?.id) {
        props.updateFipsCallback(new Fips(clickedData.id))
        location.hash = `#${HASH_ID}`
      }
    },
  }

  const [listExpanded, setListExpanded] = useState(false)
  const [activeBreakdownFilter, setActiveBreakdownFilter] =
    useState<DemographicGroup>(ALL)

  const [smallMultiplesDialogOpen, setSmallMultiplesDialogOpen] =
    useAutoFocusDialog()

  const metricQuery = (
    geographyBreakdown: Breakdowns,
    countColsToAdd?: MetricId[]
  ) => {
    const metricIds: MetricId[] = [metricConfig.metricId]
    if (countColsToAdd) metricIds.push(...countColsToAdd)

    return new MetricQuery(
      metricIds,
      geographyBreakdown
        .copy()
        .addBreakdown(
          currentBreakdown,
          currentBreakdown === RACE
            ? exclude(NON_HISPANIC, UNKNOWN, UNKNOWN_RACE, UNKNOWN_ETHNICITY)
            : exclude(UNKNOWN)
        ),
      /* variableId */ props.variableConfig.variableId,
      /* timeView */ isCawp ? 'cross_sectional' : undefined
    )
  }

  let countColsToAdd: MetricId[] = []
  if (isCawpCongress) countColsToAdd = CAWP_CONGRESS_COUNTS
  if (isCawpStateLeg) countColsToAdd = CAWP_STLEG_COUNTS

  const queries = [
    metricQuery(Breakdowns.forChildrenFips(props.fips), countColsToAdd),
    metricQuery(Breakdowns.forFips(props.fips)),
  ]

  // Population count
  const popBreakdown = Breakdowns.forFips(props.fips)
  const popQuery = new MetricQuery(
    /* MetricId(s) */ ['population'],
    /* Breakdowns */ popBreakdown
  )
  queries.push(popQuery)

  // state and county level reports require county-fips data for hover tooltips
  if (!props.fips.isUsa()) {
    const sviBreakdowns = Breakdowns.byCounty()
    sviBreakdowns.filterFips = props.fips
    const sviQuery = new MetricQuery(
      /* MetricId(s) */ ['svi'],
      /* Breakdowns */ sviBreakdowns
    )
    queries.push(sviQuery)
  }

  let selectedRaceSuffix = ''
  if (
    CAWP_DETERMINANTS.includes(metricConfig.metricId) &&
    activeBreakdownFilter !== 'All'
  ) {
    selectedRaceSuffix = ` and also identifying as ${activeBreakdownFilter}`
  }

  let qualifierMessage = ''
  if (isPrison) qualifierMessage = COMBINED_QUALIFIER
  if (isJail) qualifierMessage = PRIVATE_JAILS_QUALIFIER

  let qualifierItems: string[] = []
  if (isIncarceration) qualifierItems = COMBINED_INCARCERATION_STATES_LIST

  let { chartTitle, filename, dataName } = useCreateChartTitle(
    metricConfig,
    locationPhrase
  )

  // TODO: remove this once we move ALL chart titles to HTML instead of VEGA
  // TODO: and no longer need multi-line titles sent as string[]
  if (Array.isArray(chartTitle)) chartTitle = chartTitle.join(' ')

  const { metricId } = metricConfig
  const subtitle = generateSubtitle({
    activeBreakdownFilter,
    currentBreakdown,
    isPopulationSubset,
    metricId,
  })

  filename = `${filename} ${subtitle ? `for ${subtitle}` : ''}`

  const HASH_ID: ScrollableHashId = 'rate-map'

  const theme = useTheme()
  const pageIsSmall = useMediaQuery(theme.breakpoints.down('sm'))
  const isCompareMode = window.location.href.includes('compare')
  const mapIsWide = !pageIsSmall && !isCompareMode

  const fipsTypeDisplayName = props.fips.getFipsTypeDisplayName()

  return (
    <CardWrapper
      downloadTitle={filename}
      queries={queries}
      loadGeographies={true}
      minHeight={preloadHeight}
      scrollToHash={HASH_ID}
    >
      {(queryResponses, metadata, geoData) => {
        // contains data rows for sub-geos (if viewing US, this data will be STATE level)
        const childGeoQueryResponse: MetricQueryResponse = queryResponses[0]
        // contains data rows current level (if viewing US, this data will be US level)
        const parentGeoQueryResponse = queryResponses[1]
        const hasSelfButNotChildGeoData =
          childGeoQueryResponse.data.length === 0 &&
          parentGeoQueryResponse.data.length > 0
        const mapQueryResponse = hasSelfButNotChildGeoData
          ? parentGeoQueryResponse
          : childGeoQueryResponse

        const populationQueryResponse: MetricQueryResponse =
          queryResponses[2] || null

        const sviQueryResponse: MetricQueryResponse = queryResponses[3] || null

        const sortArgs =
          props.currentBreakdown === 'age'
            ? ([new AgeSorterStrategy([ALL]).compareFn] as any)
            : []

        const fieldValues = mapQueryResponse.getFieldValues(
          /* fieldName: BreakdownVar */ props.currentBreakdown,
          /* relevantMetric: MetricId */ metricConfig.metricId
        )

        const breakdownValues = fieldValues.withData.sort.apply(
          fieldValues.withData,
          sortArgs
        )

        let dataForActiveBreakdownFilter = mapQueryResponse
          .getValidRowsForField(metricConfig.metricId)
          .filter(
            (row: Row) => row[props.currentBreakdown] === activeBreakdownFilter
          )

        const dataForSvi: Row[] =
          sviQueryResponse
            ?.getValidRowsForField('svi')
            ?.filter((row) =>
              dataForActiveBreakdownFilter.find(({ fips }) => row.fips === fips)
            ) || []

        if (!props.fips.isUsa()) {
          dataForActiveBreakdownFilter = dataForActiveBreakdownFilter.map(
            (row) => {
              const thisCountySviRow = dataForSvi.find(
                (sviRow) => sviRow.fips === row.fips
              )
              return {
                ...row,
                rating: findVerboseRating(thisCountySviRow?.svi),
              }
            }
          )
        }

        const { highestValues, lowestValues } = getExtremeValues(
          dataForActiveBreakdownFilter,
          metricConfig.metricId,
          SIZE_OF_HIGHEST_LOWEST_RATES_LIST
        )

        // Create and populate a map of breakdown display name to options
        const filterOptions: Record<
          BreakdownVarDisplayName,
          DemographicGroup[]
        > = {
          [BREAKDOWN_VAR_DISPLAY_NAMES[props.currentBreakdown]]:
            breakdownValues,
        }

        const hideGroupDropdown =
          Object.values(filterOptions).toString() === ALL

        const legendData = listExpanded
          ? highestValues.concat(lowestValues)
          : dataForActiveBreakdownFilter

        function chooseScaleType(): 'quantize' | 'quantile' {
          const dataPropValues = dataForActiveBreakdownFilter.map(
            (obj) => obj[metricId]
          )
          const distinctValues = new Set(dataPropValues).size
          const ratio = distinctValues / dataPropValues.length
          const useQuantile = ratio >= 0.75
          if (useQuantile) return 'quantile'
          else return 'quantize'
        }

        const scaleType = chooseScaleType()

        return (
          <>
            <MultiMapDialog
              fips={props.fips}
              metricConfig={metricConfig}
              useSmallSampleMessage={
                !mapQueryResponse.dataIsMissing() &&
                (props.variableConfig.surveyCollectedData ?? false)
              }
              data={mapQueryResponse.getValidRowsForField(
                metricConfig.metricId
              )}
              breakdown={props.currentBreakdown}
              handleClose={() => {
                setSmallMultiplesDialogOpen(false)
              }}
              open={smallMultiplesDialogOpen}
              breakdownValues={breakdownValues}
              fieldRange={mapQueryResponse.getFieldRange(metricConfig.metricId)}
              queryResponses={queryResponses}
              metadata={metadata}
              geoData={geoData}
              breakdownValuesNoData={fieldValues.noData}
              countColsToAdd={countColsToAdd}
              hasSelfButNotChildGeoData={hasSelfButNotChildGeoData}
            />

            {!mapQueryResponse.dataIsMissing() && !hideGroupDropdown && (
              <>
                <Divider />
                <CardContent className={styles.SmallMarginContent}>
                  <Grid
                    container
                    justifyContent="space-between"
                    align-items="flex-end"
                  >
                    <Grid item>
                      <DropDownMenu
                        idSuffix={`-${props.fips.code}-${props.variableConfig.variableId}`}
                        breakdownVar={props.currentBreakdown}
                        variableId={props.variableConfig.variableId}
                        setSmallMultiplesDialogOpen={
                          setSmallMultiplesDialogOpen
                        }
                        value={activeBreakdownFilter}
                        options={filterOptions}
                        onOptionUpdate={(
                          newBreakdownDisplayName,
                          filterSelection
                        ) => {
                          // This DropDownMenu instance only supports changing active breakdown filter
                          // It doesn't support changing breakdown type
                          if (filterSelection) {
                            setActiveBreakdownFilter(filterSelection)
                          }
                        }}
                      />
                      <Divider />
                      <Button
                        onClick={() => {
                          setSmallMultiplesDialogOpen(true)
                        }}
                      >
                        <GridView />
                        <span className={styles.CompareMultipleText}>
                          View multiple maps
                        </span>
                      </Button>
                    </Grid>
                    <Divider />
                  </Grid>
                </CardContent>
              </>
            )}

            {metricConfig && dataForActiveBreakdownFilter.length > 0 && (
              <div>
                <CardContent>
                  <Grid container>
                    <Grid item xs={12}>
                      <figcaption>
                        <h3 className={styles.MapTitle}>{chartTitle}</h3>
                        <h4 className={styles.MapSubtitle}>{subtitle}</h4>
                      </figcaption>
                    </Grid>

                    <Grid
                      item
                      xs={12}
                      sm={mapIsWide ? 9 : 12}
                      lg={mapIsWide ? 10 : 12}
                    >
                      <ChoroplethMap
                        signalListeners={signalListeners}
                        metric={metricConfig}
                        legendTitle={metricConfig.shortLabel.toLowerCase()}
                        data={
                          listExpanded
                            ? highestValues.concat(lowestValues)
                            : dataForActiveBreakdownFilter
                        }
                        hideMissingDataTooltip={listExpanded}
                        legendData={dataForActiveBreakdownFilter}
                        hideActions={true}
                        hideLegend={true}
                        showCounties={
                          !props.fips.isUsa() && !hasSelfButNotChildGeoData
                        }
                        fips={props.fips}
<<<<<<< HEAD
                        scaleType={scaleType}
=======
>>>>>>> a605cbea
                        geoData={geoData}
                        // include card title, selected sub-group if any, and specific location in SAVE AS PNG filename
                        filename={filename}
                        listExpanded={listExpanded}
                        countColsToAdd={countColsToAdd}
                      />
                      {props.fips.isUsa() && (
                        <Grid
                          item
                          xs={12}
                          sx={{ display: { xs: 'block', sm: 'none' } }}
                        >
                          <TerritoryCircles
                            mapIsWide={mapIsWide}
                            data={
                              listExpanded
                                ? highestValues.concat(lowestValues)
                                : dataForActiveBreakdownFilter
                            }
                            countColsToAdd={countColsToAdd}
                            listExpanded={listExpanded}
                            metricConfig={metricConfig}
                            signalListeners={signalListeners}
                            geoData={geoData}
                          />
                        </Grid>
                      )}
                    </Grid>
                    {/* Legend & Location Info */}
                    <Grid
                      container
                      justifyItems={'center'}
                      alignItems={'flex-start'}
                      item
                      xs={12}
                      sm={mapIsWide ? 3 : 12}
                      lg={mapIsWide ? 2 : 12}
                    >
                      <Legend
                        metric={metricConfig}
                        legendTitle={metricConfig.shortLabel}
                        legendData={legendData}
                        scaleType={scaleType}
                        sameDotSize={true}
                        // fieldRange={{ min: 0, max: 10 }}
                        direction={mapIsWide ? 'vertical' : 'horizontal'}
                        description={'Legend for rate map'}
                        hasSelfButNotChildGeoData={
                          hasSelfButNotChildGeoData || props.fips.isCounty()
                        }
                        fipsTypeDisplayName={fipsTypeDisplayName}
                      />
                    </Grid>

                    <Grid
                      item
                      xs={12}
                      container
                      justifyContent={'space-between'}
                      alignItems={'center'}
                    >
                      <Grid item xs={props.fips.isUsa() ? 6 : 12}>
                        <GeoContext
                          fips={props.fips}
                          updateFipsCallback={props.updateFipsCallback}
                          variableConfig={props.variableConfig}
                          populationQueryResponse={populationQueryResponse}
                          sviQueryResponse={sviQueryResponse}
                        />
                      </Grid>
                      {props.fips.isUsa() && (
                        <Grid
                          item
                          sm={6}
                          sx={{ display: { xs: 'none', sm: 'block' } }}
                        >
                          <TerritoryCircles
                            mapIsWide={mapIsWide}
                            data={
                              listExpanded
                                ? highestValues.concat(lowestValues)
                                : dataForActiveBreakdownFilter
                            }
                            countColsToAdd={countColsToAdd}
                            listExpanded={listExpanded}
                            metricConfig={metricConfig}
                            signalListeners={signalListeners}
                            geoData={geoData}
                          />
                        </Grid>
                      )}
                    </Grid>
                  </Grid>

                  {!mapQueryResponse.dataIsMissing() &&
                    dataForActiveBreakdownFilter.length > 1 && (
                      <HighestLowestList
                        variableConfig={props.variableConfig}
                        selectedRaceSuffix={selectedRaceSuffix}
                        metricConfig={metricConfig}
                        listExpanded={listExpanded}
                        setListExpanded={setListExpanded}
                        highestValues={highestValues}
                        lowestValues={lowestValues}
                        parentGeoQueryResponse={parentGeoQueryResponse}
                        fips={props.fips}
                        qualifierItems={qualifierItems}
                        qualifierMessage={qualifierMessage}
                        currentBreakdown={currentBreakdown}
                        activeBreakdownFilter={activeBreakdownFilter}
                      />
                    )}
                </CardContent>

                {(mapQueryResponse.dataIsMissing() ||
                  dataForActiveBreakdownFilter.length === 0) && (
                  <CardContent>
                    <MissingDataAlert
                      dataName={dataName}
                      breakdownString={
                        BREAKDOWN_VAR_DISPLAY_NAMES[props.currentBreakdown]
                      }
                      isMapCard={true}
                      fips={props.fips}
                    />
                  </CardContent>
                )}

                {!mapQueryResponse.dataIsMissing() &&
                  dataForActiveBreakdownFilter.length === 0 &&
                  activeBreakdownFilter !== 'All' && (
                    <CardContent>
                      <Alert severity="warning" role="note">
                        Insufficient data available for filter:{' '}
                        <b>{activeBreakdownFilter}</b>.{' '}
                        {/* Offer multimap link if current demo group is missing info */}
                        <MultiMapLink
                          setSmallMultiplesDialogOpen={
                            setSmallMultiplesDialogOpen
                          }
                          currentBreakdown={props.currentBreakdown}
                          currentVariable={
                            props.variableConfig.variableFullDisplayName
                          }
                        />
                      </Alert>
                    </CardContent>
                  )}
              </div>
            )}
          </>
        )
      }}
    </CardWrapper>
  )
}<|MERGE_RESOLUTION|>--- conflicted
+++ resolved
@@ -427,10 +427,7 @@
                           !props.fips.isUsa() && !hasSelfButNotChildGeoData
                         }
                         fips={props.fips}
-<<<<<<< HEAD
                         scaleType={scaleType}
-=======
->>>>>>> a605cbea
                         geoData={geoData}
                         // include card title, selected sub-group if any, and specific location in SAVE AS PNG filename
                         filename={filename}
