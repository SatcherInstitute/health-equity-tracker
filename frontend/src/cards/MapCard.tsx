import { CardContent, Grid } from "@material-ui/core";
import Divider from "@material-ui/core/Divider";
import Alert from "@material-ui/lab/Alert";
import React, { useState } from "react";
import { ChoroplethMap } from "../charts/ChoroplethMap";
import {
  VariableConfig,
  formatFieldValue,
  VAXX,
} from "../data/config/MetricConfig";
import { exclude } from "../data/query/BreakdownFilter";
import {
  Breakdowns,
  BreakdownVar,
  BREAKDOWN_VAR_DISPLAY_NAMES,
  BREAKDOWN_VAR_DISPLAY_NAMES_LOWER_CASE,
  BreakdownVarDisplayName,
} from "../data/query/Breakdowns";
import { MetricQuery } from "../data/query/MetricQuery";
import { AgeSorterStrategy } from "../data/sorting/AgeSorterStrategy";
import {
  ALL,
  NON_HISPANIC,
  UNKNOWN,
  UNKNOWN_RACE,
  UNKNOWN_ETHNICITY,
  DemographicGroup,
<<<<<<< HEAD
=======
  RACE,
>>>>>>> da7fa690
} from "../data/utils/Constants";
import { Row } from "../data/utils/DatasetTypes";
import { getHighestN, getLowestN } from "../data/utils/datasetutils";
import { Fips, TERRITORY_CODES } from "../data/utils/Fips";
import { useAutoFocusDialog } from "../utils/useAutoFocusDialog";
import styles from "./Card.module.scss";
import CardWrapper from "./CardWrapper";
import DropDownMenu from "./ui/DropDownMenu";
import { HighestLowestList } from "./ui/HighestLowestList";
import MapBreadcrumbs from "./ui/MapBreadcrumbs";
import MissingDataAlert from "./ui/MissingDataAlert";
import { MultiMapDialog } from "./ui/MultiMapDialog";

const SIZE_OF_HIGHEST_LOWEST_RATES_LIST = 5;
/* minimize layout shift */
const PRELOAD_HEIGHT = 833;

export interface MapCardProps {
  key?: string;
  fips: Fips;
  variableConfig: VariableConfig;
  updateFipsCallback: (fips: Fips) => void;
  currentBreakdown: BreakdownVar;
  jumpToDefinitions: Function;
  jumpToData: Function;
}

// This wrapper ensures the proper key is set to create a new instance when required (when
// the props change and the state needs to be reset) rather than relying on the card caller.
export function MapCard(props: MapCardProps) {
  return (
    <MapCardWithKey
      key={props.currentBreakdown + props.variableConfig.variableId}
      {...props}
    />
  );
}

function MapCardWithKey(props: MapCardProps) {
  const metricConfig = props.variableConfig.metrics["per100k"];

  const signalListeners: any = {
    click: (...args: any) => {
      const clickedData = args[1];
      props.updateFipsCallback(new Fips(clickedData.id));
    },
  };

  const [listExpanded, setListExpanded] = useState(false);
<<<<<<< HEAD
  const [
    activeBreakdownFilter,
    setActiveBreakdownFilter,
  ] = useState<DemographicGroup>(ALL);
=======
  const [activeBreakdownFilter, setActiveBreakdownFilter] =
    useState<DemographicGroup>(ALL);
>>>>>>> da7fa690

  const [smallMultiplesDialogOpen, setSmallMultiplesDialogOpen] =
    useAutoFocusDialog();

  const metricQuery = (geographyBreakdown: Breakdowns) =>
    new MetricQuery(
      metricConfig.metricId,
      geographyBreakdown
        .copy()
        .addBreakdown(
          props.currentBreakdown,
          props.currentBreakdown === RACE
            ? exclude(NON_HISPANIC, UNKNOWN, UNKNOWN_RACE, UNKNOWN_ETHNICITY)
            : exclude(UNKNOWN)
        )
    );

  const queries = [
    metricQuery(Breakdowns.forChildrenFips(props.fips)),
    metricQuery(Breakdowns.forFips(props.fips)),
  ];

  // hide demographic selectors / dropdowns / links to multimap if displaying VACCINATION at COUNTY level, as we don't have that data
  const hideDemographicUI =
    props.variableConfig.variableId === VAXX && props.fips.isCounty();

  return (
    <CardWrapper
      queries={queries}
      title={<>{metricConfig.fullCardTitleName}</>}
      loadGeographies={true}
      minHeight={PRELOAD_HEIGHT}
    >
      {(queryResponses, metadata, geoData) => {
        // contains data rows for sub-geos (if viewing US, this data will be STATE level)
        const mapQueryResponse = queryResponses[0];
        // contains data rows current level (if viewing US, this data will be US level)
        const overallQueryResponse = queryResponses[1];

        const sortArgs =
          props.currentBreakdown === "age"
            ? ([new AgeSorterStrategy([ALL]).compareFn] as any)
            : [];

        const fieldValues = mapQueryResponse.getFieldValues(
          /* fieldName: BreakdownVar */ props.currentBreakdown,
          /* relevantMetric: MetricId */ metricConfig.metricId
        );

        const breakdownValues = fieldValues.withData.sort.apply(
          fieldValues.withData,
          sortArgs
        );

        const dataForActiveBreakdownFilter = mapQueryResponse
          .getValidRowsForField(metricConfig.metricId)
          .filter(
            (row: Row) => row[props.currentBreakdown] === activeBreakdownFilter
          );

        const highestRatesList = getHighestN(
          dataForActiveBreakdownFilter,
          metricConfig.metricId,
          SIZE_OF_HIGHEST_LOWEST_RATES_LIST
        );
        const lowestRatesList = getLowestN(
          dataForActiveBreakdownFilter,
          metricConfig.metricId,
          SIZE_OF_HIGHEST_LOWEST_RATES_LIST
        );

        // Create and populate a map of breakdown display name to options
        const filterOptions: Record<
          BreakdownVarDisplayName,
          DemographicGroup[]
        > = {
<<<<<<< HEAD
          [BREAKDOWN_VAR_DISPLAY_NAMES[
            props.currentBreakdown
          ]]: breakdownValues,
=======
          [BREAKDOWN_VAR_DISPLAY_NAMES[props.currentBreakdown]]:
            breakdownValues,
>>>>>>> da7fa690
        };

        // If possible, calculate the total for the selected demographic group and dynamically generate the rest of the phrase
        function generateDemographicTotalPhrase() {
          const options = overallQueryResponse.data.find(
            (row) => row[props.currentBreakdown] === activeBreakdownFilter
          );

          return options ? (
            <>
              <b>
                {formatFieldValue(
                  metricConfig.type,
                  options[metricConfig.metricId]
                )}
              </b>{" "}
              {/*} HYPERLINKED TO BOTTOM DEFINITION {condition} cases per 100k  */}
<<<<<<< HEAD
              <span
                role="button"
                onClick={() => {
=======
              <a
                href="#definitionsList"
                onClick={(e) => {
                  e.preventDefault();
>>>>>>> da7fa690
                  props.jumpToDefinitions();
                }}
                className={styles.ConditionDefinitionLink}
              >
                {metricConfig?.fullCardTitleName}
<<<<<<< HEAD
              </span>
=======
              </a>
>>>>>>> da7fa690
              {/*} for  */}
              {activeBreakdownFilter !== "All" && " for"}
              {/*} [ ages 30-39] */}
              {BREAKDOWN_VAR_DISPLAY_NAMES_LOWER_CASE[
                props.currentBreakdown
              ] === "age" &&
                activeBreakdownFilter !== "All" &&
                ` ages ${activeBreakdownFilter}`}
              {/*} [Asian (non Hispanic) individuals] */}
              {BREAKDOWN_VAR_DISPLAY_NAMES_LOWER_CASE[
                props.currentBreakdown
              ] !== "age" &&
                activeBreakdownFilter !== "All" &&
                ` ${activeBreakdownFilter} individuals`}
              {" in  "}
              {/*} in */}
              {/*} (the) */}
              {props.fips.getDisplayName() === "United States" && "the "}
              {/*} United States */}
              {props.fips.getDisplayName()}
              {". "}
            </>
          ) : (
            ""
          );
        }

        return (
          <>
            <MultiMapDialog
              fips={props.fips}
              metricConfig={metricConfig}
              useSmallSampleMessage={
                !mapQueryResponse.dataIsMissing() &&
                (props.variableConfig.surveyCollectedData || false)
              }
              data={mapQueryResponse.getValidRowsForField(
                metricConfig.metricId
              )}
              breakdown={props.currentBreakdown}
              handleClose={() => setSmallMultiplesDialogOpen(false)}
              open={smallMultiplesDialogOpen}
              breakdownValues={breakdownValues}
              fieldRange={mapQueryResponse.getFieldRange(metricConfig.metricId)}
              queryResponses={queryResponses}
              metadata={metadata}
              geoData={geoData}
              breakdownValuesNoData={fieldValues.noData}
            />

            <CardContent className={styles.SmallMarginContent}>
              <MapBreadcrumbs
                fips={props.fips}
                updateFipsCallback={props.updateFipsCallback}
                ariaLabel={
                  props.variableConfig.variableFullDisplayName as string
                }
              />
            </CardContent>

            {!mapQueryResponse.dataIsMissing() && !hideDemographicUI && (
              <>
                <Divider />
                <CardContent className={styles.SmallMarginContent}>
                  <Grid
                    container
                    justify="space-between"
                    align-items="flex-end"
                  >
                    <Grid item>
                      <DropDownMenu
                        value={activeBreakdownFilter}
                        options={filterOptions}
                        onOptionUpdate={(
                          newBreakdownDisplayName,
                          filterSelection
                        ) => {
                          // This DropDownMenu instance only supports changing active breakdown filter
                          // It doesn't support changing breakdown type
                          if (filterSelection) {
                            setActiveBreakdownFilter(
                              filterSelection as DemographicGroup
                            );
                          }
                        }}
                      />
                    </Grid>
                  </Grid>
                </CardContent>
              </>
            )}

            {!mapQueryResponse.dataIsMissing() &&
              !!dataForActiveBreakdownFilter.length && (
                <>
                  <Divider />
                  <CardContent>
                    <Alert severity="info" role="note">
                      {generateDemographicTotalPhrase()}

                      {/* Compare across XYZ for all variables except vaccinated at county level */}
                      {!hideDemographicUI && (
                        <MultiMapLink
                          setSmallMultiplesDialogOpen={
                            setSmallMultiplesDialogOpen
                          }
                          currentBreakdown={props.currentBreakdown}
                          currentVariable={
                            props.variableConfig.variableFullDisplayName
                          }
                        />
                      )}
                    </Alert>
                  </CardContent>
                </>
              )}
            {(mapQueryResponse.dataIsMissing() ||
              dataForActiveBreakdownFilter.length === 0) && (
              <CardContent>
                <MissingDataAlert
                  dataName={metricConfig.fullCardTitleName}
                  breakdownString={
                    BREAKDOWN_VAR_DISPLAY_NAMES[props.currentBreakdown]
                  }
                  isMapCard={true}
                  fips={props.fips}
                />
              </CardContent>
            )}

            {!mapQueryResponse.dataIsMissing() &&
              dataForActiveBreakdownFilter.length === 0 &&
              activeBreakdownFilter !== "All" && (
                <CardContent>
                  <Alert severity="warning" role="note">
                    No data available for filter: <b>{activeBreakdownFilter}</b>
                    .{" "}
                    <MultiMapLink
                      setSmallMultiplesDialogOpen={setSmallMultiplesDialogOpen}
                      currentBreakdown={props.currentBreakdown}
                      currentVariable={
                        props.variableConfig.variableFullDisplayName
                      }
                    />{" "}
                  </Alert>
                </CardContent>
              )}
            {metricConfig && dataForActiveBreakdownFilter.length ? (
              <CardContent>
                <ChoroplethMap
                  useSmallSampleMessage={
                    !mapQueryResponse.dataIsMissing() &&
                    (props.variableConfig.surveyCollectedData || false)
                  }
                  signalListeners={signalListeners}
                  metric={metricConfig}
                  legendTitle={metricConfig.shortVegaLabel}
                  data={
                    listExpanded
                      ? highestRatesList.concat(lowestRatesList)
                      : dataForActiveBreakdownFilter
                  }
                  hideMissingDataTooltip={listExpanded}
                  legendData={dataForActiveBreakdownFilter}
                  hideLegend={
                    mapQueryResponse.dataIsMissing() ||
                    dataForActiveBreakdownFilter.length <= 1
                  }
                  showCounties={props.fips.isUsa() ? false : true}
                  fips={props.fips}
                  scaleType="quantile"
                  geoData={geoData}
                  // include card title, selected sub-group if any, and specific location in SAVE AS PNG filename
                  filename={`${metricConfig.fullCardTitleName}${
                    activeBreakdownFilter === "All"
                      ? ""
                      : ` for ${activeBreakdownFilter}`
                  } in ${props.fips.getDisplayName()}${
                    // include the state name if the location is a county
                    props.fips.isCounty()
                      ? `, ${props.fips.getParentFips().getFullDisplayName()}`
                      : ""
                  }`}
                />
                {/* generate additional VEGA canvases for territories on national map */}
                {props.fips.isUsa() && (
                  <div className={styles.TerritoryCirclesContainer}>
                    {TERRITORY_CODES.map((code) => {
                      const fips = new Fips(code);
                      return (
                        <div className={styles.TerritoryCircle} key={code}>
                          <ChoroplethMap
                            useSmallSampleMessage={
                              !mapQueryResponse.dataIsMissing() &&
                              (props.variableConfig.surveyCollectedData ||
                                false)
                            }
                            signalListeners={signalListeners}
                            metric={metricConfig}
                            legendTitle={metricConfig.fullCardTitleName}
                            data={
                              listExpanded
                                ? highestRatesList.concat(lowestRatesList)
                                : dataForActiveBreakdownFilter
                            }
                            hideMissingDataTooltip={listExpanded}
                            legendData={dataForActiveBreakdownFilter}
                            hideLegend={true}
                            hideActions={true}
                            showCounties={props.fips.isUsa() ? false : true}
                            fips={fips}
                            scaleType="quantile"
                            geoData={geoData}
                            overrideShapeWithCircle={true}
                          />
                        </div>
                      );
                    })}
                  </div>
                )}

                {!mapQueryResponse.dataIsMissing() &&
                  dataForActiveBreakdownFilter.length > 1 && (
                    <HighestLowestList
                      variableConfig={props.variableConfig}
                      metricConfig={metricConfig}
                      listExpanded={listExpanded}
                      setListExpanded={setListExpanded}
                      highestRatesList={highestRatesList}
                      lowestRatesList={lowestRatesList}
                      fipsTypePluralDisplayName={props.fips.getPluralChildFipsTypeDisplayName()}
                      jumpToData={props.jumpToData}
                    />
                  )}
              </CardContent>
            ) : (
              <></>
            )}
          </>
        );
      }}
    </CardWrapper>
  );
}

/*
Generates the "COMPARES ACROSS GROUPS" button which opens the small multiples modal
*/
export interface MultiMapLinkProps {
  setSmallMultiplesDialogOpen: Function;
  currentBreakdown: BreakdownVar;
  currentVariable: string;
}

function MultiMapLink(props: MultiMapLinkProps) {
  const groupTerm =
    BREAKDOWN_VAR_DISPLAY_NAMES_LOWER_CASE[props.currentBreakdown];
  return (
    <>
      <a
        href="#multiMap"
        onClick={() => props.setSmallMultiplesDialogOpen(true)}
        role="button"
        className={styles.CompareAcrossLink}
        aria-label={
          "Open modal to Compare " +
          props.currentVariable +
          " across " +
          groupTerm +
          " groups"
        }
      >
        Compare across {groupTerm} groups
      </a>
      .
    </>
  );
}<|MERGE_RESOLUTION|>--- conflicted
+++ resolved
@@ -25,10 +25,7 @@
   UNKNOWN_RACE,
   UNKNOWN_ETHNICITY,
   DemographicGroup,
-<<<<<<< HEAD
-=======
   RACE,
->>>>>>> da7fa690
 } from "../data/utils/Constants";
 import { Row } from "../data/utils/DatasetTypes";
 import { getHighestN, getLowestN } from "../data/utils/datasetutils";
@@ -78,15 +75,8 @@
   };
 
   const [listExpanded, setListExpanded] = useState(false);
-<<<<<<< HEAD
-  const [
-    activeBreakdownFilter,
-    setActiveBreakdownFilter,
-  ] = useState<DemographicGroup>(ALL);
-=======
   const [activeBreakdownFilter, setActiveBreakdownFilter] =
     useState<DemographicGroup>(ALL);
->>>>>>> da7fa690
 
   const [smallMultiplesDialogOpen, setSmallMultiplesDialogOpen] =
     useAutoFocusDialog();
@@ -163,14 +153,8 @@
           BreakdownVarDisplayName,
           DemographicGroup[]
         > = {
-<<<<<<< HEAD
-          [BREAKDOWN_VAR_DISPLAY_NAMES[
-            props.currentBreakdown
-          ]]: breakdownValues,
-=======
           [BREAKDOWN_VAR_DISPLAY_NAMES[props.currentBreakdown]]:
             breakdownValues,
->>>>>>> da7fa690
         };
 
         // If possible, calculate the total for the selected demographic group and dynamically generate the rest of the phrase
@@ -188,26 +172,16 @@
                 )}
               </b>{" "}
               {/*} HYPERLINKED TO BOTTOM DEFINITION {condition} cases per 100k  */}
-<<<<<<< HEAD
-              <span
-                role="button"
-                onClick={() => {
-=======
               <a
                 href="#definitionsList"
                 onClick={(e) => {
                   e.preventDefault();
->>>>>>> da7fa690
                   props.jumpToDefinitions();
                 }}
                 className={styles.ConditionDefinitionLink}
               >
                 {metricConfig?.fullCardTitleName}
-<<<<<<< HEAD
-              </span>
-=======
               </a>
->>>>>>> da7fa690
               {/*} for  */}
               {activeBreakdownFilter !== "All" && " for"}
               {/*} [ ages 30-39] */}
