--- conflicted
+++ resolved
@@ -1,497 +1,582 @@
-import { CardContent, Grid } from "@mui/material";
-import Divider from "@mui/material/Divider";
-import Alert from "@mui/material/Alert";
-import React, { useState } from "react";
-import { ChoroplethMap } from "../charts/ChoroplethMap";
+import { CardContent, Grid } from '@mui/material'
+import Divider from '@mui/material/Divider'
+import Alert from '@mui/material/Alert'
+import React, { useState } from 'react'
+import { ChoroplethMap } from '../charts/ChoroplethMap'
+import { type MetricId, type VariableConfig } from '../data/config/MetricConfig'
+import { exclude } from '../data/query/BreakdownFilter'
 import {
-  type MetricId,
-  type VariableConfig,
-} from "../data/config/MetricConfig";
-import { exclude } from "../data/query/BreakdownFilter";
+    Breakdowns,
+    type BreakdownVar,
+    BREAKDOWN_VAR_DISPLAY_NAMES,
+    type BreakdownVarDisplayName,
+} from '../data/query/Breakdowns'
 import {
-  Breakdowns,
-  type BreakdownVar,
-  BREAKDOWN_VAR_DISPLAY_NAMES,
-  type BreakdownVarDisplayName,
-} from "../data/query/Breakdowns";
+    MetricQuery,
+    type MetricQueryResponse,
+} from '../data/query/MetricQuery'
+import { AgeSorterStrategy } from '../data/sorting/AgeSorterStrategy'
 import {
-  MetricQuery,
-  type MetricQueryResponse,
-} from "../data/query/MetricQuery";
-import { AgeSorterStrategy } from "../data/sorting/AgeSorterStrategy";
+    ALL,
+    NON_HISPANIC,
+    UNKNOWN,
+    UNKNOWN_RACE,
+    UNKNOWN_ETHNICITY,
+    type DemographicGroup,
+    RACE,
+} from '../data/utils/Constants'
+import { type Row } from '../data/utils/DatasetTypes'
+import { getExtremeValues } from '../data/utils/datasetutils'
+import { Fips, TERRITORY_CODES } from '../data/utils/Fips'
 import {
-  ALL,
-  NON_HISPANIC,
-  UNKNOWN,
-  UNKNOWN_RACE,
-  UNKNOWN_ETHNICITY,
-  type DemographicGroup,
-  RACE,
-} from "../data/utils/Constants";
-import { type Row } from "../data/utils/DatasetTypes";
-import { getExtremeValues } from "../data/utils/datasetutils";
-import { Fips, TERRITORY_CODES } from "../data/utils/Fips";
+    COMBINED_INCARCERATION_STATES_LIST,
+    COMBINED_QUALIFIER,
+    PRIVATE_JAILS_QUALIFIER,
+} from '../data/variables/IncarcerationProvider'
 import {
-  COMBINED_INCARCERATION_STATES_LIST,
-  COMBINED_QUALIFIER,
-  PRIVATE_JAILS_QUALIFIER,
-} from "../data/variables/IncarcerationProvider";
-import {
-  CAWP_CONGRESS_COUNTS,
-  CAWP_DETERMINANTS,
-  CAWP_STLEG_COUNTS,
-} from "../data/variables/CawpProvider";
-import { useAutoFocusDialog } from "../utils/hooks/useAutoFocusDialog";
-import styles from "./Card.module.scss";
-import CardWrapper from "./CardWrapper";
-import DropDownMenu from "./ui/DropDownMenu";
-import { HighestLowestList } from "./ui/HighestLowestList";
-import MapBreadcrumbs from "./ui/MapBreadcrumbs";
-import MissingDataAlert from "./ui/MissingDataAlert";
-import { MultiMapDialog } from "./ui/MultiMapDialog";
-import { MultiMapLink } from "./ui/MultiMapLink";
-import { RateInfoAlert } from "./ui/RateInfoAlert";
-import { findVerboseRating } from "./ui/SviAlert";
-import { useGuessPreloadHeight } from "../utils/hooks/useGuessPreloadHeight";
-import { generateSubtitle } from "../charts/utils";
-import { useLocation } from "react-router-dom";
-import { reportProviderSteps } from "../reports/ReportProviderSteps";
-import { type ScrollableHashId } from "../utils/hooks/useStepObserver";
-import { useCreateChartTitle } from "../utils/hooks/useCreateChartTitle";
-import { HIV_DETERMINANTS } from "../data/variables/HivProvider";
-import PopulationSubsetAlert from "./ui/PopulationSubsetAlert";
-import CountyUnavailableAlert from "./ui/CountyUnavailableAlert";
-
-const SIZE_OF_HIGHEST_LOWEST_RATES_LIST = 5;
+    CAWP_CONGRESS_COUNTS,
+    CAWP_DETERMINANTS,
+    CAWP_STLEG_COUNTS,
+} from '../data/variables/CawpProvider'
+import { useAutoFocusDialog } from '../utils/hooks/useAutoFocusDialog'
+import styles from './Card.module.scss'
+import CardWrapper from './CardWrapper'
+import DropDownMenu from './ui/DropDownMenu'
+import { HighestLowestList } from './ui/HighestLowestList'
+import MapBreadcrumbs from './ui/MapBreadcrumbs'
+import MissingDataAlert from './ui/MissingDataAlert'
+import { MultiMapDialog } from './ui/MultiMapDialog'
+import { MultiMapLink } from './ui/MultiMapLink'
+import { RateInfoAlert } from './ui/RateInfoAlert'
+import { findVerboseRating } from './ui/SviAlert'
+import { useGuessPreloadHeight } from '../utils/hooks/useGuessPreloadHeight'
+import { generateSubtitle } from '../charts/utils'
+import { useLocation } from 'react-router-dom'
+import { reportProviderSteps } from '../reports/ReportProviderSteps'
+import { type ScrollableHashId } from '../utils/hooks/useStepObserver'
+import { useCreateChartTitle } from '../utils/hooks/useCreateChartTitle'
+import { HIV_DETERMINANTS } from '../data/variables/HivProvider'
+import PopulationSubsetAlert from './ui/PopulationSubsetAlert'
+import CountyUnavailableAlert from './ui/CountyUnavailableAlert'
+
+const SIZE_OF_HIGHEST_LOWEST_RATES_LIST = 5
 
 export interface MapCardProps {
-  key?: string
-  fips: Fips
-  variableConfig: VariableConfig
-  updateFipsCallback: (fips: Fips) => void
-  currentBreakdown: BreakdownVar
+    key?: string
+    fips: Fips
+    variableConfig: VariableConfig
+    updateFipsCallback: (fips: Fips) => void
+    currentBreakdown: BreakdownVar
 }
 
 // This wrapper ensures the proper key is set to create a new instance when required (when
 // the props change and the state needs to be reset) rather than relying on the card caller.
 export function MapCard(props: MapCardProps) {
-  return (
-    <MapCardWithKey
-      key={props.currentBreakdown + props.variableConfig.variableId}
-      {...props}
-    />
-  );
+    return (
+        <MapCardWithKey
+            key={props.currentBreakdown + props.variableConfig.variableId}
+            {...props}
+        />
+    )
 }
 
 function MapCardWithKey(props: MapCardProps) {
-  const preloadHeight = useGuessPreloadHeight([750, 1050]);
-
-  const metricConfig = props.variableConfig.metrics.per100k;
-  const locationPhrase = `in ${props.fips.getSentenceDisplayName()}`;
-  const currentBreakdown = props.currentBreakdown;
-
-  const isPrison = props.variableConfig.variableId === "prison";
-  const isJail = props.variableConfig.variableId === "jail";
-  const isIncarceration = isJail || isPrison;
-
-  const isCawpStateLeg =
-    props.variableConfig.variableId === "women_in_state_legislature";
-  const isCawpCongress =
-    props.variableConfig.variableId === "women_in_us_congress";
-  const isCawp = isCawpStateLeg || isCawpCongress;
-
-  const isPopulationSubset = HIV_DETERMINANTS.includes(metricConfig.metricId);
-
-  const location = useLocation();
-
-  const signalListeners: any = {
-    click: (...args: any) => {
-      const clickedData = args[1];
-      if (clickedData?.id) {
-        props.updateFipsCallback(new Fips(clickedData.id));
-        location.hash = `#${HASH_ID}`;
-      }
-    },
-  };
-
-  const [listExpanded, setListExpanded] = useState(false);
-  const [activeBreakdownFilter, setActiveBreakdownFilter] =
-    useState<DemographicGroup>(ALL);
-
-  const [smallMultiplesDialogOpen, setSmallMultiplesDialogOpen] =
-    useAutoFocusDialog();
-
-  const metricQuery = (
-    geographyBreakdown: Breakdowns,
-    countColsToAdd?: MetricId[]
-  ) => {
-    const metricIds: MetricId[] = [metricConfig.metricId];
-    if (countColsToAdd) metricIds.push(...countColsToAdd);
-
-    return new MetricQuery(
-      metricIds,
-      geographyBreakdown
-        .copy()
-        .addBreakdown(
-          currentBreakdown,
-          currentBreakdown === RACE
-            ? exclude(NON_HISPANIC, UNKNOWN, UNKNOWN_RACE, UNKNOWN_ETHNICITY)
-            : exclude(UNKNOWN)
-        ),
-      /* variableId */ props.variableConfig.variableId,
-      /* timeView */ isCawp ? "cross_sectional" : undefined
-    );
-  };
-
-  let countColsToAdd: MetricId[] = [];
-  if (isCawpCongress) countColsToAdd = CAWP_CONGRESS_COUNTS;
-  if (isCawpStateLeg) countColsToAdd = CAWP_STLEG_COUNTS;
-
-  const queries = [
-    metricQuery(Breakdowns.forChildrenFips(props.fips), countColsToAdd),
-    metricQuery(Breakdowns.forFips(props.fips)),
-  ];
-
-  // state and county level reports require county-fips data for hover tooltips
-  if (!props.fips.isUsa()) {
-    const sviBreakdowns = Breakdowns.byCounty();
-    sviBreakdowns.filterFips = props.fips;
-    const sviQuery = new MetricQuery(
-      /* MetricId(s) */ "svi",
-      /* Breakdowns */ sviBreakdowns
-    );
-    queries.push(sviQuery);
-  }
-
-  let selectedRaceSuffix = "";
-  if (
-    CAWP_DETERMINANTS.includes(metricConfig.metricId) &&
-    activeBreakdownFilter !== "All"
-  ) {
-    selectedRaceSuffix = ` and also identifying as ${activeBreakdownFilter}`;
-  }
-
-  let qualifierMessage = "";
-  if (isPrison) qualifierMessage = COMBINED_QUALIFIER;
-  if (isJail) qualifierMessage = PRIVATE_JAILS_QUALIFIER;
-
-  let qualifierItems: string[] = [];
-  if (isIncarceration) qualifierItems = COMBINED_INCARCERATION_STATES_LIST;
-
-  let { chartTitle, filename, dataName } = useCreateChartTitle(
-    metricConfig,
-    locationPhrase
-  );
-
-  const { metricId } = metricConfig;
-  const subtitle = generateSubtitle({
-    activeBreakdownFilter,
-    currentBreakdown,
-    isPopulationSubset,
-    metricId,
-  });
-
-  filename = `${filename} ${subtitle ? `for ${subtitle}` : ""}`;
-
-  const HASH_ID: ScrollableHashId = "rate-map";
-
-  return (
-    <CardWrapper
-      queries={queries}
-      title={<>{reportProviderSteps[HASH_ID].label}</>}
-      loadGeographies={true}
-      minHeight={preloadHeight}
-      scrollToHash={HASH_ID}
-    >
-      {(queryResponses, metadata, geoData) => {
-        // contains data rows for sub-geos (if viewing US, this data will be STATE level)
-        const childGeoQueryResponse: MetricQueryResponse = queryResponses[0];
-        // contains data rows current level (if viewing US, this data will be US level)
-        const geoQueryResponse = queryResponses[1];
-        const hasSelfButNotChildGeoData =
-          childGeoQueryResponse.data.length === 0 &&
-          geoQueryResponse.data.length > 0;
-        const mapQueryResponse = hasSelfButNotChildGeoData
-          ? geoQueryResponse
-          : childGeoQueryResponse;
-        const sviQueryResponse: MetricQueryResponse = queryResponses[2] || null;
-
-        const sortArgs =
-          props.currentBreakdown === "age"
-            ? ([new AgeSorterStrategy([ALL]).compareFn] as any)
-            : [];
-
-        const fieldValues = mapQueryResponse.getFieldValues(
-          /* fieldName: BreakdownVar */ props.currentBreakdown,
-          /* relevantMetric: MetricId */ metricConfig.metricId
-        );
-
-        const breakdownValues = fieldValues.withData.sort.apply(
-          fieldValues.withData,
-          sortArgs
-        );
-
-        let dataForActiveBreakdownFilter = mapQueryResponse
-          .getValidRowsForField(metricConfig.metricId)
-          .filter(
-            (row: Row) => row[props.currentBreakdown] === activeBreakdownFilter
-          );
-
-        const dataForSvi: Row[] =
-          sviQueryResponse
-            ?.getValidRowsForField("svi")
-            ?.filter((row) =>
-              dataForActiveBreakdownFilter.find(({ fips }) => row.fips === fips)
-            ) || [];
-
-        if (!props.fips.isUsa()) {
-          dataForActiveBreakdownFilter = dataForActiveBreakdownFilter.map(
-            (row) => {
-              const thisCountySviRow = dataForSvi.find(
-                (sviRow) => sviRow.fips === row.fips
-              );
-              return {
-                ...row,
-                rating: findVerboseRating(thisCountySviRow?.svi),
-              };
+    const preloadHeight = useGuessPreloadHeight([750, 1050])
+
+    const metricConfig = props.variableConfig.metrics.per100k
+    const locationPhrase = `in ${props.fips.getSentenceDisplayName()}`
+    const currentBreakdown = props.currentBreakdown
+
+    const isPrison = props.variableConfig.variableId === 'prison'
+    const isJail = props.variableConfig.variableId === 'jail'
+    const isIncarceration = isJail || isPrison
+
+    const isCawpStateLeg =
+        props.variableConfig.variableId === 'women_in_state_legislature'
+    const isCawpCongress =
+        props.variableConfig.variableId === 'women_in_us_congress'
+    const isCawp = isCawpStateLeg || isCawpCongress
+
+    const isPopulationSubset = HIV_DETERMINANTS.includes(metricConfig.metricId)
+
+    const location = useLocation()
+
+    const signalListeners: any = {
+        click: (...args: any) => {
+            const clickedData = args[1]
+            if (clickedData?.id) {
+                props.updateFipsCallback(new Fips(clickedData.id))
+                location.hash = `#${HASH_ID}`
             }
-          );
-        }
-
-        const { highestValues, lowestValues } = getExtremeValues(
-          dataForActiveBreakdownFilter,
-          metricConfig.metricId,
-          SIZE_OF_HIGHEST_LOWEST_RATES_LIST
-        );
-
-        // Create and populate a map of breakdown display name to options
-        const filterOptions: Record<
-          BreakdownVarDisplayName,
-          DemographicGroup[]
-        > = {
-          [BREAKDOWN_VAR_DISPLAY_NAMES[props.currentBreakdown]]:
-            breakdownValues,
-        };
-
-        const hideGroupDropdown =
-          Object.values(filterOptions).toString() === ALL;
-
-        return (
-          <>
-            <MultiMapDialog
-              fips={props.fips}
-              metricConfig={metricConfig}
-              useSmallSampleMessage={
-                !mapQueryResponse.dataIsMissing() &&
-                (props.variableConfig.surveyCollectedData ?? false)
-              }
-              data={mapQueryResponse.getValidRowsForField(
-                metricConfig.metricId
-              )}
-              breakdown={props.currentBreakdown}
-              handleClose={() => {
-                setSmallMultiplesDialogOpen(false);
-              }}
-              open={smallMultiplesDialogOpen}
-              breakdownValues={breakdownValues}
-              fieldRange={mapQueryResponse.getFieldRange(metricConfig.metricId)}
-              queryResponses={queryResponses}
-              metadata={metadata}
-              geoData={geoData}
-              breakdownValuesNoData={fieldValues.noData}
-              countColsToAdd={countColsToAdd}
-              hasSelfButNotChildGeoData={hasSelfButNotChildGeoData}
-            />
-
-            <CardContent className={styles.SmallMarginContent}>
-              <MapBreadcrumbs
-                fips={props.fips}
-                updateFipsCallback={props.updateFipsCallback}
-                ariaLabel={props.variableConfig.variableFullDisplayName}
-                scrollToHashId={HASH_ID}
-              />
-            </CardContent>
-
-            {!mapQueryResponse.dataIsMissing() && !hideGroupDropdown && (
-              <>
-                <Divider />
-                <CardContent className={styles.SmallMarginContent}>
-                  <Grid
-                    container
-                    justifyContent="space-between"
-                    align-items="flex-end"
-                  >
-                    <Grid item>
-                      <DropDownMenu
-                        idSuffix={`-${props.fips.code}-${props.variableConfig.variableId}`}
-                        value={activeBreakdownFilter}
-                        options={filterOptions}
-                        onOptionUpdate={(
-                          newBreakdownDisplayName,
-                          filterSelection
-                        ) => {
-                          // This DropDownMenu instance only supports changing active breakdown filter
-                          // It doesn't support changing breakdown type
-                          if (filterSelection) {
-                            setActiveBreakdownFilter(filterSelection);
-                          }
-                        }}
-                      />
-                    </Grid>
-                  </Grid>
-                </CardContent>
-              </>
-            )}
-
-            {!mapQueryResponse.dataIsMissing() &&
-              !!dataForActiveBreakdownFilter.length && (
-                <RateInfoAlert
-                  overallQueryResponse={geoQueryResponse}
-                  currentBreakdown={props.currentBreakdown}
-                  activeBreakdownFilter={activeBreakdownFilter}
-                  metricConfig={metricConfig}
-                  fips={props.fips}
-                  setSmallMultiplesDialogOpen={setSmallMultiplesDialogOpen}
-                  variableConfig={props.variableConfig}
-                />
-              )}
-
-            {(mapQueryResponse.dataIsMissing() ||
-              dataForActiveBreakdownFilter.length === 0) && (
-              <CardContent>
-                <MissingDataAlert
-                  dataName={dataName}
-                  breakdownString={
-                    BREAKDOWN_VAR_DISPLAY_NAMES[props.currentBreakdown]
-                  }
-                  isMapCard={true}
-                  fips={props.fips}
-                />
-              </CardContent>
-            )}
-
-            {!mapQueryResponse.dataIsMissing() &&
-              dataForActiveBreakdownFilter.length === 0 &&
-              activeBreakdownFilter !== "All" && (
-                <CardContent>
-                  <Alert severity="warning" role="note">
-                    Insufficient data available for filter:{" "}
-                    <b>{activeBreakdownFilter}</b>.{" "}
-                    <MultiMapLink
-                      setSmallMultiplesDialogOpen={setSmallMultiplesDialogOpen}
-                      currentBreakdown={props.currentBreakdown}
-                      currentVariable={
-                        props.variableConfig.variableFullDisplayName
-                      }
-                    />
-                  </Alert>
-                </CardContent>
-              )}
-
-            {metricConfig && dataForActiveBreakdownFilter.length > 0 && (
-              <>
-                <CardContent>
-                  <ChoroplethMap
-                    signalListeners={signalListeners}
-                    titles={{ chartTitle, subtitle }}
-                    metric={metricConfig}
-                    legendTitle={metricConfig.shortLabel.toLowerCase()}
-                    data={
-                      listExpanded
-                        ? highestValues.concat(lowestValues)
-                        : dataForActiveBreakdownFilter
-                    }
-                    hideMissingDataTooltip={listExpanded}
-                    legendData={dataForActiveBreakdownFilter}
-                    hideLegend={
-                      mapQueryResponse.dataIsMissing() ||
-                      dataForActiveBreakdownFilter.length <= 1
-                    }
-<<<<<<< HEAD
-                    showCounties={!props.fips.isUsa()}
-=======
-                    showCounties={
-                      !props.fips.isUsa() && !hasSelfButNotChildGeoData
-                    }
->>>>>>> e4c3dd6f
-                    fips={props.fips}
-                    scaleType="quantize"
-                    geoData={geoData}
-                    // include card title, selected sub-group if any, and specific location in SAVE AS PNG filename
-                    filename={filename}
-                    listExpanded={listExpanded}
-                    countColsToAdd={countColsToAdd}
-                  />
-                  {/* generate additional VEGA canvases for territories on national map */}
-                  {props.fips.isUsa() && (
-                    <div className={styles.TerritoryCirclesContainer}>
-                      {TERRITORY_CODES.map((code) => {
-                        const fips = new Fips(code);
-                        return (
-                          <div className={styles.TerritoryCircle} key={code}>
-                            <ChoroplethMap
-                              signalListeners={signalListeners}
-                              titles={{ chartTitle, subtitle }}
-                              metric={metricConfig}
-                              data={
-                                listExpanded
-                                  ? highestValues.concat(lowestValues)
-                                  : dataForActiveBreakdownFilter
-                              }
-                              hideMissingDataTooltip={listExpanded}
-                              legendData={dataForActiveBreakdownFilter}
-                              hideLegend={true}
-                              hideActions={true}
-<<<<<<< HEAD
-                              showCounties={!props.fips.isUsa()}
-=======
-                              showCounties={false}
->>>>>>> e4c3dd6f
-                              fips={fips}
-                              scaleType="quantize"
-                              geoData={geoData}
-                              overrideShapeWithCircle={true}
-                              countColsToAdd={countColsToAdd}
+        },
+    }
+
+    const [listExpanded, setListExpanded] = useState(false)
+    const [activeBreakdownFilter, setActiveBreakdownFilter] =
+        useState<DemographicGroup>(ALL)
+
+    const [smallMultiplesDialogOpen, setSmallMultiplesDialogOpen] =
+        useAutoFocusDialog()
+
+    const metricQuery = (
+        geographyBreakdown: Breakdowns,
+        countColsToAdd?: MetricId[]
+    ) => {
+        const metricIds: MetricId[] = [metricConfig.metricId]
+        if (countColsToAdd) metricIds.push(...countColsToAdd)
+
+        return new MetricQuery(
+            metricIds,
+            geographyBreakdown
+                .copy()
+                .addBreakdown(
+                    currentBreakdown,
+                    currentBreakdown === RACE
+                        ? exclude(
+                              NON_HISPANIC,
+                              UNKNOWN,
+                              UNKNOWN_RACE,
+                              UNKNOWN_ETHNICITY
+                          )
+                        : exclude(UNKNOWN)
+                ),
+            /* variableId */ props.variableConfig.variableId,
+            /* timeView */ isCawp ? 'cross_sectional' : undefined
+        )
+    }
+
+    let countColsToAdd: MetricId[] = []
+    if (isCawpCongress) countColsToAdd = CAWP_CONGRESS_COUNTS
+    if (isCawpStateLeg) countColsToAdd = CAWP_STLEG_COUNTS
+
+    const queries = [
+        metricQuery(Breakdowns.forChildrenFips(props.fips), countColsToAdd),
+        metricQuery(Breakdowns.forFips(props.fips)),
+    ]
+
+    // state and county level reports require county-fips data for hover tooltips
+    if (!props.fips.isUsa()) {
+        const sviBreakdowns = Breakdowns.byCounty()
+        sviBreakdowns.filterFips = props.fips
+        const sviQuery = new MetricQuery(
+            /* MetricId(s) */ 'svi',
+            /* Breakdowns */ sviBreakdowns
+        )
+        queries.push(sviQuery)
+    }
+
+    let selectedRaceSuffix = ''
+    if (
+        CAWP_DETERMINANTS.includes(metricConfig.metricId) &&
+        activeBreakdownFilter !== 'All'
+    ) {
+        selectedRaceSuffix = ` and also identifying as ${activeBreakdownFilter}`
+    }
+
+    let qualifierMessage = ''
+    if (isPrison) qualifierMessage = COMBINED_QUALIFIER
+    if (isJail) qualifierMessage = PRIVATE_JAILS_QUALIFIER
+
+    let qualifierItems: string[] = []
+    if (isIncarceration) qualifierItems = COMBINED_INCARCERATION_STATES_LIST
+
+    let { chartTitle, filename, dataName } = useCreateChartTitle(
+        metricConfig,
+        locationPhrase
+    )
+
+    const { metricId } = metricConfig
+    const subtitle = generateSubtitle({
+        activeBreakdownFilter,
+        currentBreakdown,
+        isPopulationSubset,
+        metricId,
+    })
+
+    filename = `${filename} ${subtitle ? `for ${subtitle}` : ''}`
+
+    const HASH_ID: ScrollableHashId = 'rate-map'
+
+    return (
+        <CardWrapper
+            queries={queries}
+            title={<>{reportProviderSteps[HASH_ID].label}</>}
+            loadGeographies={true}
+            minHeight={preloadHeight}
+            scrollToHash={HASH_ID}
+        >
+            {(queryResponses, metadata, geoData) => {
+                // contains data rows for sub-geos (if viewing US, this data will be STATE level)
+                const childGeoQueryResponse: MetricQueryResponse =
+                    queryResponses[0]
+                // contains data rows current level (if viewing US, this data will be US level)
+                const geoQueryResponse = queryResponses[1]
+                const hasSelfButNotChildGeoData =
+                    childGeoQueryResponse.data.length === 0 &&
+                    geoQueryResponse.data.length > 0
+                const mapQueryResponse = hasSelfButNotChildGeoData
+                    ? geoQueryResponse
+                    : childGeoQueryResponse
+                const sviQueryResponse: MetricQueryResponse =
+                    queryResponses[2] || null
+
+                const sortArgs =
+                    props.currentBreakdown === 'age'
+                        ? ([new AgeSorterStrategy([ALL]).compareFn] as any)
+                        : []
+
+                const fieldValues = mapQueryResponse.getFieldValues(
+                    /* fieldName: BreakdownVar */ props.currentBreakdown,
+                    /* relevantMetric: MetricId */ metricConfig.metricId
+                )
+
+                const breakdownValues = fieldValues.withData.sort.apply(
+                    fieldValues.withData,
+                    sortArgs
+                )
+
+                let dataForActiveBreakdownFilter = mapQueryResponse
+                    .getValidRowsForField(metricConfig.metricId)
+                    .filter(
+                        (row: Row) =>
+                            row[props.currentBreakdown] ===
+                            activeBreakdownFilter
+                    )
+
+                const dataForSvi: Row[] =
+                    sviQueryResponse
+                        ?.getValidRowsForField('svi')
+                        ?.filter((row) =>
+                            dataForActiveBreakdownFilter.find(
+                                ({ fips }) => row.fips === fips
+                            )
+                        ) || []
+
+                if (!props.fips.isUsa()) {
+                    dataForActiveBreakdownFilter =
+                        dataForActiveBreakdownFilter.map((row) => {
+                            const thisCountySviRow = dataForSvi.find(
+                                (sviRow) => sviRow.fips === row.fips
+                            )
+                            return {
+                                ...row,
+                                rating: findVerboseRating(
+                                    thisCountySviRow?.svi
+                                ),
+                            }
+                        })
+                }
+
+                const { highestValues, lowestValues } = getExtremeValues(
+                    dataForActiveBreakdownFilter,
+                    metricConfig.metricId,
+                    SIZE_OF_HIGHEST_LOWEST_RATES_LIST
+                )
+
+                // Create and populate a map of breakdown display name to options
+                const filterOptions: Record<
+                    BreakdownVarDisplayName,
+                    DemographicGroup[]
+                > = {
+                    [BREAKDOWN_VAR_DISPLAY_NAMES[props.currentBreakdown]]:
+                        breakdownValues,
+                }
+
+                const hideGroupDropdown =
+                    Object.values(filterOptions).toString() === ALL
+
+                return (
+                    <>
+                        <MultiMapDialog
+                            fips={props.fips}
+                            metricConfig={metricConfig}
+                            useSmallSampleMessage={
+                                !mapQueryResponse.dataIsMissing() &&
+                                (props.variableConfig.surveyCollectedData ??
+                                    false)
+                            }
+                            data={mapQueryResponse.getValidRowsForField(
+                                metricConfig.metricId
+                            )}
+                            breakdown={props.currentBreakdown}
+                            handleClose={() => {
+                                setSmallMultiplesDialogOpen(false)
+                            }}
+                            open={smallMultiplesDialogOpen}
+                            breakdownValues={breakdownValues}
+                            fieldRange={mapQueryResponse.getFieldRange(
+                                metricConfig.metricId
+                            )}
+                            queryResponses={queryResponses}
+                            metadata={metadata}
+                            geoData={geoData}
+                            breakdownValuesNoData={fieldValues.noData}
+                            countColsToAdd={countColsToAdd}
+                            hasSelfButNotChildGeoData={
+                                hasSelfButNotChildGeoData
+                            }
+                        />
+
+                        <CardContent className={styles.SmallMarginContent}>
+                            <MapBreadcrumbs
+                                fips={props.fips}
+                                updateFipsCallback={props.updateFipsCallback}
+                                ariaLabel={
+                                    props.variableConfig.variableFullDisplayName
+                                }
+                                scrollToHashId={HASH_ID}
                             />
-                          </div>
-                        );
-                      })}
-                    </div>
-                  )}
-
-                  {!mapQueryResponse.dataIsMissing() &&
-                    dataForActiveBreakdownFilter.length > 1 && (
-                      <HighestLowestList
-                        variableConfig={props.variableConfig}
-                        selectedRaceSuffix={selectedRaceSuffix}
-                        metricConfig={metricConfig}
-                        listExpanded={listExpanded}
-                        setListExpanded={setListExpanded}
-                        highestValues={highestValues}
-                        lowestValues={lowestValues}
-                        fipsTypePluralDisplayName={props.fips.getPluralChildFipsTypeDisplayName()}
-                        qualifierItems={qualifierItems}
-                        qualifierMessage={qualifierMessage}
-                      />
-                    )}
-                </CardContent>
-                {hasSelfButNotChildGeoData && (
-                  <CountyUnavailableAlert
-                    variableFullDisplayName={
-                      props.variableConfig.variableFullDisplayName
-                    }
-                  />
-                )}
-                {isPopulationSubset && (
-                  <PopulationSubsetAlert
-                    variableId={props.variableConfig.variableId}
-                  />
-                )}
-              </>
-            )}
-          </>
-        );
-      }}
-    </CardWrapper>
-  );
+                        </CardContent>
+
+                        {!mapQueryResponse.dataIsMissing() &&
+                            !hideGroupDropdown && (
+                                <>
+                                    <Divider />
+                                    <CardContent
+                                        className={styles.SmallMarginContent}
+                                    >
+                                        <Grid
+                                            container
+                                            justifyContent="space-between"
+                                            align-items="flex-end"
+                                        >
+                                            <Grid item>
+                                                <DropDownMenu
+                                                    idSuffix={`-${props.fips.code}-${props.variableConfig.variableId}`}
+                                                    value={
+                                                        activeBreakdownFilter
+                                                    }
+                                                    options={filterOptions}
+                                                    onOptionUpdate={(
+                                                        newBreakdownDisplayName,
+                                                        filterSelection
+                                                    ) => {
+                                                        // This DropDownMenu instance only supports changing active breakdown filter
+                                                        // It doesn't support changing breakdown type
+                                                        if (filterSelection) {
+                                                            setActiveBreakdownFilter(
+                                                                filterSelection
+                                                            )
+                                                        }
+                                                    }}
+                                                />
+                                            </Grid>
+                                        </Grid>
+                                    </CardContent>
+                                </>
+                            )}
+
+                        {!mapQueryResponse.dataIsMissing() &&
+                            !!dataForActiveBreakdownFilter.length && (
+                                <RateInfoAlert
+                                    overallQueryResponse={geoQueryResponse}
+                                    currentBreakdown={props.currentBreakdown}
+                                    activeBreakdownFilter={
+                                        activeBreakdownFilter
+                                    }
+                                    metricConfig={metricConfig}
+                                    fips={props.fips}
+                                    setSmallMultiplesDialogOpen={
+                                        setSmallMultiplesDialogOpen
+                                    }
+                                    variableConfig={props.variableConfig}
+                                />
+                            )}
+
+                        {(mapQueryResponse.dataIsMissing() ||
+                            dataForActiveBreakdownFilter.length === 0) && (
+                            <CardContent>
+                                <MissingDataAlert
+                                    dataName={dataName}
+                                    breakdownString={
+                                        BREAKDOWN_VAR_DISPLAY_NAMES[
+                                            props.currentBreakdown
+                                        ]
+                                    }
+                                    isMapCard={true}
+                                    fips={props.fips}
+                                />
+                            </CardContent>
+                        )}
+
+                        {!mapQueryResponse.dataIsMissing() &&
+                            dataForActiveBreakdownFilter.length === 0 &&
+                            activeBreakdownFilter !== 'All' && (
+                                <CardContent>
+                                    <Alert severity="warning" role="note">
+                                        Insufficient data available for filter:{' '}
+                                        <b>{activeBreakdownFilter}</b>.{' '}
+                                        <MultiMapLink
+                                            setSmallMultiplesDialogOpen={
+                                                setSmallMultiplesDialogOpen
+                                            }
+                                            currentBreakdown={
+                                                props.currentBreakdown
+                                            }
+                                            currentVariable={
+                                                props.variableConfig
+                                                    .variableFullDisplayName
+                                            }
+                                        />
+                                    </Alert>
+                                </CardContent>
+                            )}
+
+                        {metricConfig &&
+                            dataForActiveBreakdownFilter.length > 0 && (
+                                <>
+                                    <CardContent>
+                                        <ChoroplethMap
+                                            signalListeners={signalListeners}
+                                            titles={{ chartTitle, subtitle }}
+                                            metric={metricConfig}
+                                            legendTitle={metricConfig.shortLabel.toLowerCase()}
+                                            data={
+                                                listExpanded
+                                                    ? highestValues.concat(
+                                                          lowestValues
+                                                      )
+                                                    : dataForActiveBreakdownFilter
+                                            }
+                                            hideMissingDataTooltip={
+                                                listExpanded
+                                            }
+                                            legendData={
+                                                dataForActiveBreakdownFilter
+                                            }
+                                            hideLegend={
+                                                mapQueryResponse.dataIsMissing() ||
+                                                dataForActiveBreakdownFilter.length <=
+                                                    1
+                                            }
+                                            showCounties={
+                                                !props.fips.isUsa() &&
+                                                !hasSelfButNotChildGeoData
+                                            }
+                                            fips={props.fips}
+                                            scaleType="quantize"
+                                            geoData={geoData}
+                                            // include card title, selected sub-group if any, and specific location in SAVE AS PNG filename
+                                            filename={filename}
+                                            listExpanded={listExpanded}
+                                            countColsToAdd={countColsToAdd}
+                                        />
+                                        {/* generate additional VEGA canvases for territories on national map */}
+                                        {props.fips.isUsa() && (
+                                            <div
+                                                className={
+                                                    styles.TerritoryCirclesContainer
+                                                }
+                                            >
+                                                {TERRITORY_CODES.map((code) => {
+                                                    const fips = new Fips(code)
+                                                    return (
+                                                        <div
+                                                            className={
+                                                                styles.TerritoryCircle
+                                                            }
+                                                            key={code}
+                                                        >
+                                                            <ChoroplethMap
+                                                                signalListeners={
+                                                                    signalListeners
+                                                                }
+                                                                titles={{
+                                                                    chartTitle,
+                                                                    subtitle,
+                                                                }}
+                                                                metric={
+                                                                    metricConfig
+                                                                }
+                                                                data={
+                                                                    listExpanded
+                                                                        ? highestValues.concat(
+                                                                              lowestValues
+                                                                          )
+                                                                        : dataForActiveBreakdownFilter
+                                                                }
+                                                                hideMissingDataTooltip={
+                                                                    listExpanded
+                                                                }
+                                                                legendData={
+                                                                    dataForActiveBreakdownFilter
+                                                                }
+                                                                hideLegend={
+                                                                    true
+                                                                }
+                                                                hideActions={
+                                                                    true
+                                                                }
+                                                                showCounties={
+                                                                    false
+                                                                }
+                                                                fips={fips}
+                                                                scaleType="quantize"
+                                                                geoData={
+                                                                    geoData
+                                                                }
+                                                                overrideShapeWithCircle={
+                                                                    true
+                                                                }
+                                                                countColsToAdd={
+                                                                    countColsToAdd
+                                                                }
+                                                            />
+                                                        </div>
+                                                    )
+                                                })}
+                                            </div>
+                                        )}
+
+                                        {!mapQueryResponse.dataIsMissing() &&
+                                            dataForActiveBreakdownFilter.length >
+                                                1 && (
+                                                <HighestLowestList
+                                                    variableConfig={
+                                                        props.variableConfig
+                                                    }
+                                                    selectedRaceSuffix={
+                                                        selectedRaceSuffix
+                                                    }
+                                                    metricConfig={metricConfig}
+                                                    listExpanded={listExpanded}
+                                                    setListExpanded={
+                                                        setListExpanded
+                                                    }
+                                                    highestValues={
+                                                        highestValues
+                                                    }
+                                                    lowestValues={lowestValues}
+                                                    fipsTypePluralDisplayName={props.fips.getPluralChildFipsTypeDisplayName()}
+                                                    qualifierItems={
+                                                        qualifierItems
+                                                    }
+                                                    qualifierMessage={
+                                                        qualifierMessage
+                                                    }
+                                                />
+                                            )}
+                                    </CardContent>
+                                    {hasSelfButNotChildGeoData && (
+                                        <CountyUnavailableAlert
+                                            variableFullDisplayName={
+                                                props.variableConfig
+                                                    .variableFullDisplayName
+                                            }
+                                        />
+                                    )}
+                                    {isPopulationSubset && (
+                                        <PopulationSubsetAlert
+                                            variableId={
+                                                props.variableConfig.variableId
+                                            }
+                                        />
+                                    )}
+                                </>
+                            )}
+                    </>
+                )
+            }}
+        </CardWrapper>
+    )
 }