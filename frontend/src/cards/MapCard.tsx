import React, { useState } from "react";
import { ChoroplethMap } from "../charts/ChoroplethMap";
import { Fips } from "../utils/madlib/Fips";
import Alert from "@material-ui/lab/Alert";
import Divider from "@material-ui/core/Divider";
import { CardContent } from "@material-ui/core";
import styles from "./Card.module.scss";
import MenuItem from "@material-ui/core/MenuItem";
import MapBreadcrumbs from "./MapBreadcrumbs";
import CardWrapper from "./CardWrapper";
import useDatasetStore from "../data/useDatasetStore";
import { getDependentDatasets } from "../data/variableProviders";
import { MetricQuery } from "../data/MetricQuery";
import { MetricConfig } from "../data/MetricConfig";
import List from "@material-ui/core/List";
import ListItem from "@material-ui/core/ListItem";
import ListItemText from "@material-ui/core/ListItemText";
import Menu from "@material-ui/core/Menu";
import { Grid } from "@material-ui/core";
import { Breakdowns, BreakdownVar } from "../data/Breakdowns";
<<<<<<< HEAD
import RaceInfoPopover from "./ui/RaceInfoPopoverContent";
import { Row } from "../data/DatasetTypes";
import { usePopover } from "../utils/usePopover";
=======
import RaceInfoPopover from "./ui/RaceInfoPopover";
import { Row } from "../data/DatasetTypes";
import ArrowDropDownIcon from "@material-ui/icons/ArrowDropDown";
>>>>>>> 32050ec5

export interface MapCardProps {
  key?: string;
  fips: Fips;
  metricConfig: MetricConfig;
  nonstandardizedRace: boolean /* TODO- ideally wouldn't go here, could be calculated based on dataset */;
  updateFipsCallback: (fips: Fips) => void;
  enableFilter?: boolean;
  currentBreakdown: BreakdownVar | "all";
}

// This wrapper ensures the proper key is set to create a new instance when required (when the props change and the state needs to be reset) rather than relying on the card caller.
export function MapCard(props: MapCardProps) {
  return (
    <MapCardWithKey
      key={props.currentBreakdown + props.metricConfig.metricId}
      {...props}
    />
  );
}

function MapCardWithKey(props: MapCardProps) {
  const signalListeners: any = {
    click: (...args: any) => {
      const clickedData = args[1];
      props.updateFipsCallback(new Fips(clickedData.id));
    },
  };

  // TODO - make sure the legends are all the same
  const [breakdownFilter, setBreakdownFilter] = useState<string>("");
  const popover = usePopover();

  const datasetStore = useDatasetStore();

  let queries: Record<string, MetricQuery> = {};
  const possibleBreakdowns: BreakdownVar[] = [
    "race_and_ethnicity",
    "age",
    "sex",
  ];
  possibleBreakdowns.forEach((possibleBreakdown) => {
    if (
      props.currentBreakdown === possibleBreakdown ||
      props.currentBreakdown === "all"
    ) {
      queries[possibleBreakdown] = new MetricQuery(
        props.metricConfig.metricId,
        Breakdowns.byState().addBreakdown(
          possibleBreakdown,
          props.nonstandardizedRace
        )
      );
    }
  });

  return (
    <CardWrapper
      queries={Object.values(queries) as MetricQuery[]}
      datasetIds={getDependentDatasets([props.metricConfig.metricId])}
<<<<<<< HEAD
      title={
=======
      titleText={
>>>>>>> 32050ec5
        <>{`${
          props.metricConfig.fullCardTitleName
        } in ${props.fips.getFullDisplayName()}`}</>
      }
      infoPopover={
        ["race_and_ethnicity", "all"].includes(props.currentBreakdown) ? (
          <RaceInfoPopover />
        ) : undefined
      }
    >
      {() => {
        const currentlyDisplayedBreakdown: BreakdownVar =
          props.currentBreakdown === "all"
            ? "race_and_ethnicity"
            : props.currentBreakdown;
        const queryResponse = datasetStore.getMetrics(
          queries[currentlyDisplayedBreakdown]
        );
        const breakdownValues = queryResponse
          .getUniqueFieldValues(currentlyDisplayedBreakdown)
          .sort();
        if (breakdownFilter === "") {
          setBreakdownFilter(breakdownValues[0]);
        }

        let predicates: Array<(row: Row) => boolean> = [
          (row) => row.race_and_ethnicity !== "Not Hispanic or Latino",
          (row) => row[props.metricConfig.metricId] !== undefined,
          (row) => row[props.metricConfig.metricId] !== null,
        ];
        if (!props.fips.isUsa()) {
          // TODO - this doesn't consider county level data
          predicates.push((row: Row) => row.state_fips === props.fips.code);
        }
        if (props.enableFilter) {
          predicates.push(
            (row: Row) => row[currentlyDisplayedBreakdown] === breakdownFilter
          );
        }

        // Remove any row for which we find a filter that returns false.
        const mapData = queryResponse.data.filter((row: Row) =>
          predicates.every((predicate) => predicate(row))
        );

        return (
          <>
            <CardContent className={styles.SmallMarginContent}>
              <MapBreadcrumbs
                fips={props.fips}
                updateFipsCallback={props.updateFipsCallback}
              />
            </CardContent>

            {props.enableFilter && !queryResponse.dataIsMissing() && (
              <>
                <Divider />
                <CardContent
                  className={styles.SmallMarginContent}
                  style={{ textAlign: "left" }}
                >
                  <Grid container>
                    <Grid item style={{ lineHeight: "64px", fontSize: "20px" }}>
                      Filtered by:
                    </Grid>
                    <Grid item>
                      {/* TODO- Clean up UI */}
                      <List component="nav">
                        <ListItem button onClick={popover.open}>
                          <ListItemText primary={breakdownFilter} />
                          <ArrowDropDownIcon />
                        </ListItem>
                      </List>
                      {/* TODO - Align this with the mocks */}
                      <Menu
                        anchorEl={popover.anchor}
                        keepMounted
                        open={popover.isOpen}
                        onClose={popover.close}
                      >
                        {["age", "all"].includes(props.currentBreakdown) && (
                          <MenuItem disabled={true}>Age [unavailable]</MenuItem>
                        )}
                        {["sex", "all"].includes(props.currentBreakdown) && (
                          <MenuItem disabled={true}>Sex [unavailable]</MenuItem>
                        )}
                        {["race_and_ethnicity", "all"].includes(
                          props.currentBreakdown
                        ) && (
                          <>
                            <MenuItem disabled={true}>Races</MenuItem>
                            {breakdownValues.map((option) => (
                              <MenuItem
                                key={option}
                                onClick={(e) => {
                                  popover.close();
                                  setBreakdownFilter(option);
                                }}
                              >
                                {option}
                              </MenuItem>
                            ))}
                          </>
                        )}
                      </Menu>
                    </Grid>
                  </Grid>
                </CardContent>
              </>
            )}

            <Divider />
            {!props.fips.isUsa() /* TODO - don't hardcode */ && (
              <CardContent>
                <Alert severity="warning">
                  This dataset does not provide county level data
                </Alert>
              </CardContent>
            )}
            {queryResponse.dataIsMissing() && (
              <CardContent>
                <Alert severity="error">No data available</Alert>
              </CardContent>
            )}
            {!queryResponse.dataIsMissing() && (
              <CardContent>
                {props.metricConfig && (
                  <ChoroplethMap
                    signalListeners={signalListeners}
                    metric={props.metricConfig}
                    legendTitle={props.metricConfig.fullCardTitleName}
                    data={mapData}
                    hideLegend={!props.fips.isUsa()} // TODO - update logic here when we have county level data
                    showCounties={props.fips.isUsa() ? false : true}
                    fips={props.fips}
                  />
                )}
              </CardContent>
            )}
          </>
        );
      }}
    </CardWrapper>
  );
}<|MERGE_RESOLUTION|>--- conflicted
+++ resolved
@@ -18,15 +18,10 @@
 import Menu from "@material-ui/core/Menu";
 import { Grid } from "@material-ui/core";
 import { Breakdowns, BreakdownVar } from "../data/Breakdowns";
-<<<<<<< HEAD
-import RaceInfoPopover from "./ui/RaceInfoPopoverContent";
-import { Row } from "../data/DatasetTypes";
+import RaceInfoPopoverContent from "./ui/RaceInfoPopoverContent";
 import { usePopover } from "../utils/usePopover";
-=======
-import RaceInfoPopover from "./ui/RaceInfoPopover";
 import { Row } from "../data/DatasetTypes";
 import ArrowDropDownIcon from "@material-ui/icons/ArrowDropDown";
->>>>>>> 32050ec5
 
 export interface MapCardProps {
   key?: string;
@@ -87,18 +82,14 @@
     <CardWrapper
       queries={Object.values(queries) as MetricQuery[]}
       datasetIds={getDependentDatasets([props.metricConfig.metricId])}
-<<<<<<< HEAD
       title={
-=======
-      titleText={
->>>>>>> 32050ec5
         <>{`${
           props.metricConfig.fullCardTitleName
         } in ${props.fips.getFullDisplayName()}`}</>
       }
       infoPopover={
         ["race_and_ethnicity", "all"].includes(props.currentBreakdown) ? (
-          <RaceInfoPopover />
+          <RaceInfoPopoverContent />
         ) : undefined
       }
     >
