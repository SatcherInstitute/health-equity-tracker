--- conflicted
+++ resolved
@@ -237,8 +237,7 @@
                       {/* United States */}
                       {props.fips.getDisplayName()}
                       {". "}
-<<<<<<< HEAD
-                      {/* Compare across XYZ for all variables expect vaccinated */}
+                      {/* Compare across XYZ for all variables except vaccinated */}
                       {props.variableConfig.variableId !== "poverty" && (
                         <span
                           onClick={() => setSmallMultiplesDialogOpen(true)}
@@ -263,32 +262,6 @@
                           groups
                         </span>
                       )}
-=======
-                      {/* LINK: Compare across XYZ */}
-                      <span
-                        onClick={() => setSmallMultiplesDialogOpen(true)}
-                        role="button"
-                        className={styles.CompareAcrossLink}
-                        aria-label={
-                          "Compare " +
-                          props.variableConfig.variableFullDisplayName +
-                          " across " +
-                          BREAKDOWN_VAR_DISPLAY_NAMES_LOWER_CASE[
-                            props.currentBreakdown
-                          ] +
-                          " groups"
-                        }
-                      >
-                        Compare across{" "}
-                        {
-                          BREAKDOWN_VAR_DISPLAY_NAMES_LOWER_CASE[
-                            props.currentBreakdown
-                          ]
-                        }{" "}
-                        groups
-                      </span>
-                      .
->>>>>>> 8c55a763
                     </Alert>
                   </CardContent>
                 </>
