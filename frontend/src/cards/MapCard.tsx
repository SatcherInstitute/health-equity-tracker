--- conflicted
+++ resolved
@@ -226,13 +226,8 @@
       scrollToHash={HASH_ID}
     >
       {(queryResponses, metadata, geoData) => {
-<<<<<<< HEAD
         // contains rows for sub-geos (if viewing US, this data will be STATE level)
-        const childGeoQueryResponse: MetricQueryResponse = queryResponses[0];
-=======
-        // contains data rows for sub-geos (if viewing US, this data will be STATE level)
         const childGeoQueryResponse: MetricQueryResponse = queryResponses[0]
->>>>>>> c6a418b6
         // contains data rows current level (if viewing US, this data will be US level)
         const parentGeoQueryResponse = queryResponses[1]
         const hasSelfButNotChildGeoData =
