import {
  Button,
  CardContent,
  Grid,
  Tooltip,
  useMediaQuery,
  useTheme,
} from '@mui/material'
import Divider from '@mui/material/Divider'
import Alert from '@mui/material/Alert'
import { type MetricId, type DataTypeConfig } from '../data/config/MetricConfig'
import { exclude } from '../data/query/BreakdownFilter'
import {
  Breakdowns,
  type DemographicType,
  DEMOGRAPHIC_DISPLAY_TYPES,
  type DemographicTypeDisplayName,
  DEMOGRAPHIC_DISPLAY_TYPES_LOWER_CASE,
} from '../data/query/Breakdowns'
import {
  MetricQuery,
  type MetricQueryResponse,
} from '../data/query/MetricQuery'
import { AgeSorterStrategy } from '../data/sorting/AgeSorterStrategy'
import {
  ALL,
  NON_HISPANIC,
  UNKNOWN,
  UNKNOWN_RACE,
  UNKNOWN_ETHNICITY,
  type DemographicGroup,
  RACE,
  AGE,
  CROSS_SECTIONAL,
} from '../data/utils/Constants'
import { type Row } from '../data/utils/DatasetTypes'
import { getExtremeValues } from '../data/utils/datasetutils'
import { Fips } from '../data/utils/Fips'
import {
  COMBINED_INCARCERATION_STATES_LIST,
  COMBINED_QUALIFIER,
  PRIVATE_JAILS_QUALIFIER,
} from '../data/providers/IncarcerationProvider'
import {
  CAWP_DATA_TYPES,
  CAWP_DETERMINANTS,
} from '../data/providers/CawpProvider'
import styles from './Card.module.scss'
import CardWrapper from './CardWrapper'
import DropDownMenu from './ui/DropDownMenu'
import { HighestLowestGeosList } from './ui/HighestLowestGeosList'
import MissingDataAlert from './ui/MissingDataAlert'
import { MultiMapLink } from './ui/MultiMapLink'
import { findVerboseRating } from './ui/SviAlert'
import { useGuessPreloadHeight } from '../utils/hooks/useGuessPreloadHeight'
import { generateChartTitle, generateSubtitle } from '../charts/utils'
import { useLocation } from 'react-router-dom'
import { type ScrollableHashId } from '../utils/hooks/useStepObserver'
import { lazy, useEffect, useMemo, useState } from 'react'
import {
  getHighestLowestGroupsByFips,
  getMapScheme,
} from '../charts/mapHelperFunctions'
import { Legend } from '../charts/Legend'
import GeoContext, {
  getSubPopulationPhrase,
  getTotalACSPopulationPhrase,
} from './ui/GeoContext'
import TerritoryCircles from './ui/TerritoryCircles'
import { GridView } from '@mui/icons-material'
import {
  HIGHEST_LOWEST_GEOS_1_PARAM_KEY,
  HIGHEST_LOWEST_GEOS_2_PARAM_KEY,
  MAP1_GROUP_PARAM,
  MAP2_GROUP_PARAM,
  MULTIPLE_MAPS_1_PARAM_KEY,
  MULTIPLE_MAPS_2_PARAM_KEY,
  getDemographicGroupFromGroupParam,
  getGroupParamFromDemographicGroup,
  getParameter,
  setParameter,
} from '../utils/urlutils'
import ChartTitle from './ChartTitle'
import { useParamState } from '../utils/hooks/useParamState'
import { POPULATION, SVI } from '../data/providers/GeoContextProvider'
import { type CountColsMap, RATE_MAP_SCALE } from '../charts/mapGlobals'
import { type ElementHashIdHiddenOnScreenshot } from '../utils/hooks/useDownloadCardImage'

const ChoroplethMap = lazy(async () => await import('../charts/ChoroplethMap'))
const MultiMapDialog = lazy(async () => await import('./ui/MultiMapDialog'))

const SIZE_OF_HIGHEST_LOWEST_GEOS_RATES_LIST = 5

export interface MapCardProps {
  key?: string
  fips: Fips
  dataTypeConfig: DataTypeConfig
  updateFipsCallback: (fips: Fips) => void
  demographicType: DemographicType
  isCompareCard?: boolean
  reportTitle: string
}

// This wrapper ensures the proper key is set to create a new instance when required (when
// the props change and the state needs to be reset) rather than relying on the card caller.
export default function MapCard(props: MapCardProps) {
  return (
    <MapCardWithKey
      key={props.demographicType + props.dataTypeConfig.dataTypeId}
      {...props}
    />
  )
}

function MapCardWithKey(props: MapCardProps) {
  const preloadHeight = useGuessPreloadHeight([750, 1050])

  const metricConfig =
    props.dataTypeConfig?.metrics?.per100k ??
    props.dataTypeConfig?.metrics?.pct_rate ??
    props.dataTypeConfig?.metrics?.index

  if (!metricConfig) return <></>

  const demographicType = props.demographicType
  const prettyDemoType = DEMOGRAPHIC_DISPLAY_TYPES_LOWER_CASE[demographicType]

  const isPrison = props.dataTypeConfig.dataTypeId === 'prison'
  const isJail = props.dataTypeConfig.dataTypeId === 'jail'
  const isIncarceration = isJail ?? isPrison
  const isCawp = CAWP_DATA_TYPES.includes(props.dataTypeConfig.dataTypeId)

  const location = useLocation()

  const signalListeners: any = {
    click: (...args: any) => {
      const clickedData = args[1]
      if (clickedData?.id) {
        props.updateFipsCallback(new Fips(clickedData.id))
        location.hash = `#${HASH_ID}`
      }
    },
  }

  const MAP_GROUP_PARAM = props.isCompareCard
    ? MAP2_GROUP_PARAM
    : MAP1_GROUP_PARAM

  const initialGroupParam: string = getParameter(MAP_GROUP_PARAM, ALL)
  const initialGroup = getDemographicGroupFromGroupParam(initialGroupParam)

  const highestLowestGeosParamKey = props.isCompareCard
    ? HIGHEST_LOWEST_GEOS_2_PARAM_KEY
    : HIGHEST_LOWEST_GEOS_1_PARAM_KEY
  const [highestLowestGeosMode, setHighestLowestGeosMode] =
    useParamState<boolean>(highestLowestGeosParamKey, false)

  const [activeDemographicGroup, setActiveDemographicGroup] =
    useState<DemographicGroup>(initialGroup)

  const MULTIMAP_PARAM_KEY = props.isCompareCard
    ? MULTIPLE_MAPS_2_PARAM_KEY
    : MULTIPLE_MAPS_1_PARAM_KEY
  const [multimapOpen, setMultimapOpen] = useParamState<boolean>(
    MULTIMAP_PARAM_KEY,
    false
  )

  const metricQuery = (
    metricIds: MetricId[],
    geographyBreakdown: Breakdowns,
    countColsMap?: CountColsMap
  ) => {
    countColsMap?.numeratorConfig &&
      metricIds.push(countColsMap.numeratorConfig.metricId)
    countColsMap?.denominatorConfig &&
      metricIds.push(countColsMap.denominatorConfig.metricId)

    return new MetricQuery(
      metricIds,
      geographyBreakdown
        .copy()
        .addBreakdown(
          demographicType,
          demographicType === RACE
            ? exclude(NON_HISPANIC, UNKNOWN, UNKNOWN_RACE, UNKNOWN_ETHNICITY)
            : exclude(UNKNOWN)
        ),
      /* dataTypeId */ props.dataTypeConfig.dataTypeId,
      /* timeView */ isCawp ? CROSS_SECTIONAL : undefined
    )
  }

  const countColsMap: CountColsMap = {
    numeratorConfig: metricConfig?.rateNumeratorMetric,
    denominatorConfig: metricConfig?.rateDenominatorMetric,
  }

  const initialMetridIds = [metricConfig.metricId]

  const subPopulationId =
    props.dataTypeConfig.metrics.sub_population_count?.metricId
  if (subPopulationId) initialMetridIds.push(subPopulationId)

  const queries = [
    metricQuery(
      initialMetridIds,
      Breakdowns.forChildrenFips(props.fips),
      countColsMap
    ),
    metricQuery(initialMetridIds, Breakdowns.forFips(props.fips)),
  ]

  // Population count
  const popBreakdown = Breakdowns.forFips(props.fips)
  const popQuery = new MetricQuery([POPULATION], popBreakdown)
  queries.push(popQuery)

  // state and county level reports require county-fips data for hover tooltips
  if (!props.fips.isUsa()) {
    const sviBreakdowns = Breakdowns.byCounty()
    sviBreakdowns.filterFips = props.fips
    const sviQuery = new MetricQuery([SVI], sviBreakdowns)
    queries.push(sviQuery)
  }

  let selectedRaceSuffix = ''
  if (
    CAWP_DETERMINANTS.includes(metricConfig.metricId) &&
    activeDemographicGroup !== ALL
  ) {
    selectedRaceSuffix = ` and also identifying as ${activeDemographicGroup}`
  }

  let qualifierMessage = ''
  if (isPrison) qualifierMessage = COMBINED_QUALIFIER
  if (isJail) qualifierMessage = PRIVATE_JAILS_QUALIFIER

  let qualifierItems: string[] = []
  if (isIncarceration) qualifierItems = COMBINED_INCARCERATION_STATES_LIST

  const { metricId, chartTitle } = metricConfig
  const title = generateChartTitle(chartTitle, props.fips)
  let subtitle = generateSubtitle(
    activeDemographicGroup,
    demographicType,
    metricId
  )
  if (highestLowestGeosMode)
    subtitle += ` (only ${
      props.fips.getPluralChildFipsTypeDisplayName() ?? 'places'
    } with highest/lowest rates)`
  const filename = `${title} ${subtitle ? `for ${subtitle}` : ''}`
  const HASH_ID: ScrollableHashId = 'rate-map'

  const theme = useTheme()
  const pageIsSmall = useMediaQuery(theme.breakpoints.down('sm'))

  const isCompareMode = window.location.href.includes('compare')
  const mapIsWide = !pageIsSmall && !isCompareMode

  const fipsTypeDisplayName = props.fips.getFipsTypeDisplayName()

  const [scale, setScale] = useState<{ domain: number[]; range: number[] }>({
    domain: [],
    range: [],
  })

  function handleScaleChange(domain: number[], range: number[]) {
    // Update the scale state when the domain or range changes
    setScale({ domain, range })
  }

  const elementsToHide: ElementHashIdHiddenOnScreenshot[] = [
    '#map-group-dropdown',
    '#download-card-image-button',
    '#card-options-menu',
  ]

  return (
    <CardWrapper
      downloadTitle={filename}
      queries={queries}
      loadGeographies={true}
      minHeight={preloadHeight}
      scrollToHash={HASH_ID}
      reportTitle={props.reportTitle}
      elementsToHide={elementsToHide}
      expanded={highestLowestGeosMode}
      isCompareCard={props.isCompareCard}
    >
      {(queryResponses, metadata, geoData) => {
        // contains rows for sub-geos (if viewing US, this data will be STATE level)
        const childGeoQueryResponse: MetricQueryResponse = queryResponses[0]
        // contains data rows current level (if viewing US, this data will be US level)
        const parentGeoQueryResponse = queryResponses[1]
        const acsPopulationQueryResponse = queryResponses[2]
        const hasSelfButNotChildGeoData =
          childGeoQueryResponse.data.filter((row) => row[metricConfig.metricId])
            .length === 0 &&
          parentGeoQueryResponse.data.filter(
            (row) => row[metricConfig.metricId]
          ).length > 0
        const mapQueryResponse = hasSelfButNotChildGeoData
          ? parentGeoQueryResponse
          : childGeoQueryResponse

        const totalPopulationPhrase = getTotalACSPopulationPhrase(
          acsPopulationQueryResponse.data
        )
        const subPopulationPhrase = getSubPopulationPhrase(
          parentGeoQueryResponse.data,
          demographicType,
          props.dataTypeConfig
        )

        const sviQueryResponse: MetricQueryResponse = queryResponses[3] || null
        const sortArgs =
          demographicType === AGE
            ? ([new AgeSorterStrategy([ALL]).compareFn] as any)
            : []

        const fieldValues = mapQueryResponse.getFieldValues(
          /* fieldName: DemographicType */ demographicType,
          /* relevantMetric: MetricId */ metricConfig.metricId
        )

        const demographicGroups: DemographicGroup[] =
          fieldValues.withData.sort.apply(fieldValues.withData, sortArgs)

        let dataForActiveDemographicGroup = mapQueryResponse
          .getValidRowsForField(metricConfig.metricId)
          .filter((row: Row) => row[demographicType] === activeDemographicGroup)

        const allDataForActiveDemographicGroup = mapQueryResponse.data.filter(
          (row: Row) => row[demographicType] === activeDemographicGroup
        )

        const dataForSvi: Row[] =
          sviQueryResponse
            ?.getValidRowsForField(SVI)
            ?.filter((row) =>
              dataForActiveDemographicGroup.find(
                ({ fips }) => row.fips === fips
              )
            ) || []

        if (!props.fips.isUsa()) {
          dataForActiveDemographicGroup = dataForActiveDemographicGroup.map(
            (row) => {
              const thisCountySviRow = dataForSvi.find(
                (sviRow) => sviRow.fips === row.fips
              )
              return {
                ...row,
                rating: findVerboseRating(thisCountySviRow?.svi),
              }
            }
          )
        }

        const { highestValues, lowestValues } = getExtremeValues(
          dataForActiveDemographicGroup,
          metricConfig.metricId,
          SIZE_OF_HIGHEST_LOWEST_GEOS_RATES_LIST
        )

        // Create and populate a map of demographicType display name to options
        const filterOptions: Record<
          DemographicTypeDisplayName,
          DemographicGroup[]
        > = {
          [DEMOGRAPHIC_DISPLAY_TYPES[demographicType]]: demographicGroups,
        }

        const hideGroupDropdown =
          Object.values(filterOptions).toString() === ALL

        // if a previously selected group is no longer valid, reset to ALL
        let dropdownValue = ALL
        if (
          filterOptions[DEMOGRAPHIC_DISPLAY_TYPES[demographicType]].includes(
            activeDemographicGroup
          )
        ) {
          dropdownValue = activeDemographicGroup
        } else {
          setActiveDemographicGroup(ALL)
          setParameter(MAP_GROUP_PARAM, ALL)
        }

        function handleMapGroupClick(_: any, newGroup: DemographicGroup) {
          setActiveDemographicGroup(newGroup)
          const groupCode = getGroupParamFromDemographicGroup(newGroup)
          setParameter(MAP_GROUP_PARAM, groupCode)
        }

        const displayData = highestLowestGeosMode
          ? highestValues.concat(lowestValues)
          : dataForActiveDemographicGroup

        const isSummaryLegend =
          hasSelfButNotChildGeoData ?? props.fips.isCounty()

        const [mapScheme, mapMin] = getMapScheme(
          /* dataTypeConfig */ props.dataTypeConfig,
          /* isSummaryLegend */ isSummaryLegend
        )

        useEffect(() => {
          if (dataForActiveDemographicGroup?.length <= 1)
            setHighestLowestGeosMode(false)
        }, [props.fips])

        if (!dataForActiveDemographicGroup?.length || !metricConfig)
          return (
            <CardContent>
              <Grid item xs={12}>
                <ChartTitle
                  mt={0}
                  mb={2}
                  title={'Rate map unavailable: ' + title}
                  subtitle={subtitle}
                />
              </Grid>
              <MissingDataAlert
                dataName={title}
                demographicTypeString={
                  DEMOGRAPHIC_DISPLAY_TYPES[demographicType]
                }
                isMapCard={true}
                fips={props.fips}
              />
            </CardContent>
          )

        const highestLowestGroupsByFips = useMemo(
          () =>
            getHighestLowestGroupsByFips(
              mapQueryResponse.data,
              props.demographicType,
              metricId
            ),
          [mapQueryResponse.data, props.demographicType, metricId, props.fips]
        )

        return (
          <>
<<<<<<< HEAD
            {multimapOpen && (
              <MultiMapDialog
                dataTypeConfig={props.dataTypeConfig}
                demographicType={props.demographicType}
                demographicGroups={demographicGroups}
                demographicGroupsNoData={fieldValues.noData}
                countColsMap={countColsMap}
                data={mapQueryResponse.data}
                fieldRange={mapQueryResponse.getFieldRange(
                  metricConfig.metricId
                )}
                fips={props.fips}
                geoData={geoData}
                handleClose={() => {
                  setMultimapOpen(false)
                }}
                handleMapGroupClick={handleMapGroupClick}
                hasSelfButNotChildGeoData={hasSelfButNotChildGeoData}
                metadata={metadata}
                metricConfig={metricConfig}
                open={Boolean(multimapOpen)}
                queries={queries}
                queryResponses={queryResponses}
                totalPopulationPhrase={totalPopulationPhrase}
                subPopulationPhrase={subPopulationPhrase}
                updateFipsCallback={props.updateFipsCallback}
                useSmallSampleMessage={
                  !mapQueryResponse.dataIsMissing() &&
                  (props.dataTypeConfig.surveyCollectedData ?? false)
                }
                pageIsSmall={pageIsSmall}
                reportTitle={props.reportTitle}
                scrollToHash={HASH_ID}
              />
            )}
=======
            <MultiMapDialog
              dataTypeConfig={props.dataTypeConfig}
              demographicType={demographicType}
              demographicGroups={demographicGroups}
              demographicGroupsNoData={fieldValues.noData}
              countColsMap={countColsMap}
              data={mapQueryResponse.data}
              fieldRange={mapQueryResponse.getFieldRange(metricConfig.metricId)}
              fips={props.fips}
              geoData={geoData}
              handleClose={() => {
                setMultimapOpen(false)
              }}
              handleMapGroupClick={handleMapGroupClick}
              hasSelfButNotChildGeoData={hasSelfButNotChildGeoData}
              metadata={metadata}
              metricConfig={metricConfig}
              open={Boolean(multimapOpen)}
              queries={queries}
              queryResponses={queryResponses}
              totalPopulationPhrase={totalPopulationPhrase}
              subPopulationPhrase={subPopulationPhrase}
              updateFipsCallback={props.updateFipsCallback}
              useSmallSampleMessage={
                !mapQueryResponse.dataIsMissing() &&
                (props.dataTypeConfig.surveyCollectedData ?? false)
              }
              pageIsSmall={pageIsSmall}
              reportTitle={props.reportTitle}
              scrollToHash={HASH_ID}
            />
>>>>>>> 54681117

            {!mapQueryResponse.dataIsMissing() && !hideGroupDropdown && (
              <>
                <CardContent className={styles.MapControlsContent}>
                  <Grid
                    container
                    justifyContent="space-between"
                    align-items="flex-end"
                    id={'map-group-dropdown'}
                  >
                    <Grid item>
                      <DropDownMenu
                        idSuffix={`-${props.fips.code}-${props.dataTypeConfig.dataTypeId}`}
                        demographicType={demographicType}
                        dataTypeId={props.dataTypeConfig.dataTypeId}
                        setMultimapOpen={setMultimapOpen}
                        value={dropdownValue}
                        options={filterOptions}
                        onOptionUpdate={handleMapGroupClick}
                      />
                      <Divider />
                      <Tooltip
                        title={`Launch multiple maps view with side-by-side maps of each ${prettyDemoType} group`}
                      >
                        <Button
                          onClick={() => {
                            setMultimapOpen(true)
                          }}
                        >
                          <GridView />
                          <span className={styles.CompareMultipleText}>
                            View {prettyDemoType} disparties across multiple
                            small maps
                          </span>
                        </Button>
                      </Tooltip>
                    </Grid>
                    <Divider />
                  </Grid>
                </CardContent>
              </>
            )}

            <div>
              <CardContent sx={{ pt: 0 }}>
                <Grid container>
                  <Grid item xs={12}>
                    <ChartTitle
                      mt={0}
                      mb={2}
                      title={title}
                      subtitle={subtitle}
                    />
                  </Grid>

                  <Grid
                    item
                    xs={12}
                    sm={mapIsWide ? 9 : 12}
                    lg={mapIsWide ? 10 : 12}
                  >
<<<<<<< HEAD
                    <ChoroplethMap
                      demographicType={props.demographicType}
                      highestLowestGroupsByFips={highestLowestGroupsByFips}
                      activeDemographicGroup={activeDemographicGroup}
                      countColsMap={countColsMap}
                      data={displayData}
                      filename={filename}
                      fips={props.fips}
                      geoData={geoData}
                      hideLegend={true}
                      hideMissingDataTooltip={highestLowestGeosMode}
                      legendData={dataForActiveDemographicGroup}
                      legendTitle={metricConfig.shortLabel.toLowerCase()}
                      highestLowestGeosMode={highestLowestGeosMode}
                      metric={metricConfig}
                      showCounties={
                        !props.fips.isUsa() && !hasSelfButNotChildGeoData
                      }
                      signalListeners={signalListeners}
                      mapConfig={{ mapScheme, mapMin }}
                      scaleConfig={scale}
                    />
=======
                    <Grid item minHeight={preloadHeight * 0.3} xs={12}>
                      <ChoroplethMap
                        demographicType={demographicType}
                        highestLowestGroupsByFips={getHighestLowestGroupsByFips(
                          mapQueryResponse.data,
                          demographicType,
                          metricId
                        )}
                        activeDemographicGroup={activeDemographicGroup}
                        countColsMap={countColsMap}
                        data={displayData}
                        filename={filename}
                        fips={props.fips}
                        geoData={geoData}
                        hideLegend={true}
                        hideMissingDataTooltip={highestLowestGeosMode}
                        legendData={dataForActiveDemographicGroup}
                        legendTitle={metricConfig.shortLabel.toLowerCase()}
                        highestLowestGeosMode={highestLowestGeosMode}
                        metric={metricConfig}
                        showCounties={
                          !props.fips.isUsa() && !hasSelfButNotChildGeoData
                        }
                        signalListeners={signalListeners}
                        mapConfig={{ mapScheme, mapMin }}
                        scaleConfig={scale}
                      />
                    </Grid>

>>>>>>> 54681117
                    {props.fips.isUsa() && (
                      <Grid item xs={12}>
                        <TerritoryCircles
                          demographicType={demographicType}
                          activeDemographicGroup={activeDemographicGroup}
                          highestLowestGroupsByFips={highestLowestGroupsByFips}
                          countColsMap={countColsMap}
                          data={displayData}
                          fullData={mapQueryResponse.data}
                          geoData={geoData}
                          highestLowestGeosMode={highestLowestGeosMode}
                          mapIsWide={mapIsWide}
                          metricConfig={metricConfig}
                          dataTypeConfig={props.dataTypeConfig}
                          signalListeners={signalListeners}
                          scaleConfig={scale}
                        />
                      </Grid>
                    )}
                  </Grid>
                  {/* Legend */}
                  <Grid
                    container
                    justifyItems={'center'}
                    alignItems={'flex-start'}
                    item
                    xs={12}
                    sm={mapIsWide ? 3 : 12}
                    lg={mapIsWide ? 2 : 12}
                  >
                    <Legend
                      dataTypeConfig={props.dataTypeConfig}
                      metric={metricConfig}
                      legendTitle={metricConfig.shortLabel}
                      data={allDataForActiveDemographicGroup}
                      scaleType={RATE_MAP_SCALE}
                      sameDotSize={true}
                      description={'Legend for rate map'}
                      isSummaryLegend={isSummaryLegend}
                      fipsTypeDisplayName={fipsTypeDisplayName}
                      mapConfig={{ mapScheme, mapMin }}
                      columns={mapIsWide ? 1 : 3}
                      stackingDirection={'vertical'}
                      handleScaleChange={handleScaleChange}
                    />
                  </Grid>

                  <Grid
                    item
                    xs={12}
                    container
                    justifyContent={'space-between'}
                    alignItems={'center'}
                  >
                    <Grid item>
                      <GeoContext
                        fips={props.fips}
                        updateFipsCallback={props.updateFipsCallback}
                        dataTypeConfig={props.dataTypeConfig}
                        totalPopulationPhrase={totalPopulationPhrase}
                        subPopulationPhrase={subPopulationPhrase}
                        sviQueryResponse={sviQueryResponse}
                      />
                    </Grid>
                  </Grid>
                </Grid>
                <Grid
                  id={
                    props.isCompareCard
                      ? HIGHEST_LOWEST_GEOS_2_PARAM_KEY
                      : HIGHEST_LOWEST_GEOS_1_PARAM_KEY
                  }
                >
                  {!mapQueryResponse.dataIsMissing() &&
                    dataForActiveDemographicGroup.length > 1 && (
                      <HighestLowestGeosList
                        dataTypeConfig={props.dataTypeConfig}
                        selectedRaceSuffix={selectedRaceSuffix}
                        metricConfig={metricConfig}
                        isOpen={highestLowestGeosMode}
                        setIsOpen={setHighestLowestGeosMode}
                        highestValues={highestValues}
                        lowestValues={lowestValues}
                        parentGeoQueryResponse={parentGeoQueryResponse}
                        fips={props.fips}
                        qualifierItems={qualifierItems}
                        qualifierMessage={qualifierMessage}
                        demographicType={demographicType}
                        activeDemographicGroup={activeDemographicGroup}
                      />
                    )}
                </Grid>
              </CardContent>

              {!mapQueryResponse.dataIsMissing() &&
                dataForActiveDemographicGroup.length === 0 &&
                activeDemographicGroup !== ALL && (
                  <CardContent>
                    <Alert severity="warning" role="note">
                      Insufficient data available for filter:{' '}
                      <b>{activeDemographicGroup}</b>.{' '}
                      {/* Offer multimap link if current demo group is missing info */}
                      <MultiMapLink
                        setMultimapOpen={setMultimapOpen}
                        demographicType={demographicType}
                        currentDataType={props.dataTypeConfig.fullDisplayName}
                      />
                    </Alert>
                  </CardContent>
                )}
            </div>
          </>
        )
      }}
    </CardWrapper>
  )
}<|MERGE_RESOLUTION|>--- conflicted
+++ resolved
@@ -446,11 +446,10 @@
 
         return (
           <>
-<<<<<<< HEAD
             {multimapOpen && (
               <MultiMapDialog
                 dataTypeConfig={props.dataTypeConfig}
-                demographicType={props.demographicType}
+                demographicType={demographicType}
                 demographicGroups={demographicGroups}
                 demographicGroupsNoData={fieldValues.noData}
                 countColsMap={countColsMap}
@@ -482,39 +481,6 @@
                 scrollToHash={HASH_ID}
               />
             )}
-=======
-            <MultiMapDialog
-              dataTypeConfig={props.dataTypeConfig}
-              demographicType={demographicType}
-              demographicGroups={demographicGroups}
-              demographicGroupsNoData={fieldValues.noData}
-              countColsMap={countColsMap}
-              data={mapQueryResponse.data}
-              fieldRange={mapQueryResponse.getFieldRange(metricConfig.metricId)}
-              fips={props.fips}
-              geoData={geoData}
-              handleClose={() => {
-                setMultimapOpen(false)
-              }}
-              handleMapGroupClick={handleMapGroupClick}
-              hasSelfButNotChildGeoData={hasSelfButNotChildGeoData}
-              metadata={metadata}
-              metricConfig={metricConfig}
-              open={Boolean(multimapOpen)}
-              queries={queries}
-              queryResponses={queryResponses}
-              totalPopulationPhrase={totalPopulationPhrase}
-              subPopulationPhrase={subPopulationPhrase}
-              updateFipsCallback={props.updateFipsCallback}
-              useSmallSampleMessage={
-                !mapQueryResponse.dataIsMissing() &&
-                (props.dataTypeConfig.surveyCollectedData ?? false)
-              }
-              pageIsSmall={pageIsSmall}
-              reportTitle={props.reportTitle}
-              scrollToHash={HASH_ID}
-            />
->>>>>>> 54681117
 
             {!mapQueryResponse.dataIsMissing() && !hideGroupDropdown && (
               <>
@@ -576,38 +542,10 @@
                     sm={mapIsWide ? 9 : 12}
                     lg={mapIsWide ? 10 : 12}
                   >
-<<<<<<< HEAD
-                    <ChoroplethMap
-                      demographicType={props.demographicType}
-                      highestLowestGroupsByFips={highestLowestGroupsByFips}
-                      activeDemographicGroup={activeDemographicGroup}
-                      countColsMap={countColsMap}
-                      data={displayData}
-                      filename={filename}
-                      fips={props.fips}
-                      geoData={geoData}
-                      hideLegend={true}
-                      hideMissingDataTooltip={highestLowestGeosMode}
-                      legendData={dataForActiveDemographicGroup}
-                      legendTitle={metricConfig.shortLabel.toLowerCase()}
-                      highestLowestGeosMode={highestLowestGeosMode}
-                      metric={metricConfig}
-                      showCounties={
-                        !props.fips.isUsa() && !hasSelfButNotChildGeoData
-                      }
-                      signalListeners={signalListeners}
-                      mapConfig={{ mapScheme, mapMin }}
-                      scaleConfig={scale}
-                    />
-=======
                     <Grid item minHeight={preloadHeight * 0.3} xs={12}>
                       <ChoroplethMap
                         demographicType={demographicType}
-                        highestLowestGroupsByFips={getHighestLowestGroupsByFips(
-                          mapQueryResponse.data,
-                          demographicType,
-                          metricId
-                        )}
+                        highestLowestGroupsByFips={highestLowestGroupsByFips}
                         activeDemographicGroup={activeDemographicGroup}
                         countColsMap={countColsMap}
                         data={displayData}
@@ -629,7 +567,6 @@
                       />
                     </Grid>
 
->>>>>>> 54681117
                     {props.fips.isUsa() && (
                       <Grid item xs={12}>
                         <TerritoryCircles
