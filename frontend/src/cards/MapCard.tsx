--- conflicted
+++ resolved
@@ -208,11 +208,7 @@
   let selectedRaceSuffix = ''
   if (
     CAWP_DETERMINANTS.includes(metricConfig.metricId) &&
-<<<<<<< HEAD
-    activeDemographicGroup !== 'All'
-=======
     activeDemographicGroup !== ALL
->>>>>>> 79706857
   ) {
     selectedRaceSuffix = ` and also identifying as ${activeDemographicGroup}`
   }
@@ -597,11 +593,7 @@
 
                 {!mapQueryResponse.dataIsMissing() &&
                   dataForActiveDemographicGroup.length === 0 &&
-<<<<<<< HEAD
-                  activeDemographicGroup !== 'All' && (
-=======
                   activeDemographicGroup !== ALL && (
->>>>>>> 79706857
                     <CardContent>
                       <Alert severity="warning" role="note">
                         Insufficient data available for filter:{' '}
