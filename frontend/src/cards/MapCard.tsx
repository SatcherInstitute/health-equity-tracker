--- conflicted
+++ resolved
@@ -19,12 +19,8 @@
 import { Grid } from "@material-ui/core";
 import { Breakdowns, BreakdownVar } from "../data/Breakdowns";
 
-<<<<<<< HEAD
 export interface MapCardProps {
-=======
-interface MapCardProps {
   key?: string;
->>>>>>> 325e8800
   fips: Fips;
   metricConfig: MetricConfig;
   nonstandardizedRace: boolean /* TODO- ideally wouldn't go here, could be calculated based on dataset */;
@@ -33,9 +29,6 @@
   currentBreakdown: BreakdownVar | "all";
 }
 
-<<<<<<< HEAD
-export function MapCard(props: MapCardProps) {
-=======
 // This wrapper ensures the proper key is set to create a new instance when required (when the props change and the state needs to be reset) rather than relying on the card caller.
 export function MapCard(props: MapCardProps) {
   return (
@@ -47,7 +40,6 @@
 }
 
 function MapCardWithKey(props: MapCardProps) {
->>>>>>> 325e8800
   const signalListeners: any = {
     click: (...args: any) => {
       const clickedData = args[1];
