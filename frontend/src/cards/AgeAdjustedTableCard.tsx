import { AgeAdjustedTableChart } from '../charts/AgeAdjustedTableChart'
import CardWrapper from './CardWrapper'
import { MetricQuery } from '../data/query/MetricQuery'
import { type Fips } from '../data/utils/Fips'
import {
  Breakdowns,
<<<<<<< HEAD
  type DemographicType,
  DEMOGRAPHIC_TYPE_DISPLAY_NAMES,
=======
  type BreakdownVar,
  BREAKDOWN_VAR_DISPLAY_NAMES,
  BREAKDOWN_VAR_DISPLAY_NAMES_LOWER_CASE,
>>>>>>> 623aab96
} from '../data/query/Breakdowns'
import { CardContent } from '@mui/material'
import {
  type MetricConfig,
  type MetricId,
  type DataTypeConfig,
  getAgeAdjustedRatioMetric,
  type DropdownVarId,
  METRIC_CONFIG,
  type AgeAdjustedDataTypeId,
} from '../data/config/MetricConfig'
import { exclude } from '../data/query/BreakdownFilter'
import {
  NON_HISPANIC,
  RACE,
  ALL,
  WHITE_NH,
  MULTI_OR_OTHER_STANDARD_NH,
  AGE,
  SEX,
  type RaceAndEthnicityGroup,
  CROSS_SECTIONAL,
} from '../data/utils/Constants'
import Alert from '@mui/material/Alert'
import styles from './Card.module.scss'
import MissingDataAlert from './ui/MissingDataAlert'
import {
  AGE_ADJUSTMENT_TAB_LINK,
  AGE_ADJUST_COVID_DEATHS_US_SETTING,
  AGE_ADJUST_COVID_HOSP_US_SETTING,
} from '../utils/internalRoutes'
import UnknownsAlert from './ui/UnknownsAlert'
import { Link } from 'react-router-dom'
import { splitIntoKnownsAndUnknowns } from '../data/utils/datasetutils'
import { type ScrollableHashId } from '../utils/hooks/useStepObserver'
import { generateChartTitle } from '../charts/utils'

// when alternate data types are available, provide a link to the national level, by race report for that data type
export const dataTypeLinkMap: Partial<Record<AgeAdjustedDataTypeId, string>> = {
  covid_deaths: AGE_ADJUST_COVID_DEATHS_US_SETTING,
  covid_hospitalizations: AGE_ADJUST_COVID_HOSP_US_SETTING,
}

/* minimize layout shift */
const PRELOAD_HEIGHT = 600

// choose demographic groups to exclude from the table
const exclusionList: RaceAndEthnicityGroup[] = [
  ALL,
  NON_HISPANIC,
  WHITE_NH,
  MULTI_OR_OTHER_STANDARD_NH,
]

export interface AgeAdjustedTableCardProps {
  fips: Fips
  dataTypeConfig: DataTypeConfig
  demographicType: DemographicType
  dropdownVarId?: DropdownVarId
  reportTitle: string
}

export function AgeAdjustedTableCard(props: AgeAdjustedTableCardProps) {
  const metrics = getAgeAdjustedRatioMetric(props?.dataTypeConfig)
  const metricConfigPctShare = props.dataTypeConfig?.metrics?.pct_share

  const raceBreakdowns = Breakdowns.forFips(props.fips).addBreakdown(
    RACE,
    exclude(...exclusionList)
  )

  const ageBreakdowns = Breakdowns.forFips(props.fips).addBreakdown(
    AGE,
    exclude(...exclusionList)
  )

  const metricConfigs: Record<string, MetricConfig> = {}
  metrics.forEach((metricConfig) => {
    metricConfigs[metricConfig.metricId] = metricConfig
  })

  const metricIds = Object.keys(metricConfigs) as MetricId[]
  const raceQuery = new MetricQuery(
    /* metricIds */ metricIds,
    /* breakdowns */ raceBreakdowns,
    /* dataTypeId */ undefined,
    /* timeView */ CROSS_SECTIONAL
  )
  const ageQuery = new MetricQuery(
    /* metricIds */ metricIds,
    /* breakdowns */ ageBreakdowns,
    /* dataTypeId */ undefined,
    /* timeView */ CROSS_SECTIONAL
  )

  const queries = [raceQuery, ageQuery].filter(
    (query) => query.metricIds.length > 0
  )
  const ratioId = metricIds[0]
  const metricIdsForRatiosOnly = Object.values(metricConfigs).filter((config) =>
    config.metricId.includes('ratio')
  )

  const chartTitle = metricConfigs?.[ratioId]?.chartTitle
    ? generateChartTitle(metricConfigs[ratioId].chartTitle, props.fips)
    : `Age-adjusted Ratios for ${props.dataTypeConfig.fullDisplayName}`

  // collect data types from the currently selected condition that offer age-adjusted ratios
  const dropdownId: DropdownVarId | null = props.dropdownVarId ?? null
  const ageAdjustedDataTypes: DataTypeConfig[] = dropdownId
    ? METRIC_CONFIG[dropdownId].filter((dataType) => {
      // TODO: once every data type has a unique dataTypeId across all topics, we can simply check if that id is in the dataTypeLinkMap
      return dataType?.metrics.age_adjusted_ratio?.ageAdjusted
    })
    : []

  const HASH_ID: ScrollableHashId = 'age-adjusted-ratios'

  return (
    <CardWrapper
      downloadTitle={chartTitle}
      isCensusNotAcs={props.dropdownVarId === 'covid'}
      minHeight={PRELOAD_HEIGHT}
      queries={queries}
      scrollToHash={HASH_ID}
      reportTitle={props.reportTitle}
    >
      {(queries) => {
        if (queries.length < 2)
          return (
            <CardContent>
              <MissingDataAlert
                breakdownString={
                  BREAKDOWN_VAR_DISPLAY_NAMES_LOWER_CASE[props.breakdownVar]
                }
                dataName={chartTitle}
                fips={props.fips}
              />
            </CardContent>
          )

        const [raceQueryResponse, ageQueryResponse] = queries

        const [knownRaceData] = splitIntoKnownsAndUnknowns(
          raceQueryResponse.data,
          RACE
        )

        const hideAgeAdjustCard = props.demographicType === SEX
        const noRatios = knownRaceData.every(
          (row) => row[ratioId] === undefined
        )

        return (
          <>
            {metricConfigPctShare && (
              <UnknownsAlert
                metricConfig={metricConfigPctShare}
                queryResponse={raceQueryResponse}
                ageQueryResponse={ageQueryResponse}
                displayType="table"
                known={true}
                overrideAndWithOr={props.demographicType === RACE}
                fips={props.fips}
              />
            )}

            {/* If TABLE can't display for any of these various reasons, show the missing data alert */}
            {(noRatios ||
              hideAgeAdjustCard ||
              raceQueryResponse.dataIsMissing() ||
              raceQueryResponse.shouldShowMissingDataMessage(metricIds)) && (
                <CardContent>
                  <MissingDataAlert
                    dataName={chartTitle}
                    demographicTypeString={
                      DEMOGRAPHIC_TYPE_DISPLAY_NAMES[props.demographicType]
                    }
                    dropdownVarId={props.dropdownVarId}
                    ageAdjustedDataTypes={ageAdjustedDataTypes}
                    fips={props.fips}
                  />
                </CardContent>
              )}

            {/* values are present or partially null, implying we have at least some age-adjustments */}
            {!raceQueryResponse.dataIsMissing() &&
              !noRatios &&
              props.demographicType !== SEX && (
                <div className={styles.TableChart}>
                  <AgeAdjustedTableChart
                    data={knownRaceData}
                    metrics={metricIdsForRatiosOnly}
                    title={chartTitle}
                  />
                </div>
              )}
            <CardContent>
              {/* Always show info on what age-adj is */}
              <Alert severity="info" role="note">
                Age-adjustment is a statistical process applied to rates of
                disease, death, or other health outcomes that correlate with an
                individual's age. Adjusting for age allows for fairer comparison
                between populations, where age might be a confounding risk
                factor and the studied groups have different distributions of
                individuals per age group. By normalizing for age, we can paint
                a more accurate picture of undue burden of disease and death
                between populations. More details can be found in our{' '}
                <Link to={AGE_ADJUSTMENT_TAB_LINK}>
                  age-adjustment methodology
                </Link>
                .
              </Alert>
            </CardContent>
          </>
        )
      }}
    </CardWrapper>
  )
}<|MERGE_RESOLUTION|>--- conflicted
+++ resolved
@@ -4,14 +4,9 @@
 import { type Fips } from '../data/utils/Fips'
 import {
   Breakdowns,
-<<<<<<< HEAD
   type DemographicType,
   DEMOGRAPHIC_TYPE_DISPLAY_NAMES,
-=======
-  type BreakdownVar,
-  BREAKDOWN_VAR_DISPLAY_NAMES,
-  BREAKDOWN_VAR_DISPLAY_NAMES_LOWER_CASE,
->>>>>>> 623aab96
+  DEMOGRAPHIC_TYPE_DISPLAY_NAMES_LOWER_CASE,
 } from '../data/query/Breakdowns'
 import { CardContent } from '@mui/material'
 import {
@@ -123,9 +118,9 @@
   const dropdownId: DropdownVarId | null = props.dropdownVarId ?? null
   const ageAdjustedDataTypes: DataTypeConfig[] = dropdownId
     ? METRIC_CONFIG[dropdownId].filter((dataType) => {
-      // TODO: once every data type has a unique dataTypeId across all topics, we can simply check if that id is in the dataTypeLinkMap
-      return dataType?.metrics.age_adjusted_ratio?.ageAdjusted
-    })
+        // TODO: once every data type has a unique dataTypeId across all topics, we can simply check if that id is in the dataTypeLinkMap
+        return dataType?.metrics.age_adjusted_ratio?.ageAdjusted
+      })
     : []
 
   const HASH_ID: ScrollableHashId = 'age-adjusted-ratios'
@@ -144,8 +139,10 @@
           return (
             <CardContent>
               <MissingDataAlert
-                breakdownString={
-                  BREAKDOWN_VAR_DISPLAY_NAMES_LOWER_CASE[props.breakdownVar]
+                demographicTypeString={
+                  DEMOGRAPHIC_TYPE_DISPLAY_NAMES_LOWER_CASE[
+                    props.demographicType
+                  ]
                 }
                 dataName={chartTitle}
                 fips={props.fips}
@@ -184,18 +181,18 @@
               hideAgeAdjustCard ||
               raceQueryResponse.dataIsMissing() ||
               raceQueryResponse.shouldShowMissingDataMessage(metricIds)) && (
-                <CardContent>
-                  <MissingDataAlert
-                    dataName={chartTitle}
-                    demographicTypeString={
-                      DEMOGRAPHIC_TYPE_DISPLAY_NAMES[props.demographicType]
-                    }
-                    dropdownVarId={props.dropdownVarId}
-                    ageAdjustedDataTypes={ageAdjustedDataTypes}
-                    fips={props.fips}
-                  />
-                </CardContent>
-              )}
+              <CardContent>
+                <MissingDataAlert
+                  dataName={chartTitle}
+                  demographicTypeString={
+                    DEMOGRAPHIC_TYPE_DISPLAY_NAMES[props.demographicType]
+                  }
+                  dropdownVarId={props.dropdownVarId}
+                  ageAdjustedDataTypes={ageAdjustedDataTypes}
+                  fips={props.fips}
+                />
+              </CardContent>
+            )}
 
             {/* values are present or partially null, implying we have at least some age-adjustments */}
             {!raceQueryResponse.dataIsMissing() &&
