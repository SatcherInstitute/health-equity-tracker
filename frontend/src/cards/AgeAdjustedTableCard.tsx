import React from "react";
import { AgeAdjustedTableChart } from "../charts/AgeAdjustedTableChart";
import CardWrapper from "./CardWrapper";
import { MetricQuery } from "../data/query/MetricQuery";
import { type Fips } from "../data/utils/Fips";
import {
  Breakdowns,
  type BreakdownVar,
  BREAKDOWN_VAR_DISPLAY_NAMES,
} from "../data/query/Breakdowns";
import { CardContent } from "@mui/material";
import {
  type MetricConfig,
  type MetricId,
  type VariableConfig,
  getAgeAdjustedRatioMetric,
  type DropdownVarId,
  METRIC_CONFIG,
  type AgeAdjustedVariableId,
} from "../data/config/MetricConfig";
import { exclude } from "../data/query/BreakdownFilter";
import {
  NON_HISPANIC,
  RACE,
  ALL,
  WHITE_NH,
  MULTI_OR_OTHER_STANDARD_NH,
  AGE,
  SEX,
  type RaceAndEthnicityGroup,
} from "../data/utils/Constants";
import Alert from "@mui/material/Alert";
import Divider from "@mui/material/Divider";
import styles from "./Card.module.scss";
import MissingDataAlert from "./ui/MissingDataAlert";
import {
  AGE_ADJUSTMENT_TAB_LINK,
  COVID_DEATHS_US_SETTING,
  COVID_HOSP_US_SETTING,
} from "../utils/internalRoutes";
import UnknownsAlert from "./ui/UnknownsAlert";
import { Link } from "react-router-dom";
import { splitIntoKnownsAndUnknowns } from "../data/utils/datasetutils";
import { reportProviderSteps } from "../reports/ReportProviderSteps";
import { type ScrollableHashId } from "../utils/hooks/useStepObserver";
import { useCreateChartTitle } from "../utils/hooks/useCreateChartTitle";

// when alternate data types are available, provide a link to the national level, by race report for that data type

export const dataTypeLinkMap: Record<AgeAdjustedVariableId, string> = {
  covid_deaths: COVID_DEATHS_US_SETTING,
  covid_hospitalizations: COVID_HOSP_US_SETTING,
};

/* minimize layout shift */
const PRELOAD_HEIGHT = 600;

// choose demographic groups to exclude from the table
const exclusionList: RaceAndEthnicityGroup[] = [
  ALL,
  NON_HISPANIC,
  WHITE_NH,
  MULTI_OR_OTHER_STANDARD_NH,
];

export interface AgeAdjustedTableCardProps {
<<<<<<< HEAD
  fips: Fips
  variableConfig: VariableConfig
  breakdownVar: BreakdownVar
  dropdownVarId?: DropdownVarId
  setVariableConfigWithParam?: (v: VariableConfig) => void
=======
  fips: Fips;
  variableConfig: VariableConfig;
  breakdownVar: BreakdownVar;
  dropdownVarId?: DropdownVarId;
  setVariableConfigWithParam?: (v: VariableConfig) => void;
>>>>>>> e4c3dd6f
}

export function AgeAdjustedTableCard(props: AgeAdjustedTableCardProps) {
  const metrics = getAgeAdjustedRatioMetric(props.variableConfig);
  const metricConfigPctShare = props.variableConfig.metrics.pct_share;

  const raceBreakdowns = Breakdowns.forFips(props.fips).addBreakdown(
    RACE,
    exclude(...exclusionList)
  );

  const ageBreakdowns = Breakdowns.forFips(props.fips).addBreakdown(
    AGE,
    exclude(...exclusionList)
  );

  const metricConfigs: Record<string, MetricConfig> = {};
  metrics.forEach((metricConfig) => {
    metricConfigs[metricConfig.metricId] = metricConfig;
  });

  const metricIds = Object.keys(metricConfigs) as MetricId[];
  const raceQuery = new MetricQuery(metricIds, raceBreakdowns);
  const ageQuery = new MetricQuery(metricIds, ageBreakdowns);
  const ratioId = metricIds[0];
  const metricIdsForRatiosOnly = Object.values(metricConfigs).filter((config) =>
    config.metricId.includes("ratio")
  );

  const locationPhrase = `in ${props.fips.getSentenceDisplayName()}`;
  const { filename, dataName } = useCreateChartTitle(
    metricConfigs[ratioId],
    locationPhrase
  );

  // collect data types from the currently selected condition that offer age-adjusted ratios
  const dropdownId: DropdownVarId | null = props.dropdownVarId ?? null;
  const ageAdjustedDataTypes: VariableConfig[] = dropdownId
    ? METRIC_CONFIG[dropdownId].filter((dataType) => {
        // TODO: once every data type has a unique variableId across all topics, we can simply check if that id is in the dataTypeLinkMap
        return dataType?.metrics.age_adjusted_ratio?.ageAdjusted;
      })
    : [];

  const HASH_ID: ScrollableHashId = "age-adjusted-risk";

  return (
    <CardWrapper
      isAgeAdjustedTable={true}
      minHeight={PRELOAD_HEIGHT}
      queries={[raceQuery, ageQuery]}
      title={<>{reportProviderSteps[HASH_ID].label}</>}
      scrollToHash={HASH_ID}
    >
      {([raceQueryResponse, ageQueryResponse]) => {
        const [knownRaceData] = splitIntoKnownsAndUnknowns(
          raceQueryResponse.data,
          RACE
        );

        const isWrongBreakdownVar = props.breakdownVar === SEX;
        const noRatios = knownRaceData.every(
          (row) => row[ratioId] === undefined
        );

        return (
          <>
            <CardContent>
              {/* Always show info on what age-adj is */}
              <Alert severity="info" role="note">
                Age Adjustment is a statistical process applied to rates of
                disease, death, or other health outcomes that occur more
                frequently among different age groups. Adjusting for age allows
                for fairer comparison between populations, where age is a large
                risk factor. By computing rates that are normalized for age, we
                can paint a more accurate picture of undue burden of disease and
                death between populations. More details can be found in our{" "}
                <Link to={AGE_ADJUSTMENT_TAB_LINK}>
                  age-adjustment methodology
                </Link>
                .
              </Alert>
            </CardContent>
            <Divider />

            <UnknownsAlert
              metricConfig={metricConfigPctShare}
              queryResponse={raceQueryResponse}
              breakdownVar={
                props.breakdownVar === AGE || props.breakdownVar === RACE
                  ? RACE
                  : props.breakdownVar
              }
              ageQueryResponse={ageQueryResponse}
              displayType="table"
              known={true}
              overrideAndWithOr={props.breakdownVar === RACE}
              fips={props.fips}
            />

            {/* If TABLE can't display for any of these various reasons, show the missing data alert */}
            {(noRatios ||
              isWrongBreakdownVar ||
              raceQueryResponse.dataIsMissing() ||
              raceQueryResponse.shouldShowMissingDataMessage(metricIds)) && (
              <CardContent>
                <MissingDataAlert
                  dataName={dataName}
                  breakdownString={
                    BREAKDOWN_VAR_DISPLAY_NAMES[props.breakdownVar]
                  }
                  dropdownVarId={props.dropdownVarId}
                  ageAdjustedDataTypes={ageAdjustedDataTypes}
                  fips={props.fips}
                />
              </CardContent>
            )}

            {/* values are present or partially null, implying we have at least some age-adjustments */}
            {!raceQueryResponse.dataIsMissing() &&
              !noRatios &&
              props.breakdownVar !== SEX && (
                <div className={styles.TableChart}>
                  <AgeAdjustedTableChart
                    data={knownRaceData}
                    metrics={metricIdsForRatiosOnly}
                    title={filename}
                  />
                </div>
              )}
          </>
        );
      }}
    </CardWrapper>
  );
}<|MERGE_RESOLUTION|>--- conflicted
+++ resolved
@@ -1,215 +1,215 @@
-import React from "react";
-import { AgeAdjustedTableChart } from "../charts/AgeAdjustedTableChart";
-import CardWrapper from "./CardWrapper";
-import { MetricQuery } from "../data/query/MetricQuery";
-import { type Fips } from "../data/utils/Fips";
-import {
-  Breakdowns,
-  type BreakdownVar,
-  BREAKDOWN_VAR_DISPLAY_NAMES,
-} from "../data/query/Breakdowns";
-import { CardContent } from "@mui/material";
-import {
-  type MetricConfig,
-  type MetricId,
-  type VariableConfig,
-  getAgeAdjustedRatioMetric,
-  type DropdownVarId,
-  METRIC_CONFIG,
-  type AgeAdjustedVariableId,
-} from "../data/config/MetricConfig";
-import { exclude } from "../data/query/BreakdownFilter";
-import {
-  NON_HISPANIC,
-  RACE,
-  ALL,
-  WHITE_NH,
-  MULTI_OR_OTHER_STANDARD_NH,
-  AGE,
-  SEX,
-  type RaceAndEthnicityGroup,
-} from "../data/utils/Constants";
-import Alert from "@mui/material/Alert";
-import Divider from "@mui/material/Divider";
-import styles from "./Card.module.scss";
-import MissingDataAlert from "./ui/MissingDataAlert";
-import {
-  AGE_ADJUSTMENT_TAB_LINK,
-  COVID_DEATHS_US_SETTING,
-  COVID_HOSP_US_SETTING,
-} from "../utils/internalRoutes";
-import UnknownsAlert from "./ui/UnknownsAlert";
-import { Link } from "react-router-dom";
-import { splitIntoKnownsAndUnknowns } from "../data/utils/datasetutils";
-import { reportProviderSteps } from "../reports/ReportProviderSteps";
-import { type ScrollableHashId } from "../utils/hooks/useStepObserver";
-import { useCreateChartTitle } from "../utils/hooks/useCreateChartTitle";
+import React from 'react'
+import { AgeAdjustedTableChart } from '../charts/AgeAdjustedTableChart'
+import CardWrapper from './CardWrapper'
+import { MetricQuery } from '../data/query/MetricQuery'
+import { type Fips } from '../data/utils/Fips'
+import {
+    Breakdowns,
+    type BreakdownVar,
+    BREAKDOWN_VAR_DISPLAY_NAMES,
+} from '../data/query/Breakdowns'
+import { CardContent } from '@mui/material'
+import {
+    type MetricConfig,
+    type MetricId,
+    type VariableConfig,
+    getAgeAdjustedRatioMetric,
+    type DropdownVarId,
+    METRIC_CONFIG,
+    type AgeAdjustedVariableId,
+} from '../data/config/MetricConfig'
+import { exclude } from '../data/query/BreakdownFilter'
+import {
+    NON_HISPANIC,
+    RACE,
+    ALL,
+    WHITE_NH,
+    MULTI_OR_OTHER_STANDARD_NH,
+    AGE,
+    SEX,
+    type RaceAndEthnicityGroup,
+} from '../data/utils/Constants'
+import Alert from '@mui/material/Alert'
+import Divider from '@mui/material/Divider'
+import styles from './Card.module.scss'
+import MissingDataAlert from './ui/MissingDataAlert'
+import {
+    AGE_ADJUSTMENT_TAB_LINK,
+    COVID_DEATHS_US_SETTING,
+    COVID_HOSP_US_SETTING,
+} from '../utils/internalRoutes'
+import UnknownsAlert from './ui/UnknownsAlert'
+import { Link } from 'react-router-dom'
+import { splitIntoKnownsAndUnknowns } from '../data/utils/datasetutils'
+import { reportProviderSteps } from '../reports/ReportProviderSteps'
+import { type ScrollableHashId } from '../utils/hooks/useStepObserver'
+import { useCreateChartTitle } from '../utils/hooks/useCreateChartTitle'
 
 // when alternate data types are available, provide a link to the national level, by race report for that data type
 
 export const dataTypeLinkMap: Record<AgeAdjustedVariableId, string> = {
-  covid_deaths: COVID_DEATHS_US_SETTING,
-  covid_hospitalizations: COVID_HOSP_US_SETTING,
-};
+    covid_deaths: COVID_DEATHS_US_SETTING,
+    covid_hospitalizations: COVID_HOSP_US_SETTING,
+}
 
 /* minimize layout shift */
-const PRELOAD_HEIGHT = 600;
+const PRELOAD_HEIGHT = 600
 
 // choose demographic groups to exclude from the table
 const exclusionList: RaceAndEthnicityGroup[] = [
-  ALL,
-  NON_HISPANIC,
-  WHITE_NH,
-  MULTI_OR_OTHER_STANDARD_NH,
-];
+    ALL,
+    NON_HISPANIC,
+    WHITE_NH,
+    MULTI_OR_OTHER_STANDARD_NH,
+]
 
 export interface AgeAdjustedTableCardProps {
-<<<<<<< HEAD
-  fips: Fips
-  variableConfig: VariableConfig
-  breakdownVar: BreakdownVar
-  dropdownVarId?: DropdownVarId
-  setVariableConfigWithParam?: (v: VariableConfig) => void
-=======
-  fips: Fips;
-  variableConfig: VariableConfig;
-  breakdownVar: BreakdownVar;
-  dropdownVarId?: DropdownVarId;
-  setVariableConfigWithParam?: (v: VariableConfig) => void;
->>>>>>> e4c3dd6f
+    fips: Fips
+    variableConfig: VariableConfig
+    breakdownVar: BreakdownVar
+    dropdownVarId?: DropdownVarId
+    setVariableConfigWithParam?: (v: VariableConfig) => void
 }
 
 export function AgeAdjustedTableCard(props: AgeAdjustedTableCardProps) {
-  const metrics = getAgeAdjustedRatioMetric(props.variableConfig);
-  const metricConfigPctShare = props.variableConfig.metrics.pct_share;
-
-  const raceBreakdowns = Breakdowns.forFips(props.fips).addBreakdown(
-    RACE,
-    exclude(...exclusionList)
-  );
-
-  const ageBreakdowns = Breakdowns.forFips(props.fips).addBreakdown(
-    AGE,
-    exclude(...exclusionList)
-  );
-
-  const metricConfigs: Record<string, MetricConfig> = {};
-  metrics.forEach((metricConfig) => {
-    metricConfigs[metricConfig.metricId] = metricConfig;
-  });
-
-  const metricIds = Object.keys(metricConfigs) as MetricId[];
-  const raceQuery = new MetricQuery(metricIds, raceBreakdowns);
-  const ageQuery = new MetricQuery(metricIds, ageBreakdowns);
-  const ratioId = metricIds[0];
-  const metricIdsForRatiosOnly = Object.values(metricConfigs).filter((config) =>
-    config.metricId.includes("ratio")
-  );
-
-  const locationPhrase = `in ${props.fips.getSentenceDisplayName()}`;
-  const { filename, dataName } = useCreateChartTitle(
-    metricConfigs[ratioId],
-    locationPhrase
-  );
-
-  // collect data types from the currently selected condition that offer age-adjusted ratios
-  const dropdownId: DropdownVarId | null = props.dropdownVarId ?? null;
-  const ageAdjustedDataTypes: VariableConfig[] = dropdownId
-    ? METRIC_CONFIG[dropdownId].filter((dataType) => {
-        // TODO: once every data type has a unique variableId across all topics, we can simply check if that id is in the dataTypeLinkMap
-        return dataType?.metrics.age_adjusted_ratio?.ageAdjusted;
-      })
-    : [];
-
-  const HASH_ID: ScrollableHashId = "age-adjusted-risk";
-
-  return (
-    <CardWrapper
-      isAgeAdjustedTable={true}
-      minHeight={PRELOAD_HEIGHT}
-      queries={[raceQuery, ageQuery]}
-      title={<>{reportProviderSteps[HASH_ID].label}</>}
-      scrollToHash={HASH_ID}
-    >
-      {([raceQueryResponse, ageQueryResponse]) => {
-        const [knownRaceData] = splitIntoKnownsAndUnknowns(
-          raceQueryResponse.data,
-          RACE
-        );
-
-        const isWrongBreakdownVar = props.breakdownVar === SEX;
-        const noRatios = knownRaceData.every(
-          (row) => row[ratioId] === undefined
-        );
-
-        return (
-          <>
-            <CardContent>
-              {/* Always show info on what age-adj is */}
-              <Alert severity="info" role="note">
-                Age Adjustment is a statistical process applied to rates of
-                disease, death, or other health outcomes that occur more
-                frequently among different age groups. Adjusting for age allows
-                for fairer comparison between populations, where age is a large
-                risk factor. By computing rates that are normalized for age, we
-                can paint a more accurate picture of undue burden of disease and
-                death between populations. More details can be found in our{" "}
-                <Link to={AGE_ADJUSTMENT_TAB_LINK}>
-                  age-adjustment methodology
-                </Link>
-                .
-              </Alert>
-            </CardContent>
-            <Divider />
-
-            <UnknownsAlert
-              metricConfig={metricConfigPctShare}
-              queryResponse={raceQueryResponse}
-              breakdownVar={
-                props.breakdownVar === AGE || props.breakdownVar === RACE
-                  ? RACE
-                  : props.breakdownVar
-              }
-              ageQueryResponse={ageQueryResponse}
-              displayType="table"
-              known={true}
-              overrideAndWithOr={props.breakdownVar === RACE}
-              fips={props.fips}
-            />
-
-            {/* If TABLE can't display for any of these various reasons, show the missing data alert */}
-            {(noRatios ||
-              isWrongBreakdownVar ||
-              raceQueryResponse.dataIsMissing() ||
-              raceQueryResponse.shouldShowMissingDataMessage(metricIds)) && (
-              <CardContent>
-                <MissingDataAlert
-                  dataName={dataName}
-                  breakdownString={
-                    BREAKDOWN_VAR_DISPLAY_NAMES[props.breakdownVar]
-                  }
-                  dropdownVarId={props.dropdownVarId}
-                  ageAdjustedDataTypes={ageAdjustedDataTypes}
-                  fips={props.fips}
-                />
-              </CardContent>
-            )}
-
-            {/* values are present or partially null, implying we have at least some age-adjustments */}
-            {!raceQueryResponse.dataIsMissing() &&
-              !noRatios &&
-              props.breakdownVar !== SEX && (
-                <div className={styles.TableChart}>
-                  <AgeAdjustedTableChart
-                    data={knownRaceData}
-                    metrics={metricIdsForRatiosOnly}
-                    title={filename}
-                  />
-                </div>
-              )}
-          </>
-        );
-      }}
-    </CardWrapper>
-  );
+    const metrics = getAgeAdjustedRatioMetric(props.variableConfig)
+    const metricConfigPctShare = props.variableConfig.metrics.pct_share
+
+    const raceBreakdowns = Breakdowns.forFips(props.fips).addBreakdown(
+        RACE,
+        exclude(...exclusionList)
+    )
+
+    const ageBreakdowns = Breakdowns.forFips(props.fips).addBreakdown(
+        AGE,
+        exclude(...exclusionList)
+    )
+
+    const metricConfigs: Record<string, MetricConfig> = {}
+    metrics.forEach((metricConfig) => {
+        metricConfigs[metricConfig.metricId] = metricConfig
+    })
+
+    const metricIds = Object.keys(metricConfigs) as MetricId[]
+    const raceQuery = new MetricQuery(metricIds, raceBreakdowns)
+    const ageQuery = new MetricQuery(metricIds, ageBreakdowns)
+    const ratioId = metricIds[0]
+    const metricIdsForRatiosOnly = Object.values(metricConfigs).filter(
+        (config) => config.metricId.includes('ratio')
+    )
+
+    const locationPhrase = `in ${props.fips.getSentenceDisplayName()}`
+    const { filename, dataName } = useCreateChartTitle(
+        metricConfigs[ratioId],
+        locationPhrase
+    )
+
+    // collect data types from the currently selected condition that offer age-adjusted ratios
+    const dropdownId: DropdownVarId | null = props.dropdownVarId ?? null
+    const ageAdjustedDataTypes: VariableConfig[] = dropdownId
+        ? METRIC_CONFIG[dropdownId].filter((dataType) => {
+              // TODO: once every data type has a unique variableId across all topics, we can simply check if that id is in the dataTypeLinkMap
+              return dataType?.metrics.age_adjusted_ratio?.ageAdjusted
+          })
+        : []
+
+    const HASH_ID: ScrollableHashId = 'age-adjusted-risk'
+
+    return (
+        <CardWrapper
+            isAgeAdjustedTable={true}
+            minHeight={PRELOAD_HEIGHT}
+            queries={[raceQuery, ageQuery]}
+            title={<>{reportProviderSteps[HASH_ID].label}</>}
+            scrollToHash={HASH_ID}
+        >
+            {([raceQueryResponse, ageQueryResponse]) => {
+                const [knownRaceData] = splitIntoKnownsAndUnknowns(
+                    raceQueryResponse.data,
+                    RACE
+                )
+
+                const isWrongBreakdownVar = props.breakdownVar === SEX
+                const noRatios = knownRaceData.every(
+                    (row) => row[ratioId] === undefined
+                )
+
+                return (
+                    <>
+                        <CardContent>
+                            {/* Always show info on what age-adj is */}
+                            <Alert severity="info" role="note">
+                                Age Adjustment is a statistical process applied
+                                to rates of disease, death, or other health
+                                outcomes that occur more frequently among
+                                different age groups. Adjusting for age allows
+                                for fairer comparison between populations, where
+                                age is a large risk factor. By computing rates
+                                that are normalized for age, we can paint a more
+                                accurate picture of undue burden of disease and
+                                death between populations. More details can be
+                                found in our{' '}
+                                <Link to={AGE_ADJUSTMENT_TAB_LINK}>
+                                    age-adjustment methodology
+                                </Link>
+                                .
+                            </Alert>
+                        </CardContent>
+                        <Divider />
+
+                        <UnknownsAlert
+                            metricConfig={metricConfigPctShare}
+                            queryResponse={raceQueryResponse}
+                            breakdownVar={
+                                props.breakdownVar === AGE ||
+                                props.breakdownVar === RACE
+                                    ? RACE
+                                    : props.breakdownVar
+                            }
+                            ageQueryResponse={ageQueryResponse}
+                            displayType="table"
+                            known={true}
+                            overrideAndWithOr={props.breakdownVar === RACE}
+                            fips={props.fips}
+                        />
+
+                        {/* If TABLE can't display for any of these various reasons, show the missing data alert */}
+                        {(noRatios ||
+                            isWrongBreakdownVar ||
+                            raceQueryResponse.dataIsMissing() ||
+                            raceQueryResponse.shouldShowMissingDataMessage(
+                                metricIds
+                            )) && (
+                            <CardContent>
+                                <MissingDataAlert
+                                    dataName={dataName}
+                                    breakdownString={
+                                        BREAKDOWN_VAR_DISPLAY_NAMES[
+                                            props.breakdownVar
+                                        ]
+                                    }
+                                    dropdownVarId={props.dropdownVarId}
+                                    ageAdjustedDataTypes={ageAdjustedDataTypes}
+                                    fips={props.fips}
+                                />
+                            </CardContent>
+                        )}
+
+                        {/* values are present or partially null, implying we have at least some age-adjustments */}
+                        {!raceQueryResponse.dataIsMissing() &&
+                            !noRatios &&
+                            props.breakdownVar !== SEX && (
+                                <div className={styles.TableChart}>
+                                    <AgeAdjustedTableChart
+                                        data={knownRaceData}
+                                        metrics={metricIdsForRatiosOnly}
+                                        title={filename}
+                                    />
+                                </div>
+                            )}
+                    </>
+                )
+            }}
+        </CardWrapper>
+    )
 }