--- conflicted
+++ resolved
@@ -87,14 +87,9 @@
     config.metricId.includes("ratio")
   );
 
-<<<<<<< HEAD
-  // const cardTitle = `${metrics[0]?.fullCardTitleName
-  //   } in ${props.fips.getSentenceDisplayName()}`;
-=======
   const cardTitle = `${
     metrics[0]?.fullCardTitleName
   } in ${props.fips.getSentenceDisplayName()}`;
->>>>>>> 1667470e
 
   // collect data types from the currently selected condition that offer age-adjusted ratios
   const ageAdjustedDataTypes: VariableConfig[] = METRIC_CONFIG[
@@ -109,12 +104,8 @@
       isAgeAdjustedTable={true}
       minHeight={PRELOAD_HEIGHT}
       queries={[raceQuery, ageQuery]}
-<<<<<<< HEAD
-      // title={<>{cardTitle}</>}
-=======
       title={<>{cardTitle}</>}
       scrollToHash="age-adjusted-risk"
->>>>>>> 1667470e
     >
       {([raceQueryResponse, ageQueryResponse]) => {
         const [knownRaceData] = splitIntoKnownsAndUnknowns(
