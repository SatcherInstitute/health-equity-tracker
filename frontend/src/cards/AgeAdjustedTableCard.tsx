--- conflicted
+++ resolved
@@ -173,23 +173,6 @@
             {(noRatios ||
               isWrongBreakdownVar ||
               raceQueryResponse.dataIsMissing() ||
-<<<<<<< HEAD
-              raceQueryResponse.shouldShowMissingDataMessage(
-                metricIds as MetricId[]
-              )) && (
-                <CardContent>
-                  <MissingDataAlert
-                    dataName={dataName}
-                    breakdownString={
-                      BREAKDOWN_VAR_DISPLAY_NAMES[props.breakdownVar]
-                    }
-                    dropdownVarId={props.dropdownVarId}
-                    ageAdjustedDataTypes={ageAdjustedDataTypes}
-                    fips={props.fips}
-                  />
-                </CardContent>
-              )}
-=======
               raceQueryResponse.shouldShowMissingDataMessage(metricIds)) && (
               <CardContent>
                 <MissingDataAlert
@@ -203,7 +186,6 @@
                 />
               </CardContent>
             )}
->>>>>>> 5ec69e64
 
             {/* values are present or partially null, implying we have at least some age-adjustments */}
             {!raceQueryResponse.dataIsMissing() &&
