--- conflicted
+++ resolved
@@ -106,18 +106,9 @@
     config.metricId.includes('ratio')
   )
 
-<<<<<<< HEAD
-  const chartTitle = metricConfigs[ratioId]?.chartTitle
-    ? generateChartTitle({
-        chartTitle: metricConfigs[ratioId].chartTitle,
-        fips: props.fips,
-      })
-    : 'Age-adjusted Ratios'
-=======
   const chartTitle = metricConfigs?.[ratioId]?.chartTitle
     ? generateChartTitle(metricConfigs[ratioId].chartTitle, props.fips)
-    : 'Age-adjusted Risk Ratios'
->>>>>>> 11270033
+    : 'Age-adjusted Ratios'
 
   // collect data types from the currently selected condition that offer age-adjusted ratios
   const dropdownId: DropdownVarId | null = props.dropdownVarId ?? null
