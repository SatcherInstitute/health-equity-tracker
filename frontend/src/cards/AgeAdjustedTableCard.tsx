import React from "react";
import { AgeAdjustedTableChart } from "../charts/AgeAdjustedTableChart";
import CardWrapper from "./CardWrapper";
import { MetricQuery } from "../data/query/MetricQuery";
import { Fips } from "../data/utils/Fips";
import {
  Breakdowns,
  BreakdownVar,
  BREAKDOWN_VAR_DISPLAY_NAMES,
} from "../data/query/Breakdowns";
import { CardContent } from "@material-ui/core";
import {
  MetricConfig,
  MetricId,
  VariableConfig,
  getAgeAdjustedRatioMetric,
  DropdownVarId,
  METRIC_CONFIG,
  AgeAdjustedVariableId,
} from "../data/config/MetricConfig";
import { exclude } from "../data/query/BreakdownFilter";
import {
  NON_HISPANIC,
  RACE,
  ALL,
  WHITE_NH,
  MULTI_OR_OTHER_STANDARD_NH,
  AGE,
} from "../data/utils/Constants";
import Alert from "@material-ui/lab/Alert";
import Divider from "@material-ui/core/Divider";
import styles from "./Card.module.scss";
import MissingDataAlert from "./ui/MissingDataAlert";
import {
  AGE_ADJUSTMENT_TAB_LINK,
  COVID_DEATHS_US_SETTING,
  COVID_HOSP_US_SETTING,
} from "../utils/internalRoutes";
import UnknownsAlert from "./ui/UnknownsAlert";
<<<<<<< HEAD
import { Link } from "react-router-dom";
=======
import { splitIntoKnownsAndUnknowns } from "../data/utils/datasetutils";
import { reportProviderSteps } from "../reports/ReportProviderSteps";
import { ScrollableHashId } from "../utils/hooks/useStepObserver";
>>>>>>> 52de95f4

// when alternate data types are available, provide a link to the national level, by race report for that data type

export const dataTypeLinkMap: Record<AgeAdjustedVariableId, string> = {
  covid_deaths: COVID_DEATHS_US_SETTING,
  covid_hospitalizations: COVID_HOSP_US_SETTING,
};

/* minimize layout shift */
const PRELOAD_HEIGHT = 600;

// choose demographic groups to exclude from the table
const exclusionList = [ALL, NON_HISPANIC, WHITE_NH, MULTI_OR_OTHER_STANDARD_NH];

export interface AgeAdjustedTableCardProps {
  fips: Fips;
  variableConfig: VariableConfig;
  breakdownVar: BreakdownVar;
  dropdownVarId?: DropdownVarId;
  setVariableConfigWithParam?: Function;
}

export function AgeAdjustedTableCard(props: AgeAdjustedTableCardProps) {
  const metrics = getAgeAdjustedRatioMetric(props.variableConfig);
  const metricConfigPctShare = props.variableConfig.metrics["pct_share"];

  const raceBreakdowns = Breakdowns.forFips(props.fips).addBreakdown(
    RACE,
    exclude(...exclusionList)
  );

  const ageBreakdowns = Breakdowns.forFips(props.fips).addBreakdown(
    AGE,
    exclude(...exclusionList)
  );

  let metricConfigs: Record<string, MetricConfig> = {};
  metrics.forEach((metricConfig) => {
    metricConfigs[metricConfig.metricId] = metricConfig;
  });

  const metricIds = Object.keys(metricConfigs) as MetricId[];
  const raceQuery = new MetricQuery(metricIds as MetricId[], raceBreakdowns);
  const ageQuery = new MetricQuery(metricIds as MetricId[], ageBreakdowns);
  const ratioId = metricIds[0];
  const metricIdsForRatiosOnly = Object.values(metricConfigs).filter((config) =>
    config.metricId.includes("ratio")
  );

  // collect data types from the currently selected condition that offer age-adjusted ratios
  const ageAdjustedDataTypes: VariableConfig[] = METRIC_CONFIG[
    props.dropdownVarId!
  ].filter((dataType) => {
    // TODO: once every data type has a unique variableId across all topics, we can simply check if that id is in the dataTypeLinkMap
    return dataType?.metrics["age_adjusted_ratio"]?.ageAdjusted;
  });

  const HASH_ID: ScrollableHashId = "age-adjusted-risk";

  return (
    <CardWrapper
      isAgeAdjustedTable={true}
      minHeight={PRELOAD_HEIGHT}
      queries={[raceQuery, ageQuery]}
      title={<>{reportProviderSteps[HASH_ID].label}</>}
      scrollToHash={HASH_ID}
    >
      {([raceQueryResponse, ageQueryResponse]) => {
        const [knownRaceData] = splitIntoKnownsAndUnknowns(
          raceQueryResponse.data,
          props.breakdownVar
        );

        const isWrongBreakdownVar = props.breakdownVar === "sex";
        const noRatios = knownRaceData.every(
          (row) => row[ratioId] === undefined
        );

        return (
          <>
            <CardContent>
              {/* Always show info on what age-adj is */}
              <Alert severity="info" role="note">
                Age Adjustment is a statistical process applied to rates of
                disease, death, or other health outcomes that occur more
                frequently among different age groups. Adjusting for age allows
                for fairer comparison between populations, where age is a large
                risk factor. By computing rates that are normalized for age, we
                can paint a more accurate picture of undue burden of disease and
                death between populations. More details can be found in our{" "}
                <Link to={AGE_ADJUSTMENT_TAB_LINK}>
                  age-adjustment methodology
                </Link>
                .
              </Alert>
            </CardContent>
            <Divider />

            <UnknownsAlert
              metricConfig={metricConfigPctShare}
              queryResponse={raceQueryResponse}
              breakdownVar={
                props.breakdownVar === AGE || props.breakdownVar === RACE
                  ? RACE
                  : props.breakdownVar
              }
              ageQueryResponse={ageQueryResponse}
              displayType="table"
              known={true}
              overrideAndWithOr={props.breakdownVar === RACE}
              fips={props.fips}
            />

            {/* If TABLE can't display for any of these various reasons, show the missing data alert */}
            {(noRatios ||
              isWrongBreakdownVar ||
              raceQueryResponse.dataIsMissing() ||
              raceQueryResponse.shouldShowMissingDataMessage(
                metricIds as MetricId[]
              )) && (
              <CardContent>
                <MissingDataAlert
                  dataName={metrics[0].fullCardTitleName}
                  breakdownString={
                    BREAKDOWN_VAR_DISPLAY_NAMES[props.breakdownVar]
                  }
                  dropdownVarId={props.dropdownVarId}
                  ageAdjustedDataTypes={ageAdjustedDataTypes}
                  fips={props.fips}
                />
              </CardContent>
            )}

            {/* values are present or partially null, implying we have at least some age-adjustments */}
            {!raceQueryResponse.dataIsMissing() &&
              !noRatios &&
              props.breakdownVar !== "sex" && (
                <div className={styles.TableChart}>
                  <AgeAdjustedTableChart
                    data={knownRaceData}
                    metrics={metricIdsForRatiosOnly}
                  />
                </div>
              )}
          </>
        );
      }}
    </CardWrapper>
  );
}<|MERGE_RESOLUTION|>--- conflicted
+++ resolved
@@ -37,13 +37,10 @@
   COVID_HOSP_US_SETTING,
 } from "../utils/internalRoutes";
 import UnknownsAlert from "./ui/UnknownsAlert";
-<<<<<<< HEAD
 import { Link } from "react-router-dom";
-=======
 import { splitIntoKnownsAndUnknowns } from "../data/utils/datasetutils";
 import { reportProviderSteps } from "../reports/ReportProviderSteps";
 import { ScrollableHashId } from "../utils/hooks/useStepObserver";
->>>>>>> 52de95f4
 
 // when alternate data types are available, provide a link to the national level, by race report for that data type
 
