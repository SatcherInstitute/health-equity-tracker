import React, { useState } from "react";
import { DisparityBarChart } from "../charts/DisparityBarChart";
import styles from "./Card.module.scss";
import { Alert } from "@material-ui/lab";
import { CardContent } from "@material-ui/core";
import Button from "@material-ui/core/Button";
import ToggleButton from "@material-ui/lab/ToggleButton";
import ToggleButtonGroup from "@material-ui/lab/ToggleButtonGroup";
import { SimpleHorizontalBarChart } from "../charts/SimpleHorizontalBarChart";
import { Fips } from "../utils/madlib/Fips";
import useDatasetStore from "../data/useDatasetStore";
import {
  Breakdowns,
  BreakdownVar,
  BREAKDOWN_VAR_DISPLAY_NAMES,
} from "../data/Breakdowns";
import { MetricId } from "../data/variableProviders";
import { MetricQuery } from "../data/MetricQuery";
import { MetricConfig, VariableConfig } from "../data/MetricConfig";
import { POPULATION_VARIABLE_CONFIG } from "../data/MetricConfig";
import CardWrapper from "./CardWrapper";
import RaceInfoPopoverContent from "./ui/RaceInfoPopoverContent";
import DisparityInfoPopover from "./ui/DisparityInfoPopover";
import { usePopover } from "../utils/usePopover";

const VALID_METRIC_TYPES = ["pct_share", "per100k"];

export interface BarChartCardProps {
  key?: string;
  breakdownVar: BreakdownVar;
  variableConfig: VariableConfig;
  nonstandardizedRace: boolean /* TODO- ideally wouldn't go here, could be calculated based on dataset */;
  fips: Fips;
}

// This wrapper ensures the proper key is set to create a new instance when required rather than relying on the card caller.
export function BarChartCard(props: BarChartCardProps) {
  return (
    <BarChartCardWithKey
      key={props.variableConfig.variableId + props.breakdownVar}
      {...props}
    />
  );
}

function BarChartCardWithKey(props: BarChartCardProps) {
  const [metricConfig, setMetricConfig] = useState<MetricConfig>(
    props.variableConfig.metrics["pct_share"] ||
      props.variableConfig.metrics["per100k"]
  );

  const datasetStore = useDatasetStore();

  // TODO need to handle race categories standard vs non-standard for covid vs
  // other demographic.
  const breakdowns = Breakdowns.forFips(props.fips).addBreakdown(
    props.breakdownVar,
    /*includeTotal=*/ false,
    props.nonstandardizedRace
  );

  // TODO - what if there are no valid types at all? What do we show?
  const validDisplayMetricConfigs: MetricConfig[] = Object.values(
    props.variableConfig.metrics
  ).filter((metricConfig) => VALID_METRIC_TYPES.includes(metricConfig.type));

<<<<<<< HEAD
  const metricIds = Object.values(props.variableConfig.metrics).map(
    (metricConfig: MetricConfig) => metricConfig.metricId
  );
  let metrics: MetricId[] = [...metricIds];
  // For pct_share, we want to compare to population_pct
  if (validDisplayMetricConfigs.some((config) => config.type === "pct_share")) {
    metrics = metrics.concat(["population", "population_pct"]);
  }
  const query = new MetricQuery(metrics, breakdowns);
=======
  let metricIds: MetricId[] = Object.values(props.variableConfig.metrics).map(
    (metricConfig: MetricConfig) => metricConfig.metricId
  );
  // For pct_share, we want to compare to population_pct
  if (validDisplayMetricConfigs.some((config) => config.type === "pct_share")) {
    metricIds = metricIds.concat(["population", "population_pct"]);
  }
  const query = new MetricQuery(metricIds, breakdowns);
>>>>>>> c2323974

  function CardTitle() {
    const popover = usePopover();

    return (
      <>
        <DisparityInfoPopover popover={popover} />
        <Button onClick={popover.open} className={styles.TermInfoButton}>
          Disparities
        </Button>{" "}
        in {metricConfig.fullCardTitleName} by{" "}
        <b>{BREAKDOWN_VAR_DISPLAY_NAMES[props.breakdownVar]}</b> in{" "}
        {props.fips.getFullDisplayName()}
      </>
    );
  }

  // TODO - we want to bold the breakdown name in the card title
  return (
    <CardWrapper
      queries={[query]}
      title={<CardTitle />}
      infoPopover={
        props.breakdownVar === "race_and_ethnicity" ? (
          <RaceInfoPopoverContent />
        ) : undefined
      }
    >
      {() => {
        const queryResponse = datasetStore.getMetrics(query);
        const dataset = queryResponse.data.filter(
          (row) => row.race_and_ethnicity !== "Not Hispanic or Latino"
        );
        return (
          <>
            {queryResponse.shouldShowMissingDataMessage([
              metricConfig.metricId,
            ]) && (
              <CardContent className={styles.Breadcrumbs}>
                <Alert severity="warning">
                  Missing data means that we don't know the full story.
                </Alert>
              </CardContent>
            )}
            {!queryResponse.shouldShowMissingDataMessage([
              metricConfig.metricId,
            ]) &&
              validDisplayMetricConfigs.length > 1 && (
                <CardContent className={styles.Breadcrumbs}>
                  <ToggleButtonGroup
                    value={metricConfig.type}
                    exclusive
                    onChange={(e, metricType) => {
                      if (metricType !== null) {
                        setMetricConfig(
                          props.variableConfig.metrics[
                            metricType
                          ] as MetricConfig
                        );
                      }
                    }}
                  >
                    {validDisplayMetricConfigs.map((metricConfig) => (
                      <ToggleButton value={metricConfig.type}>
                        {metricConfig.type === "pct_share" && " vs. Population"}
                        {metricConfig.type === "per100k" &&
                          "per 100,000 people"}
                      </ToggleButton>
                    ))}
                  </ToggleButtonGroup>
                </CardContent>
              )}
            {!queryResponse.shouldShowMissingDataMessage([
              metricConfig.metricId,
            ]) && (
              <CardContent className={styles.Breadcrumbs}>
                {metricConfig.type === "pct_share" && (
                  <DisparityBarChart
                    data={dataset}
                    thickMetric={POPULATION_VARIABLE_CONFIG.metrics.pct_share}
                    thinMetric={metricConfig}
                    breakdownVar={props.breakdownVar}
                    metricDisplayName={metricConfig.shortVegaLabel}
                  />
                )}
                {metricConfig.type === "per100k" && (
                  <SimpleHorizontalBarChart
                    data={dataset}
                    breakdownVar={props.breakdownVar}
                    metric={metricConfig}
                    showLegend={false}
                  />
                )}
              </CardContent>
            )}
          </>
        );
      }}
    </CardWrapper>
  );
}<|MERGE_RESOLUTION|>--- conflicted
+++ resolved
@@ -64,17 +64,6 @@
     props.variableConfig.metrics
   ).filter((metricConfig) => VALID_METRIC_TYPES.includes(metricConfig.type));
 
-<<<<<<< HEAD
-  const metricIds = Object.values(props.variableConfig.metrics).map(
-    (metricConfig: MetricConfig) => metricConfig.metricId
-  );
-  let metrics: MetricId[] = [...metricIds];
-  // For pct_share, we want to compare to population_pct
-  if (validDisplayMetricConfigs.some((config) => config.type === "pct_share")) {
-    metrics = metrics.concat(["population", "population_pct"]);
-  }
-  const query = new MetricQuery(metrics, breakdowns);
-=======
   let metricIds: MetricId[] = Object.values(props.variableConfig.metrics).map(
     (metricConfig: MetricConfig) => metricConfig.metricId
   );
@@ -83,7 +72,6 @@
     metricIds = metricIds.concat(["population", "population_pct"]);
   }
   const query = new MetricQuery(metricIds, breakdowns);
->>>>>>> c2323974
 
   function CardTitle() {
     const popover = usePopover();
