<<<<<<< HEAD
import { useState } from "react";
import { Box, CardContent, Alert } from "@mui/material";
=======
import React, { useState } from "react";
import { Box, CardContent } from "@material-ui/core";
>>>>>>> e4c3dd6f
import { type Fips } from "../data/utils/Fips";
import {
  Breakdowns,
  type BreakdownVar,
  BREAKDOWN_VAR_DISPLAY_NAMES_LOWER_CASE,
} from "../data/query/Breakdowns";
import { MetricQuery } from "../data/query/MetricQuery";
import { type VariableConfig } from "../data/config/MetricConfig";
import CardWrapper from "./CardWrapper";
import { TrendsChart } from "../charts/trendsChart/Index";
import { exclude } from "../data/query/BreakdownFilter";
import {
  type DemographicGroup,
  TIME_SERIES,
  NON_HISPANIC,
  AIAN_API,
} from "../data/utils/Constants";
import MissingDataAlert from "./ui/MissingDataAlert";
import { splitIntoKnownsAndUnknowns } from "../data/utils/datasetutils";
import {
  getNestedData,
  getNestedUnknowns,
} from "../data/utils/DatasetTimeUtils";
import AltTableView from "./ui/AltTableView";
import UnknownBubblesAlert from "./ui/UnknownBubblesAlert";
import { reportProviderSteps } from "../reports/ReportProviderSteps";
import { type ScrollableHashId } from "../utils/hooks/useStepObserver";
import {
  CAWP_DETERMINANTS,
  getWomenRaceLabel,
} from "../data/variables/CawpProvider";
import { type Row } from "../data/utils/DatasetTypes";
import { hasNonZeroUnknowns } from "../charts/trendsChart/helpers";
import styles from "../charts/trendsChart/Trends.module.scss";

/* minimize layout shift */
const PRELOAD_HEIGHT = 668;

export interface RateTrendsChartCardProps {
  key?: string
  breakdownVar: BreakdownVar
  variableConfig: VariableConfig
  fips: Fips
  isCompareCard?: boolean
}

// Intentionally removed key wrapper found in other cards as 2N prefers card not re-render
// and instead D3 will handle updates to the data
export function RateTrendsChartCard(props: RateTrendsChartCardProps) {
  // Manages which group filters user has applied
  const [selectedTableGroups, setSelectedTableGroups] = useState<
    DemographicGroup[]
  >([]);

  const [a11yTableExpanded, setA11yTableExpanded] = useState(false);
  const [unknownsExpanded, setUnknownsExpanded] = useState(false);

  const metricConfigRates = props.variableConfig.metrics.per100k;
  const metricConfigPctShares = props.variableConfig.metrics.pct_share;

  const breakdowns = Breakdowns.forFips(props.fips).addBreakdown(
    props.breakdownVar,
    exclude(NON_HISPANIC, AIAN_API)
  );

  const ratesQuery = new MetricQuery(
    metricConfigRates.metricId,
    breakdowns,
    /* variableId */ props.variableConfig.variableId,
    /* timeView */ TIME_SERIES
  );
  const pctShareQuery = new MetricQuery(
    metricConfigPctShares.metricId,
    breakdowns,
    /* variableId */ props.variableConfig.variableId,
    /* timeView */ TIME_SERIES
  );

  function getTitleText() {
    return `${
      metricConfigRates.trendsCardTitleName ?? "Data"
    } in ${props.fips.getSentenceDisplayName()}`;
  }

  const isCawp = CAWP_DETERMINANTS.includes(metricConfigRates.metricId);
  const isCawpStateLeg =
    metricConfigRates.metricId === "pct_share_of_state_leg";

  const HASH_ID: ScrollableHashId = "rates-over-time";
  const cardHeaderTitle = reportProviderSteps[HASH_ID].label;

  return (
    <CardWrapper
      queries={[ratesQuery, pctShareQuery]}
      title={<>{cardHeaderTitle}</>}
      minHeight={PRELOAD_HEIGHT}
      scrollToHash={HASH_ID}
    >
      {([queryResponseRates, queryResponsePctShares]) => {
        const ratesData = queryResponseRates.getValidRowsForField(
          metricConfigRates.metricId
        );

        const pctShareData = isCawp
          ? ratesData
          : queryResponsePctShares.getValidRowsForField(
              metricConfigPctShares.metricId
            );

        // swap race labels if applicable
        const ratesDataLabelled = isCawp
          ? ratesData.map((row: Row) => {
              const altRow = { ...row };
              altRow.race_and_ethnicity = getWomenRaceLabel(
                row.race_and_ethnicity
              );
              return altRow;
            })
          : ratesData;

        // retrieve list of all present demographic groups
        const allDemographicGroups: DemographicGroup[] =
          queryResponseRates.getFieldValues(
            props.breakdownVar,
            metricConfigRates.metricId
          ).withData;

        const demographicGroups = isCawpStateLeg
          ? allDemographicGroups
          : allDemographicGroups.filter((group) => group !== "Unknown race");

        const demographicGroupsLabelled = isCawp
          ? demographicGroups.map((race) => getWomenRaceLabel(race))
          : demographicGroups;

        // we want to send Unknowns as Knowns for CAWP so we can plot as a line as well
        const [knownRatesData] = isCawp
          ? [ratesDataLabelled]
          : splitIntoKnownsAndUnknowns(ratesDataLabelled, props.breakdownVar);

        // rates for the unknown bubbles
        const [, unknownPctShareData] = splitIntoKnownsAndUnknowns(
          pctShareData,
          props.breakdownVar
        );

        const nestedRatesData = getNestedData(
          knownRatesData,
          demographicGroupsLabelled,
          props.breakdownVar,
          metricConfigRates.metricId
        );
        const nestedUnknownPctShareData = getNestedUnknowns(
          unknownPctShareData,
          isCawp ? metricConfigRates.metricId : metricConfigPctShares.metricId
        );

        const hasUnknowns = hasNonZeroUnknowns(nestedUnknownPctShareData);

        return (
          <CardContent>
            {queryResponseRates.shouldShowMissingDataMessage([
              metricConfigRates.metricId,
            ]) || nestedRatesData.length === 0 ? (
              <>
                <MissingDataAlert
                  dataName={`historical data for ${metricConfigRates.chartTitleLines.join(
                    " "
                  )}`}
                  breakdownString={
                    BREAKDOWN_VAR_DISPLAY_NAMES_LOWER_CASE[props.breakdownVar]
                  }
                  fips={props.fips}
                />
              </>
            ) : (
              <>
                {props.isCompareCard && (
                  <Box mb={2}>
                    <Alert severity="warning" role="note">
                      Use care when making visual comparisons as the
                      visualizations scale to fit the selected data set. Use
                      care when making visual comparisons as the visualizations
                      scale to fit the selected data set.
                    </Alert>
                  </Box>
                )}
                {/* ensure we don't render two of these in compare mode */}
                {!props.isCompareCard && (
                  <svg
                    height="0"
                    version="1.1"
                    xmlns="http://www.w3.org/2000/svg"
                  >
                    <linearGradient id="gradient">
                      <stop className={styles.GradientMainStop} offset="0%" />
                      <stop className={styles.GradientAltStop} offset="20%" />
                      <stop className={styles.GradientMainStop} offset="30%" />
                      <stop className={styles.GradientAltStop} offset="40%" />
                      <stop className={styles.GradientMainStop} offset="50%" />
                      <stop className={styles.GradientAltStop} offset="60%" />
                      <stop className={styles.GradientMainStop} offset="70%" />
                      <stop className={styles.GradientAltStop} offset="80%" />
                      <stop className={styles.GradientMainStop} offset="90%" />
                      <stop className={styles.GradientAltStop} offset="100%" />
                    </linearGradient>
                  </svg>
                )}
                <TrendsChart
                  data={nestedRatesData}
                  chartTitle={getTitleText()}
                  unknown={nestedUnknownPctShareData}
                  axisConfig={{
                    type: metricConfigRates.type,
                    groupLabel:
                      BREAKDOWN_VAR_DISPLAY_NAMES_LOWER_CASE[
                        props.breakdownVar
                      ],
                    yAxisLabel: `${metricConfigRates.shortLabel} ${
                      props.fips.isUsa() ? "" : "from"
                    } ${
                      props.fips.isUsa()
                        ? ""
                        : props.fips.getSentenceDisplayName()
                    }`,
                    xAxisIsMonthly: metricConfigRates.isMonthly,
                  }}
                  breakdownVar={props.breakdownVar}
                  setSelectedTableGroups={setSelectedTableGroups}
                  isCompareCard={props.isCompareCard ?? false}
                  expanded={unknownsExpanded}
                  setExpanded={setUnknownsExpanded}
                  hasUnknowns={hasUnknowns}
                />
                {hasUnknowns && (
                  <CardContent>
                    <UnknownBubblesAlert
                      breakdownVar={props.breakdownVar}
                      variableDisplayName={props.variableConfig.variableDisplayName.toLowerCase()}
                      expanded={unknownsExpanded}
                      setExpanded={setUnknownsExpanded}
                    />
                  </CardContent>
                )}

                <AltTableView
                  expanded={a11yTableExpanded}
                  setExpanded={setA11yTableExpanded}
                  expandBoxLabel={cardHeaderTitle.toLowerCase()}
                  tableCaption={`${getTitleText()} by ${
                    BREAKDOWN_VAR_DISPLAY_NAMES_LOWER_CASE[props.breakdownVar]
                  }`}
                  knownsData={knownRatesData}
                  unknownsData={unknownPctShareData}
                  breakdownVar={props.breakdownVar}
                  knownMetricConfig={metricConfigRates}
                  unknownMetricConfig={metricConfigPctShares}
                  selectedGroups={selectedTableGroups}
                  hasUnknowns={isCawp ? false : hasUnknowns}
                />
              </>
            )}
          </CardContent>
        );
      }}
    </CardWrapper>
  );
}<|MERGE_RESOLUTION|>--- conflicted
+++ resolved
@@ -1,275 +1,338 @@
-<<<<<<< HEAD
-import { useState } from "react";
-import { Box, CardContent, Alert } from "@mui/material";
-=======
-import React, { useState } from "react";
-import { Box, CardContent } from "@material-ui/core";
->>>>>>> e4c3dd6f
-import { type Fips } from "../data/utils/Fips";
+import { useState } from 'react'
+import { Box, CardContent, Alert } from '@mui/material'
+import { type Fips } from '../data/utils/Fips'
 import {
-  Breakdowns,
-  type BreakdownVar,
-  BREAKDOWN_VAR_DISPLAY_NAMES_LOWER_CASE,
-} from "../data/query/Breakdowns";
-import { MetricQuery } from "../data/query/MetricQuery";
-import { type VariableConfig } from "../data/config/MetricConfig";
-import CardWrapper from "./CardWrapper";
-import { TrendsChart } from "../charts/trendsChart/Index";
-import { exclude } from "../data/query/BreakdownFilter";
+    Breakdowns,
+    type BreakdownVar,
+    BREAKDOWN_VAR_DISPLAY_NAMES_LOWER_CASE,
+} from '../data/query/Breakdowns'
+import { MetricQuery } from '../data/query/MetricQuery'
+import { type VariableConfig } from '../data/config/MetricConfig'
+import CardWrapper from './CardWrapper'
+import { TrendsChart } from '../charts/trendsChart/Index'
+import { exclude } from '../data/query/BreakdownFilter'
 import {
-  type DemographicGroup,
-  TIME_SERIES,
-  NON_HISPANIC,
-  AIAN_API,
-} from "../data/utils/Constants";
-import MissingDataAlert from "./ui/MissingDataAlert";
-import { splitIntoKnownsAndUnknowns } from "../data/utils/datasetutils";
+    type DemographicGroup,
+    TIME_SERIES,
+    NON_HISPANIC,
+    AIAN_API,
+} from '../data/utils/Constants'
+import MissingDataAlert from './ui/MissingDataAlert'
+import { splitIntoKnownsAndUnknowns } from '../data/utils/datasetutils'
 import {
-  getNestedData,
-  getNestedUnknowns,
-} from "../data/utils/DatasetTimeUtils";
-import AltTableView from "./ui/AltTableView";
-import UnknownBubblesAlert from "./ui/UnknownBubblesAlert";
-import { reportProviderSteps } from "../reports/ReportProviderSteps";
-import { type ScrollableHashId } from "../utils/hooks/useStepObserver";
+    getNestedData,
+    getNestedUnknowns,
+} from '../data/utils/DatasetTimeUtils'
+import AltTableView from './ui/AltTableView'
+import UnknownBubblesAlert from './ui/UnknownBubblesAlert'
+import { reportProviderSteps } from '../reports/ReportProviderSteps'
+import { type ScrollableHashId } from '../utils/hooks/useStepObserver'
 import {
-  CAWP_DETERMINANTS,
-  getWomenRaceLabel,
-} from "../data/variables/CawpProvider";
-import { type Row } from "../data/utils/DatasetTypes";
-import { hasNonZeroUnknowns } from "../charts/trendsChart/helpers";
-import styles from "../charts/trendsChart/Trends.module.scss";
+    CAWP_DETERMINANTS,
+    getWomenRaceLabel,
+} from '../data/variables/CawpProvider'
+import { type Row } from '../data/utils/DatasetTypes'
+import { hasNonZeroUnknowns } from '../charts/trendsChart/helpers'
+import styles from '../charts/trendsChart/Trends.module.scss'
 
 /* minimize layout shift */
-const PRELOAD_HEIGHT = 668;
+const PRELOAD_HEIGHT = 668
 
 export interface RateTrendsChartCardProps {
-  key?: string
-  breakdownVar: BreakdownVar
-  variableConfig: VariableConfig
-  fips: Fips
-  isCompareCard?: boolean
+    key?: string
+    breakdownVar: BreakdownVar
+    variableConfig: VariableConfig
+    fips: Fips
+    isCompareCard?: boolean
 }
 
 // Intentionally removed key wrapper found in other cards as 2N prefers card not re-render
 // and instead D3 will handle updates to the data
 export function RateTrendsChartCard(props: RateTrendsChartCardProps) {
-  // Manages which group filters user has applied
-  const [selectedTableGroups, setSelectedTableGroups] = useState<
-    DemographicGroup[]
-  >([]);
-
-  const [a11yTableExpanded, setA11yTableExpanded] = useState(false);
-  const [unknownsExpanded, setUnknownsExpanded] = useState(false);
-
-  const metricConfigRates = props.variableConfig.metrics.per100k;
-  const metricConfigPctShares = props.variableConfig.metrics.pct_share;
-
-  const breakdowns = Breakdowns.forFips(props.fips).addBreakdown(
-    props.breakdownVar,
-    exclude(NON_HISPANIC, AIAN_API)
-  );
-
-  const ratesQuery = new MetricQuery(
-    metricConfigRates.metricId,
-    breakdowns,
-    /* variableId */ props.variableConfig.variableId,
-    /* timeView */ TIME_SERIES
-  );
-  const pctShareQuery = new MetricQuery(
-    metricConfigPctShares.metricId,
-    breakdowns,
-    /* variableId */ props.variableConfig.variableId,
-    /* timeView */ TIME_SERIES
-  );
-
-  function getTitleText() {
-    return `${
-      metricConfigRates.trendsCardTitleName ?? "Data"
-    } in ${props.fips.getSentenceDisplayName()}`;
-  }
-
-  const isCawp = CAWP_DETERMINANTS.includes(metricConfigRates.metricId);
-  const isCawpStateLeg =
-    metricConfigRates.metricId === "pct_share_of_state_leg";
-
-  const HASH_ID: ScrollableHashId = "rates-over-time";
-  const cardHeaderTitle = reportProviderSteps[HASH_ID].label;
-
-  return (
-    <CardWrapper
-      queries={[ratesQuery, pctShareQuery]}
-      title={<>{cardHeaderTitle}</>}
-      minHeight={PRELOAD_HEIGHT}
-      scrollToHash={HASH_ID}
-    >
-      {([queryResponseRates, queryResponsePctShares]) => {
-        const ratesData = queryResponseRates.getValidRowsForField(
-          metricConfigRates.metricId
-        );
-
-        const pctShareData = isCawp
-          ? ratesData
-          : queryResponsePctShares.getValidRowsForField(
-              metricConfigPctShares.metricId
-            );
-
-        // swap race labels if applicable
-        const ratesDataLabelled = isCawp
-          ? ratesData.map((row: Row) => {
-              const altRow = { ...row };
-              altRow.race_and_ethnicity = getWomenRaceLabel(
-                row.race_and_ethnicity
-              );
-              return altRow;
-            })
-          : ratesData;
-
-        // retrieve list of all present demographic groups
-        const allDemographicGroups: DemographicGroup[] =
-          queryResponseRates.getFieldValues(
-            props.breakdownVar,
-            metricConfigRates.metricId
-          ).withData;
-
-        const demographicGroups = isCawpStateLeg
-          ? allDemographicGroups
-          : allDemographicGroups.filter((group) => group !== "Unknown race");
-
-        const demographicGroupsLabelled = isCawp
-          ? demographicGroups.map((race) => getWomenRaceLabel(race))
-          : demographicGroups;
-
-        // we want to send Unknowns as Knowns for CAWP so we can plot as a line as well
-        const [knownRatesData] = isCawp
-          ? [ratesDataLabelled]
-          : splitIntoKnownsAndUnknowns(ratesDataLabelled, props.breakdownVar);
-
-        // rates for the unknown bubbles
-        const [, unknownPctShareData] = splitIntoKnownsAndUnknowns(
-          pctShareData,
-          props.breakdownVar
-        );
-
-        const nestedRatesData = getNestedData(
-          knownRatesData,
-          demographicGroupsLabelled,
-          props.breakdownVar,
-          metricConfigRates.metricId
-        );
-        const nestedUnknownPctShareData = getNestedUnknowns(
-          unknownPctShareData,
-          isCawp ? metricConfigRates.metricId : metricConfigPctShares.metricId
-        );
-
-        const hasUnknowns = hasNonZeroUnknowns(nestedUnknownPctShareData);
-
-        return (
-          <CardContent>
-            {queryResponseRates.shouldShowMissingDataMessage([
-              metricConfigRates.metricId,
-            ]) || nestedRatesData.length === 0 ? (
-              <>
-                <MissingDataAlert
-                  dataName={`historical data for ${metricConfigRates.chartTitleLines.join(
-                    " "
-                  )}`}
-                  breakdownString={
-                    BREAKDOWN_VAR_DISPLAY_NAMES_LOWER_CASE[props.breakdownVar]
-                  }
-                  fips={props.fips}
-                />
-              </>
-            ) : (
-              <>
-                {props.isCompareCard && (
-                  <Box mb={2}>
-                    <Alert severity="warning" role="note">
-                      Use care when making visual comparisons as the
-                      visualizations scale to fit the selected data set. Use
-                      care when making visual comparisons as the visualizations
-                      scale to fit the selected data set.
-                    </Alert>
-                  </Box>
-                )}
-                {/* ensure we don't render two of these in compare mode */}
-                {!props.isCompareCard && (
-                  <svg
-                    height="0"
-                    version="1.1"
-                    xmlns="http://www.w3.org/2000/svg"
-                  >
-                    <linearGradient id="gradient">
-                      <stop className={styles.GradientMainStop} offset="0%" />
-                      <stop className={styles.GradientAltStop} offset="20%" />
-                      <stop className={styles.GradientMainStop} offset="30%" />
-                      <stop className={styles.GradientAltStop} offset="40%" />
-                      <stop className={styles.GradientMainStop} offset="50%" />
-                      <stop className={styles.GradientAltStop} offset="60%" />
-                      <stop className={styles.GradientMainStop} offset="70%" />
-                      <stop className={styles.GradientAltStop} offset="80%" />
-                      <stop className={styles.GradientMainStop} offset="90%" />
-                      <stop className={styles.GradientAltStop} offset="100%" />
-                    </linearGradient>
-                  </svg>
-                )}
-                <TrendsChart
-                  data={nestedRatesData}
-                  chartTitle={getTitleText()}
-                  unknown={nestedUnknownPctShareData}
-                  axisConfig={{
-                    type: metricConfigRates.type,
-                    groupLabel:
-                      BREAKDOWN_VAR_DISPLAY_NAMES_LOWER_CASE[
-                        props.breakdownVar
-                      ],
-                    yAxisLabel: `${metricConfigRates.shortLabel} ${
-                      props.fips.isUsa() ? "" : "from"
-                    } ${
-                      props.fips.isUsa()
-                        ? ""
-                        : props.fips.getSentenceDisplayName()
-                    }`,
-                    xAxisIsMonthly: metricConfigRates.isMonthly,
-                  }}
-                  breakdownVar={props.breakdownVar}
-                  setSelectedTableGroups={setSelectedTableGroups}
-                  isCompareCard={props.isCompareCard ?? false}
-                  expanded={unknownsExpanded}
-                  setExpanded={setUnknownsExpanded}
-                  hasUnknowns={hasUnknowns}
-                />
-                {hasUnknowns && (
-                  <CardContent>
-                    <UnknownBubblesAlert
-                      breakdownVar={props.breakdownVar}
-                      variableDisplayName={props.variableConfig.variableDisplayName.toLowerCase()}
-                      expanded={unknownsExpanded}
-                      setExpanded={setUnknownsExpanded}
-                    />
-                  </CardContent>
-                )}
-
-                <AltTableView
-                  expanded={a11yTableExpanded}
-                  setExpanded={setA11yTableExpanded}
-                  expandBoxLabel={cardHeaderTitle.toLowerCase()}
-                  tableCaption={`${getTitleText()} by ${
-                    BREAKDOWN_VAR_DISPLAY_NAMES_LOWER_CASE[props.breakdownVar]
-                  }`}
-                  knownsData={knownRatesData}
-                  unknownsData={unknownPctShareData}
-                  breakdownVar={props.breakdownVar}
-                  knownMetricConfig={metricConfigRates}
-                  unknownMetricConfig={metricConfigPctShares}
-                  selectedGroups={selectedTableGroups}
-                  hasUnknowns={isCawp ? false : hasUnknowns}
-                />
-              </>
-            )}
-          </CardContent>
-        );
-      }}
-    </CardWrapper>
-  );
+    // Manages which group filters user has applied
+    const [selectedTableGroups, setSelectedTableGroups] = useState<
+        DemographicGroup[]
+    >([])
+
+    const [a11yTableExpanded, setA11yTableExpanded] = useState(false)
+    const [unknownsExpanded, setUnknownsExpanded] = useState(false)
+
+    const metricConfigRates = props.variableConfig.metrics.per100k
+    const metricConfigPctShares = props.variableConfig.metrics.pct_share
+
+    const breakdowns = Breakdowns.forFips(props.fips).addBreakdown(
+        props.breakdownVar,
+        exclude(NON_HISPANIC, AIAN_API)
+    )
+
+    const ratesQuery = new MetricQuery(
+        metricConfigRates.metricId,
+        breakdowns,
+        /* variableId */ props.variableConfig.variableId,
+        /* timeView */ TIME_SERIES
+    )
+    const pctShareQuery = new MetricQuery(
+        metricConfigPctShares.metricId,
+        breakdowns,
+        /* variableId */ props.variableConfig.variableId,
+        /* timeView */ TIME_SERIES
+    )
+
+    function getTitleText() {
+        return `${
+            metricConfigRates.trendsCardTitleName ?? 'Data'
+        } in ${props.fips.getSentenceDisplayName()}`
+    }
+
+    const isCawp = CAWP_DETERMINANTS.includes(metricConfigRates.metricId)
+    const isCawpStateLeg =
+        metricConfigRates.metricId === 'pct_share_of_state_leg'
+
+    const HASH_ID: ScrollableHashId = 'rates-over-time'
+    const cardHeaderTitle = reportProviderSteps[HASH_ID].label
+
+    return (
+        <CardWrapper
+            queries={[ratesQuery, pctShareQuery]}
+            title={<>{cardHeaderTitle}</>}
+            minHeight={PRELOAD_HEIGHT}
+            scrollToHash={HASH_ID}
+        >
+            {([queryResponseRates, queryResponsePctShares]) => {
+                const ratesData = queryResponseRates.getValidRowsForField(
+                    metricConfigRates.metricId
+                )
+
+                const pctShareData = isCawp
+                    ? ratesData
+                    : queryResponsePctShares.getValidRowsForField(
+                          metricConfigPctShares.metricId
+                      )
+
+                // swap race labels if applicable
+                const ratesDataLabelled = isCawp
+                    ? ratesData.map((row: Row) => {
+                          const altRow = { ...row }
+                          altRow.race_and_ethnicity = getWomenRaceLabel(
+                              row.race_and_ethnicity
+                          )
+                          return altRow
+                      })
+                    : ratesData
+
+                // retrieve list of all present demographic groups
+                const allDemographicGroups: DemographicGroup[] =
+                    queryResponseRates.getFieldValues(
+                        props.breakdownVar,
+                        metricConfigRates.metricId
+                    ).withData
+
+                const demographicGroups = isCawpStateLeg
+                    ? allDemographicGroups
+                    : allDemographicGroups.filter(
+                          (group) => group !== 'Unknown race'
+                      )
+
+                const demographicGroupsLabelled = isCawp
+                    ? demographicGroups.map((race) => getWomenRaceLabel(race))
+                    : demographicGroups
+
+                // we want to send Unknowns as Knowns for CAWP so we can plot as a line as well
+                const [knownRatesData] = isCawp
+                    ? [ratesDataLabelled]
+                    : splitIntoKnownsAndUnknowns(
+                          ratesDataLabelled,
+                          props.breakdownVar
+                      )
+
+                // rates for the unknown bubbles
+                const [, unknownPctShareData] = splitIntoKnownsAndUnknowns(
+                    pctShareData,
+                    props.breakdownVar
+                )
+
+                const nestedRatesData = getNestedData(
+                    knownRatesData,
+                    demographicGroupsLabelled,
+                    props.breakdownVar,
+                    metricConfigRates.metricId
+                )
+                const nestedUnknownPctShareData = getNestedUnknowns(
+                    unknownPctShareData,
+                    isCawp
+                        ? metricConfigRates.metricId
+                        : metricConfigPctShares.metricId
+                )
+
+                const hasUnknowns = hasNonZeroUnknowns(
+                    nestedUnknownPctShareData
+                )
+
+                return (
+                    <CardContent>
+                        {queryResponseRates.shouldShowMissingDataMessage([
+                            metricConfigRates.metricId,
+                        ]) || nestedRatesData.length === 0 ? (
+                            <>
+                                <MissingDataAlert
+                                    dataName={`historical data for ${metricConfigRates.chartTitleLines.join(
+                                        ' '
+                                    )}`}
+                                    breakdownString={
+                                        BREAKDOWN_VAR_DISPLAY_NAMES_LOWER_CASE[
+                                            props.breakdownVar
+                                        ]
+                                    }
+                                    fips={props.fips}
+                                />
+                            </>
+                        ) : (
+                            <>
+                                {props.isCompareCard && (
+                                    <Box mb={2}>
+                                        <Alert severity="warning" role="note">
+                                            Use care when making visual
+                                            comparisons as the visualizations
+                                            scale to fit the selected data set.
+                                            Use care when making visual
+                                            comparisons as the visualizations
+                                            scale to fit the selected data set.
+                                        </Alert>
+                                    </Box>
+                                )}
+                                {/* ensure we don't render two of these in compare mode */}
+                                {!props.isCompareCard && (
+                                    <svg
+                                        height="0"
+                                        version="1.1"
+                                        xmlns="http://www.w3.org/2000/svg"
+                                    >
+                                        <linearGradient id="gradient">
+                                            <stop
+                                                className={
+                                                    styles.GradientMainStop
+                                                }
+                                                offset="0%"
+                                            />
+                                            <stop
+                                                className={
+                                                    styles.GradientAltStop
+                                                }
+                                                offset="20%"
+                                            />
+                                            <stop
+                                                className={
+                                                    styles.GradientMainStop
+                                                }
+                                                offset="30%"
+                                            />
+                                            <stop
+                                                className={
+                                                    styles.GradientAltStop
+                                                }
+                                                offset="40%"
+                                            />
+                                            <stop
+                                                className={
+                                                    styles.GradientMainStop
+                                                }
+                                                offset="50%"
+                                            />
+                                            <stop
+                                                className={
+                                                    styles.GradientAltStop
+                                                }
+                                                offset="60%"
+                                            />
+                                            <stop
+                                                className={
+                                                    styles.GradientMainStop
+                                                }
+                                                offset="70%"
+                                            />
+                                            <stop
+                                                className={
+                                                    styles.GradientAltStop
+                                                }
+                                                offset="80%"
+                                            />
+                                            <stop
+                                                className={
+                                                    styles.GradientMainStop
+                                                }
+                                                offset="90%"
+                                            />
+                                            <stop
+                                                className={
+                                                    styles.GradientAltStop
+                                                }
+                                                offset="100%"
+                                            />
+                                        </linearGradient>
+                                    </svg>
+                                )}
+                                <TrendsChart
+                                    data={nestedRatesData}
+                                    chartTitle={getTitleText()}
+                                    unknown={nestedUnknownPctShareData}
+                                    axisConfig={{
+                                        type: metricConfigRates.type,
+                                        groupLabel:
+                                            BREAKDOWN_VAR_DISPLAY_NAMES_LOWER_CASE[
+                                                props.breakdownVar
+                                            ],
+                                        yAxisLabel: `${
+                                            metricConfigRates.shortLabel
+                                        } ${props.fips.isUsa() ? '' : 'from'} ${
+                                            props.fips.isUsa()
+                                                ? ''
+                                                : props.fips.getSentenceDisplayName()
+                                        }`,
+                                        xAxisIsMonthly:
+                                            metricConfigRates.isMonthly,
+                                    }}
+                                    breakdownVar={props.breakdownVar}
+                                    setSelectedTableGroups={
+                                        setSelectedTableGroups
+                                    }
+                                    isCompareCard={props.isCompareCard ?? false}
+                                    expanded={unknownsExpanded}
+                                    setExpanded={setUnknownsExpanded}
+                                    hasUnknowns={hasUnknowns}
+                                />
+                                {hasUnknowns && (
+                                    <CardContent>
+                                        <UnknownBubblesAlert
+                                            breakdownVar={props.breakdownVar}
+                                            variableDisplayName={props.variableConfig.variableDisplayName.toLowerCase()}
+                                            expanded={unknownsExpanded}
+                                            setExpanded={setUnknownsExpanded}
+                                        />
+                                    </CardContent>
+                                )}
+
+                                <AltTableView
+                                    expanded={a11yTableExpanded}
+                                    setExpanded={setA11yTableExpanded}
+                                    expandBoxLabel={cardHeaderTitle.toLowerCase()}
+                                    tableCaption={`${getTitleText()} by ${
+                                        BREAKDOWN_VAR_DISPLAY_NAMES_LOWER_CASE[
+                                            props.breakdownVar
+                                        ]
+                                    }`}
+                                    knownsData={knownRatesData}
+                                    unknownsData={unknownPctShareData}
+                                    breakdownVar={props.breakdownVar}
+                                    knownMetricConfig={metricConfigRates}
+                                    unknownMetricConfig={metricConfigPctShares}
+                                    selectedGroups={selectedTableGroups}
+                                    hasUnknowns={isCawp ? false : hasUnknowns}
+                                />
+                            </>
+                        )}
+                    </CardContent>
+                )
+            }}
+        </CardWrapper>
+    )
 }