--- conflicted
+++ resolved
@@ -204,7 +204,6 @@
                 />
 
                 <CardContent>
-<<<<<<< HEAD
                   {isCAWP && (
                     <NonExclusiveRacesAlert
                       variableDisplayName={
@@ -215,25 +214,12 @@
                 </CardContent>
 
                 <CardContent>
-                  <Alert severity="info" role="note">
-                    Missing and unknown data impacts Health Equity. The{" "}
-                    <b>percent unknown</b>{" "}
-                    {BREAKDOWN_VAR_DISPLAY_NAMES_LOWER_CASE[props.breakdownVar]}{" "}
-                    bubbles we show along the bottom of the time series charts
-                    demonstrate prevalence of unknown demographic data at the
-                    time reported. Learn more about{" "}
-                    <HashLink to={EXPLORE_DATA_PAGE_WHAT_DATA_ARE_MISSING_LINK}>
-                      what data are missing.
-                    </HashLink>{" "}
-                  </Alert>
-=======
                   <UnknownBubblesAlert
                     breakdownVar={props.breakdownVar}
                     variableDisplayName={props.variableConfig.variableDisplayName.toLowerCase()}
                     expanded={unknownsExpanded}
                     setExpanded={setUnknownsExpanded}
                   />
->>>>>>> babaa624
                 </CardContent>
 
                 <AltTableView
