import React, { useState } from "react";
<<<<<<< HEAD
import { Box, CardContent } from "@mui/material";
import { Fips } from "../data/utils/Fips";
=======
import { Box, CardContent } from "@material-ui/core";
import { type Fips } from "../data/utils/Fips";
>>>>>>> 5ec69e64
import {
  Breakdowns,
  type BreakdownVar,
  BREAKDOWN_VAR_DISPLAY_NAMES_LOWER_CASE,
} from "../data/query/Breakdowns";
import { MetricQuery } from "../data/query/MetricQuery";
import { type VariableConfig } from "../data/config/MetricConfig";
import CardWrapper from "./CardWrapper";
import { TrendsChart } from "../charts/trendsChart/Index";
import { exclude } from "../data/query/BreakdownFilter";
import {
  type DemographicGroup,
  TIME_SERIES,
  NON_HISPANIC,
  AIAN_API,
} from "../data/utils/Constants";
import MissingDataAlert from "./ui/MissingDataAlert";
import { splitIntoKnownsAndUnknowns } from "../data/utils/datasetutils";
import {
  getNestedData,
  getNestedUnknowns,
} from "../data/utils/DatasetTimeUtils";
import { Alert } from "@mui/lab";
import AltTableView from "./ui/AltTableView";
import UnknownBubblesAlert from "./ui/UnknownBubblesAlert";
import { reportProviderSteps } from "../reports/ReportProviderSteps";
import { type ScrollableHashId } from "../utils/hooks/useStepObserver";
import {
  CAWP_DETERMINANTS,
  getWomenRaceLabel,
} from "../data/variables/CawpProvider";
import { type Row } from "../data/utils/DatasetTypes";
import { hasNonZeroUnknowns } from "../charts/trendsChart/helpers";
import styles from "../charts/trendsChart/Trends.module.scss";

/* minimize layout shift */
const PRELOAD_HEIGHT = 668;

export interface RateTrendsChartCardProps {
  key?: string
  breakdownVar: BreakdownVar
  variableConfig: VariableConfig
  fips: Fips
  isCompareCard?: boolean
}

// Intentionally removed key wrapper found in other cards as 2N prefers card not re-render
// and instead D3 will handle updates to the data
export function RateTrendsChartCard(props: RateTrendsChartCardProps) {
  // Manages which group filters user has applied
  const [selectedTableGroups, setSelectedTableGroups] = useState<
    DemographicGroup[]
  >([]);

  const [a11yTableExpanded, setA11yTableExpanded] = useState(false);
  const [unknownsExpanded, setUnknownsExpanded] = useState(false);

  const metricConfigRates = props.variableConfig.metrics.per100k;
  const metricConfigPctShares = props.variableConfig.metrics.pct_share;

  const breakdowns = Breakdowns.forFips(props.fips).addBreakdown(
    props.breakdownVar,
    exclude(NON_HISPANIC, AIAN_API)
  );

  const ratesQuery = new MetricQuery(
    metricConfigRates.metricId,
    breakdowns,
    /* variableId */ props.variableConfig.variableId,
    /* timeView */ TIME_SERIES
  );
  const pctShareQuery = new MetricQuery(
    metricConfigPctShares.metricId,
    breakdowns,
    /* variableId */ props.variableConfig.variableId,
    /* timeView */ TIME_SERIES
  );

  function getTitleText() {
<<<<<<< HEAD
    return `${metricConfigRates.trendsCardTitleName
      } in ${props.fips.getSentenceDisplayName()}`;
=======
    return `${
      metricConfigRates.trendsCardTitleName ?? "Data"
    } in ${props.fips.getSentenceDisplayName()}`;
>>>>>>> 5ec69e64
  }

  const isCawp = CAWP_DETERMINANTS.includes(metricConfigRates.metricId);
  const isCawpStateLeg =
    metricConfigRates.metricId === "pct_share_of_state_leg";

  const HASH_ID: ScrollableHashId = "rates-over-time";
  const cardHeaderTitle = reportProviderSteps[HASH_ID].label;

  return (
    <CardWrapper
      queries={[ratesQuery, pctShareQuery]}
      title={<>{cardHeaderTitle}</>}
      minHeight={PRELOAD_HEIGHT}
      scrollToHash={HASH_ID}
    >
      {([queryResponseRates, queryResponsePctShares]) => {
        const ratesData = queryResponseRates.getValidRowsForField(
          metricConfigRates.metricId
        );

        const pctShareData = isCawp
          ? ratesData
          : queryResponsePctShares.getValidRowsForField(
            metricConfigPctShares.metricId
          );

        // swap race labels if applicable
        const ratesDataLabelled = isCawp
          ? ratesData.map((row: Row) => {
            const altRow = { ...row };
            altRow.race_and_ethnicity = getWomenRaceLabel(
              row.race_and_ethnicity
            );
            return altRow;
          })
          : ratesData;

        // retrieve list of all present demographic groups
        const allDemographicGroups: DemographicGroup[] =
          queryResponseRates.getFieldValues(
            props.breakdownVar,
            metricConfigRates.metricId
          ).withData;

        const demographicGroups = isCawpStateLeg
          ? allDemographicGroups
          : allDemographicGroups.filter((group) => group !== "Unknown race");

        const demographicGroupsLabelled = isCawp
<<<<<<< HEAD
          ? demographicGroups.map((race) =>
            getWomenRaceLabel(race as RaceAndEthnicityGroup)
          )
=======
          ? demographicGroups.map((race) => getWomenRaceLabel(race))
>>>>>>> 5ec69e64
          : demographicGroups;

        // we want to send Unknowns as Knowns for CAWP so we can plot as a line as well
        const [knownRatesData] = isCawp
          ? [ratesDataLabelled]
          : splitIntoKnownsAndUnknowns(ratesDataLabelled, props.breakdownVar);

        // rates for the unknown bubbles
        const [, unknownPctShareData] = splitIntoKnownsAndUnknowns(
          pctShareData,
          props.breakdownVar
        );

        const nestedRatesData = getNestedData(
          knownRatesData,
          demographicGroupsLabelled,
          props.breakdownVar,
          metricConfigRates.metricId
        );
        const nestedUnknownPctShareData = getNestedUnknowns(
          unknownPctShareData,
          isCawp ? metricConfigRates.metricId : metricConfigPctShares.metricId
        );

        const hasUnknowns = hasNonZeroUnknowns(nestedUnknownPctShareData);

        return (
          <CardContent>
            {queryResponseRates.shouldShowMissingDataMessage([
              metricConfigRates.metricId,
            ]) || nestedRatesData.length === 0 ? (
              <>
                <MissingDataAlert
                  dataName={`historical data for ${metricConfigRates.chartTitleLines.join(
                    " "
                  )}`}
                  breakdownString={
                    BREAKDOWN_VAR_DISPLAY_NAMES_LOWER_CASE[props.breakdownVar]
                  }
                  fips={props.fips}
                />
              </>
            ) : (
              <>
                {props.isCompareCard && (
                  <Box mb={2}>
                    <Alert severity="warning" role="note">
                      Use care when making visual comparisons as the
                      visualizations scale to fit the selected data set. Use
                      care when making visual comparisons as the visualizations
                      scale to fit the selected data set.
                    </Alert>
                  </Box>
                )}
                {/* ensure we don't render two of these in compare mode */}
                {!props.isCompareCard && (
                  <svg
                    height="0"
                    version="1.1"
                    xmlns="http://www.w3.org/2000/svg"
                  >
                    <linearGradient id="gradient">
                      <stop className={styles.GradientMainStop} offset="0%" />
                      <stop className={styles.GradientAltStop} offset="20%" />
                      <stop className={styles.GradientMainStop} offset="30%" />
                      <stop className={styles.GradientAltStop} offset="40%" />
                      <stop className={styles.GradientMainStop} offset="50%" />
                      <stop className={styles.GradientAltStop} offset="60%" />
                      <stop className={styles.GradientMainStop} offset="70%" />
                      <stop className={styles.GradientAltStop} offset="80%" />
                      <stop className={styles.GradientMainStop} offset="90%" />
                      <stop className={styles.GradientAltStop} offset="100%" />
                    </linearGradient>
                  </svg>
                )}
                <TrendsChart
                  data={nestedRatesData}
                  chartTitle={getTitleText()}
                  unknown={nestedUnknownPctShareData}
                  axisConfig={{
                    type: metricConfigRates.type,
<<<<<<< HEAD
                    groupLabel: BREAKDOWN_VAR_DISPLAY_NAMES_LOWER_CASE[
                      props.breakdownVar
                    ] as DemographicGroup,
                    yAxisLabel: `${metricConfigRates.shortLabel} ${props.fips.isUsa() ? "" : "from"
                      } ${props.fips.isUsa()
=======
                    groupLabel:
                      BREAKDOWN_VAR_DISPLAY_NAMES_LOWER_CASE[
                        props.breakdownVar
                      ],
                    yAxisLabel: `${metricConfigRates.shortLabel} ${
                      props.fips.isUsa() ? "" : "from"
                    } ${
                      props.fips.isUsa()
>>>>>>> 5ec69e64
                        ? ""
                        : props.fips.getSentenceDisplayName()
                      }`,
                    xAxisIsMonthly: metricConfigRates.isMonthly,
                  }}
                  breakdownVar={props.breakdownVar}
                  setSelectedTableGroups={setSelectedTableGroups}
                  isCompareCard={props.isCompareCard ?? false}
                  expanded={unknownsExpanded}
                  setExpanded={setUnknownsExpanded}
                  hasUnknowns={hasUnknowns}
                />
                {hasUnknowns && (
                  <CardContent>
                    <UnknownBubblesAlert
                      breakdownVar={props.breakdownVar}
                      variableDisplayName={props.variableConfig.variableDisplayName.toLowerCase()}
                      expanded={unknownsExpanded}
                      setExpanded={setUnknownsExpanded}
                    />
                  </CardContent>
                )}

                <AltTableView
                  expanded={a11yTableExpanded}
                  setExpanded={setA11yTableExpanded}
                  expandBoxLabel={cardHeaderTitle.toLowerCase()}
                  tableCaption={`${getTitleText()} by ${BREAKDOWN_VAR_DISPLAY_NAMES_LOWER_CASE[props.breakdownVar]
                    }`}
                  knownsData={knownRatesData}
                  unknownsData={unknownPctShareData}
                  breakdownVar={props.breakdownVar}
                  knownMetricConfig={metricConfigRates}
                  unknownMetricConfig={metricConfigPctShares}
                  selectedGroups={selectedTableGroups}
                  hasUnknowns={isCawp ? false : hasUnknowns}
                />
              </>
            )}
          </CardContent>
        );
      }}
    </CardWrapper>
  );
}<|MERGE_RESOLUTION|>--- conflicted
+++ resolved
@@ -1,11 +1,6 @@
 import React, { useState } from "react";
-<<<<<<< HEAD
 import { Box, CardContent } from "@mui/material";
-import { Fips } from "../data/utils/Fips";
-=======
-import { Box, CardContent } from "@material-ui/core";
 import { type Fips } from "../data/utils/Fips";
->>>>>>> 5ec69e64
 import {
   Breakdowns,
   type BreakdownVar,
@@ -85,14 +80,9 @@
   );
 
   function getTitleText() {
-<<<<<<< HEAD
-    return `${metricConfigRates.trendsCardTitleName
-      } in ${props.fips.getSentenceDisplayName()}`;
-=======
     return `${
       metricConfigRates.trendsCardTitleName ?? "Data"
     } in ${props.fips.getSentenceDisplayName()}`;
->>>>>>> 5ec69e64
   }
 
   const isCawp = CAWP_DETERMINANTS.includes(metricConfigRates.metricId);
@@ -117,18 +107,18 @@
         const pctShareData = isCawp
           ? ratesData
           : queryResponsePctShares.getValidRowsForField(
-            metricConfigPctShares.metricId
-          );
+              metricConfigPctShares.metricId
+            );
 
         // swap race labels if applicable
         const ratesDataLabelled = isCawp
           ? ratesData.map((row: Row) => {
-            const altRow = { ...row };
-            altRow.race_and_ethnicity = getWomenRaceLabel(
-              row.race_and_ethnicity
-            );
-            return altRow;
-          })
+              const altRow = { ...row };
+              altRow.race_and_ethnicity = getWomenRaceLabel(
+                row.race_and_ethnicity
+              );
+              return altRow;
+            })
           : ratesData;
 
         // retrieve list of all present demographic groups
@@ -143,13 +133,7 @@
           : allDemographicGroups.filter((group) => group !== "Unknown race");
 
         const demographicGroupsLabelled = isCawp
-<<<<<<< HEAD
-          ? demographicGroups.map((race) =>
-            getWomenRaceLabel(race as RaceAndEthnicityGroup)
-          )
-=======
           ? demographicGroups.map((race) => getWomenRaceLabel(race))
->>>>>>> 5ec69e64
           : demographicGroups;
 
         // we want to send Unknowns as Knowns for CAWP so we can plot as a line as well
@@ -231,13 +215,6 @@
                   unknown={nestedUnknownPctShareData}
                   axisConfig={{
                     type: metricConfigRates.type,
-<<<<<<< HEAD
-                    groupLabel: BREAKDOWN_VAR_DISPLAY_NAMES_LOWER_CASE[
-                      props.breakdownVar
-                    ] as DemographicGroup,
-                    yAxisLabel: `${metricConfigRates.shortLabel} ${props.fips.isUsa() ? "" : "from"
-                      } ${props.fips.isUsa()
-=======
                     groupLabel:
                       BREAKDOWN_VAR_DISPLAY_NAMES_LOWER_CASE[
                         props.breakdownVar
@@ -246,10 +223,9 @@
                       props.fips.isUsa() ? "" : "from"
                     } ${
                       props.fips.isUsa()
->>>>>>> 5ec69e64
                         ? ""
                         : props.fips.getSentenceDisplayName()
-                      }`,
+                    }`,
                     xAxisIsMonthly: metricConfigRates.isMonthly,
                   }}
                   breakdownVar={props.breakdownVar}
@@ -274,8 +250,9 @@
                   expanded={a11yTableExpanded}
                   setExpanded={setA11yTableExpanded}
                   expandBoxLabel={cardHeaderTitle.toLowerCase()}
-                  tableCaption={`${getTitleText()} by ${BREAKDOWN_VAR_DISPLAY_NAMES_LOWER_CASE[props.breakdownVar]
-                    }`}
+                  tableCaption={`${getTitleText()} by ${
+                    BREAKDOWN_VAR_DISPLAY_NAMES_LOWER_CASE[props.breakdownVar]
+                  }`}
                   knownsData={knownRatesData}
                   unknownsData={unknownPctShareData}
                   breakdownVar={props.breakdownVar}
