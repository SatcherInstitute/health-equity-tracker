import { TableChart } from '../charts/TableChart'
import CardWrapper from './CardWrapper'
import { MetricQuery } from '../data/query/MetricQuery'
import { type Fips } from '../data/utils/Fips'
import {
  Breakdowns,
  type BreakdownVar,
  BREAKDOWN_VAR_DISPLAY_NAMES_LOWER_CASE,
} from '../data/query/Breakdowns'
import { CardContent } from '@mui/material'
import {
  METRIC_CONFIG,
  type MetricConfig,
  type MetricId,
  type DataTypeConfig,
  getRateAndPctShareMetrics,
} from '../data/config/MetricConfig'
import { exclude } from '../data/query/BreakdownFilter'
import { ALL, RACE } from '../data/utils/Constants'
import MissingDataAlert from './ui/MissingDataAlert'
import Alert from '@mui/material/Alert'
import Divider from '@mui/material/Divider'
import { urlMap } from '../utils/externalUrls'
import {
  getExclusionList,
  shouldShowAltPopCompare,
} from '../data/utils/datasetutils'
import styles from './Card.module.scss'
import { INCARCERATION_IDS } from '../data/providers/IncarcerationProvider'
import IncarceratedChildrenShortAlert from './ui/IncarceratedChildrenShortAlert'
import { type Row } from '../data/utils/DatasetTypes'
import { useGuessPreloadHeight } from '../utils/hooks/useGuessPreloadHeight'
import { type ScrollableHashId } from '../utils/hooks/useStepObserver'
import { CAWP_DATA_TYPES } from '../data/providers/CawpProvider'

// We need to get this property, but we want to show it as
// part of the "population_pct" column, and not as its own column
export const NEVER_SHOW_PROPERTIES = [
  METRIC_CONFIG.covid_vaccinations[0]?.metrics?.pct_share
    ?.secondaryPopulationComparisonMetric,
]

export interface TableCardProps {
  fips: Fips
  breakdownVar: BreakdownVar
  dataTypeConfig: DataTypeConfig
  reportTitle: string
}

export function TableCard(props: TableCardProps) {
  const preloadHeight = useGuessPreloadHeight(
    [700, 1500],
    props.breakdownVar === 'sex'
  )

  const metrics = getRateAndPctShareMetrics(props.dataTypeConfig)

  const isCawp = CAWP_DATA_TYPES.includes(props.dataTypeConfig.dataTypeId)

  const breakdowns = Breakdowns.forFips(props.fips).addBreakdown(
    props.breakdownVar,
    exclude(
      ...getExclusionList(props.dataTypeConfig, props.breakdownVar, props.fips)
    )
  )

  const metricConfigs: Partial<Record<MetricId, MetricConfig>> = {}
  metrics.forEach((metricConfig) => {
    // We prefer known breakdown metric if available.
    if (metricConfig.knownBreakdownComparisonMetric) {
      metricConfigs[metricConfig.knownBreakdownComparisonMetric.metricId] =
        metricConfig.knownBreakdownComparisonMetric
    } else {
      metricConfigs[metricConfig.metricId] = metricConfig
    }

    if (metricConfig.populationComparisonMetric) {
      metricConfigs[metricConfig.populationComparisonMetric.metricId] =
        metricConfig.populationComparisonMetric
    }

    if (metricConfig.secondaryPopulationComparisonMetric) {
      metricConfigs[metricConfig.secondaryPopulationComparisonMetric.metricId] =
        metricConfig.secondaryPopulationComparisonMetric
    }
  })
  const isIncarceration = INCARCERATION_IDS.includes(
    props.dataTypeConfig.dataTypeId
  )

  const metricIds = Object.keys(metricConfigs) as MetricId[]
  isIncarceration && metricIds.push('total_confined_children')
  const query = new MetricQuery(
    metricIds,
    breakdowns,
    /* dataTypeId */ props.dataTypeConfig.dataTypeId,
    /* timeView */ isCawp ? 'cross_sectional' : undefined
  )

  const displayingCovidData = metrics
    .map((config) => config.metricId)
    .some((metricId) => metricId.includes('covid_'))

  const HASH_ID: ScrollableHashId = 'data-table'

  return (
    <CardWrapper
      downloadTitle={`Table card for ${
<<<<<<< HEAD
        props.variableConfig.variableFullDisplayName
=======
        props.dataTypeConfig.fullDisplayName
>>>>>>> 034c0b63
      } in ${props.fips.getSentenceDisplayName()}`}
      minHeight={preloadHeight}
      queries={[query]}
      scrollToHash={HASH_ID}
      reportTitle={props.reportTitle}
    >
      {([queryResponse]) => {
        let data = queryResponse.data
        if (shouldShowAltPopCompare(props)) data = fillInAltPops(data)
        let normalMetricIds = metricIds

        // revert metric ids to normal data structure, and revert "displayed" rows to exclude ALLs
        if (isIncarceration) {
          normalMetricIds = metricIds.filter(
            (id) => id !== 'total_confined_children'
          )
          data = data.filter((row: Row) => row[props.breakdownVar] !== ALL)
        }

        const showMissingDataAlert =
          queryResponse.shouldShowMissingDataMessage(normalMetricIds) ||
          data.length <= 0

        return (
          <>
            {!queryResponse.dataIsMissing() && data.length > 0 && (
              <div className={styles.TableChart}>
                <TableChart
                  data={data}
                  breakdownVar={props.breakdownVar}
                  metrics={Object.values(metricConfigs).filter(
                    (colName) => !NEVER_SHOW_PROPERTIES.includes(colName)
                  )}
                  dataTypeId={props.dataTypeConfig.dataTypeId}
                  fips={props.fips}
                  dataTableTitle={
                    props.dataTypeConfig.dataTableTitle ?? 'Breakdown Summary'
                  }
                />
              </div>
            )}

            {isIncarceration && (
              <IncarceratedChildrenShortAlert
                fips={props.fips}
                queryResponse={queryResponse}
                breakdownVar={props.breakdownVar}
              />
            )}

            {showMissingDataAlert && (
              <CardContent>
                <MissingDataAlert
                  dataName={props.dataTypeConfig.fullDisplayName + ' '}
                  breakdownString={
                    BREAKDOWN_VAR_DISPLAY_NAMES_LOWER_CASE[props.breakdownVar]
                  }
                  fips={props.fips}
                />
              </CardContent>
            )}
            {!queryResponse.dataIsMissing() &&
              displayingCovidData &&
              props.breakdownVar === RACE && (
                <>
                  <CardContent>
                    <Alert severity="warning" role="note" id="AIAN-alert">
                      Share of COVID-19 cases reported for American Indian,
                      Alaska Native, Native Hawaiian and Pacific Islander are
                      underrepresented at the national level and in many states
                      because these racial categories are often not recorded.
                      The Urban Indian Health Institute publishes{' '}
                      <a
                        target="_blank"
                        rel="noopener noreferrer"
                        href={urlMap.uihiBestPractice}
                      >
                        guidelines for American Indian and Alaska Native Data
                        Collection
                      </a>
                      .
                    </Alert>
                  </CardContent>
                  <Divider />
                </>
              )}
          </>
        )
      }}
    </CardWrapper>
  )
}

function fillInAltPops(data: any[]) {
  // This should only happen in the vaccine kff state case
  return data.map((item) => {
    const { vaccinatedPopPct, acsVaccinatedPopPct, ...restOfItem } = item
    return {
      vaccinated_pop_pct: vaccinatedPopPct || acsVaccinatedPopPct,
      ...restOfItem,
    }
  })
}<|MERGE_RESOLUTION|>--- conflicted
+++ resolved
@@ -106,11 +106,7 @@
   return (
     <CardWrapper
       downloadTitle={`Table card for ${
-<<<<<<< HEAD
-        props.variableConfig.variableFullDisplayName
-=======
         props.dataTypeConfig.fullDisplayName
->>>>>>> 034c0b63
       } in ${props.fips.getSentenceDisplayName()}`}
       minHeight={preloadHeight}
       queries={[query]}
