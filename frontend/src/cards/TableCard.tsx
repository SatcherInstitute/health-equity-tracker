import React from "react";
import { TableChart } from "../charts/TableChart";
import { Alert } from "@material-ui/lab";
import CardWrapper from "./CardWrapper";
import useDatasetStore from "../data/useDatasetStore";
import { getDependentDatasets, MetricId } from "../data/variableProviders";
import { MetricQuery } from "../data/MetricQuery";
import { Fips } from "../utils/madlib/Fips";
import {
  Breakdowns,
  BreakdownVar,
  BREAKDOWN_VAR_DISPLAY_NAMES,
} from "../data/Breakdowns";
import { CardContent } from "@material-ui/core";
import { MetricConfig } from "../data/MetricConfig";
<<<<<<< HEAD
import RaceInfoPopover from "./ui/RaceInfoPopoverContent";
=======
import RaceInfoPopover from "./ui/RaceInfoPopover";
>>>>>>> 32050ec5

export interface TableCardProps {
  fips: Fips;
  breakdownVar: BreakdownVar;
  metrics: MetricConfig[];
  nonstandardizedRace: boolean /* TODO- ideally wouldn't go here, could be calculated based on dataset */;
}

export function TableCard(props: TableCardProps) {
  const datasetStore = useDatasetStore();

  // TODO need to handle race categories standard vs non-standard for covid vs
  // other demographic.
  const breakdowns = Breakdowns.forFips(props.fips).addBreakdown(
    props.breakdownVar,
    props.nonstandardizedRace
  );
  const metricIds: MetricId[] = props.metrics.map(
    (metricConfig) => metricConfig.metricId
  );
  const query = new MetricQuery(metricIds, breakdowns);
  const datasetIds = getDependentDatasets(metricIds);

  return (
    <CardWrapper
      queries={[query]}
      datasetIds={datasetIds}
<<<<<<< HEAD
      title={
=======
      titleText={
>>>>>>> 32050ec5
        <>{`${
          BREAKDOWN_VAR_DISPLAY_NAMES[props.breakdownVar]
        } in ${props.fips.getFullDisplayName()}`}</>
      }
      infoPopover={
        props.breakdownVar === "race_and_ethnicity" ? (
          <RaceInfoPopover />
        ) : undefined
      }
    >
      {() => {
        const queryResponse = datasetStore.getMetrics(query);
        const dataset = queryResponse.data.filter(
          (row) =>
            !["Not Hispanic or Latino", "Total"].includes(
              row.race_and_ethnicity
            )
        );

        return (
          <>
            {queryResponse.shouldShowMissingDataMessage(metricIds) && (
              <CardContent>
                <Alert severity="warning">
                  Missing data means that we don't know the full story.
                </Alert>
              </CardContent>
            )}
            {!queryResponse.dataIsMissing() && (
              <TableChart
                data={dataset}
                breakdownVar={props.breakdownVar}
                metrics={props.metrics}
              />
            )}
          </>
        );
      }}
    </CardWrapper>
  );
}<|MERGE_RESOLUTION|>--- conflicted
+++ resolved
@@ -13,11 +13,7 @@
 } from "../data/Breakdowns";
 import { CardContent } from "@material-ui/core";
 import { MetricConfig } from "../data/MetricConfig";
-<<<<<<< HEAD
-import RaceInfoPopover from "./ui/RaceInfoPopoverContent";
-=======
-import RaceInfoPopover from "./ui/RaceInfoPopover";
->>>>>>> 32050ec5
+import RaceInfoPopoverContent from "./ui/RaceInfoPopoverContent";
 
 export interface TableCardProps {
   fips: Fips;
@@ -45,18 +41,14 @@
     <CardWrapper
       queries={[query]}
       datasetIds={datasetIds}
-<<<<<<< HEAD
       title={
-=======
-      titleText={
->>>>>>> 32050ec5
         <>{`${
           BREAKDOWN_VAR_DISPLAY_NAMES[props.breakdownVar]
         } in ${props.fips.getFullDisplayName()}`}</>
       }
       infoPopover={
         props.breakdownVar === "race_and_ethnicity" ? (
-          <RaceInfoPopover />
+          <RaceInfoPopoverContent />
         ) : undefined
       }
     >
