--- conflicted
+++ resolved
@@ -100,16 +100,8 @@
     <CardWrapper
       minHeight={preloadHeight}
       queries={[query]}
-<<<<<<< HEAD
-      title={
-        <>{`${props.variableConfig.variableFullDisplayName} by ${
-          BREAKDOWN_VAR_DISPLAY_NAMES_LOWER_CASE[props.breakdownVar]
-        } in ${props.fips.getSentenceDisplayName()}`}</>
-      }
+      title={<>Data Table</>}
       scrollToHash="data-table"
-=======
-      title={<>Data Table</>}
->>>>>>> bd4efc64
     >
       {([queryResponse]) => {
         let data = queryResponse.data;
