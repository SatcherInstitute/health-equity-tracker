--- conflicted
+++ resolved
@@ -15,11 +15,7 @@
   MetricId,
   VariableConfig,
   getPer100kAndPctShareMetrics,
-<<<<<<< HEAD
-  COVID_VAXX,
   VariableId,
-=======
->>>>>>> 9b5068c4
 } from "../data/config/MetricConfig";
 import { exclude } from "../data/query/BreakdownFilter";
 import {
