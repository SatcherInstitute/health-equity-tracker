--- conflicted
+++ resolved
@@ -32,14 +32,11 @@
 import Alert from "@material-ui/lab/Alert";
 import Divider from "@material-ui/core/Divider";
 import { showAltPopCompare } from "./DisparityBarChartCard";
-<<<<<<< HEAD
 import {
   UHC_BROAD_AGE_DETERMINANTS,
   UHC_DECADE_PLUS_5_AGE_DETERMINANTS,
 } from "../data/variables/BrfssProvider";
-=======
 import { urlMap } from "../utils/externalUrls";
->>>>>>> 018be5b7
 
 /* minimize layout shift */
 const PRELOAD_HEIGHT = 698;
