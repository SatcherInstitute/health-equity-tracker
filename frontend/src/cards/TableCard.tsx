--- conflicted
+++ resolved
@@ -101,15 +101,9 @@
       minHeight={preloadHeight}
       queries={[query]}
       title={
-<<<<<<< HEAD
         <>{`${props.variableConfig.variableFullDisplayName} by ${
           BREAKDOWN_VAR_DISPLAY_NAMES_LOWER_CASE[props.breakdownVar]
         } in ${props.fips.getSentenceDisplayName()}`}</>
-=======
-        <>{`${props.variableConfig.variableFullDisplayName} By ${
-          BREAKDOWN_VAR_DISPLAY_NAMES[props.breakdownVar]
-        } In ${props.fips.getSentenceDisplayName()}`}</>
->>>>>>> 071f6e5f
       }
     >
       {([queryResponse]) => {
