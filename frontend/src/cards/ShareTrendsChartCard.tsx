import React, { useState } from "react";
import { CardContent } from "@material-ui/core";
import { Fips } from "../data/utils/Fips";
import {
  Breakdowns,
  BreakdownVar,
  BREAKDOWN_VAR_DISPLAY_NAMES_LOWER_CASE,
} from "../data/query/Breakdowns";
import { MetricQuery } from "../data/query/MetricQuery";
import { VariableConfig } from "../data/config/MetricConfig";
import CardWrapper from "./CardWrapper";
import { TrendsChart } from "../charts/trendsChart/Index";
import { exclude } from "../data/query/BreakdownFilter";
import {
  ALL,
  DemographicGroup,
  TIME_SERIES,
  NON_HISPANIC,
  UNKNOWN_LABELS,
} from "../data/utils/Constants";
import MissingDataAlert from "./ui/MissingDataAlert";
import { splitIntoKnownsAndUnknowns } from "../data/utils/datasetutils";
import {
  getNestedData,
  getNestedUnknowns,
} from "../data/utils/DatasetTimeUtils";
import { Alert } from "@material-ui/lab";
import { HashLink } from "react-router-hash-link";
import { METHODOLOGY_TAB_LINK } from "../utils/internalRoutes";
import AltTableView from "./ui/AltTableView";
import UnknownBubblesAlert from "./ui/UnknownBubblesAlert";
import { reportProviderSteps } from "../reports/ReportProviderSteps";
import { ScrollableHashId } from "../utils/hooks/useStepObserver";
<<<<<<< HEAD
import {
  CAWP_DETERMINANTS,
  getWomenRaceLabel,
} from "../data/variables/CawpProvider";
=======
import { getWomenRaceLabel } from "../data/variables/CawpProvider";
>>>>>>> 242a00a2
import { Row } from "../data/utils/DatasetTypes";
import { hasNonZeroUnknowns } from "../charts/trendsChart/helpers";
import { useCreateChartTitle } from "../utils/hooks/useCreateChartTitle";

/* minimize layout shift */
const PRELOAD_HEIGHT = 668;

export interface ShareTrendsChartCardProps {
  key?: string;
  breakdownVar: BreakdownVar;
  variableConfig: VariableConfig;
  fips: Fips;
  isCompareCard?: boolean;
}

// Intentionally removed key wrapper found in other cards as 2N prefers card not re-render
// and instead D3 will handle updates to the data
export function ShareTrendsChartCard(props: ShareTrendsChartCardProps) {
  // Manages which group filters user has applied
  const [selectedTableGroups, setSelectedTableGroups] = useState<string[]>([]);

  const [a11yTableExpanded, setA11yTableExpanded] = useState(false);
  const [unknownsExpanded, setUnknownsExpanded] = useState(false);

  const metricConfigInequitable =
    props.variableConfig.metrics["pct_relative_inequity"];
  const metricConfigPctShares = props.variableConfig.metrics["pct_share"];

  const breakdowns = Breakdowns.forFips(props.fips).addBreakdown(
    props.breakdownVar,
    exclude(NON_HISPANIC, ALL)
  );

  const inequityQuery = new MetricQuery(
    metricConfigInequitable.metricId,
    breakdowns,
    /* variableId */ props.variableConfig.variableId,
    /* timeView */ TIME_SERIES
  );
  const pctShareQuery = new MetricQuery(
    metricConfigPctShares.metricId,
    breakdowns,
    /* variableId */ props.variableConfig.variableId,
    /* timeView */ TIME_SERIES
  );

  const locationPhrase = `in ${props.fips.getSentenceDisplayName()}`;
  const { filename, dataName } = useCreateChartTitle(
    metricConfigInequitable,
    locationPhrase
  );

  const HASH_ID: ScrollableHashId = "inequities-over-time";
  const cardHeaderTitle = reportProviderSteps[HASH_ID].label;

<<<<<<< HEAD
  const isCawp = CAWP_DETERMINANTS.includes(metricConfigInequitable.metricId);
=======
  const isCawpCongress =
    metricConfigInequitable.metricId ===
    "women_us_congress_pct_relative_inequity";
>>>>>>> 242a00a2

  return (
    <CardWrapper
      queries={[inequityQuery, pctShareQuery]}
      title={<>{cardHeaderTitle}</>}
      minHeight={PRELOAD_HEIGHT}
      scrollToHash={HASH_ID}
    >
      {([queryResponseInequity, queryResponsePctShares]) => {
        const inequityData = queryResponseInequity.getValidRowsForField(
          metricConfigInequitable.metricId
        );
        const [knownData] = splitIntoKnownsAndUnknowns(
          inequityData,
          props.breakdownVar
        );

        // swap race labels if applicable
<<<<<<< HEAD
        const knownInequityData = isCawp
=======
        const knownInequityData = isCawpCongress
>>>>>>> 242a00a2
          ? knownData.map((row: Row) => {
              const altRow = { ...row };
              altRow.race_and_ethnicity = getWomenRaceLabel(
                row.race_and_ethnicity
              );
              return altRow;
            })
          : knownData;

        const pctShareData = queryResponsePctShares.getValidRowsForField(
          metricConfigPctShares.metricId
        );

        const [, unknownPctShareData] = splitIntoKnownsAndUnknowns(
          pctShareData,
          props.breakdownVar
        );

        // retrieve list of all present demographic groups
        const demographicGroups: DemographicGroup[] = queryResponseInequity
          .getFieldValues(props.breakdownVar, metricConfigInequitable.metricId)
          .withData.filter(
            (group: DemographicGroup) => !UNKNOWN_LABELS.includes(group)
          );

<<<<<<< HEAD
        const demographicGroupsLabelled = isCawp
=======
        const demographicGroupsLabelled = isCawpCongress
>>>>>>> 242a00a2
          ? demographicGroups.map((group: DemographicGroup) =>
              getWomenRaceLabel(group)
            )
          : demographicGroups;

        const nestedInequityData = getNestedData(
          knownInequityData,
          demographicGroupsLabelled,
          props.breakdownVar,
          metricConfigInequitable.metricId
        );

        const nestedUnknowns = getNestedUnknowns(
          unknownPctShareData,
          metricConfigPctShares.metricId
        );

        const hasUnknowns = hasNonZeroUnknowns(nestedUnknowns);

        return (
          <>
            <CardContent>
              <Alert severity="info" role="note">
                This chart visualizes the disproportionate share of a condition
                experienced by group, compared with that group's share of the
<<<<<<< HEAD
                entire population (defaulting to highest and lowest historical
                averages when many groups are present). Read more about this
                calculation in our{" "}
=======
                entire population (when many groups are present we default to
                showing only the highest and lowest historical averages). Read
                more about this calculation in our{" "}
>>>>>>> 242a00a2
                <HashLink to={`${METHODOLOGY_TAB_LINK}#metrics`}>
                  methodology
                </HashLink>
                .
              </Alert>
            </CardContent>

            <CardContent>
              {queryResponseInequity.shouldShowMissingDataMessage([
                metricConfigInequitable.metricId,
              ]) || nestedInequityData.length === 0 ? (
                <>
                  <MissingDataAlert
                    dataName={dataName}
                    breakdownString={
                      BREAKDOWN_VAR_DISPLAY_NAMES_LOWER_CASE[props.breakdownVar]
                    }
                    fips={props.fips}
                  />
                </>
              ) : (
                <>
                  {/* @ts-ignore */}
                  <TrendsChart
                    data={nestedInequityData}
                    chartTitle={filename}
                    unknown={nestedUnknowns}
                    axisConfig={{
                      type: metricConfigInequitable.type,
                      groupLabel:
                        BREAKDOWN_VAR_DISPLAY_NAMES_LOWER_CASE[
                          props.breakdownVar
                        ],
                      xAxisIsMonthly: metricConfigInequitable.isMonthly,
                    }}
                    breakdownVar={props.breakdownVar}
                    setSelectedTableGroups={setSelectedTableGroups}
                    isCompareCard={props.isCompareCard || false}
                    expanded={unknownsExpanded}
                    setExpanded={setUnknownsExpanded}
                    hasUnknowns={hasUnknowns}
                  />

                  {hasUnknowns && (
                    <CardContent>
                      <UnknownBubblesAlert
                        breakdownVar={props.breakdownVar}
                        variableDisplayName={props.variableConfig.variableDisplayName.toLowerCase()}
                        expanded={unknownsExpanded}
                        setExpanded={setUnknownsExpanded}
                      />
                    </CardContent>
                  )}

                  <AltTableView
                    expanded={a11yTableExpanded}
                    setExpanded={setA11yTableExpanded}
                    expandBoxLabel={cardHeaderTitle.toLowerCase()}
                    tableCaption={`${filename} by ${
                      BREAKDOWN_VAR_DISPLAY_NAMES_LOWER_CASE[props.breakdownVar]
                    }`}
                    knownsData={inequityData}
                    unknownsData={unknownPctShareData}
                    breakdownVar={props.breakdownVar}
                    knownMetricConfig={metricConfigInequitable}
                    unknownMetricConfig={metricConfigPctShares}
                    selectedGroups={selectedTableGroups}
                    hasUnknowns={hasUnknowns}
                  />
                </>
              )}
            </CardContent>
          </>
        );
      }}
    </CardWrapper>
  );
}<|MERGE_RESOLUTION|>--- conflicted
+++ resolved
@@ -31,14 +31,10 @@
 import UnknownBubblesAlert from "./ui/UnknownBubblesAlert";
 import { reportProviderSteps } from "../reports/ReportProviderSteps";
 import { ScrollableHashId } from "../utils/hooks/useStepObserver";
-<<<<<<< HEAD
 import {
   CAWP_DETERMINANTS,
   getWomenRaceLabel,
 } from "../data/variables/CawpProvider";
-=======
-import { getWomenRaceLabel } from "../data/variables/CawpProvider";
->>>>>>> 242a00a2
 import { Row } from "../data/utils/DatasetTypes";
 import { hasNonZeroUnknowns } from "../charts/trendsChart/helpers";
 import { useCreateChartTitle } from "../utils/hooks/useCreateChartTitle";
@@ -94,13 +90,7 @@
   const HASH_ID: ScrollableHashId = "inequities-over-time";
   const cardHeaderTitle = reportProviderSteps[HASH_ID].label;
 
-<<<<<<< HEAD
   const isCawp = CAWP_DETERMINANTS.includes(metricConfigInequitable.metricId);
-=======
-  const isCawpCongress =
-    metricConfigInequitable.metricId ===
-    "women_us_congress_pct_relative_inequity";
->>>>>>> 242a00a2
 
   return (
     <CardWrapper
@@ -119,11 +109,7 @@
         );
 
         // swap race labels if applicable
-<<<<<<< HEAD
         const knownInequityData = isCawp
-=======
-        const knownInequityData = isCawpCongress
->>>>>>> 242a00a2
           ? knownData.map((row: Row) => {
               const altRow = { ...row };
               altRow.race_and_ethnicity = getWomenRaceLabel(
@@ -149,11 +135,7 @@
             (group: DemographicGroup) => !UNKNOWN_LABELS.includes(group)
           );
 
-<<<<<<< HEAD
         const demographicGroupsLabelled = isCawp
-=======
-        const demographicGroupsLabelled = isCawpCongress
->>>>>>> 242a00a2
           ? demographicGroups.map((group: DemographicGroup) =>
               getWomenRaceLabel(group)
             )
@@ -179,15 +161,9 @@
               <Alert severity="info" role="note">
                 This chart visualizes the disproportionate share of a condition
                 experienced by group, compared with that group's share of the
-<<<<<<< HEAD
-                entire population (defaulting to highest and lowest historical
-                averages when many groups are present). Read more about this
-                calculation in our{" "}
-=======
                 entire population (when many groups are present we default to
                 showing only the highest and lowest historical averages). Read
                 more about this calculation in our{" "}
->>>>>>> 242a00a2
                 <HashLink to={`${METHODOLOGY_TAB_LINK}#metrics`}>
                   methodology
                 </HashLink>
