--- conflicted
+++ resolved
@@ -113,9 +113,6 @@
   const elementsToHide: ElementHashIdHiddenOnScreenshot[] = [
     '#card-options-menu',
   ]
-
-  const queries = [inequityQuery]
-  pctShareQuery && queries.push(pctShareQuery)
 
   const queries = [inequityQuery]
   pctShareQuery && queries.push(pctShareQuery)
@@ -183,19 +180,10 @@
           metricConfigInequitable.metricId
         )
 
-<<<<<<< HEAD
-        const nestedUnknowns = metricConfigPctShares
-          ? getNestedUnknowns(
-              unknownPctShareData,
-              metricConfigPctShares.metricId
-            )
-          : []
-=======
         const nestedUnknowns = getNestedUnknowns(
           unknownPctShareData,
           metricConfigPctShares?.metricId
         )
->>>>>>> d199e5ea
 
         const hasUnknowns = hasNonZeroUnknowns(nestedUnknowns)
 
