import React, { useState } from "react";
<<<<<<< HEAD
import { CardContent } from "@mui/material";
import { Fips } from "../data/utils/Fips";
=======
import { CardContent } from "@material-ui/core";
import { type Fips } from "../data/utils/Fips";
>>>>>>> 5ec69e64
import {
  Breakdowns,
  type BreakdownVar,
  BREAKDOWN_VAR_DISPLAY_NAMES_LOWER_CASE,
} from "../data/query/Breakdowns";
import { MetricQuery } from "../data/query/MetricQuery";
import { type VariableConfig } from "../data/config/MetricConfig";
import CardWrapper from "./CardWrapper";
import { TrendsChart } from "../charts/trendsChart/Index";
import { exclude } from "../data/query/BreakdownFilter";
import {
  ALL,
  type DemographicGroup,
  TIME_SERIES,
  NON_HISPANIC,
  UNKNOWN_LABELS,
} from "../data/utils/Constants";
import MissingDataAlert from "./ui/MissingDataAlert";
import { splitIntoKnownsAndUnknowns } from "../data/utils/datasetutils";
import {
  getNestedData,
  getNestedUnknowns,
} from "../data/utils/DatasetTimeUtils";
import { Alert } from "@mui/lab";
import { HashLink } from "react-router-hash-link";
import { METHODOLOGY_TAB_LINK } from "../utils/internalRoutes";
import AltTableView from "./ui/AltTableView";
import UnknownBubblesAlert from "./ui/UnknownBubblesAlert";
import { reportProviderSteps } from "../reports/ReportProviderSteps";
import { type ScrollableHashId } from "../utils/hooks/useStepObserver";
import {
  CAWP_DETERMINANTS,
  getWomenRaceLabel,
} from "../data/variables/CawpProvider";
import { type Row } from "../data/utils/DatasetTypes";
import { hasNonZeroUnknowns } from "../charts/trendsChart/helpers";
import { useCreateChartTitle } from "../utils/hooks/useCreateChartTitle";

/* minimize layout shift */
const PRELOAD_HEIGHT = 668;

export interface ShareTrendsChartCardProps {
  key?: string
  breakdownVar: BreakdownVar
  variableConfig: VariableConfig
  fips: Fips
  isCompareCard?: boolean
}

// Intentionally removed key wrapper found in other cards as 2N prefers card not re-render
// and instead D3 will handle updates to the data
export function ShareTrendsChartCard(props: ShareTrendsChartCardProps) {
  // Manages which group filters user has applied
  const [selectedTableGroups, setSelectedTableGroups] = useState<
    DemographicGroup[]
  >([]);

  const [a11yTableExpanded, setA11yTableExpanded] = useState(false);
  const [unknownsExpanded, setUnknownsExpanded] = useState(false);

  const metricConfigInequitable =
    props.variableConfig.metrics.pct_relative_inequity;
  const metricConfigPctShares = props.variableConfig.metrics.pct_share;

  const breakdowns = Breakdowns.forFips(props.fips).addBreakdown(
    props.breakdownVar,
    exclude(NON_HISPANIC, ALL)
  );

  const inequityQuery = new MetricQuery(
    metricConfigInequitable.metricId,
    breakdowns,
    /* variableId */ props.variableConfig.variableId,
    /* timeView */ TIME_SERIES
  );
  const pctShareQuery = new MetricQuery(
    metricConfigPctShares.metricId,
    breakdowns,
    /* variableId */ props.variableConfig.variableId,
    /* timeView */ TIME_SERIES
  );

  const locationPhrase = `in ${props.fips.getSentenceDisplayName()}`;
  const { filename, dataName } = useCreateChartTitle(
    metricConfigInequitable,
    locationPhrase
  );

  const HASH_ID: ScrollableHashId = "inequities-over-time";
  const cardHeaderTitle = reportProviderSteps[HASH_ID].label;

  const isCawp = CAWP_DETERMINANTS.includes(metricConfigInequitable.metricId);

  return (
    <CardWrapper
      queries={[inequityQuery, pctShareQuery]}
      title={<>{cardHeaderTitle}</>}
      minHeight={PRELOAD_HEIGHT}
      scrollToHash={HASH_ID}
    >
      {([queryResponseInequity, queryResponsePctShares]) => {
        const inequityData = queryResponseInequity.getValidRowsForField(
          metricConfigInequitable.metricId
        );
        const [knownData] = splitIntoKnownsAndUnknowns(
          inequityData,
          props.breakdownVar
        );

        // swap race labels if applicable
        const knownInequityData = isCawp
          ? knownData.map((row: Row) => {
            const altRow = { ...row };
            altRow.race_and_ethnicity = getWomenRaceLabel(
              row.race_and_ethnicity
            );
            return altRow;
          })
          : knownData;

        const pctShareData = queryResponsePctShares.getValidRowsForField(
          metricConfigPctShares.metricId
        );

        const [, unknownPctShareData] = splitIntoKnownsAndUnknowns(
          pctShareData,
          props.breakdownVar
        );

        // retrieve list of all present demographic groups
        const demographicGroups: DemographicGroup[] = queryResponseInequity
          .getFieldValues(props.breakdownVar, metricConfigInequitable.metricId)
          .withData.filter(
            (group: DemographicGroup) => !UNKNOWN_LABELS.includes(group)
          );

        const demographicGroupsLabelled = isCawp
          ? demographicGroups.map((group: DemographicGroup) =>
<<<<<<< HEAD
            getWomenRaceLabel(group as RaceAndEthnicityGroup)
          )
=======
              getWomenRaceLabel(group)
            )
>>>>>>> 5ec69e64
          : demographicGroups;

        const nestedInequityData = getNestedData(
          knownInequityData,
          demographicGroupsLabelled,
          props.breakdownVar,
          metricConfigInequitable.metricId
        );

        const nestedUnknowns = getNestedUnknowns(
          unknownPctShareData,
          metricConfigPctShares.metricId
        );

        const hasUnknowns = hasNonZeroUnknowns(nestedUnknowns);

        return (
          <>
            <CardContent>
              <Alert severity="info" role="note">
                This chart visualizes the disproportionate share of a condition
                experienced by group, compared with that group's share of the
                entire population (when many groups are present we default to
                showing only the highest and lowest historical averages). Read
                more about this calculation in our{" "}
                <HashLink to={`${METHODOLOGY_TAB_LINK}#metrics`}>
                  methodology
                </HashLink>
                .
              </Alert>
            </CardContent>

            <CardContent>
              {queryResponseInequity.shouldShowMissingDataMessage([
                metricConfigInequitable.metricId,
              ]) || nestedInequityData.length === 0 ? (
                <>
                  <MissingDataAlert
                    dataName={dataName}
                    breakdownString={
                      BREAKDOWN_VAR_DISPLAY_NAMES_LOWER_CASE[props.breakdownVar]
                    }
                    fips={props.fips}
                  />
                </>
              ) : (
                <>
                  <TrendsChart
                    data={nestedInequityData}
                    chartTitle={filename}
                    unknown={nestedUnknowns}
                    axisConfig={{
                      type: metricConfigInequitable.type,
                      groupLabel:
                        BREAKDOWN_VAR_DISPLAY_NAMES_LOWER_CASE[
                          props.breakdownVar
                        ],
                      xAxisIsMonthly: metricConfigInequitable.isMonthly,
                    }}
                    breakdownVar={props.breakdownVar}
                    setSelectedTableGroups={setSelectedTableGroups}
                    isCompareCard={props.isCompareCard ?? false}
                    expanded={unknownsExpanded}
                    setExpanded={setUnknownsExpanded}
                    hasUnknowns={hasUnknowns}
                  />

                  {hasUnknowns && (
                    <CardContent>
                      <UnknownBubblesAlert
                        breakdownVar={props.breakdownVar}
                        variableDisplayName={props.variableConfig.variableDisplayName.toLowerCase()}
                        expanded={unknownsExpanded}
                        setExpanded={setUnknownsExpanded}
                      />
                    </CardContent>
                  )}

                  <AltTableView
                    expanded={a11yTableExpanded}
                    setExpanded={setA11yTableExpanded}
                    expandBoxLabel={cardHeaderTitle.toLowerCase()}
                    tableCaption={`${filename} by ${BREAKDOWN_VAR_DISPLAY_NAMES_LOWER_CASE[props.breakdownVar]
                      }`}
                    knownsData={inequityData}
                    unknownsData={unknownPctShareData}
                    breakdownVar={props.breakdownVar}
                    knownMetricConfig={metricConfigInequitable}
                    unknownMetricConfig={metricConfigPctShares}
                    selectedGroups={selectedTableGroups}
                    hasUnknowns={hasUnknowns}
                  />
                </>
              )}
            </CardContent>
          </>
        );
      }}
    </CardWrapper>
  );
}<|MERGE_RESOLUTION|>--- conflicted
+++ resolved
@@ -1,11 +1,6 @@
 import React, { useState } from "react";
-<<<<<<< HEAD
 import { CardContent } from "@mui/material";
-import { Fips } from "../data/utils/Fips";
-=======
-import { CardContent } from "@material-ui/core";
 import { type Fips } from "../data/utils/Fips";
->>>>>>> 5ec69e64
 import {
   Breakdowns,
   type BreakdownVar,
@@ -118,12 +113,12 @@
         // swap race labels if applicable
         const knownInequityData = isCawp
           ? knownData.map((row: Row) => {
-            const altRow = { ...row };
-            altRow.race_and_ethnicity = getWomenRaceLabel(
-              row.race_and_ethnicity
-            );
-            return altRow;
-          })
+              const altRow = { ...row };
+              altRow.race_and_ethnicity = getWomenRaceLabel(
+                row.race_and_ethnicity
+              );
+              return altRow;
+            })
           : knownData;
 
         const pctShareData = queryResponsePctShares.getValidRowsForField(
@@ -144,13 +139,8 @@
 
         const demographicGroupsLabelled = isCawp
           ? demographicGroups.map((group: DemographicGroup) =>
-<<<<<<< HEAD
-            getWomenRaceLabel(group as RaceAndEthnicityGroup)
-          )
-=======
               getWomenRaceLabel(group)
             )
->>>>>>> 5ec69e64
           : demographicGroups;
 
         const nestedInequityData = getNestedData(
@@ -233,8 +223,9 @@
                     expanded={a11yTableExpanded}
                     setExpanded={setA11yTableExpanded}
                     expandBoxLabel={cardHeaderTitle.toLowerCase()}
-                    tableCaption={`${filename} by ${BREAKDOWN_VAR_DISPLAY_NAMES_LOWER_CASE[props.breakdownVar]
-                      }`}
+                    tableCaption={`${filename} by ${
+                      BREAKDOWN_VAR_DISPLAY_NAMES_LOWER_CASE[props.breakdownVar]
+                    }`}
                     knownsData={inequityData}
                     unknownsData={unknownPctShareData}
                     breakdownVar={props.breakdownVar}
