import React, { useState } from "react";
import { CardContent } from "@material-ui/core";
import { Fips } from "../data/utils/Fips";
import {
  Breakdowns,
  BreakdownVar,
  BREAKDOWN_VAR_DISPLAY_NAMES_LOWER_CASE,
} from "../data/query/Breakdowns";
import { MetricQuery } from "../data/query/MetricQuery";
import { MetricId, VariableConfig } from "../data/config/MetricConfig";
import CardWrapper from "./CardWrapper";
import { TrendsChart } from "../charts/trendsChart/Index";
import { exclude } from "../data/query/BreakdownFilter";
import {
  ALL,
  DemographicGroup,
  TIME_SERIES,
  NON_HISPANIC,
  UNKNOWN_LABELS,
} from "../data/utils/Constants";
import MissingDataAlert from "./ui/MissingDataAlert";
import { splitIntoKnownsAndUnknowns } from "../data/utils/datasetutils";
import {
  getNestedUndueShares,
  getNestedUnknowns,
} from "../data/utils/DatasetTimeUtils";
import { Alert } from "@material-ui/lab";
import { HashLink } from "react-router-hash-link";
import { METHODOLOGY_TAB_LINK } from "../utils/internalRoutes";
import AltTableView from "./ui/AltTableView";
<<<<<<< HEAD
import { reportProviderSteps } from "../reports/ReportProviderSteps";
=======
import { createTitles } from "../charts/utils";
>>>>>>> 0912bcec

/* minimize layout shift */
const PRELOAD_HEIGHT = 668;

export interface ShareTrendsChartCardProps {
  key?: string;
  breakdownVar: BreakdownVar;
  variableConfig: VariableConfig;
  fips: Fips;
}

// Intentionally removed key wrapper found in other cards as 2N prefers card not re-render
// and instead D3 will handle updates to the data
export function ShareTrendsChartCard(props: ShareTrendsChartCardProps) {
  // Manages which group filters user has applied
  const [selectedGroups, setSelectedGroups] = useState<string[]>([]);

  const [a11yTableExpanded, setA11yTableExpanded] = useState(false);

  const metricConfig = props.variableConfig.metrics["pct_share"];

  const metricIdsToFetch: MetricId[] = [metricConfig.metricId];

  if (metricConfig.populationComparisonMetric?.metricId)
    metricIdsToFetch.push(metricConfig.populationComparisonMetric.metricId);

  const breakdowns = Breakdowns.forFips(props.fips).addBreakdown(
    props.breakdownVar,
    exclude(NON_HISPANIC, ALL)
  );

  const query = new MetricQuery(metricIdsToFetch, breakdowns, TIME_SERIES);

  function getTitleText() {
    return `${
      metricConfig.trendsCardTitleName
    } in ${props.fips.getSentenceDisplayName()}`;
  }
<<<<<<< HEAD
  const HASH_ID = "share-trends";
=======

  const { chartTitle } = createTitles({
    fips: props.fips,
    variableConfig: props.variableConfig,
    share: true,
  });
>>>>>>> 0912bcec

  return (
    <CardWrapper
      queries={[query]}
<<<<<<< HEAD
      title={<>{reportProviderSteps[HASH_ID].label}</>}
=======
      title={<>Inequities Over Time</>}
>>>>>>> 0912bcec
      minHeight={PRELOAD_HEIGHT}
      scrollToHash={HASH_ID}
    >
      {([queryResponse]) => {
        const data = queryResponse.getValidRowsForField(metricConfig.metricId);
        const [knownData, unknownData] = splitIntoKnownsAndUnknowns(
          data,
          props.breakdownVar
        );

        // retrieve list of all present demographic groups
        const demographicGroups: DemographicGroup[] = queryResponse
          .getFieldValues(props.breakdownVar, metricConfig.metricId)
          .withData.filter(
            (group: DemographicGroup) => !UNKNOWN_LABELS.includes(group)
          );

        // TODO - can we make populationComparisonMetric a required field?
        const nestedData = getNestedUndueShares(
          knownData,
          demographicGroups,
          props.breakdownVar,
          metricConfig.metricId,
          metricConfig.populationComparisonMetric!.metricId
        );
        const nestedUnknowns = getNestedUnknowns(
          unknownData,
          metricConfig.metricId
        );

        return (
          <>
            <CardContent>
              <Alert severity="info" role="note">
                This chart visualizes the disproportionate percent share of a
                condition that is borne by a certain demographic, compared with
                that demographic's share of the entire population. Read more
                about this calculation in our{" "}
                <HashLink to={`${METHODOLOGY_TAB_LINK}#metrics`}>
                  methodology
                </HashLink>
                .
              </Alert>
            </CardContent>

            <CardContent>
              {queryResponse.shouldShowMissingDataMessage([
                metricConfig.metricId,
              ]) || nestedData.length === 0 ? (
                <>
                  <MissingDataAlert
                    dataName={metricConfig.fullCardTitleName}
                    breakdownString={
                      BREAKDOWN_VAR_DISPLAY_NAMES_LOWER_CASE[props.breakdownVar]
                    }
                    fips={props.fips}
                  />
                </>
              ) : (
                <>
                  {/* @ts-ignore */}
                  <TrendsChart
                    // @ts-ignore
                    data={nestedData}
                    chartTitle={chartTitle}
                    // @ts-ignore
                    unknown={nestedUnknowns}
                    axisConfig={{
                      type: metricConfig.type,
                      groupLabel:
                        BREAKDOWN_VAR_DISPLAY_NAMES_LOWER_CASE[
                          props.breakdownVar
                        ],
                    }}
                    title={getTitleText()}
                    breakdownVar={props.breakdownVar}
                    selectedGroups={selectedGroups}
                    setSelectedGroups={setSelectedGroups}
                  />

                  <AltTableView
                    expanded={a11yTableExpanded}
                    setExpanded={setA11yTableExpanded}
                    expandBoxLabel={"share disparities over time"}
                    tableCaption={`${getTitleText()} by ${
                      BREAKDOWN_VAR_DISPLAY_NAMES_LOWER_CASE[props.breakdownVar]
                    }`}
                    knownsData={knownData}
                    unknownsData={unknownData}
                    breakdownVar={props.breakdownVar}
                    knownMetricConfig={metricConfig}
                    unknownMetricConfig={metricConfig}
                    selectedGroups={selectedGroups}
                  />
                </>
              )}
            </CardContent>
          </>
        );
      }}
    </CardWrapper>
  );
}<|MERGE_RESOLUTION|>--- conflicted
+++ resolved
@@ -28,11 +28,8 @@
 import { HashLink } from "react-router-hash-link";
 import { METHODOLOGY_TAB_LINK } from "../utils/internalRoutes";
 import AltTableView from "./ui/AltTableView";
-<<<<<<< HEAD
 import { reportProviderSteps } from "../reports/ReportProviderSteps";
-=======
 import { createTitles } from "../charts/utils";
->>>>>>> 0912bcec
 
 /* minimize layout shift */
 const PRELOAD_HEIGHT = 668;
@@ -71,25 +68,17 @@
       metricConfig.trendsCardTitleName
     } in ${props.fips.getSentenceDisplayName()}`;
   }
-<<<<<<< HEAD
-  const HASH_ID = "share-trends";
-=======
 
   const { chartTitle } = createTitles({
     fips: props.fips,
     variableConfig: props.variableConfig,
     share: true,
   });
->>>>>>> 0912bcec
 
   return (
     <CardWrapper
       queries={[query]}
-<<<<<<< HEAD
       title={<>{reportProviderSteps[HASH_ID].label}</>}
-=======
-      title={<>Inequities Over Time</>}
->>>>>>> 0912bcec
       minHeight={PRELOAD_HEIGHT}
       scrollToHash={HASH_ID}
     >
