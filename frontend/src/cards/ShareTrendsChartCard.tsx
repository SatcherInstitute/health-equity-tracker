--- conflicted
+++ resolved
@@ -1,249 +1,271 @@
-<<<<<<< HEAD
-import { useState } from "react";
-import { CardContent, Alert } from "@mui/material";
-=======
-import React, { useState } from "react";
-import { CardContent } from "@material-ui/core";
->>>>>>> e4c3dd6f
-import { type Fips } from "../data/utils/Fips";
-import {
-  Breakdowns,
-  type BreakdownVar,
-  BREAKDOWN_VAR_DISPLAY_NAMES_LOWER_CASE,
-} from "../data/query/Breakdowns";
-import { MetricQuery } from "../data/query/MetricQuery";
-import { type VariableConfig } from "../data/config/MetricConfig";
-import CardWrapper from "./CardWrapper";
-import { TrendsChart } from "../charts/trendsChart/Index";
-import { exclude } from "../data/query/BreakdownFilter";
-import {
-  ALL,
-  type DemographicGroup,
-  TIME_SERIES,
-  NON_HISPANIC,
-  UNKNOWN_LABELS,
-} from "../data/utils/Constants";
-import MissingDataAlert from "./ui/MissingDataAlert";
-import { splitIntoKnownsAndUnknowns } from "../data/utils/datasetutils";
-import {
-  getNestedData,
-  getNestedUnknowns,
-} from "../data/utils/DatasetTimeUtils";
-import { HashLink } from "react-router-hash-link";
-import { METHODOLOGY_TAB_LINK } from "../utils/internalRoutes";
-import AltTableView from "./ui/AltTableView";
-import UnknownBubblesAlert from "./ui/UnknownBubblesAlert";
-import { reportProviderSteps } from "../reports/ReportProviderSteps";
-import { type ScrollableHashId } from "../utils/hooks/useStepObserver";
-import {
-  CAWP_DETERMINANTS,
-  getWomenRaceLabel,
-} from "../data/variables/CawpProvider";
-import { type Row } from "../data/utils/DatasetTypes";
-import { hasNonZeroUnknowns } from "../charts/trendsChart/helpers";
-import { useCreateChartTitle } from "../utils/hooks/useCreateChartTitle";
+import { useState } from 'react'
+import { CardContent, Alert } from '@mui/material'
+import { type Fips } from '../data/utils/Fips'
+import {
+    Breakdowns,
+    type BreakdownVar,
+    BREAKDOWN_VAR_DISPLAY_NAMES_LOWER_CASE,
+} from '../data/query/Breakdowns'
+import { MetricQuery } from '../data/query/MetricQuery'
+import { type VariableConfig } from '../data/config/MetricConfig'
+import CardWrapper from './CardWrapper'
+import { TrendsChart } from '../charts/trendsChart/Index'
+import { exclude } from '../data/query/BreakdownFilter'
+import {
+    ALL,
+    type DemographicGroup,
+    TIME_SERIES,
+    NON_HISPANIC,
+    UNKNOWN_LABELS,
+} from '../data/utils/Constants'
+import MissingDataAlert from './ui/MissingDataAlert'
+import { splitIntoKnownsAndUnknowns } from '../data/utils/datasetutils'
+import {
+    getNestedData,
+    getNestedUnknowns,
+} from '../data/utils/DatasetTimeUtils'
+import { HashLink } from 'react-router-hash-link'
+import { METHODOLOGY_TAB_LINK } from '../utils/internalRoutes'
+import AltTableView from './ui/AltTableView'
+import UnknownBubblesAlert from './ui/UnknownBubblesAlert'
+import { reportProviderSteps } from '../reports/ReportProviderSteps'
+import { type ScrollableHashId } from '../utils/hooks/useStepObserver'
+import {
+    CAWP_DETERMINANTS,
+    getWomenRaceLabel,
+} from '../data/variables/CawpProvider'
+import { type Row } from '../data/utils/DatasetTypes'
+import { hasNonZeroUnknowns } from '../charts/trendsChart/helpers'
+import { useCreateChartTitle } from '../utils/hooks/useCreateChartTitle'
 
 /* minimize layout shift */
-const PRELOAD_HEIGHT = 668;
+const PRELOAD_HEIGHT = 668
 
 export interface ShareTrendsChartCardProps {
-  key?: string
-  breakdownVar: BreakdownVar
-  variableConfig: VariableConfig
-  fips: Fips
-  isCompareCard?: boolean
+    key?: string
+    breakdownVar: BreakdownVar
+    variableConfig: VariableConfig
+    fips: Fips
+    isCompareCard?: boolean
 }
 
 // Intentionally removed key wrapper found in other cards as 2N prefers card not re-render
 // and instead D3 will handle updates to the data
 export function ShareTrendsChartCard(props: ShareTrendsChartCardProps) {
-  // Manages which group filters user has applied
-  const [selectedTableGroups, setSelectedTableGroups] = useState<
-    DemographicGroup[]
-  >([]);
-
-  const [a11yTableExpanded, setA11yTableExpanded] = useState(false);
-  const [unknownsExpanded, setUnknownsExpanded] = useState(false);
-
-  const metricConfigInequitable =
-    props.variableConfig.metrics.pct_relative_inequity;
-  const metricConfigPctShares = props.variableConfig.metrics.pct_share;
-
-  const breakdowns = Breakdowns.forFips(props.fips).addBreakdown(
-    props.breakdownVar,
-    exclude(NON_HISPANIC, ALL)
-  );
-
-  const inequityQuery = new MetricQuery(
-    metricConfigInequitable.metricId,
-    breakdowns,
-    /* variableId */ props.variableConfig.variableId,
-    /* timeView */ TIME_SERIES
-  );
-  const pctShareQuery = new MetricQuery(
-    metricConfigPctShares.metricId,
-    breakdowns,
-    /* variableId */ props.variableConfig.variableId,
-    /* timeView */ TIME_SERIES
-  );
-
-  const locationPhrase = `in ${props.fips.getSentenceDisplayName()}`;
-  const { filename, dataName } = useCreateChartTitle(
-    metricConfigInequitable,
-    locationPhrase
-  );
-
-  const HASH_ID: ScrollableHashId = "inequities-over-time";
-  const cardHeaderTitle = reportProviderSteps[HASH_ID].label;
-
-  const isCawp = CAWP_DETERMINANTS.includes(metricConfigInequitable.metricId);
-
-  return (
-    <CardWrapper
-      queries={[inequityQuery, pctShareQuery]}
-      title={<>{cardHeaderTitle}</>}
-      minHeight={PRELOAD_HEIGHT}
-      scrollToHash={HASH_ID}
-    >
-      {([queryResponseInequity, queryResponsePctShares]) => {
-        const inequityData = queryResponseInequity.getValidRowsForField(
-          metricConfigInequitable.metricId
-        );
-        const [knownData] = splitIntoKnownsAndUnknowns(
-          inequityData,
-          props.breakdownVar
-        );
-
-        // swap race labels if applicable
-        const knownInequityData = isCawp
-          ? knownData.map((row: Row) => {
-              const altRow = { ...row };
-              altRow.race_and_ethnicity = getWomenRaceLabel(
-                row.race_and_ethnicity
-              );
-              return altRow;
-            })
-          : knownData;
-
-        const pctShareData = queryResponsePctShares.getValidRowsForField(
-          metricConfigPctShares.metricId
-        );
-
-        const [, unknownPctShareData] = splitIntoKnownsAndUnknowns(
-          pctShareData,
-          props.breakdownVar
-        );
-
-        // retrieve list of all present demographic groups
-        const demographicGroups: DemographicGroup[] = queryResponseInequity
-          .getFieldValues(props.breakdownVar, metricConfigInequitable.metricId)
-          .withData.filter(
-            (group: DemographicGroup) => !UNKNOWN_LABELS.includes(group)
-          );
-
-        const demographicGroupsLabelled = isCawp
-          ? demographicGroups.map((group: DemographicGroup) =>
-              getWomenRaceLabel(group)
-            )
-          : demographicGroups;
-
-        const nestedInequityData = getNestedData(
-          knownInequityData,
-          demographicGroupsLabelled,
-          props.breakdownVar,
-          metricConfigInequitable.metricId
-        );
-
-        const nestedUnknowns = getNestedUnknowns(
-          unknownPctShareData,
-          metricConfigPctShares.metricId
-        );
-
-        const hasUnknowns = hasNonZeroUnknowns(nestedUnknowns);
-
-        return (
-          <>
-            <CardContent>
-              <Alert severity="info" role="note">
-                This chart visualizes the disproportionate share of a condition
-                experienced by group, compared with that group's share of the
-                entire population (when many groups are present we default to
-                showing only the highest and lowest historical averages). Read
-                more about this calculation in our{" "}
-                <HashLink to={`${METHODOLOGY_TAB_LINK}#metrics`}>
-                  methodology
-                </HashLink>
-                .
-              </Alert>
-            </CardContent>
-
-            <CardContent>
-              {queryResponseInequity.shouldShowMissingDataMessage([
-                metricConfigInequitable.metricId,
-              ]) || nestedInequityData.length === 0 ? (
-                <>
-                  <MissingDataAlert
-                    dataName={dataName}
-                    breakdownString={
-                      BREAKDOWN_VAR_DISPLAY_NAMES_LOWER_CASE[props.breakdownVar]
-                    }
-                    fips={props.fips}
-                  />
-                </>
-              ) : (
-                <>
-                  <TrendsChart
-                    data={nestedInequityData}
-                    chartTitle={filename}
-                    unknown={nestedUnknowns}
-                    axisConfig={{
-                      type: metricConfigInequitable.type,
-                      groupLabel:
-                        BREAKDOWN_VAR_DISPLAY_NAMES_LOWER_CASE[
-                          props.breakdownVar
-                        ],
-                      xAxisIsMonthly: metricConfigInequitable.isMonthly,
-                    }}
-                    breakdownVar={props.breakdownVar}
-                    setSelectedTableGroups={setSelectedTableGroups}
-                    isCompareCard={props.isCompareCard ?? false}
-                    expanded={unknownsExpanded}
-                    setExpanded={setUnknownsExpanded}
-                    hasUnknowns={hasUnknowns}
-                  />
-
-                  {hasUnknowns && (
-                    <CardContent>
-                      <UnknownBubblesAlert
-                        breakdownVar={props.breakdownVar}
-                        variableDisplayName={props.variableConfig.variableDisplayName.toLowerCase()}
-                        expanded={unknownsExpanded}
-                        setExpanded={setUnknownsExpanded}
-                      />
-                    </CardContent>
-                  )}
-
-                  <AltTableView
-                    expanded={a11yTableExpanded}
-                    setExpanded={setA11yTableExpanded}
-                    expandBoxLabel={cardHeaderTitle.toLowerCase()}
-                    tableCaption={`${filename} by ${
-                      BREAKDOWN_VAR_DISPLAY_NAMES_LOWER_CASE[props.breakdownVar]
-                    }`}
-                    knownsData={inequityData}
-                    unknownsData={unknownPctShareData}
-                    breakdownVar={props.breakdownVar}
-                    knownMetricConfig={metricConfigInequitable}
-                    unknownMetricConfig={metricConfigPctShares}
-                    selectedGroups={selectedTableGroups}
-                    hasUnknowns={hasUnknowns}
-                  />
-                </>
-              )}
-            </CardContent>
-          </>
-        );
-      }}
-    </CardWrapper>
-  );
+    // Manages which group filters user has applied
+    const [selectedTableGroups, setSelectedTableGroups] = useState<
+        DemographicGroup[]
+    >([])
+
+    const [a11yTableExpanded, setA11yTableExpanded] = useState(false)
+    const [unknownsExpanded, setUnknownsExpanded] = useState(false)
+
+    const metricConfigInequitable =
+        props.variableConfig.metrics.pct_relative_inequity
+    const metricConfigPctShares = props.variableConfig.metrics.pct_share
+
+    const breakdowns = Breakdowns.forFips(props.fips).addBreakdown(
+        props.breakdownVar,
+        exclude(NON_HISPANIC, ALL)
+    )
+
+    const inequityQuery = new MetricQuery(
+        metricConfigInequitable.metricId,
+        breakdowns,
+        /* variableId */ props.variableConfig.variableId,
+        /* timeView */ TIME_SERIES
+    )
+    const pctShareQuery = new MetricQuery(
+        metricConfigPctShares.metricId,
+        breakdowns,
+        /* variableId */ props.variableConfig.variableId,
+        /* timeView */ TIME_SERIES
+    )
+
+    const locationPhrase = `in ${props.fips.getSentenceDisplayName()}`
+    const { filename, dataName } = useCreateChartTitle(
+        metricConfigInequitable,
+        locationPhrase
+    )
+
+    const HASH_ID: ScrollableHashId = 'inequities-over-time'
+    const cardHeaderTitle = reportProviderSteps[HASH_ID].label
+
+    const isCawp = CAWP_DETERMINANTS.includes(metricConfigInequitable.metricId)
+
+    return (
+        <CardWrapper
+            queries={[inequityQuery, pctShareQuery]}
+            title={<>{cardHeaderTitle}</>}
+            minHeight={PRELOAD_HEIGHT}
+            scrollToHash={HASH_ID}
+        >
+            {([queryResponseInequity, queryResponsePctShares]) => {
+                const inequityData = queryResponseInequity.getValidRowsForField(
+                    metricConfigInequitable.metricId
+                )
+                const [knownData] = splitIntoKnownsAndUnknowns(
+                    inequityData,
+                    props.breakdownVar
+                )
+
+                // swap race labels if applicable
+                const knownInequityData = isCawp
+                    ? knownData.map((row: Row) => {
+                          const altRow = { ...row }
+                          altRow.race_and_ethnicity = getWomenRaceLabel(
+                              row.race_and_ethnicity
+                          )
+                          return altRow
+                      })
+                    : knownData
+
+                const pctShareData =
+                    queryResponsePctShares.getValidRowsForField(
+                        metricConfigPctShares.metricId
+                    )
+
+                const [, unknownPctShareData] = splitIntoKnownsAndUnknowns(
+                    pctShareData,
+                    props.breakdownVar
+                )
+
+                // retrieve list of all present demographic groups
+                const demographicGroups: DemographicGroup[] =
+                    queryResponseInequity
+                        .getFieldValues(
+                            props.breakdownVar,
+                            metricConfigInequitable.metricId
+                        )
+                        .withData.filter(
+                            (group: DemographicGroup) =>
+                                !UNKNOWN_LABELS.includes(group)
+                        )
+
+                const demographicGroupsLabelled = isCawp
+                    ? demographicGroups.map((group: DemographicGroup) =>
+                          getWomenRaceLabel(group)
+                      )
+                    : demographicGroups
+
+                const nestedInequityData = getNestedData(
+                    knownInequityData,
+                    demographicGroupsLabelled,
+                    props.breakdownVar,
+                    metricConfigInequitable.metricId
+                )
+
+                const nestedUnknowns = getNestedUnknowns(
+                    unknownPctShareData,
+                    metricConfigPctShares.metricId
+                )
+
+                const hasUnknowns = hasNonZeroUnknowns(nestedUnknowns)
+
+                return (
+                    <>
+                        <CardContent>
+                            <Alert severity="info" role="note">
+                                This chart visualizes the disproportionate share
+                                of a condition experienced by group, compared
+                                with that group's share of the entire population
+                                (when many groups are present we default to
+                                showing only the highest and lowest historical
+                                averages). Read more about this calculation in
+                                our{' '}
+                                <HashLink
+                                    to={`${METHODOLOGY_TAB_LINK}#metrics`}
+                                >
+                                    methodology
+                                </HashLink>
+                                .
+                            </Alert>
+                        </CardContent>
+
+                        <CardContent>
+                            {queryResponseInequity.shouldShowMissingDataMessage(
+                                [metricConfigInequitable.metricId]
+                            ) || nestedInequityData.length === 0 ? (
+                                <>
+                                    <MissingDataAlert
+                                        dataName={dataName}
+                                        breakdownString={
+                                            BREAKDOWN_VAR_DISPLAY_NAMES_LOWER_CASE[
+                                                props.breakdownVar
+                                            ]
+                                        }
+                                        fips={props.fips}
+                                    />
+                                </>
+                            ) : (
+                                <>
+                                    <TrendsChart
+                                        data={nestedInequityData}
+                                        chartTitle={filename}
+                                        unknown={nestedUnknowns}
+                                        axisConfig={{
+                                            type: metricConfigInequitable.type,
+                                            groupLabel:
+                                                BREAKDOWN_VAR_DISPLAY_NAMES_LOWER_CASE[
+                                                    props.breakdownVar
+                                                ],
+                                            xAxisIsMonthly:
+                                                metricConfigInequitable.isMonthly,
+                                        }}
+                                        breakdownVar={props.breakdownVar}
+                                        setSelectedTableGroups={
+                                            setSelectedTableGroups
+                                        }
+                                        isCompareCard={
+                                            props.isCompareCard ?? false
+                                        }
+                                        expanded={unknownsExpanded}
+                                        setExpanded={setUnknownsExpanded}
+                                        hasUnknowns={hasUnknowns}
+                                    />
+
+                                    {hasUnknowns && (
+                                        <CardContent>
+                                            <UnknownBubblesAlert
+                                                breakdownVar={
+                                                    props.breakdownVar
+                                                }
+                                                variableDisplayName={props.variableConfig.variableDisplayName.toLowerCase()}
+                                                expanded={unknownsExpanded}
+                                                setExpanded={
+                                                    setUnknownsExpanded
+                                                }
+                                            />
+                                        </CardContent>
+                                    )}
+
+                                    <AltTableView
+                                        expanded={a11yTableExpanded}
+                                        setExpanded={setA11yTableExpanded}
+                                        expandBoxLabel={cardHeaderTitle.toLowerCase()}
+                                        tableCaption={`${filename} by ${
+                                            BREAKDOWN_VAR_DISPLAY_NAMES_LOWER_CASE[
+                                                props.breakdownVar
+                                            ]
+                                        }`}
+                                        knownsData={inequityData}
+                                        unknownsData={unknownPctShareData}
+                                        breakdownVar={props.breakdownVar}
+                                        knownMetricConfig={
+                                            metricConfigInequitable
+                                        }
+                                        unknownMetricConfig={
+                                            metricConfigPctShares
+                                        }
+                                        selectedGroups={selectedTableGroups}
+                                        hasUnknowns={hasUnknowns}
+                                    />
+                                </>
+                            )}
+                        </CardContent>
+                    </>
+                )
+            }}
+        </CardWrapper>
+    )
 }