--- conflicted
+++ resolved
@@ -53,11 +53,19 @@
 // Intentionally removed key wrapper found in other cards as 2N prefers card not re-render
 // and instead D3 will handle updates to the data
 export function ShareTrendsChartCard(props: ShareTrendsChartCardProps) {
-<<<<<<< HEAD
   if (!props.dataTypeConfig.metrics?.pct_relative_inequity) {
-=======
+    return (
+      <MissingDataAlert
+        dataName={'this condition'}
+        breakdownString={
+          BREAKDOWN_VAR_DISPLAY_NAMES_LOWER_CASE[props.breakdownVar]
+        }
+        fips={props.fips}
+      />
+    )
+  }
+
   if (!props.dataTypeConfig.metrics.pct_relative_inequity) {
->>>>>>> cc3c0f99
     return (
       <MissingDataAlert
         dataName={'this condition'}
