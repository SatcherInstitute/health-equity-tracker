--- conflicted
+++ resolved
@@ -110,23 +110,6 @@
             ) : (
               <div>
                 {/* 2N INCIDENCE RATE TRENDS VIZ COMPONENT HERE */}
-<<<<<<< HEAD
-                {console.log("UNDUE SHARES", nestedData)}
-
-                {console.log("UNKNOWN PCT SHARE", nestedUnknowns)}
-                {/*
-                  <b>type: MetricType</b>
-                  <pre>{metricConfig.type}</pre>
-
-                  <b>metricId: MetricId</b>
-                  <pre>{metricConfig.metricId}</pre>
-                  <b>unknown: UnknownData</b>
-                  <pre>{JSON.stringify(nestedUnknowns)}</pre>
-
-                  <b>data: TrendsData</b>
-                  <pre>{JSON.stringify(nestedData)}</pre> */}
-=======
->>>>>>> a2ac119a
                 {/* @ts-ignore */}
                 <TrendsChart
                   // @ts-ignore
