import React from "react";
import Alert from "@material-ui/lab/Alert";
import { DisparityBarChart } from "../charts/DisparityBarChart";
import styles from "./Card.module.scss";
import { CardContent } from "@material-ui/core";
import { Fips } from "../data/utils/Fips";
import {
  Breakdowns,
  BreakdownVar,
  BREAKDOWN_VAR_DISPLAY_NAMES,
} from "../data/query/Breakdowns";
import { MetricQuery } from "../data/query/MetricQuery";
import { VariableConfig, METRIC_CONFIG } from "../data/config/MetricConfig";
import CardWrapper from "./CardWrapper";
import MissingDataAlert from "./ui/MissingDataAlert";
import { exclude } from "../data/query/BreakdownFilter";
import {
  NON_HISPANIC,
  ALL,
  UNKNOWN,
  UNKNOWN_RACE,
  UNKNOWN_ETHNICITY,
  HISPANIC,
} from "../data/utils/Constants";
import { Row } from "../data/utils/DatasetTypes";
import UnknownsAlert from "./ui/UnknownsAlert";

/* minimize layout shift */
const PRELOAD_HEIGHT = 719;

export function showAltPopCompare(props: {
  fips: { isState: () => any };
  breakdownVar: string;
  variableConfig: { variableId: string };
}) {
  return (
    props.fips.isState() &&
    props.breakdownVar === "race_and_ethnicity" &&
    props.variableConfig.variableId ===
      METRIC_CONFIG["vaccinations"][0].variableId
  );
}

export interface DisparityBarChartCardProps {
  key?: string;
  breakdownVar: BreakdownVar;
  variableConfig: VariableConfig;
  fips: Fips;
}

// This wrapper ensures the proper key is set to create a new instance when
// required rather than relying on the card caller.
export function DisparityBarChartCard(props: DisparityBarChartCardProps) {
  return (
    <DisparityBarChartCardWithKey
      key={props.variableConfig.variableId + props.breakdownVar}
      {...props}
    />
  );
}

function DisparityBarChartCardWithKey(props: DisparityBarChartCardProps) {
  const metricConfig = props.variableConfig.metrics["pct_share"];

  const breakdowns = Breakdowns.forFips(props.fips).addBreakdown(
    props.breakdownVar,
    exclude(ALL, NON_HISPANIC)
  );

  // Population Comparison Metric is required for the Disparity Bar Chart.
  // If MetricConfig supports known breakdown metric, prefer this metric.
  let metricIds = [
    metricConfig.metricId,
    metricConfig.populationComparisonMetric!.metricId,
  ];
  if (metricConfig.knownBreakdownComparisonMetric) {
    metricIds.push(metricConfig.knownBreakdownComparisonMetric.metricId);
  }
  if (metricConfig.secondaryPopulationComparisonMetric) {
    metricIds.push(metricConfig.secondaryPopulationComparisonMetric.metricId);
  }

  const query = new MetricQuery(metricIds, breakdowns);

  function getTitleText() {
    return `${metricConfig.fullCardTitleName} vs. Population By ${
      BREAKDOWN_VAR_DISPLAY_NAMES[props.breakdownVar]
    } In ${props.fips.getFullDisplayName()}`;
  }
  function CardTitle() {
    return <>{getTitleText()}</>;
  }

  return (
    <CardWrapper
      queries={[query]}
      title={<CardTitle />}
      minHeight={PRELOAD_HEIGHT}
    >
      {([queryResponse]) => {
        const dataWithoutUnknowns = queryResponse
          .getValidRowsForField(metricConfig.metricId)
          .filter(
            (row: Row) =>
              row[props.breakdownVar] !== UNKNOWN &&
              row[props.breakdownVar] !== UNKNOWN_RACE &&
              row[props.breakdownVar] !== UNKNOWN_ETHNICITY
          );

        // include a note about percents adding to over 100%
        // if race options include hispanic twice (eg "White" and "Hispanic" can both include Hispanic people)
        // also require at least some data to be available to avoid showing info on suppressed/undefined states
        const shouldShowDoesntAddUpMessage =
          props.breakdownVar === "race_and_ethnicity" &&
          queryResponse.data.every(
            (row) =>
              !row[props.breakdownVar].includes("(Non-Hispanic)") ||
              row[props.breakdownVar] === HISPANIC
          ) &&
          queryResponse.data.some((row) => row[metricConfig.metricId]);

        const dataAvailable = !queryResponse.shouldShowMissingDataMessage([
          metricConfig.metricId,
        ]);
        return (
          <>
            {/* Display either UnknownsAlert OR MissingDataAlert */}
            {dataAvailable ? (
              <UnknownsAlert
                metricConfig={metricConfig}
                queryResponse={queryResponse}
                breakdownVar={props.breakdownVar}
                displayType="chart"
                known={true}
                overrideAndWithOr={props.breakdownVar === "race_and_ethnicity"}
<<<<<<< HEAD
                fips={props.fips}
=======
>>>>>>> 1a399802
              />
            ) : (
              <CardContent className={styles.Breadcrumbs}>
                <MissingDataAlert
                  dataName={metricConfig.fullCardTitleName}
                  breakdownString={
                    BREAKDOWN_VAR_DISPLAY_NAMES[props.breakdownVar]
                  }
                  geoLevel={props.fips.getFipsTypeDisplayName()}
                  noDemographicInfo={
                    props.variableConfig.variableId ===
                      METRIC_CONFIG["vaccinations"][0].variableId &&
                    props.fips.isCounty()
                  }
                />
              </CardContent>
            )}
            {dataAvailable && dataWithoutUnknowns.length !== 0 && (
              <CardContent className={styles.Breadcrumbs}>
                <DisparityBarChart
                  data={dataWithoutUnknowns}
                  lightMetric={metricConfig.populationComparisonMetric!}
                  darkMetric={
                    metricConfig.knownBreakdownComparisonMetric || metricConfig
                  }
                  breakdownVar={props.breakdownVar}
                  metricDisplayName={metricConfig.shortVegaLabel}
                  filename={getTitleText()}
                  showAltPopCompare={showAltPopCompare(props)}
                />
              </CardContent>
            )}
            {shouldShowDoesntAddUpMessage && (
              <Alert severity="info">
                Population percentages on this graph add up to over 100% because
                the racial categories reported for{" "}
                {metricConfig.fullCardTitleName} in{" "}
                {props.fips.getFullDisplayName()} include Hispanic individuals
                in each racial category. As a result, Hispanic individuals are
                counted twice.
              </Alert>
            )}
          </>
        );
      }}
    </CardWrapper>
  );
}<|MERGE_RESOLUTION|>--- conflicted
+++ resolved
@@ -133,10 +133,7 @@
                 displayType="chart"
                 known={true}
                 overrideAndWithOr={props.breakdownVar === "race_and_ethnicity"}
-<<<<<<< HEAD
                 fips={props.fips}
-=======
->>>>>>> 1a399802
               />
             ) : (
               <CardContent className={styles.Breadcrumbs}>
