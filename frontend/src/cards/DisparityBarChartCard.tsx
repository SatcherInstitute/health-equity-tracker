import React from "react";
import Alert from "@material-ui/lab/Alert";
import { DisparityBarChart } from "../charts/DisparityBarChart";
import { CardContent } from "@material-ui/core";
import { Fips } from "../data/utils/Fips";
import {
  Breakdowns,
  BreakdownVar,
  BREAKDOWN_VAR_DISPLAY_NAMES_LOWER_CASE,
} from "../data/query/Breakdowns";
import { MetricQuery } from "../data/query/MetricQuery";
import { VariableConfig } from "../data/config/MetricConfig";
import CardWrapper from "./CardWrapper";
import MissingDataAlert from "./ui/MissingDataAlert";
import { exclude } from "../data/query/BreakdownFilter";
import { NON_HISPANIC, ALL, RACE, HISPANIC } from "../data/utils/Constants";
import UnknownsAlert from "./ui/UnknownsAlert";
import {
  shouldShowAltPopCompare,
  splitIntoKnownsAndUnknowns,
} from "../data/utils/datasetutils";
import { CAWP_DETERMINANTS } from "../data/variables/CawpProvider";
import { useGuessPreloadHeight } from "../utils/hooks/useGuessPreloadHeight";
import { reportProviderSteps } from "../reports/ReportProviderSteps";
import { createTitles } from "../charts/utils";
import { ScrollableHashId } from "../utils/hooks/useStepObserver";

export interface DisparityBarChartCardProps {
  key?: string;
  breakdownVar: BreakdownVar;
  variableConfig: VariableConfig;
  fips: Fips;
}

// This wrapper ensures the proper key is set to create a new instance when
// required rather than relying on the card caller.
export function DisparityBarChartCard(props: DisparityBarChartCardProps) {
  return (
    <DisparityBarChartCardWithKey
      key={props.variableConfig.variableId + props.breakdownVar}
      {...props}
    />
  );
}

function DisparityBarChartCardWithKey(props: DisparityBarChartCardProps) {
  const preloadHeight = useGuessPreloadHeight(
    [700, 1000],
    props.breakdownVar === "sex"
  );

  const metricConfig = props.variableConfig.metrics["pct_share"];

  const breakdowns = Breakdowns.forFips(props.fips).addBreakdown(
    props.breakdownVar,
    exclude(ALL, NON_HISPANIC)
  );

  // Population Comparison Metric is required for the Disparity Bar Chart.
  // If MetricConfig supports known breakdown metric, prefer this metric.
  let metricIds = [
    metricConfig.metricId,
    metricConfig.populationComparisonMetric!.metricId,
  ];
  if (metricConfig.knownBreakdownComparisonMetric) {
    metricIds.push(metricConfig.knownBreakdownComparisonMetric.metricId);
  }
  if (metricConfig.secondaryPopulationComparisonMetric) {
    metricIds.push(metricConfig.secondaryPopulationComparisonMetric.metricId);
  }

  const query = new MetricQuery(metricIds, breakdowns);

  function getTitleText() {
    return `Population vs. ${
      metricConfig.fullCardTitleName
    } in ${props.fips.getSentenceDisplayName()}`;
  }

  const HASH_ID: ScrollableHashId = "population-vs-distribution";

  const { chartTitle } = createTitles({
    variableConfig: props.variableConfig,
    fips: props.fips,
    population: true,
  });
<<<<<<< HEAD

  console.log(chartTitle);
=======
>>>>>>> bb9692c6

  return (
    <CardWrapper
      queries={[query]}
      title={<>{reportProviderSteps[HASH_ID].label}</>}
      scrollToHash={HASH_ID}
      minHeight={preloadHeight}
    >
      {([queryResponse]) => {
        const validData = queryResponse.getValidRowsForField(
          metricConfig.metricId
        );

        const [knownData] = splitIntoKnownsAndUnknowns(
          validData,
          props.breakdownVar
        );

        // include a note about percents adding to over 100%
        // if race options include hispanic twice (eg "White" and "Hispanic" can both include Hispanic people)
        // also require at least some data to be available to avoid showing info on suppressed/undefined states
        const shouldShowDoesntAddUpMessage =
          props.breakdownVar === RACE &&
          queryResponse.data.every(
            (row) =>
              !row[props.breakdownVar].includes("(NH)") ||
              row[props.breakdownVar] === HISPANIC
          ) &&
          queryResponse.data.some((row) => row[metricConfig.metricId]);

        const isCawp = CAWP_DETERMINANTS.includes(metricConfig.metricId);

        const dataAvailable =
          knownData.length > 0 &&
          !queryResponse.shouldShowMissingDataMessage([metricConfig.metricId]);

        return (
          <>
            {/* Display either UnknownsAlert OR MissingDataAlert */}
            {dataAvailable ? (
              <UnknownsAlert
                metricConfig={metricConfig}
                queryResponse={queryResponse}
                breakdownVar={props.breakdownVar}
                displayType="chart"
                known={true}
                overrideAndWithOr={props.breakdownVar === RACE}
                fips={props.fips}
              />
            ) : (
              <CardContent>
                <MissingDataAlert
                  dataName={metricConfig.fullCardTitleName}
                  breakdownString={
                    BREAKDOWN_VAR_DISPLAY_NAMES_LOWER_CASE[props.breakdownVar]
                  }
                  fips={props.fips}
                />
              </CardContent>
            )}
            {dataAvailable && knownData.length !== 0 && (
              <>
                <CardContent>
                  <DisparityBarChart
                    chartTitle={chartTitle}
                    data={knownData}
                    lightMetric={metricConfig.populationComparisonMetric!}
                    darkMetric={
                      metricConfig.knownBreakdownComparisonMetric ||
                      metricConfig
                    }
                    breakdownVar={props.breakdownVar}
                    metricDisplayName={metricConfig.shortLabel}
                    filename={getTitleText()}
                    showAltPopCompare={shouldShowAltPopCompare(props)}
                  />
                </CardContent>{" "}
              </>
            )}
            {shouldShowDoesntAddUpMessage && !isCawp && (
              <Alert severity="info" role="note">
                Population percentages on this graph add up to over 100% because
                the racial categories reported for{" "}
                {metricConfig.fullCardTitleName} in{" "}
                {props.fips.getSentenceDisplayName()} include Hispanic
                individuals in each racial category. As a result, Hispanic
                individuals are counted twice.
              </Alert>
            )}
            {isCawp && (
              <Alert severity="info" role="note">
                Percentages reported for{" "}
                {props.variableConfig.variableDisplayName} cannot be summed, as
                these racial categories are not mutually exclusive. Individuals
                who identify with multiple specific races (e.g. both "White" and
                "Black") are represented multiple times in the visualization:
                across each corresponding category, and also as "Two or more
                races & Unrepresented race".
              </Alert>
            )}
          </>
        );
      }}
    </CardWrapper>
  );
}<|MERGE_RESOLUTION|>--- conflicted
+++ resolved
@@ -84,11 +84,6 @@
     fips: props.fips,
     population: true,
   });
-<<<<<<< HEAD
-
-  console.log(chartTitle);
-=======
->>>>>>> bb9692c6
 
   return (
     <CardWrapper
