import React from "react";
import Alert from "@material-ui/lab/Alert";
import { DisparityBarChart } from "../charts/DisparityBarChart";
import { CardContent, useMediaQuery, useTheme } from "@material-ui/core";
import { Fips } from "../data/utils/Fips";
import {
  Breakdowns,
  BreakdownVar,
  BREAKDOWN_VAR_DISPLAY_NAMES,
} from "../data/query/Breakdowns";
import { MetricQuery } from "../data/query/MetricQuery";
import { VariableConfig } from "../data/config/MetricConfig";
import CardWrapper from "./CardWrapper";
import MissingDataAlert from "./ui/MissingDataAlert";
import { exclude } from "../data/query/BreakdownFilter";
import {
  NON_HISPANIC,
  ALL,
  UNKNOWN,
  UNKNOWN_RACE,
  UNKNOWN_ETHNICITY,
  RACE,
  HISPANIC,
} from "../data/utils/Constants";
import { Row } from "../data/utils/DatasetTypes";
import UnknownsAlert from "./ui/UnknownsAlert";
import { shouldShowAltPopCompare } from "../data/utils/datasetutils";
import { CAWP_DETERMINANTS } from "../data/variables/CawpProvider";
<<<<<<< HEAD
=======
import { useGuessPreloadHeight } from "../utils/hooks/useGuessPreloadHeight";
>>>>>>> fd18abcd

export interface DisparityBarChartCardProps {
  key?: string;
  breakdownVar: BreakdownVar;
  variableConfig: VariableConfig;
  fips: Fips;
}

// This wrapper ensures the proper key is set to create a new instance when
// required rather than relying on the card caller.
export function DisparityBarChartCard(props: DisparityBarChartCardProps) {
  return (
    <DisparityBarChartCardWithKey
      key={props.variableConfig.variableId + props.breakdownVar}
      {...props}
    />
  );
}

function DisparityBarChartCardWithKey(props: DisparityBarChartCardProps) {
<<<<<<< HEAD
  // calculate page size for responsive layout and minimized CLS
  const theme = useTheme();
  const pageIsWide = useMediaQuery(theme.breakpoints.up("xl"));
  let preload_height = pageIsWide ? 1000 : 700;
  if (props.breakdownVar === "sex") preload_height /= 2;
=======
  const preloadHeight = useGuessPreloadHeight(
    [700, 1000],
    props.breakdownVar === "sex"
  );
>>>>>>> fd18abcd

  const metricConfig = props.variableConfig.metrics["pct_share"];

  const breakdowns = Breakdowns.forFips(props.fips).addBreakdown(
    props.breakdownVar,
    exclude(ALL, NON_HISPANIC)
  );

  // Population Comparison Metric is required for the Disparity Bar Chart.
  // If MetricConfig supports known breakdown metric, prefer this metric.
  let metricIds = [
    metricConfig.metricId,
    metricConfig.populationComparisonMetric!.metricId,
  ];
  if (metricConfig.knownBreakdownComparisonMetric) {
    metricIds.push(metricConfig.knownBreakdownComparisonMetric.metricId);
  }
  if (metricConfig.secondaryPopulationComparisonMetric) {
    metricIds.push(metricConfig.secondaryPopulationComparisonMetric.metricId);
  }

  const query = new MetricQuery(metricIds, breakdowns);

  function getTitleText() {
    return `Population vs. ${
      metricConfig.fullCardTitleName
    } in ${props.fips.getSentenceDisplayName()}`;
  }
  function CardTitle() {
    return <>{getTitleText()}</>;
  }

  return (
    <CardWrapper
      queries={[query]}
      title={<CardTitle />}
<<<<<<< HEAD
      minHeight={preload_height}
=======
      minHeight={preloadHeight}
>>>>>>> fd18abcd
    >
      {([queryResponse]) => {
        const dataWithoutUnknowns = queryResponse
          .getValidRowsForField(metricConfig.metricId)
          .filter(
            (row: Row) =>
              row[props.breakdownVar] !== UNKNOWN &&
              row[props.breakdownVar] !== UNKNOWN_RACE &&
              row[props.breakdownVar] !== UNKNOWN_ETHNICITY
          );

        // include a note about percents adding to over 100%
        // if race options include hispanic twice (eg "White" and "Hispanic" can both include Hispanic people)
        // also require at least some data to be available to avoid showing info on suppressed/undefined states
        const shouldShowDoesntAddUpMessage =
          props.breakdownVar === RACE &&
          queryResponse.data.every(
            (row) =>
              !row[props.breakdownVar].includes("(Non-Hispanic)") ||
              row[props.breakdownVar] === HISPANIC
          ) &&
          queryResponse.data.some((row) => row[metricConfig.metricId]);

        const isCawp = CAWP_DETERMINANTS.includes(metricConfig.metricId);

        const dataAvailable =
          dataWithoutUnknowns.length > 0 &&
          !queryResponse.shouldShowMissingDataMessage([metricConfig.metricId]);

        return (
          <>
            {/* Display either UnknownsAlert OR MissingDataAlert */}
            {dataAvailable ? (
              <UnknownsAlert
                metricConfig={metricConfig}
                queryResponse={queryResponse}
                breakdownVar={props.breakdownVar}
                displayType="chart"
                known={true}
                overrideAndWithOr={props.breakdownVar === RACE}
                fips={props.fips}
              />
            ) : (
              <CardContent>
                <MissingDataAlert
                  dataName={metricConfig.fullCardTitleName}
                  breakdownString={
                    BREAKDOWN_VAR_DISPLAY_NAMES[props.breakdownVar]
                  }
                  fips={props.fips}
                />
              </CardContent>
            )}
            {dataAvailable && dataWithoutUnknowns.length !== 0 && (
              <>
                <CardContent>
                  <DisparityBarChart
                    data={dataWithoutUnknowns}
                    lightMetric={metricConfig.populationComparisonMetric!}
                    darkMetric={
                      metricConfig.knownBreakdownComparisonMetric ||
                      metricConfig
                    }
                    breakdownVar={props.breakdownVar}
                    metricDisplayName={metricConfig.shortLabel}
                    filename={getTitleText()}
                    showAltPopCompare={shouldShowAltPopCompare(props)}
                  />
                </CardContent>{" "}
              </>
            )}
            {shouldShowDoesntAddUpMessage && !isCawp && (
              <Alert severity="info" role="note">
                Population percentages on this graph add up to over 100% because
                the racial categories reported for{" "}
                {metricConfig.fullCardTitleName} in{" "}
                {props.fips.getSentenceDisplayName()} include Hispanic
                individuals in each racial category. As a result, Hispanic
                individuals are counted twice.
              </Alert>
            )}
            {isCawp && (
              <Alert severity="info" role="note">
                Percentages reported for{" "}
                {props.variableConfig.variableDisplayName} cannot be summed, as
                these racial categories are not mutually exclusive. Individuals
                who identify with multiple specific races (e.g. both "White" and
                "Black") are represented multiple times in the visualization:
                across each corresponding category, and also as "Two or more
                races & Unrepresented race".
              </Alert>
            )}
          </>
        );
      }}
    </CardWrapper>
  );
}<|MERGE_RESOLUTION|>--- conflicted
+++ resolved
@@ -26,10 +26,7 @@
 import UnknownsAlert from "./ui/UnknownsAlert";
 import { shouldShowAltPopCompare } from "../data/utils/datasetutils";
 import { CAWP_DETERMINANTS } from "../data/variables/CawpProvider";
-<<<<<<< HEAD
-=======
 import { useGuessPreloadHeight } from "../utils/hooks/useGuessPreloadHeight";
->>>>>>> fd18abcd
 
 export interface DisparityBarChartCardProps {
   key?: string;
@@ -50,18 +47,10 @@
 }
 
 function DisparityBarChartCardWithKey(props: DisparityBarChartCardProps) {
-<<<<<<< HEAD
-  // calculate page size for responsive layout and minimized CLS
-  const theme = useTheme();
-  const pageIsWide = useMediaQuery(theme.breakpoints.up("xl"));
-  let preload_height = pageIsWide ? 1000 : 700;
-  if (props.breakdownVar === "sex") preload_height /= 2;
-=======
   const preloadHeight = useGuessPreloadHeight(
     [700, 1000],
     props.breakdownVar === "sex"
   );
->>>>>>> fd18abcd
 
   const metricConfig = props.variableConfig.metrics["pct_share"];
 
@@ -98,11 +87,7 @@
     <CardWrapper
       queries={[query]}
       title={<CardTitle />}
-<<<<<<< HEAD
-      minHeight={preload_height}
-=======
       minHeight={preloadHeight}
->>>>>>> fd18abcd
     >
       {([queryResponse]) => {
         const dataWithoutUnknowns = queryResponse
