import React from "react";
import Alert from "@material-ui/lab/Alert";
import { DisparityBarChart } from "../charts/disparityBarChart/Index";
import { CardContent } from "@material-ui/core";
import { Fips } from "../data/utils/Fips";
import {
  Breakdowns,
  BreakdownVar,
  BREAKDOWN_VAR_DISPLAY_NAMES_LOWER_CASE,
} from "../data/query/Breakdowns";
import { MetricQuery } from "../data/query/MetricQuery";
import { MetricConfig, VariableConfig } from "../data/config/MetricConfig";
import CardWrapper from "./CardWrapper";
import MissingDataAlert from "./ui/MissingDataAlert";
import { exclude } from "../data/query/BreakdownFilter";
import { NON_HISPANIC, ALL, RACE, HISPANIC } from "../data/utils/Constants";
import UnknownsAlert from "./ui/UnknownsAlert";
import {
  shouldShowAltPopCompare,
  splitIntoKnownsAndUnknowns,
} from "../data/utils/datasetutils";
import { CAWP_DETERMINANTS } from "../data/variables/CawpProvider";
import { useGuessPreloadHeight } from "../utils/hooks/useGuessPreloadHeight";
import { reportProviderSteps } from "../reports/ReportProviderSteps";
import { ScrollableHashId } from "../utils/hooks/useStepObserver";
import { useCreateChartTitle } from "../utils/hooks/useCreateChartTitle";
import CAWPOverlappingRacesAlert from "./ui/CAWPOverlappingRacesAlert";

export interface DisparityBarChartCardProps {
  key?: string;
  breakdownVar: BreakdownVar;
  variableConfig: VariableConfig;
  fips: Fips;
}

// This wrapper ensures the proper key is set to create a new instance when
// required rather than relying on the card caller.
export function DisparityBarChartCard(props: DisparityBarChartCardProps) {
  return (
    <DisparityBarChartCardWithKey
      key={props.variableConfig.variableId + props.breakdownVar}
      {...props}
    />
  );
}

function DisparityBarChartCardWithKey(props: DisparityBarChartCardProps) {
  const preloadHeight = useGuessPreloadHeight(
    [700, 1000],
    props.breakdownVar === "sex"
  );

  const metricConfig = props.variableConfig.metrics["pct_share"];
  const locationName = props.fips.getSentenceDisplayName();

  const breakdowns = Breakdowns.forFips(props.fips).addBreakdown(
    props.breakdownVar,
    exclude(ALL, NON_HISPANIC)
  );

  // Population Comparison Metric is required for the Disparity Bar Chart.
  // If MetricConfig supports known breakdown metric, prefer this metric.
  let metricIds = [
    metricConfig.metricId,
    metricConfig.populationComparisonMetric!.metricId,
  ];
  if (metricConfig.knownBreakdownComparisonMetric) {
    metricIds.push(metricConfig.knownBreakdownComparisonMetric.metricId);
  }
  if (metricConfig.secondaryPopulationComparisonMetric) {
    metricIds.push(metricConfig.secondaryPopulationComparisonMetric.metricId);
  }

  const query = new MetricQuery(
    metricIds,
    breakdowns,
    /* variableId */ props.variableConfig.variableId
  );

  const chartTitle = useCreateChartTitle(
    metricConfig.populationComparisonMetric as MetricConfig,
    locationName
  );

  const filename = `${metricConfig.populationComparisonMetric?.chartTitle}${locationName}`;

  const HASH_ID: ScrollableHashId = "population-vs-distribution";

  return (
    <CardWrapper
      queries={[query]}
      title={<>{reportProviderSteps[HASH_ID].label}</>}
      scrollToHash={HASH_ID}
      minHeight={preloadHeight}
    >
      {([queryResponse]) => {
        const validData = queryResponse.getValidRowsForField(
          metricConfig.metricId
        );

        const [knownData] = splitIntoKnownsAndUnknowns(
          validData,
          props.breakdownVar
        );

        // include a note about percents adding to over 100%
        // if race options include hispanic twice (eg "White" and "Hispanic" can both include Hispanic people)
        // also require at least some data to be available to avoid showing info on suppressed/undefined states
        const shouldShowDoesntAddUpMessage =
          props.breakdownVar === RACE &&
          queryResponse.data.every(
            (row) =>
              !row[props.breakdownVar].includes("(NH)") ||
              row[props.breakdownVar] === HISPANIC
          ) &&
          queryResponse.data.some((row) => row[metricConfig.metricId]);

        const isCawp = CAWP_DETERMINANTS.includes(metricConfig.metricId);

        const dataAvailable =
          knownData.length > 0 &&
          !queryResponse.shouldShowMissingDataMessage([metricConfig.metricId]);

        return (
          <>
            {/* Display either UnknownsAlert OR MissingDataAlert */}
            {dataAvailable ? (
              <UnknownsAlert
                metricConfig={metricConfig}
                queryResponse={queryResponse}
                breakdownVar={props.breakdownVar}
                displayType="chart"
                known={true}
                overrideAndWithOr={props.breakdownVar === RACE}
                fips={props.fips}
              />
            ) : (
              <CardContent>
                <MissingDataAlert
                  dataName={metricConfig.chartTitle || metricConfig.shortLabel}
                  breakdownString={
                    BREAKDOWN_VAR_DISPLAY_NAMES_LOWER_CASE[props.breakdownVar]
                  }
                  fips={props.fips}
                />
              </CardContent>
            )}
            {dataAvailable && knownData.length !== 0 && (
<<<<<<< HEAD
              <>
                <CardContent>
                  <DisparityBarChart
                    chartTitle={chartTitle}
                    data={knownData}
                    lightMetric={metricConfig.populationComparisonMetric!}
                    darkMetric={
                      metricConfig.knownBreakdownComparisonMetric ||
                      metricConfig
                    }
                    breakdownVar={props.breakdownVar}
                    metricDisplayName={metricConfig.shortLabel}
                    filename={filename}
                    showAltPopCompare={shouldShowAltPopCompare(props)}
                  />
                </CardContent>{" "}
              </>
            )}
            {shouldShowDoesntAddUpMessage && !isCawp && (
              <Alert severity="info" role="note">
                Population percentages on this graph add up to over 100% because
                the racial categories reported for{" "}
                {metricConfig.chartTitle || metricConfig.shortLabel} in{" "}
                {props.fips.getSentenceDisplayName()} include Hispanic
                individuals in each racial category. As a result, Hispanic
                individuals are counted twice.
              </Alert>
=======
              <CardContent>
                <DisparityBarChart
                  chartTitle={chartTitle}
                  data={knownData}
                  lightMetric={metricConfig.populationComparisonMetric!}
                  darkMetric={
                    metricConfig.knownBreakdownComparisonMetric || metricConfig
                  }
                  breakdownVar={props.breakdownVar}
                  metricDisplayName={metricConfig.shortLabel}
                  filename={filename}
                  showAltPopCompare={shouldShowAltPopCompare(props)}
                />
              </CardContent>
>>>>>>> b18e22d1
            )}
            <CardContent>
              {shouldShowDoesntAddUpMessage && !isCawp && (
                <Alert severity="info" role="note">
                  Population percentages on this graph add up to over 100%
                  because the racial categories reported for{" "}
                  {metricConfig.fullCardTitleName} in{" "}
                  {props.fips.getSentenceDisplayName()} include Hispanic
                  individuals in each racial category. As a result, Hispanic
                  individuals are counted twice.
                </Alert>
              )}
            </CardContent>
            {isCawp && (
              <CardContent>
                <CAWPOverlappingRacesAlert
                  variableDisplayName={props.variableConfig.variableDisplayName}
                />
              </CardContent>
            )}
          </>
        );
      }}
    </CardWrapper>
  );
}<|MERGE_RESOLUTION|>--- conflicted
+++ resolved
@@ -146,35 +146,6 @@
               </CardContent>
             )}
             {dataAvailable && knownData.length !== 0 && (
-<<<<<<< HEAD
-              <>
-                <CardContent>
-                  <DisparityBarChart
-                    chartTitle={chartTitle}
-                    data={knownData}
-                    lightMetric={metricConfig.populationComparisonMetric!}
-                    darkMetric={
-                      metricConfig.knownBreakdownComparisonMetric ||
-                      metricConfig
-                    }
-                    breakdownVar={props.breakdownVar}
-                    metricDisplayName={metricConfig.shortLabel}
-                    filename={filename}
-                    showAltPopCompare={shouldShowAltPopCompare(props)}
-                  />
-                </CardContent>{" "}
-              </>
-            )}
-            {shouldShowDoesntAddUpMessage && !isCawp && (
-              <Alert severity="info" role="note">
-                Population percentages on this graph add up to over 100% because
-                the racial categories reported for{" "}
-                {metricConfig.chartTitle || metricConfig.shortLabel} in{" "}
-                {props.fips.getSentenceDisplayName()} include Hispanic
-                individuals in each racial category. As a result, Hispanic
-                individuals are counted twice.
-              </Alert>
-=======
               <CardContent>
                 <DisparityBarChart
                   chartTitle={chartTitle}
@@ -189,7 +160,6 @@
                   showAltPopCompare={shouldShowAltPopCompare(props)}
                 />
               </CardContent>
->>>>>>> b18e22d1
             )}
             <CardContent>
               {shouldShowDoesntAddUpMessage && !isCawp && (
