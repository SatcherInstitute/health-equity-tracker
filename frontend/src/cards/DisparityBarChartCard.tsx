import React from "react";
import Alert from "@material-ui/lab/Alert";
import { DisparityBarChart } from "../charts/DisparityBarChart";
import styles from "./Card.module.scss";
import { CardContent } from "@material-ui/core";
import { Fips } from "../data/utils/Fips";
import {
  Breakdowns,
  BreakdownVar,
  BREAKDOWN_VAR_DISPLAY_NAMES,
} from "../data/query/Breakdowns";
import { MetricQuery } from "../data/query/MetricQuery";
import { VariableConfig, METRIC_CONFIG } from "../data/config/MetricConfig";
import CardWrapper from "./CardWrapper";
import MissingDataAlert from "./ui/MissingDataAlert";
import { exclude } from "../data/query/BreakdownFilter";
import {
  NON_HISPANIC,
  ALL,
  UNKNOWN,
  UNKNOWN_RACE,
  UNKNOWN_ETHNICITY,
} from "../data/utils/Constants";
import { Row } from "../data/utils/DatasetTypes";
import UnknownsAlert from "./ui/UnknownsAlert";

export function showAltPopCompare(props: {
  fips: { isState: () => any };
  breakdownVar: string;
  variableConfig: { variableId: string };
}) {
  return (
    props.fips.isState() &&
    props.breakdownVar === "race_and_ethnicity" &&
    props.variableConfig.variableId ===
<<<<<<< HEAD
      METRIC_CONFIG["vaccinated"][0].variableId
=======
      METRIC_CONFIG["vaccinations"][0].variableId
>>>>>>> 3b7662a9
  );
}

export interface DisparityBarChartCardProps {
  key?: string;
  breakdownVar: BreakdownVar;
  variableConfig: VariableConfig;
  fips: Fips;
}

// This wrapper ensures the proper key is set to create a new instance when
// required rather than relying on the card caller.
export function DisparityBarChartCard(props: DisparityBarChartCardProps) {
  return (
    <DisparityBarChartCardWithKey
      key={props.variableConfig.variableId + props.breakdownVar}
      {...props}
    />
  );
}

function DisparityBarChartCardWithKey(props: DisparityBarChartCardProps) {
  const metricConfig = props.variableConfig.metrics["pct_share"];

  const breakdowns = Breakdowns.forFips(props.fips).addBreakdown(
    props.breakdownVar,
    exclude(ALL, NON_HISPANIC)
  );

  // Population Comparison Metric is required for the Disparity Bar Chart.
  // If MetricConfig supports known breakdown metric, prefer this metric.
  let metricIds = [
    metricConfig.metricId,
    metricConfig.populationComparisonMetric!.metricId,
  ];
  if (metricConfig.knownBreakdownComparisonMetric) {
    metricIds.push(metricConfig.knownBreakdownComparisonMetric.metricId);
  }
  const query = new MetricQuery(metricIds, breakdowns);

  function getTitleText() {
    return `${metricConfig.fullCardTitleName} vs. Population By ${
      BREAKDOWN_VAR_DISPLAY_NAMES[props.breakdownVar]
    } In ${props.fips.getFullDisplayName()}`;
  }
  function CardTitle() {
    return <>{getTitleText()}</>;
  }

  return (
    <CardWrapper queries={[query]} title={<CardTitle />}>
      {([queryResponse]) => {
        const dataWithoutUnknowns = queryResponse
          .getValidRowsForField(metricConfig.metricId)
          .filter(
            (row: Row) =>
              row[props.breakdownVar] !== UNKNOWN &&
              row[props.breakdownVar] !== UNKNOWN_RACE &&
              row[props.breakdownVar] !== UNKNOWN_ETHNICITY
          );

        let shouldShowDoesntAddUpMessage = false;
        if (
          props.breakdownVar === "race_and_ethnicity" &&
          queryResponse.data.length > 0
        ) {
          shouldShowDoesntAddUpMessage = true;
          queryResponse.data.forEach((elem) => {
            if (elem[props.breakdownVar].includes("(Non-Hispanic)")) {
              shouldShowDoesntAddUpMessage = false;
            }
          });
        }

        const dataAvailable = !queryResponse.shouldShowMissingDataMessage([
          metricConfig.metricId,
        ]);
        return (
          <>
            {!dataAvailable && (
              <CardContent className={styles.Breadcrumbs}>
                <MissingDataAlert
                  dataName={metricConfig.fullCardTitleName}
                  breakdownString={
                    BREAKDOWN_VAR_DISPLAY_NAMES[props.breakdownVar]
                  }
                  geoLevel={props.fips.getFipsTypeDisplayName()}
                  noDemographicInfo={
                    props.variableConfig.variableId ===
<<<<<<< HEAD
                      METRIC_CONFIG["vaccinated"][0].variableId &&
=======
                      METRIC_CONFIG["vaccinations"][0].variableId &&
>>>>>>> 3b7662a9
                    props.fips.isCounty()
                  }
                />
              </CardContent>
            )}
            {dataAvailable && (
              <UnknownsAlert
                metricConfig={metricConfig}
                queryResponse={queryResponse}
                breakdownVar={props.breakdownVar}
                displayType="chart"
                known={true}
                overrideAndWithOr={props.breakdownVar === "race_and_ethnicity"}
              />
            )}
            {dataAvailable && dataWithoutUnknowns.length !== 0 && (
              <CardContent className={styles.Breadcrumbs}>
                <DisparityBarChart
                  data={dataWithoutUnknowns}
                  lightMetric={metricConfig.populationComparisonMetric!}
                  darkMetric={
                    metricConfig.knownBreakdownComparisonMetric || metricConfig
                  }
                  breakdownVar={props.breakdownVar}
                  metricDisplayName={metricConfig.shortVegaLabel}
                  filename={getTitleText()}
                  showAltPopCompare={showAltPopCompare(props)}
                />
              </CardContent>
            )}
            {shouldShowDoesntAddUpMessage && (
              <Alert severity="info">
                Population percentages on this graph add up to over 100% because
                the racial categories reported for{" "}
                {metricConfig.fullCardTitleName} include Hispanic individuals in
                each racial category. As a result, Hispanic individuals are
                counted twice.
              </Alert>
            )}
          </>
        );
      }}
    </CardWrapper>
  );
}<|MERGE_RESOLUTION|>--- conflicted
+++ resolved
@@ -33,11 +33,7 @@
     props.fips.isState() &&
     props.breakdownVar === "race_and_ethnicity" &&
     props.variableConfig.variableId ===
-<<<<<<< HEAD
-      METRIC_CONFIG["vaccinated"][0].variableId
-=======
       METRIC_CONFIG["vaccinations"][0].variableId
->>>>>>> 3b7662a9
   );
 }
 
@@ -127,11 +123,7 @@
                   geoLevel={props.fips.getFipsTypeDisplayName()}
                   noDemographicInfo={
                     props.variableConfig.variableId ===
-<<<<<<< HEAD
-                      METRIC_CONFIG["vaccinated"][0].variableId &&
-=======
                       METRIC_CONFIG["vaccinations"][0].variableId &&
->>>>>>> 3b7662a9
                     props.fips.isCounty()
                   }
                 />
