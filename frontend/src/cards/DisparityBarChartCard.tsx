--- conflicted
+++ resolved
@@ -73,21 +73,13 @@
       metricConfig.fullCardTitleName
     } in ${props.fips.getSentenceDisplayName()}`;
   }
-  function CardTitle() {
-    return <>{getTitleText()}</>;
-  }
 
   return (
     <CardWrapper
       queries={[query]}
-<<<<<<< HEAD
-      title={<CardTitle />}
+      title={<>Population vs. Share</>}
       minHeight={preloadHeight}
       scrollToHash={"population-vs-share"}
-=======
-      title={<>Population vs. Share</>}
-      minHeight={preloadHeight}
->>>>>>> bd4efc64
     >
       {([queryResponse]) => {
         const validData = queryResponse.getValidRowsForField(
