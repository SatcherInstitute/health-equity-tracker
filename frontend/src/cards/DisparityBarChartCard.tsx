--- conflicted
+++ resolved
@@ -50,35 +50,28 @@
     props.demographicType === SEX
   )
 
-<<<<<<< HEAD
-  const shareMetricConfig = props.dataTypeConfig.metrics?.pct_share
-  if (!shareMetricConfig) return <></>
-=======
   const metricConfig = props.dataTypeConfig.metrics?.pct_share
   if (!metricConfig) return <></>
->>>>>>> d199e5ea
   const breakdowns = Breakdowns.forFips(props.fips).addBreakdown(
     props.demographicType,
     exclude(ALL, NON_HISPANIC)
   )
 
-  const isCawp = CAWP_DETERMINANTS.includes(shareMetricConfig.metricId)
+  const isCawp = CAWP_DETERMINANTS.includes(metricConfig.metricId)
 
   // Population Comparison Metric is required for the Disparity Bar Chart.
   // If MetricConfig supports known breakdown metric, prefer this metric.
-  const metricIds = [shareMetricConfig.metricId]
+  const metricIds = [metricConfig.metricId]
   const popCompareId: MetricId | null =
-    shareMetricConfig?.populationComparisonMetric?.metricId ?? null
+    metricConfig?.populationComparisonMetric?.metricId ?? null
   if (popCompareId) {
     metricIds.push(popCompareId)
   }
-  if (shareMetricConfig.knownBreakdownComparisonMetric) {
-    metricIds.push(shareMetricConfig.knownBreakdownComparisonMetric.metricId)
+  if (metricConfig.knownBreakdownComparisonMetric) {
+    metricIds.push(metricConfig.knownBreakdownComparisonMetric.metricId)
   }
-  if (shareMetricConfig.secondaryPopulationComparisonMetric) {
-    metricIds.push(
-      shareMetricConfig.secondaryPopulationComparisonMetric.metricId
-    )
+  if (metricConfig.secondaryPopulationComparisonMetric) {
+    metricIds.push(metricConfig.secondaryPopulationComparisonMetric.metricId)
   }
 
   const query = new MetricQuery(
@@ -90,8 +83,8 @@
 
   const chartTitle = generateChartTitle(
     /* chartTitle: */
-    shareMetricConfig?.populationComparisonMetric?.chartTitle ??
-      shareMetricConfig.chartTitle,
+    metricConfig?.populationComparisonMetric?.chartTitle ??
+      metricConfig.chartTitle,
     /* fips:  */ props.fips
   )
 
@@ -112,7 +105,7 @@
     >
       {([queryResponse]) => {
         const validData = queryResponse.getValidRowsForField(
-          shareMetricConfig.metricId
+          metricConfig.metricId
         )
 
         const [knownData] = splitIntoKnownsAndUnknowns(
@@ -120,7 +113,7 @@
           props.demographicType
         )
 
-        const isCawp = CAWP_DETERMINANTS.includes(shareMetricConfig.metricId)
+        const isCawp = CAWP_DETERMINANTS.includes(metricConfig.metricId)
 
         // include a note about percents adding to over 100%
         // if race options include hispanic twice (eg "White" and "Hispanic" can both include Hispanic people)
@@ -133,13 +126,11 @@
               !row[props.demographicType].includes('(NH)') ||
               row[props.demographicType] === HISPANIC
           ) &&
-          queryResponse.data.some((row) => row[shareMetricConfig.metricId])
+          queryResponse.data.some((row) => row[metricConfig.metricId])
 
         const dataAvailable =
           knownData.length > 0 &&
-          !queryResponse.shouldShowMissingDataMessage([
-            shareMetricConfig.metricId,
-          ])
+          !queryResponse.shouldShowMissingDataMessage([metricConfig.metricId])
 
         return (
           <>
@@ -151,15 +142,14 @@
                   <DisparityBarChart
                     data={knownData}
                     lightMetric={
-                      shareMetricConfig.populationComparisonMetric ??
-                      shareMetricConfig
+                      metricConfig.populationComparisonMetric ?? metricConfig
                     }
                     darkMetric={
-                      shareMetricConfig.knownBreakdownComparisonMetric ??
-                      shareMetricConfig
+                      metricConfig.knownBreakdownComparisonMetric ??
+                      metricConfig
                     }
                     demographicType={props.demographicType}
-                    metricDisplayName={shareMetricConfig.shortLabel}
+                    metricDisplayName={metricConfig.shortLabel}
                     filename={chartTitle}
                     showAltPopCompare={shouldShowAltPopCompare(props)}
                   />
@@ -170,7 +160,7 @@
             {/* Display either UnknownsAlert OR MissingDataAlert */}
             {dataAvailable ? (
               <UnknownsAlert
-                metricConfig={shareMetricConfig}
+                metricConfig={metricConfig}
                 queryResponse={queryResponse}
                 demographicType={props.demographicType}
                 displayType="chart"
