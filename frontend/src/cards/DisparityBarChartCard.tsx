--- conflicted
+++ resolved
@@ -52,13 +52,6 @@
 
   const metricConfig = props.variableConfig.metrics["pct_share"];
   const locationPhrase = `in ${props.fips.getSentenceDisplayName()}`;
-<<<<<<< HEAD
-=======
-
-  const isCawpCongress =
-    props.variableConfig.variableId === "women_us_congress";
-
->>>>>>> 242a00a2
   const breakdowns = Breakdowns.forFips(props.fips).addBreakdown(
     props.breakdownVar,
     exclude(ALL, NON_HISPANIC)
@@ -83,11 +76,7 @@
     metricIds,
     breakdowns,
     /* variableId */ props.variableConfig.variableId,
-<<<<<<< HEAD
     /* timeView */ isCawp ? "cross_sectional" : undefined
-=======
-    /* timeView */ isCawpCongress ? "cross_sectional" : undefined
->>>>>>> 242a00a2
   );
 
   const { chartTitle, filename } = useCreateChartTitle(
@@ -173,11 +162,7 @@
                 />
               </CardContent>
             )}
-<<<<<<< HEAD
-            {shouldShowDoesntAddUpMessage && !isCawp && (
-=======
             {shouldShowDoesntAddUpMessage && (
->>>>>>> 242a00a2
               <CardContent>
                 <Alert severity="info" role="note">
                   Population percentages on this graph add up to over 100%
