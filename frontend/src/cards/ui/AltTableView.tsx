import {
  IconButton,
  Table,
  TableBody,
  TableCell,
  TableContainer,
  TableHead,
  TableRow,
  Tooltip,
} from '@mui/material'
import WarningRoundedIcon from '@mui/icons-material/WarningRounded'
import { ArrowDropDown, ArrowDropUp } from '@mui/icons-material'
import React, { useRef } from 'react'
import AnimateHeight from 'react-animate-height'
import { type MetricConfig } from '../../data/config/MetricConfig'
import { type DemographicType } from '../../data/query/Breakdowns'
import {
  type DemographicGroup,
  TIME_PERIOD_LABEL,
  AGE,
<<<<<<< HEAD
=======
  ALL,
>>>>>>> 79706857
} from '../../data/utils/Constants'
import { makeA11yTableData } from '../../data/utils/DatasetTimeUtils'
import { type Row } from '../../data/utils/DatasetTypes'
import { DATA_TAB_LINK } from '../../utils/internalRoutes'
import styles from './AltTableView.module.scss'

interface AltTableViewProps {
  expanded: boolean
  setExpanded: (expanded: boolean) => void
  expandBoxLabel: string
  tableCaption: string
  knownsData: Row[]
  unknownsData: Row[]
  demographicType: DemographicType
  knownMetricConfig: MetricConfig
  unknownMetricConfig: MetricConfig
  selectedGroups: DemographicGroup[]
  hasUnknowns: boolean
  isCompareCard?: boolean
}

export default function AltTableView(props: AltTableViewProps) {
  const tableRef = useRef(null)
  const linkRef = useRef(null)

  const optionalAgesPrefix = props.demographicType === AGE ? 'Ages ' : ''

  const accessibleData = makeA11yTableData(
    props.knownsData,
    props.unknownsData,
    props.demographicType,
    props.knownMetricConfig,
    props.unknownMetricConfig,
    props.selectedGroups,
    props.hasUnknowns
  )

  const firstTimePeriod: string = accessibleData[0][TIME_PERIOD_LABEL]
  const lastTimePeriod: string =
    accessibleData[accessibleData.length - 1][TIME_PERIOD_LABEL]

  return (
    <AnimateHeight
      duration={500}
      height={props.expanded ? 'auto' : 47}
      onAnimationEnd={() => window.dispatchEvent(new Event('resize'))}
      className={styles.AltTableExpanderBox}
      id={props.isCompareCard ? 'alt-table-view-2' : 'alt-table-view'}
    >
      <div className={styles.CollapseButton}>
        <IconButton
          aria-label={`${
            !props.expanded ? 'Expand' : 'Collapse'
          } data table view of ${props.expandBoxLabel}`}
          aria-expanded={props.expanded}
          onClick={() => {
            props.setExpanded(!props.expanded)
          }}
          color="primary"
          size="large"
        >
          {props.expanded ? <ArrowDropUp /> : <ArrowDropDown />}
        </IconButton>
      </div>
      <div
        onClick={() => {
          props.setExpanded(!props.expanded)
        }}
        aria-hidden={true}
        className={
          props.expanded ? styles.AltTableTitleExpanded : styles.AltTableTitle
        }
      >
        {!props.expanded ? 'Expand' : 'Collapse'} <b>{props.expandBoxLabel}</b>{' '}
        table
      </div>

      {/* Don't render collapsed info, so keyboard nav will skip */}
      {props.expanded && (
        <>
          <p>
            Add or remove columns by toggling demographic groups above the
            chart.
          </p>
          <TableContainer className={styles.AltTableContainer}>
            <Table
              tabIndex={0}
              ref={tableRef}
              className={styles.AltTable}
              size="small"
              stickyHeader
            >
              <caption>
                <b>{props.tableCaption}</b>
              </caption>
              <TableHead>
                <TableRow>
                  {Object.keys(accessibleData[0]).map((key, i) => {
                    const isTimeCol = key === TIME_PERIOD_LABEL
                    const isUnknownPctCol = key.includes('with unknown ')

                    const dataColumnLabel = props.knownMetricConfig.shortLabel

                    return (
                      <TableCell
                        key={key}
                        style={{
                          whiteSpace: 'normal',
                          wordWrap: 'break-word',
                        }}
                      >
                        {!isTimeCol &&
                          key !== ALL &&
                          !isUnknownPctCol &&
                          optionalAgesPrefix}
                        {key.replaceAll('_', ' ')}
                        {!isTimeCol &&
                          !isUnknownPctCol &&
                          ` ${dataColumnLabel}`}
                        {isTimeCol &&
                          ` (${firstTimePeriod} - ${lastTimePeriod})`}
                      </TableCell>
                    )
                  })}
                </TableRow>
              </TableHead>

              <TableBody>
                {accessibleData.map((row, i) => {
                  const keys = Object.keys(row)
                  return (
                    <TableRow key={row[TIME_PERIOD_LABEL]}>
                      {keys.map((key, j) => {
                        const isTimePeriod = key === TIME_PERIOD_LABEL
                        const appendPct =
                          key.includes('with unknown ') ||
                          [
                            'pct_relative_inequity',
                            'pct_share',
                            'pct_rate',
                          ].includes(props.knownMetricConfig.type)
                        return (
                          <TableCell
                            key={key}
                            style={{
                              whiteSpace: 'normal',
                              wordWrap: 'break-word',
                            }}
                          >
                            {row[key] == null ? (
                              <>
                                <Tooltip title="Insufficient data">
                                  <WarningRoundedIcon />
                                </Tooltip>
                                <span
                                  className={styles.ScreenreaderTitleHeader}
                                >
                                  Insufficient data
                                </span>
                              </>
                            ) : (
                              <>
                                {row[key]}
                                {!isTimePeriod && appendPct && '%'}
                              </>
                            )}
                          </TableCell>
                        )
                      })}
                    </TableRow>
                  )
                })}
              </TableBody>
            </Table>
          </TableContainer>
          <p>
            View and download full .csv files on the{' '}
            <a href={DATA_TAB_LINK} ref={linkRef}>
              Downloads page.
            </a>
          </p>
        </>
      )}
    </AnimateHeight>
  )
}<|MERGE_RESOLUTION|>--- conflicted
+++ resolved
@@ -18,10 +18,7 @@
   type DemographicGroup,
   TIME_PERIOD_LABEL,
   AGE,
-<<<<<<< HEAD
-=======
   ALL,
->>>>>>> 79706857
 } from '../../data/utils/Constants'
 import { makeA11yTableData } from '../../data/utils/DatasetTimeUtils'
 import { type Row } from '../../data/utils/DatasetTypes'
