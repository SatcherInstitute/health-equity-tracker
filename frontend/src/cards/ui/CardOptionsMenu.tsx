--- conflicted
+++ resolved
@@ -20,8 +20,6 @@
 function CardOptionsMenu(props: CardOptionsMenuProps) {
   const shareMenu = usePopover()
   const theme = useTheme()
-<<<<<<< HEAD
-
   const pageIsWide = useMediaQuery(theme.breakpoints.up('sm'))
 
   const urlWithoutHash = window.location.href.split('#')[0]
@@ -45,31 +43,6 @@
         </IconButton>
       </Tooltip>
 
-=======
-  const pageIsWide = useMediaQuery(theme.breakpoints.up('sm'))
-
-  const urlWithoutHash = window.location.href.split('#')[0]
-  const urlWithHash = `${urlWithoutHash}#${props.scrollToHash}`
-
-  const anchorOrigin: PopoverOrigin = {
-    vertical: 'top',
-    horizontal: 'right',
-  }
-
-  const transformOrigin: PopoverOrigin = {
-    vertical: 'top',
-    horizontal: pageIsWide ? 'left' : 'center',
-  }
-
-  return (
-    <Grid className={styles.ShareMenu}>
-      <Tooltip title="Card export options">
-        <IconButton onClick={shareMenu.open}>
-          <MoreHorizIcon />
-        </IconButton>
-      </Tooltip>
-
->>>>>>> cc3c0f99
       <Popover
         anchorEl={shareMenu.anchor}
         anchorOrigin={anchorOrigin}
