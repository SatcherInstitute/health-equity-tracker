--- conflicted
+++ resolved
@@ -11,18 +11,10 @@
   return (
     <CardContent>
       <Alert severity="info" role="note">
-<<<<<<< HEAD
-        Percentages reported for{' '}
-        <b>{props.variableConfig.variableFullDisplayName}</b> cannot be summed,
-        as these race/ethnicity groupings are not mutually exclusive.
-        Individuals who identify with more than one group (e.g. both "White" and
-        "Latina") are represented in each corresponding category.
-=======
         Percentages reported for <b>{props.dataTypeConfig.fullDisplayName}</b>{' '}
         cannot be summed, as these race/ethnicity groupings are not mutually
         exclusive. Individuals who identify with more than one group (e.g. both
         "White" and "Latina") are represented in each corresponding category.
->>>>>>> 034c0b63
       </Alert>
     </CardContent>
   )
