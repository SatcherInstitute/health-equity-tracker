import React from "react";
import { Alert } from "@material-ui/lab";
import { Fips } from "../../data/utils/Fips";
import { urlMap } from "../../utils/externalUrls";
import { MetricQueryResponse } from "../../data/query/MetricQuery";
import { Row } from "../../data/utils/DatasetTypes";
import { ALL } from "../../data/utils/Constants";
import FlagIcon from "@material-ui/icons/Flag";
import { BreakdownVar } from "../../data/query/Breakdowns";
import { CardContent } from "@material-ui/core";

interface IncarceratedChildrenShortAlertProps {
  queryResponse: MetricQueryResponse;
  fips: Fips;
  breakdownVar: BreakdownVar;
}

function IncarceratedChildrenShortAlert(
  props: IncarceratedChildrenShortAlertProps
) {
  let count = props.queryResponse.data.find(
    (row: Row) => row[props.breakdownVar] === ALL
  )?.total_confined_children;
  if (count) count = parseInt(count);
  if (count == null) return <></>;

<<<<<<< HEAD
  let children = "children";
  let adultFacilities = "adult facilities";
  if (count === 1) {
    children = "child";
    adultFacilities = "an adult facility";
  }
=======
  const children = count === 1 ? "child" : "children";
  const adultFacilities =
    count === 1 ? "an adult facility" : "adult facilities";
>>>>>>> 9140b6eb

  return (
    <CardContent>
      <Alert
        severity={count === 0 ? "info" : "error"}
        role="note"
        icon={count !== 0 ? <FlagIcon /> : null}
      >
        <b>
          {count.toLocaleString()} {children}
        </b>{" "}
        confined in {adultFacilities} in <b>{props.fips.getDisplayName()}</b>.{" "}
        <a href={urlMap.childrenInPrison}>Learn more.</a>
      </Alert>
    </CardContent>
  );
}

export default IncarceratedChildrenShortAlert;<|MERGE_RESOLUTION|>--- conflicted
+++ resolved
@@ -24,18 +24,9 @@
   if (count) count = parseInt(count);
   if (count == null) return <></>;
 
-<<<<<<< HEAD
-  let children = "children";
-  let adultFacilities = "adult facilities";
-  if (count === 1) {
-    children = "child";
-    adultFacilities = "an adult facility";
-  }
-=======
   const children = count === 1 ? "child" : "children";
   const adultFacilities =
     count === 1 ? "an adult facility" : "adult facilities";
->>>>>>> 9140b6eb
 
   return (
     <CardContent>
