import {
  EXPLORE_DATA_PAGE_LINK,
  WHAT_IS_HEALTH_EQUITY_PAGE_LINK,
} from '../../utils/internalRoutes'
import { type BreakdownVarDisplayName } from '../../data/query/Breakdowns'
import { type Fips } from '../../data/utils/Fips'
import {
  type AgeAdjustedDataTypeId,
  type DropdownVarId,
  type DataTypeConfig,
} from '../../data/config/MetricConfig'
import { dataTypeLinkMap } from '../AgeAdjustedTableCard'
import { LinkWithStickyParams } from '../../utils/urlutils'
import { Alert } from '@mui/material'

interface MissingDataAlertProps {
  dataName: string
  breakdownString: BreakdownVarDisplayName
  noDemographicInfo?: boolean
  isMapCard?: boolean
  fips: Fips
  dropdownVarId?: DropdownVarId
  ageAdjustedDataTypes?: DataTypeConfig[]
}

function MissingDataAlert(props: MissingDataAlertProps) {
  // conditionally render the statement based on props
  const demographicPhrase = props.noDemographicInfo
    ? ' demographic information for '
    : ' '
  const breakdownPhrase = props.noDemographicInfo ? (
    ' '
  ) : (
    <>
      {' '}
      broken down by <b>{props.breakdownString}</b>{' '}
    </>
  )

  // supply name of lower level geo needed to create map
  const geoPhrase =
    props.isMapCard && !props.fips.isCounty()
      ? `at the ${props.fips.getChildFipsTypeDisplayName()} level `
      : ''

  return (
    <Alert severity="warning" role="note">
      Our data sources do not have
      {demographicPhrase}
      <b>{props.dataName}</b>
      {breakdownPhrase}
      {geoPhrase}
      for <b>{props.fips.getSentenceDisplayName()}</b>. Learn more about how
      this lack of data impacts{' '}
      <LinkWithStickyParams to={WHAT_IS_HEALTH_EQUITY_PAGE_LINK}>
        health equity
      </LinkWithStickyParams>
      {'. '}
      {props.ageAdjustedDataTypes && props.ageAdjustedDataTypes.length > 0 && (
        <AltDataTypesMessage
          ageAdjustedDataTypes={props.ageAdjustedDataTypes}
        />
      )}
    </Alert>
  )
}

export default MissingDataAlert

interface AltDataTypesMessageProps {
  ageAdjustedDataTypes: DataTypeConfig[]
  setDataTypeConfigWithParam?: any
}
function AltDataTypesMessage(props: AltDataTypesMessageProps) {
  if (!props.ageAdjustedDataTypes) return <></>
  return (
    <>
      {' '}
      Age-adjusted ratios by race and ethnicity at the national and state levels
      are available for these alternate data types:{' '}
      {props.ageAdjustedDataTypes.map((dataType, i) => {
        return (
<<<<<<< HEAD
          <span key={dataType.variableFullDisplayName}>
=======
          <span key={dataType.fullDisplayName}>
>>>>>>> 034c0b63
            <a
              href={`${EXPLORE_DATA_PAGE_LINK}${
                dataTypeLinkMap[dataType.dataTypeId as AgeAdjustedDataTypeId]
              }#age-adjusted-risk`}
            >
              {dataType.fullDisplayName}
            </a>
            {i < props.ageAdjustedDataTypes.length - 1 && ', '}
            {i === props.ageAdjustedDataTypes.length - 1 && '.'}
          </span>
        )
      })}
    </>
  )
}<|MERGE_RESOLUTION|>--- conflicted
+++ resolved
@@ -80,11 +80,7 @@
       are available for these alternate data types:{' '}
       {props.ageAdjustedDataTypes.map((dataType, i) => {
         return (
-<<<<<<< HEAD
-          <span key={dataType.variableFullDisplayName}>
-=======
           <span key={dataType.fullDisplayName}>
->>>>>>> 034c0b63
             <a
               href={`${EXPLORE_DATA_PAGE_LINK}${
                 dataTypeLinkMap[dataType.dataTypeId as AgeAdjustedDataTypeId]
