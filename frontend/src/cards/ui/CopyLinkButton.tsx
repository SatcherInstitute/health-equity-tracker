import React, { useState } from "react";
import LinkIcon from "@mui/icons-material/Link";
import styles from "./CopyLinkButton.module.scss";
<<<<<<< HEAD
import { IconButton, Snackbar } from "@mui/material";
import { ScrollableHashId } from "../../utils/hooks/useStepObserver";
import { Alert } from "@mui/lab";
=======
import { IconButton, Snackbar } from "@material-ui/core";
import { type ScrollableHashId } from "../../utils/hooks/useStepObserver";
import { Alert } from "@material-ui/lab";
>>>>>>> 5ec69e64

interface CopyLinkButtonProps {
  scrollToHash: ScrollableHashId
}

export default function CopyLinkButton(props: CopyLinkButtonProps) {
  const [open, setOpen] = useState(false);

  const urlWithoutHash = window.location.href.split("#")[0];
  const cardHashLink = `${urlWithoutHash}#${props.scrollToHash}`;

  function handleClose() {
    setOpen(false);
  }

  function handleClick() {
    async function asyncHandleClick() {
      await navigator.clipboard.writeText(cardHashLink);
      setOpen(true);
    }
    asyncHandleClick().catch((error) => error);
  }

  let cardName = props.scrollToHash.replaceAll("-", " ");
  cardName = cardName[0].toUpperCase() + cardName.slice(1);

  return <>
    <IconButton
      className={styles.CopyLinkButton}
      aria-label={`copy direct link to: ${cardName}`}
      onClick={handleClick}
      size="large">
      <LinkIcon />
    </IconButton>
    <Snackbar open={open} autoHideDuration={5000} onClose={handleClose}>
      <Alert onClose={handleClose} className={styles.SnackBarAlert}>
        Direct link to <b>{cardName}</b> copied to clipboard!
      </Alert>
    </Snackbar>
  </>;
}<|MERGE_RESOLUTION|>--- conflicted
+++ resolved
@@ -1,15 +1,8 @@
-import React, { useState } from "react";
+import { useState } from "react";
 import LinkIcon from "@mui/icons-material/Link";
 import styles from "./CopyLinkButton.module.scss";
-<<<<<<< HEAD
-import { IconButton, Snackbar } from "@mui/material";
-import { ScrollableHashId } from "../../utils/hooks/useStepObserver";
-import { Alert } from "@mui/lab";
-=======
-import { IconButton, Snackbar } from "@material-ui/core";
+import { IconButton, Snackbar, Alert } from "@mui/material";
 import { type ScrollableHashId } from "../../utils/hooks/useStepObserver";
-import { Alert } from "@material-ui/lab";
->>>>>>> 5ec69e64
 
 interface CopyLinkButtonProps {
   scrollToHash: ScrollableHashId
@@ -36,18 +29,21 @@
   let cardName = props.scrollToHash.replaceAll("-", " ");
   cardName = cardName[0].toUpperCase() + cardName.slice(1);
 
-  return <>
-    <IconButton
-      className={styles.CopyLinkButton}
-      aria-label={`copy direct link to: ${cardName}`}
-      onClick={handleClick}
-      size="large">
-      <LinkIcon />
-    </IconButton>
-    <Snackbar open={open} autoHideDuration={5000} onClose={handleClose}>
-      <Alert onClose={handleClose} className={styles.SnackBarAlert}>
-        Direct link to <b>{cardName}</b> copied to clipboard!
-      </Alert>
-    </Snackbar>
-  </>;
+  return (
+    <>
+      <IconButton
+        className={styles.CopyLinkButton}
+        aria-label={`copy direct link to: ${cardName}`}
+        onClick={handleClick}
+        size="large"
+      >
+        <LinkIcon />
+      </IconButton>
+      <Snackbar open={open} autoHideDuration={5000} onClose={handleClose}>
+        <Alert onClose={handleClose} className={styles.SnackBarAlert}>
+          Direct link to <b>{cardName}</b> copied to clipboard!
+        </Alert>
+      </Snackbar>
+    </>
+  );
 }