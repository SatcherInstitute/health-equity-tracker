--- conflicted
+++ resolved
@@ -1,78 +1,70 @@
 import {
-  Box,
-  Grid,
-  useMediaQuery,
-  useTheme,
-  Button,
-  Dialog,
-  DialogContent,
-  Typography,
-  Alert,
-} from "@mui/material";
-import { ChoroplethMap } from "../../charts/ChoroplethMap";
-import { Fips, TERRITORY_CODES } from "../../data/utils/Fips";
-import { Legend } from "../../charts/Legend";
-import {
-  type MapOfDatasetMetadata,
-  type Row,
-  type FieldRange,
-} from "../../data/utils/DatasetTypes";
-import {
-  type MetricConfig,
-  type MetricId,
-  SYMBOL_TYPE_LOOKUP,
-} from "../../data/config/MetricConfig";
-import { Sources } from "./Sources";
-import styles from "./MultiMapDialog.module.scss";
-import { type MetricQueryResponse } from "../../data/query/MetricQuery";
-import {
-  type BreakdownVar,
-  BREAKDOWN_VAR_DISPLAY_NAMES_LOWER_CASE,
-} from "../../data/query/Breakdowns";
-<<<<<<< HEAD
-=======
-import { Alert } from "@material-ui/lab";
->>>>>>> e4c3dd6f
-import { type DemographicGroup } from "../../data/utils/Constants";
-import {
-  CAWP_DETERMINANTS,
-  getWomenRaceLabel,
-} from "../../data/variables/CawpProvider";
+    Box,
+    Grid,
+    useMediaQuery,
+    useTheme,
+    Button,
+    Dialog,
+    DialogContent,
+    Typography,
+    Alert,
+} from '@mui/material'
+import { ChoroplethMap } from '../../charts/ChoroplethMap'
+import { Fips, TERRITORY_CODES } from '../../data/utils/Fips'
+import { Legend } from '../../charts/Legend'
+import {
+    type MapOfDatasetMetadata,
+    type Row,
+    type FieldRange,
+} from '../../data/utils/DatasetTypes'
+import {
+    type MetricConfig,
+    type MetricId,
+    SYMBOL_TYPE_LOOKUP,
+} from '../../data/config/MetricConfig'
+import { Sources } from './Sources'
+import styles from './MultiMapDialog.module.scss'
+import { type MetricQueryResponse } from '../../data/query/MetricQuery'
+import {
+    type BreakdownVar,
+    BREAKDOWN_VAR_DISPLAY_NAMES_LOWER_CASE,
+} from '../../data/query/Breakdowns'
+import { type DemographicGroup } from '../../data/utils/Constants'
+import {
+    CAWP_DETERMINANTS,
+    getWomenRaceLabel,
+} from '../../data/variables/CawpProvider'
 
 export interface MultiMapDialogProps {
-  // Metric the small maps will evaluate
-  metricConfig: MetricConfig
-  // Whether or not the data was collected via survey
-  useSmallSampleMessage: boolean
-  // Demographic breakdown upon which we're dividing the data, i.e. "age"
-  breakdown: BreakdownVar
-  // Unique values for breakdown, each one will have it's own map
-  breakdownValues: DemographicGroup[]
-  // Geographic region of maps
-  fips: Fips
-  // Data that populates maps
-  data: Row[]
-  // Range of metric's values, used for creating a common legend across maps
-  fieldRange: FieldRange | undefined
-  // Whether or not dialog is currently open
-  open: boolean
-  // Closes the dialog in the parent component
-  handleClose: () => void
-  // Dataset IDs required the source footer
-  queryResponses: MetricQueryResponse[]
-  // Metadata required for the source footer
-  metadata: MapOfDatasetMetadata
-  breakdownValuesNoData: DemographicGroup[]
-  countColsToAdd: MetricId[]
-  // Geography data, in topojson format. Must include both states and counties.
-  // If not provided, defaults to directly loading /tmp/geographies.json
-<<<<<<< HEAD
-  geoData?: Record<string, any>
-=======
-  geoData?: Record<string, any>;
-  // optional to show state data when county not available
-  hasSelfButNotChildGeoData?: boolean;
->>>>>>> e4c3dd6f
+    // Metric the small maps will evaluate
+    metricConfig: MetricConfig
+    // Whether or not the data was collected via survey
+    useSmallSampleMessage: boolean
+    // Demographic breakdown upon which we're dividing the data, i.e. "age"
+    breakdown: BreakdownVar
+    // Unique values for breakdown, each one will have it's own map
+    breakdownValues: DemographicGroup[]
+    // Geographic region of maps
+    fips: Fips
+    // Data that populates maps
+    data: Row[]
+    // Range of metric's values, used for creating a common legend across maps
+    fieldRange: FieldRange | undefined
+    // Whether or not dialog is currently open
+    open: boolean
+    // Closes the dialog in the parent component
+    handleClose: () => void
+    // Dataset IDs required the source footer
+    queryResponses: MetricQueryResponse[]
+    // Metadata required for the source footer
+    metadata: MapOfDatasetMetadata
+    breakdownValuesNoData: DemographicGroup[]
+    countColsToAdd: MetricId[]
+    // Geography data, in topojson format. Must include both states and counties.
+    // If not provided, defaults to directly loading /tmp/geographies.json
+    geoData?: Record<string, any>
+    // optional to show state data when county not available
+    hasSelfButNotChildGeoData?: boolean
 }
 
 /*
@@ -80,192 +72,248 @@
     value in a given breakdown for a particular metric.
 */
 export function MultiMapDialog(props: MultiMapDialogProps) {
-  // calculate page size for responsive layout
-  const theme = useTheme();
-  const pageIsWide = useMediaQuery(theme.breakpoints.up("xl"));
-
-  return (
-    <Dialog
-      className={styles.MultiMapBox}
-      open={props.open}
-      onClose={props.handleClose}
-      maxWidth={false}
-      scroll="paper"
-      aria-labelledby="modalTitle"
-    >
-      <DialogContent dividers={true}>
-        <Grid container justifyContent="center" component="ul">
-          {/* Modal Title */}
-          <Grid
-            item
-            xs={12}
-            container
-            justifyContent={pageIsWide ? "flex-start" : "center"}
-          >
-            <Typography id="modalTitle" variant="h6" component="h2">
-              {props.metricConfig.chartTitleLines.join(" ")} across all{" "}
-              {BREAKDOWN_VAR_DISPLAY_NAMES_LOWER_CASE[props.breakdown]} groups
-            </Typography>
-          </Grid>
-
-          {/* Multiples Maps */}
-          {props.breakdownValues.map((breakdownValue) => {
-            const mapLabel = CAWP_DETERMINANTS.includes(
-              props.metricConfig.metricId
-            )
-              ? getWomenRaceLabel(breakdownValue)
-              : breakdownValue;
-
-            const dataForValue = props.data.filter(
-              (row: Row) => row[props.breakdown] === breakdownValue
-            );
-
-            return (
-              <Grid
-                xs={12}
-                sm={6}
-                md={4}
-                lg={3}
-                item
-                key={`${breakdownValue}-grid-item`}
-                className={styles.SmallMultipleMap}
-                component="li"
-              >
-                <b>{mapLabel}</b>
-                {props.metricConfig && dataForValue.length > 0 && (
-                  <ChoroplethMap
-                    key={breakdownValue}
-                    signalListeners={{ click: (...args: any) => {} }}
-                    metric={props.metricConfig}
-                    legendData={props.data}
-                    data={dataForValue}
-                    hideLegend={true}
-<<<<<<< HEAD
-                    showCounties={!props.fips.isUsa()}
-=======
-                    showCounties={
-                      !props.fips.isUsa() && !props.hasSelfButNotChildGeoData
-                    }
->>>>>>> e4c3dd6f
-                    fips={props.fips}
-                    fieldRange={props.fieldRange}
-                    hideActions={true}
-                    scaleType="quantize"
-                    geoData={props.geoData}
-                    filename={`${props.metricConfig.chartTitleLines.join(" ")}${
-                      breakdownValue === "All" ? "" : ` for ${breakdownValue}`
-                    } in ${props.fips.getSentenceDisplayName()}`}
-                    countColsToAdd={props.countColsToAdd}
-                  />
-                )}
-
-                {/* TERRITORIES (IF NATIONAL VIEW) */}
-                {props.metricConfig &&
-                props.fips.isUsa() &&
-                dataForValue.length ? (
-                  <Grid container>
-                    {TERRITORY_CODES.map((code) => {
-                      const fips = new Fips(code);
-                      return (
-                        <Grid item xs={4} sm={2} key={code}>
-                          <ChoroplethMap
-                            signalListeners={{ click: (...args: any) => {} }}
-                            metric={props.metricConfig}
-                            legendData={props.data}
-                            data={dataForValue}
-                            hideLegend={true}
-                            hideActions={true}
-<<<<<<< HEAD
-                            showCounties={!props.fips.isUsa()}
-=======
-                            showCounties={false}
->>>>>>> e4c3dd6f
-                            fips={fips}
-                            fieldRange={props.fieldRange}
-                            scaleType="quantize"
-                            geoData={props.geoData}
-                            overrideShapeWithCircle={true}
-                            countColsToAdd={props.countColsToAdd}
-                          />
+    // calculate page size for responsive layout
+    const theme = useTheme()
+    const pageIsWide = useMediaQuery(theme.breakpoints.up('xl'))
+
+    return (
+        <Dialog
+            className={styles.MultiMapBox}
+            open={props.open}
+            onClose={props.handleClose}
+            maxWidth={false}
+            scroll="paper"
+            aria-labelledby="modalTitle"
+        >
+            <DialogContent dividers={true}>
+                <Grid container justifyContent="center" component="ul">
+                    {/* Modal Title */}
+                    <Grid
+                        item
+                        xs={12}
+                        container
+                        justifyContent={pageIsWide ? 'flex-start' : 'center'}
+                    >
+                        <Typography id="modalTitle" variant="h6" component="h2">
+                            {props.metricConfig.chartTitleLines.join(' ')}{' '}
+                            across all{' '}
+                            {
+                                BREAKDOWN_VAR_DISPLAY_NAMES_LOWER_CASE[
+                                    props.breakdown
+                                ]
+                            }{' '}
+                            groups
+                        </Typography>
+                    </Grid>
+
+                    {/* Multiples Maps */}
+                    {props.breakdownValues.map((breakdownValue) => {
+                        const mapLabel = CAWP_DETERMINANTS.includes(
+                            props.metricConfig.metricId
+                        )
+                            ? getWomenRaceLabel(breakdownValue)
+                            : breakdownValue
+
+                        const dataForValue = props.data.filter(
+                            (row: Row) =>
+                                row[props.breakdown] === breakdownValue
+                        )
+
+                        return (
+                            <Grid
+                                xs={12}
+                                sm={6}
+                                md={4}
+                                lg={3}
+                                item
+                                key={`${breakdownValue}-grid-item`}
+                                className={styles.SmallMultipleMap}
+                                component="li"
+                            >
+                                <b>{mapLabel}</b>
+                                {props.metricConfig &&
+                                    dataForValue.length > 0 && (
+                                        <ChoroplethMap
+                                            key={breakdownValue}
+                                            signalListeners={{
+                                                click: (...args: any) => {},
+                                            }}
+                                            metric={props.metricConfig}
+                                            legendData={props.data}
+                                            data={dataForValue}
+                                            hideLegend={true}
+                                            showCounties={
+                                                !props.fips.isUsa() &&
+                                                !props.hasSelfButNotChildGeoData
+                                            }
+                                            fips={props.fips}
+                                            fieldRange={props.fieldRange}
+                                            hideActions={true}
+                                            scaleType="quantize"
+                                            geoData={props.geoData}
+                                            filename={`${props.metricConfig.chartTitleLines.join(
+                                                ' '
+                                            )}${
+                                                breakdownValue === 'All'
+                                                    ? ''
+                                                    : ` for ${breakdownValue}`
+                                            } in ${props.fips.getSentenceDisplayName()}`}
+                                            countColsToAdd={
+                                                props.countColsToAdd
+                                            }
+                                        />
+                                    )}
+
+                                {/* TERRITORIES (IF NATIONAL VIEW) */}
+                                {props.metricConfig &&
+                                props.fips.isUsa() &&
+                                dataForValue.length ? (
+                                    <Grid container>
+                                        {TERRITORY_CODES.map((code) => {
+                                            const fips = new Fips(code)
+                                            return (
+                                                <Grid
+                                                    item
+                                                    xs={4}
+                                                    sm={2}
+                                                    key={code}
+                                                >
+                                                    <ChoroplethMap
+                                                        signalListeners={{
+                                                            click: (
+                                                                ...args: any
+                                                            ) => {},
+                                                        }}
+                                                        metric={
+                                                            props.metricConfig
+                                                        }
+                                                        legendData={props.data}
+                                                        data={dataForValue}
+                                                        hideLegend={true}
+                                                        hideActions={true}
+                                                        showCounties={false}
+                                                        fips={fips}
+                                                        fieldRange={
+                                                            props.fieldRange
+                                                        }
+                                                        scaleType="quantize"
+                                                        geoData={props.geoData}
+                                                        overrideShapeWithCircle={
+                                                            true
+                                                        }
+                                                        countColsToAdd={
+                                                            props.countColsToAdd
+                                                        }
+                                                    />
+                                                </Grid>
+                                            )
+                                        })}
+                                    </Grid>
+                                ) : (
+                                    <></>
+                                )}
+                            </Grid>
+                        )
+                    })}
+
+                    {/* Legend */}
+
+                    <Grid
+                        item
+                        xs={12}
+                        sm={6}
+                        md={4}
+                        lg={3}
+                        xl={12}
+                        className={styles.SmallMultipleLegendMap}
+                    >
+                        <Box mt={pageIsWide ? 10 : 0}>
+                            <Grid container item>
+                                <Grid container justifyContent="center">
+                                    <b>
+                                        Legend (
+                                        {
+                                            SYMBOL_TYPE_LOOKUP[
+                                                props.metricConfig.type
+                                            ]
+                                        }
+                                        )
+                                    </b>
+                                </Grid>
+                                <Grid container justifyContent="center">
+                                    <Legend
+                                        metric={props.metricConfig}
+                                        legendTitle={props.metricConfig.chartTitleLines.join(
+                                            ' '
+                                        )}
+                                        legendData={props.data}
+                                        scaleType="quantize"
+                                        sameDotSize={true}
+                                        direction={
+                                            pageIsWide
+                                                ? 'horizontal'
+                                                : 'vertical'
+                                        }
+                                        description={
+                                            'Consistent legend for all displayed maps'
+                                        }
+                                    />
+                                </Grid>
+                            </Grid>
+                        </Box>
+                    </Grid>
+
+                    {/* Missing Groups */}
+                    {props.breakdownValuesNoData.length > 0 && (
+                        <Grid
+                            item
+                            container
+                            justifyContent="center"
+                            xs={12}
+                            xl={7}
+                        >
+                            <Box my={3}>
+                                <Alert severity="warning">
+                                    <p className={styles.NoDataWarning}>
+                                        Insufficient{' '}
+                                        {props.metricConfig.shortLabel} data
+                                        reported at the{' '}
+                                        {props.fips.getChildFipsTypeDisplayName()}{' '}
+                                        level for the following groups:{' '}
+                                        {props.breakdownValuesNoData.map(
+                                            (group, i) => (
+                                                <span key={group}>
+                                                    <b>{group}</b>
+                                                    {i <
+                                                        props
+                                                            .breakdownValuesNoData
+                                                            .length -
+                                                            1 && '; '}
+                                                </span>
+                                            )
+                                        )}
+                                    </p>
+                                </Alert>
+                            </Box>
                         </Grid>
-                      );
-                    })}
-                  </Grid>
-                ) : (
-                  <></>
-                )}
-              </Grid>
-            );
-          })}
-
-          {/* Legend */}
-
-          <Grid
-            item
-            xs={12}
-            sm={6}
-            md={4}
-            lg={3}
-            xl={12}
-            className={styles.SmallMultipleLegendMap}
-          >
-            <Box mt={pageIsWide ? 10 : 0}>
-              <Grid container item>
-                <Grid container justifyContent="center">
-                  <b>Legend ({SYMBOL_TYPE_LOOKUP[props.metricConfig.type]})</b>
+                    )}
                 </Grid>
-                <Grid container justifyContent="center">
-                  <Legend
-                    metric={props.metricConfig}
-                    legendTitle={props.metricConfig.chartTitleLines.join(" ")}
-                    legendData={props.data}
-                    scaleType="quantize"
-                    sameDotSize={true}
-                    direction={pageIsWide ? "horizontal" : "vertical"}
-                    description={"Consistent legend for all displayed maps"}
-                  />
-                </Grid>
-              </Grid>
-            </Box>
-          </Grid>
-
-          {/* Missing Groups */}
-          {props.breakdownValuesNoData.length > 0 && (
-            <Grid item container justifyContent="center" xs={12} xl={7}>
-              <Box my={3}>
-                <Alert severity="warning">
-                  <p className={styles.NoDataWarning}>
-                    Insufficient {props.metricConfig.shortLabel} data reported
-                    at the {props.fips.getChildFipsTypeDisplayName()} level for
-                    the following groups:{" "}
-                    {props.breakdownValuesNoData.map((group, i) => (
-                      <span key={group}>
-                        <b>{group}</b>
-                        {i < props.breakdownValuesNoData.length - 1 && "; "}
-                      </span>
-                    ))}
-                  </p>
-                </Alert>
-              </Box>
-            </Grid>
-          )}
-        </Grid>
-      </DialogContent>
-
-      {/* MODAL FOOTER */}
-      <div>
-        <div className={styles.FooterButtonContainer}>
-          <Button onClick={props.handleClose} color="primary">
-            Close
-          </Button>
-        </div>
-        <div className={styles.FooterSourcesContainer}>
-          <Sources
-            queryResponses={props.queryResponses}
-            metadata={props.metadata}
-          />
-        </div>
-      </div>
-    </Dialog>
-  );
+            </DialogContent>
+
+            {/* MODAL FOOTER */}
+            <div>
+                <div className={styles.FooterButtonContainer}>
+                    <Button onClick={props.handleClose} color="primary">
+                        Close
+                    </Button>
+                </div>
+                <div className={styles.FooterSourcesContainer}>
+                    <Sources
+                        queryResponses={props.queryResponses}
+                        metadata={props.metadata}
+                    />
+                </div>
+            </div>
+        </Dialog>
+    )
 }