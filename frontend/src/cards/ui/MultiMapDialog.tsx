--- conflicted
+++ resolved
@@ -10,10 +10,6 @@
   useMediaQuery,
   useTheme,
 } from '@mui/material'
-<<<<<<< HEAD
-=======
-import ChoroplethMap from '../../charts/ChoroplethMap'
->>>>>>> e7a9c150
 import { Fips } from '../../data/utils/Fips'
 import { Legend } from '../../charts/Legend'
 import {
@@ -54,14 +50,10 @@
 import CloseIcon from '@mui/icons-material/Close'
 import DataTypeDefinitionsList from '../../pages/ui/DataTypeDefinitionsList'
 
-<<<<<<< HEAD
 const ChoroplethMap = lazy(
   async () => await import('../../charts/ChoroplethMap')
 )
-export interface MultiMapDialogProps {
-=======
 interface MultiMapDialogProps {
->>>>>>> e7a9c150
   dataTypeConfig: DataTypeConfig
   // Metric the small maps will evaluate
   metricConfig: MetricConfig
