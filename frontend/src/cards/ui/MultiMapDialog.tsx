--- conflicted
+++ resolved
@@ -33,38 +33,34 @@
 
 export interface MultiMapDialogProps {
   // Metric the small maps will evaluate
-  metricConfig: MetricConfig
+  metricConfig: MetricConfig;
   // Whether or not the data was collected via survey
-  useSmallSampleMessage: boolean
+  useSmallSampleMessage: boolean;
   // Demographic breakdown upon which we're dividing the data, i.e. "age"
-  breakdown: BreakdownVar
+  breakdown: BreakdownVar;
   // Unique values for breakdown, each one will have it's own map
-  breakdownValues: DemographicGroup[]
+  breakdownValues: DemographicGroup[];
   // Geographic region of maps
-  fips: Fips
+  fips: Fips;
   // Data that populates maps
-  data: Row[]
+  data: Row[];
   // Range of metric's values, used for creating a common legend across maps
-  fieldRange: FieldRange | undefined
+  fieldRange: FieldRange | undefined;
   // Whether or not dialog is currently open
-  open: boolean
+  open: boolean;
   // Closes the dialog in the parent component
-  handleClose: () => void
+  handleClose: () => void;
   // Dataset IDs required the source footer
-  queryResponses: MetricQueryResponse[]
+  queryResponses: MetricQueryResponse[];
   // Metadata required for the source footer
-  metadata: MapOfDatasetMetadata
-  breakdownValuesNoData: DemographicGroup[]
-  countColsToAdd: MetricId[]
+  metadata: MapOfDatasetMetadata;
+  breakdownValuesNoData: DemographicGroup[];
+  countColsToAdd: MetricId[];
   // Geography data, in topojson format. Must include both states and counties.
   // If not provided, defaults to directly loading /tmp/geographies.json
-<<<<<<< HEAD
   geoData?: Record<string, any>;
   // optional to show state data when county not available
   hasSelfButNotChildGeoData?: boolean;
-=======
-  geoData?: Record<string, any>
->>>>>>> 0e4a9720
 }
 
 /*
@@ -132,13 +128,9 @@
                     legendData={props.data}
                     data={dataForValue}
                     hideLegend={true}
-<<<<<<< HEAD
                     showCounties={
                       !props.fips.isUsa() && !props.hasSelfButNotChildGeoData
                     }
-=======
-                    showCounties={!props.fips.isUsa()}
->>>>>>> 0e4a9720
                     fips={props.fips}
                     fieldRange={props.fieldRange}
                     hideActions={true}
@@ -167,11 +159,7 @@
                             data={dataForValue}
                             hideLegend={true}
                             hideActions={true}
-<<<<<<< HEAD
                             showCounties={false}
-=======
-                            showCounties={!props.fips.isUsa()}
->>>>>>> 0e4a9720
                             fips={fips}
                             fieldRange={props.fieldRange}
                             scaleType="quantize"
