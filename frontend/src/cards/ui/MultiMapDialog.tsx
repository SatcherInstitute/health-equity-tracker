--- conflicted
+++ resolved
@@ -213,28 +213,6 @@
             )
           })}
 
-<<<<<<< HEAD
-          {/* Legend */}
-
-          <Grid item xs={12} className={styles.SmallMultipleLegendMap}>
-            <Box mt={pageIsTiny ? 0 : 3}>
-              <Grid container item>
-                <Grid container justifyContent="center">
-                  <b className={styles.LegendTitleText}>
-                    Legend: {props.metricConfig.shortLabel}
-                  </b>
-                </Grid>
-                <Grid container justifyContent="center">
-                  <Legend
-                    metric={props.metricConfig}
-                    legendTitle={''}
-                    data={props.data}
-                    scaleType={RATE_MAP_SCALE}
-                    sameDotSize={true}
-                    direction={pageIsTiny ? 'vertical' : 'horizontal'}
-                    description={'Consistent legend for all displayed maps'}
-                  />
-=======
           {/* Population Breadcrumbs + Legend */}
           <Grid
             container
@@ -273,14 +251,13 @@
                     <Legend
                       metric={props.metricConfig}
                       legendTitle={''}
-                      legendData={props.data}
+                      data={props.data}
                       scaleType={RATE_MAP_SCALE}
                       sameDotSize={true}
                       direction={pageIsTiny ? 'vertical' : 'horizontal'}
                       description={'Consistent legend for all displayed maps'}
                     />
                   </Grid>
->>>>>>> 2e913479
                 </Grid>
               </Box>
             </Grid>
