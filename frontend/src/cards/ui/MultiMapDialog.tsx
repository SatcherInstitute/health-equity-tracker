--- conflicted
+++ resolved
@@ -143,30 +143,6 @@
                 {props.metricConfig &&
                 props.fips.isUsa() &&
                 dataForValue.length ? (
-<<<<<<< HEAD
-                  TERRITORY_CODES.map((code) => {
-                    const fips = new Fips(code);
-                    return (
-                      <div key={code} className={styles.TerritoryMap}>
-                        <ChoroplethMap
-                          signalListeners={{ click: (...args: any) => {} }}
-                          metric={props.metricConfig}
-                          legendData={props.data}
-                          data={dataForValue}
-                          hideLegend={true}
-                          hideActions={true}
-                          showCounties={props.fips.isUsa() ? false : true}
-                          fips={fips}
-                          fieldRange={props.fieldRange}
-                          scaleType="quantize"
-                          geoData={props.geoData}
-                          overrideShapeWithCircle={true}
-                          countColsToAdd={props.countColsToAdd}
-                        />
-                      </div>
-                    );
-                  })
-=======
                   <Grid container>
                     {TERRITORY_CODES.map((code) => {
                       const fips = new Fips(code);
@@ -185,12 +161,12 @@
                             scaleType="quantize"
                             geoData={props.geoData}
                             overrideShapeWithCircle={true}
+                            countColsToAdd={props.countColsToAdd}
                           />
                         </Grid>
                       );
                     })}
                   </Grid>
->>>>>>> 0f906547
                 ) : (
                   <></>
                 )}
