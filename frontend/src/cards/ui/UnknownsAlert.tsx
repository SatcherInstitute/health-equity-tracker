--- conflicted
+++ resolved
@@ -110,7 +110,6 @@
   return raceEthnicityDiff ? (
     <HetNotice kind='data-integrity'>{diffRaceEthnicityText}</HetNotice>
   ) : (
-<<<<<<< HEAD
     <HetNotice kind={noUnknowns ? 'helpful-info' : 'data-integrity'}>
       {percentageUnknown}
       {props.metricConfig.shortLabel}
@@ -121,7 +120,7 @@
         ? `, and ${secondaryAgePercentageUnknown}${props.metricConfig.shortLabel} reported an unknown age`
         : null}
       {' in '}
-      {props.fips.getSentenceDisplayName()}.{' '}
+      {props.fips.getSentenceDisplayName()} overall.{' '}
       {showCardHelperText && cardHelperText}
       {props.raceEthDiffMap && raceEthDiffMapText}
       {showDataGapsRisk && (
@@ -132,32 +131,5 @@
         </>
       )}
     </HetNotice>
-=======
-    <CardContent sx={{ m: 1 }}>
-      <HetNotice kind={noUnknowns ? 'helpful-info' : 'data-integrity'}>
-        {percentageUnknown}
-        {props.metricConfig.shortLabel}
-        {' reported an unknown '}
-        {props.overrideAndWithOr
-          ? RACE_OR_ETHNICITY
-          : demographicTypeDisplayName}
-        {/* Age Adjusted Card reports both unknown RACE + AGE */}
-        {secondaryAgePercentageUnknown
-          ? `, and ${secondaryAgePercentageUnknown}${props.metricConfig.shortLabel} reported an unknown age`
-          : null}
-        {' in '}
-        {props.fips.getSentenceDisplayName()} overall.{' '}
-        {showCardHelperText && cardHelperText}
-        {props.raceEthDiffMap && raceEthDiffMapText}
-        {showDataGapsRisk && (
-          <>
-            Consider the possible impact of{' '}
-            <a href={`#${WHAT_DATA_ARE_MISSING_ID}`}>data reporting gaps</a>{' '}
-            when interpreting age-adjusted ratios.
-          </>
-        )}
-      </HetNotice>
-    </CardContent>
->>>>>>> 3fd6ded9
   )
 }