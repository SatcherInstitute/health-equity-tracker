import React from "react";
import { Alert } from "@material-ui/lab";
import { Row } from "../../data/utils/DatasetTypes";
import { MetricQueryResponse } from "../../data/query/MetricQuery";
import { MetricConfig } from "../../data/config/MetricConfig";
import {
  UNKNOWN,
  UNKNOWN_RACE,
  UNKNOWN_ETHNICITY,
} from "../../data/utils/Constants";
import styles from "../Card.module.scss";
import { CardContent, Divider } from "@material-ui/core";
import {
  BreakdownVar,
  BREAKDOWN_VAR_DISPLAY_NAMES_LOWER_CASE,
} from "../../data/query/Breakdowns";

export const RACE_OR_ETHNICITY = "race or ethnicity";

function UnknownsAlert(props: {
  queryResponse: MetricQueryResponse;
  metricConfig: MetricConfig;
  breakdownVar: BreakdownVar;
  displayType: string; // "chart" or "map"
  known: Boolean;
  overrideAndWithOr?: Boolean;
  raceEthDiffMap?: Boolean;
  noDemographicInfoMap?: Boolean;
}) {
  const unknowns = props.queryResponse
    .getValidRowsForField(props.metricConfig.metricId)
    .filter(
      (row: Row) =>
        row[props.breakdownVar] === UNKNOWN_RACE ||
        row[props.breakdownVar] === UNKNOWN ||
        row[props.breakdownVar] === UNKNOWN_ETHNICITY
    );

  const breakdownVarDisplayName =
    BREAKDOWN_VAR_DISPLAY_NAMES_LOWER_CASE[props.breakdownVar];

  if (unknowns.length === 0) {
    return <></>;
  }
  const raceEthnicityDiff =
    unknowns.length === 2 &&
    unknowns[0][props.metricConfig.metricId] !==
      unknowns[1][props.metricConfig.metricId];

  const cardHelperText = props.known
    ? `The ${
        props.displayType
      } below only displays data for cases where ${breakdownVarDisplayName} ${
        props.overrideAndWithOr ? "were both" : "was"
      } known.`
    : `The ${props.displayType} below displays data for cases where ${
        props.overrideAndWithOr
          ? ` either ${RACE_OR_ETHNICITY}`
          : breakdownVarDisplayName
      } was unknown.`;

  const raceEthDiffMapText = `In cases where race and ethnicity are reported
    separately, the map shows the higher of the two metrics.`;

  const percentageUnknown = unknowns[0][props.metricConfig.metricId];

  const diffRaceEthnicityText = raceEthnicityDiff
<<<<<<< HEAD
    ? `This state reports race and ethnicity seperately.
=======
    ? `This state reports race and ethnicity separately.
>>>>>>> d7b7365e
    ${unknowns[0][props.metricConfig.metricId]}${
        props.metricConfig.shortVegaLabel
      } reported an
    ${unknowns[0][props.breakdownVar].toLowerCase()} and
    ${unknowns[1][props.metricConfig.metricId]}${
        props.metricConfig.shortVegaLabel
      } reported an
    ${unknowns[1][props.breakdownVar].toLowerCase()}.`
    : "";

  // In the case we have unknowns for race and ethnicity reported separately,
  // show the higher one on the map
  return raceEthnicityDiff ? (
    <>
      <CardContent className={styles.SmallMarginContent}>
        <Alert severity="warning">{diffRaceEthnicityText}</Alert>
      </CardContent>
      <Divider />
    </>
  ) : (
    <>
      <CardContent className={styles.SmallMarginContent}>
        <Alert severity="warning">
          {percentageUnknown}
          {props.metricConfig.shortVegaLabel} reported{" "}
          {props.overrideAndWithOr && "an"} unknown{" "}
          {props.overrideAndWithOr
            ? RACE_OR_ETHNICITY
            : breakdownVarDisplayName}
          .{" "}
          {percentageUnknown !== 100 &&
            !props.noDemographicInfoMap &&
            cardHelperText}{" "}
          {props.raceEthDiffMap && raceEthDiffMapText}
        </Alert>
      </CardContent>
      <Divider />
    </>
  );
}

export default UnknownsAlert;<|MERGE_RESOLUTION|>--- conflicted
+++ resolved
@@ -65,11 +65,7 @@
   const percentageUnknown = unknowns[0][props.metricConfig.metricId];
 
   const diffRaceEthnicityText = raceEthnicityDiff
-<<<<<<< HEAD
-    ? `This state reports race and ethnicity seperately.
-=======
     ? `This state reports race and ethnicity separately.
->>>>>>> d7b7365e
     ${unknowns[0][props.metricConfig.metricId]}${
         props.metricConfig.shortVegaLabel
       } reported an
