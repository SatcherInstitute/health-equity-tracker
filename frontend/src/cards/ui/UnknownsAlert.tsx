import React from "react";
import { Alert } from "@material-ui/lab";
import { Row } from "../../data/utils/DatasetTypes";
import { MetricQueryResponse } from "../../data/query/MetricQuery";
import { MetricConfig } from "../../data/config/MetricConfig";
import {
  UNKNOWN,
  UNKNOWN_RACE,
  UNKNOWN_ETHNICITY,
} from "../../data/utils/Constants";
import styles from "../Card.module.scss";
import { CardContent, Divider } from "@material-ui/core";
import {
  BreakdownVar,
  BREAKDOWN_VAR_DISPLAY_NAMES_LOWER_CASE,
} from "../../data/query/Breakdowns";

export const RACE_OR_ETHNICITY = "race or ethnicity";

function UnknownsAlert(props: {
  queryResponse: MetricQueryResponse;
  metricConfig: MetricConfig;
  breakdownVar: BreakdownVar;
  displayType: string; // "chart" or "map"
  known: Boolean;
  overrideAndWithOr?: Boolean;
  raceEthDiffMap?: Boolean;
  noDemographicInfoMap?: Boolean;
}) {
  const unknowns = props.queryResponse
    .getValidRowsForField(props.metricConfig.metricId)
    .filter(
      (row: Row) =>
        row[props.breakdownVar] === UNKNOWN_RACE ||
        row[props.breakdownVar] === UNKNOWN ||
        row[props.breakdownVar] === UNKNOWN_ETHNICITY
    );

  const breakdownVarDisplayName =
    BREAKDOWN_VAR_DISPLAY_NAMES_LOWER_CASE[props.breakdownVar];

  if (unknowns.length === 0) {
    return <></>;
  }
  const raceEthnicityDiff =
    unknowns.length === 2 &&
    unknowns[0][props.metricConfig.metricId] !==
      unknowns[1][props.metricConfig.metricId];

  const cardHelperText = props.known
    ? `The ${
        props.displayType
      } below only displays data for cases where ${breakdownVarDisplayName} ${
        props.overrideAndWithOr ? "were both" : "was"
      } known.`
    : `The ${props.displayType} below displays data for cases where ${
        props.overrideAndWithOr
          ? ` either ${RACE_OR_ETHNICITY}`
          : breakdownVarDisplayName
      } was unknown.`;

  const raceEthDiffMapText = `In cases where race and ethnicity are reported
    separately, the map shows the higher of the two metrics.`;

  const percentageUnknown = unknowns[0][props.metricConfig.metricId];

  const diffRaceEthnicityText = raceEthnicityDiff
    ? `This state reports race and ethnicity separately.
    ${unknowns[0][props.metricConfig.metricId]}${
        props.metricConfig.shortVegaLabel
      } reported an
    ${unknowns[0][props.breakdownVar].toLowerCase()} and
    ${unknowns[1][props.metricConfig.metricId]}${
<<<<<<< HEAD
        props.metricConfig.shortVegaLabel
=======
        props.metricConfig.knownBreakdownComparisonMetric!.shortVegaLabel
>>>>>>> 0ec7ab63
      } reported an
    ${unknowns[1][props.breakdownVar].toLowerCase()}.`
    : "";

  // In the case we have unknowns for race and ethnicity reported separately,
  // show the higher one on the map
  return raceEthnicityDiff ? (
    <>
      <CardContent className={styles.SmallMarginContent}>
        <Alert severity="warning">{diffRaceEthnicityText}</Alert>
      </CardContent>
      <Divider />
    </>
  ) : (
    <>
      <CardContent className={styles.SmallMarginContent}>
        <Alert severity="warning">
          {percentageUnknown}
          {
<<<<<<< HEAD
            props.metricConfig?.knownBreakdownComparisonMetric?.shortVegaLabel
=======
            props.metricConfig.knownBreakdownComparisonMetric!.shortVegaLabel
>>>>>>> 0ec7ab63
          }{" "}
          reported {props.overrideAndWithOr && "an"} unknown{" "}
          {props.overrideAndWithOr
            ? RACE_OR_ETHNICITY
            : breakdownVarDisplayName}
          .{" "}
          {percentageUnknown !== 100 &&
            !props.noDemographicInfoMap &&
            cardHelperText}{" "}
          {props.raceEthDiffMap && raceEthDiffMapText}
        </Alert>
      </CardContent>
      <Divider />
    </>
  );
}

export default UnknownsAlert;<|MERGE_RESOLUTION|>--- conflicted
+++ resolved
@@ -71,11 +71,7 @@
       } reported an
     ${unknowns[0][props.breakdownVar].toLowerCase()} and
     ${unknowns[1][props.metricConfig.metricId]}${
-<<<<<<< HEAD
-        props.metricConfig.shortVegaLabel
-=======
         props.metricConfig.knownBreakdownComparisonMetric!.shortVegaLabel
->>>>>>> 0ec7ab63
       } reported an
     ${unknowns[1][props.breakdownVar].toLowerCase()}.`
     : "";
@@ -95,11 +91,7 @@
         <Alert severity="warning">
           {percentageUnknown}
           {
-<<<<<<< HEAD
-            props.metricConfig?.knownBreakdownComparisonMetric?.shortVegaLabel
-=======
             props.metricConfig.knownBreakdownComparisonMetric!.shortVegaLabel
->>>>>>> 0ec7ab63
           }{" "}
           reported {props.overrideAndWithOr && "an"} unknown{" "}
           {props.overrideAndWithOr
