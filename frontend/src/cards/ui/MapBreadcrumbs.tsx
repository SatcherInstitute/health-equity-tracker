import React from "react";
import { USA_FIPS, USA_DISPLAY_NAME, Fips } from "../../data/utils/Fips";
import Breadcrumbs from "@mui/material/Breadcrumbs";
import Button from "@mui/material/Button";
import styles from "./MapBreadcrumbs.module.scss";
import { useLocation } from "react-router-dom";
import { type ScrollableHashId } from "../../utils/hooks/useStepObserver";

function MapBreadcrumbs(props: {
  fips: Fips
  updateFipsCallback: (fips: Fips) => void
  ariaLabel?: string
  scrollToHashId: ScrollableHashId
}) {
  const location = useLocation();

  return (
    <Breadcrumbs
      separator="›"
<<<<<<< HEAD
      aria-label={`Breadcrumb navigation for ${props.ariaLabel
        } in ${props.fips.getDisplayName()} report`}
=======
      aria-label={`Breadcrumb navigation for ${
        props.ariaLabel ?? "data"
      } in ${props.fips.getDisplayName()} report`}
>>>>>>> 5ec69e64
    >
      <Crumb
        text={USA_DISPLAY_NAME}
        isClickable={!props.fips.isUsa()}
        onClick={() => {
          props.updateFipsCallback(new Fips(USA_FIPS));
          location.hash = `#${props.scrollToHashId}`;
        }}
      />
      {!props.fips.isUsa() && (
        <Crumb
          text={props.fips.getStateDisplayName()}
          isClickable={!props.fips.isStateOrTerritory()}
          onClick={() => {
            props.updateFipsCallback(props.fips.getParentFips());
            location.hash = `#${props.scrollToHashId}`;
          }}
        />
      )}
      {props.fips.isCounty() && (
        <Crumb text={props.fips.getDisplayName()} isClickable={false} />
      )}
    </Breadcrumbs>
  );
}

function Crumb(props: {
  text: string
  isClickable: boolean
  onClick?: () => void
}) {
  return (
    <>
      {props.isClickable && (
        <Button
          color="primary"
          className={styles.Crumb}
          onClick={() => {
            props.onClick?.();
          }}
        >
          {props.text}
        </Button>
      )}
      {!props.isClickable && (
        <Button color="primary" className={styles.CurrentCrumb} disabled>
          {props.text}
        </Button>
      )}
    </>
  );
}

export default MapBreadcrumbs;<|MERGE_RESOLUTION|>--- conflicted
+++ resolved
@@ -17,14 +17,9 @@
   return (
     <Breadcrumbs
       separator="›"
-<<<<<<< HEAD
-      aria-label={`Breadcrumb navigation for ${props.ariaLabel
-        } in ${props.fips.getDisplayName()} report`}
-=======
       aria-label={`Breadcrumb navigation for ${
         props.ariaLabel ?? "data"
       } in ${props.fips.getDisplayName()} report`}
->>>>>>> 5ec69e64
     >
       <Crumb
         text={USA_DISPLAY_NAME}
