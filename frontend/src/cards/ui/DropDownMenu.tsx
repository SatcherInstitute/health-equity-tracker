import React, { useState } from "react";
<<<<<<< HEAD
import ArrowDropDown from "@mui/icons-material/ArrowDropDown";
import ArrowRight from "@mui/icons-material/ArrowRight";
import Button from "@mui/material/Button";
import List from "@mui/material/List";
import ListItem from "@mui/material/ListItem";
import ListItemText from "@mui/material/ListItemText";
import Popover, { PopoverOrigin } from "@mui/material/Popover";
import { usePopover, PopoverElements } from "../../utils/hooks/usePopover";
import styles from "./DropDownMenu.module.scss";
import { useMediaQuery, useTheme } from "@mui/material";
import { DemographicGroup } from "../../data/utils/Constants";
import { BreakdownVarDisplayName } from "../../data/query/Breakdowns";
=======
import ArrowDropDown from "@material-ui/icons/ArrowDropDown";
import ArrowRight from "@material-ui/icons/ArrowRight";
import Button from "@material-ui/core/Button";
import List from "@material-ui/core/List";
import ListItem from "@material-ui/core/ListItem";
import ListItemText from "@material-ui/core/ListItemText";
import Popover, { type PopoverOrigin } from "@material-ui/core/Popover";
import { usePopover, type PopoverElements } from "../../utils/hooks/usePopover";
import styles from "./DropDownMenu.module.scss";
import { useMediaQuery, useTheme } from "@material-ui/core";
import { type DemographicGroup } from "../../data/utils/Constants";
import { type BreakdownVarDisplayName } from "../../data/query/Breakdowns";
>>>>>>> 5ec69e64

interface MenuPopoverProps {
  popover: PopoverElements
  // Map type indicates items are first level menu items, array indicates second level
  items:
<<<<<<< HEAD
  | Record<BreakdownVarDisplayName, DemographicGroup[]>
  | DemographicGroup[];
=======
    | Record<BreakdownVarDisplayName, DemographicGroup[]>
    | DemographicGroup[]
>>>>>>> 5ec69e64
  onClick: (
    event: React.MouseEvent<HTMLElement>,
    value: DemographicGroup
  ) => void
  // Optional additional actions to do when the popover is closed
  onClose?: () => void
}

function MenuPopover(props: MenuPopoverProps): JSX.Element {
  // calculate page size for responsive layout
  const theme = useTheme();
  const pageIsWide = useMediaQuery(theme.breakpoints.up("sm"));
  const anchorOrigin: PopoverOrigin = {
    vertical: "top",
    horizontal: "right",
  };
  const transformOrigin: PopoverOrigin = {
    vertical: "top",
    horizontal: pageIsWide ? "left" : "center",
  };

  const hasChildren = !Array.isArray(props.items);
  const listItems: DemographicGroup[] | string[] = hasChildren
    ? Object.keys(props.items)
    : (props.items as DemographicGroup[]);

  const renderListItem = (listItem: string | DemographicGroup) => {
    if (
      hasChildren &&
      (props.items as Record<string, DemographicGroup[]>)[listItem].length === 0
    ) {
      return (
        <ListItem key={listItem} button disabled>
          {listItem} [unavailable]
        </ListItem>
      );
    } else {
      return (
        <ListItem
          key={listItem}
          button
          onClick={(event) => {
            props.onClick(event, listItem);
          }}
        >
          <ListItemText primary={listItem} />
          {hasChildren && <ArrowRight />}
        </ListItem>
      );
    }
  };

  return (
    <Popover
      className={styles.GroupListMenuBox}
      open={props.popover.isOpen}
      anchorEl={props.popover.anchor}
      onClose={() => {
        props.popover.close();
        if (props.onClose) {
          props.onClose();
        }
      }}
      anchorOrigin={anchorOrigin}
      transformOrigin={transformOrigin}
    >
      <List
        aria-label="List of Options"
        dense={true}
        className={styles.GroupListMenuBox}
      >
        {listItems.map((listItem) => renderListItem(listItem))}
      </List>
    </Popover>
  );
}

export interface DropDownMenuProps {
  // Dropdown's currently selected option.
  value: DemographicGroup
  // Map of first level menu option to submenu options.
  // If only one key is present, submenu options will render as first level.
  options: Record<string, DemographicGroup[]>
  // Update parent component with a newly selected value.
  onOptionUpdate: (
    category: DemographicGroup | undefined,
    filterSelection: DemographicGroup
  ) => void
  idSuffix: string
}

/*
   DropDownMenu is a dropdown menu with one or two levels of menu items.
   For example you can have:
     * Dropdown with one level listing all race options
     * Dropdown with one level to select race and a second level listing all race options
*/
function DropDownMenu(props: DropDownMenuProps) {
  const firstMenu = usePopover();
  const secondMenu = usePopover();

  const [firstMenuSelection, setFirstMenuSelection] = useState(
    Object.keys(props.options)[0]
  );

  const oneLevelMenu = Object.keys(props.options).length === 1;

  return (
    <>
      <label
        className={styles.FilterBy}
        htmlFor={`groupMenu${props.idSuffix}`}
        aria-hidden={true}
      >
        Select demographic group:
      </label>
      <Button
        variant="text"
        onClick={firstMenu.open}
        aria-haspopup="true"
        id={`groupMenu${props.idSuffix}`}
      >
        <u>{props.value}</u>
        <ArrowDropDown />
      </Button>

      <MenuPopover
        aria-labelledby={`#groupMenu${props.idSuffix}`}
        popover={firstMenu}
        aria-expanded="true"
        items={oneLevelMenu ? Object.values(props.options)[0] : props.options}
        onClick={(event: React.MouseEvent<HTMLElement>, value) => {
          if (oneLevelMenu) {
            props.onOptionUpdate(undefined, value);
            firstMenu.close();
          } else {
            setFirstMenuSelection(value);
            secondMenu.open(event);
          }
        }}
      />

      {/* sub-menu feature: not currently in use */}
      <MenuPopover
        popover={secondMenu}
        items={props.options[firstMenuSelection]}
        onClick={(
          _unusedEvent: React.MouseEvent<HTMLElement>,
          value: DemographicGroup
        ) => {
          firstMenu.close();
          secondMenu.close();
          props.onOptionUpdate(firstMenuSelection, value);
        }}
        onClose={firstMenu.close}
      />
    </>
  );
}

export default DropDownMenu;<|MERGE_RESOLUTION|>--- conflicted
+++ resolved
@@ -1,43 +1,23 @@
 import React, { useState } from "react";
-<<<<<<< HEAD
 import ArrowDropDown from "@mui/icons-material/ArrowDropDown";
 import ArrowRight from "@mui/icons-material/ArrowRight";
 import Button from "@mui/material/Button";
 import List from "@mui/material/List";
 import ListItem from "@mui/material/ListItem";
 import ListItemText from "@mui/material/ListItemText";
-import Popover, { PopoverOrigin } from "@mui/material/Popover";
-import { usePopover, PopoverElements } from "../../utils/hooks/usePopover";
+import Popover, { type PopoverOrigin } from "@mui/material/Popover";
+import { usePopover, type PopoverElements } from "../../utils/hooks/usePopover";
 import styles from "./DropDownMenu.module.scss";
 import { useMediaQuery, useTheme } from "@mui/material";
-import { DemographicGroup } from "../../data/utils/Constants";
-import { BreakdownVarDisplayName } from "../../data/query/Breakdowns";
-=======
-import ArrowDropDown from "@material-ui/icons/ArrowDropDown";
-import ArrowRight from "@material-ui/icons/ArrowRight";
-import Button from "@material-ui/core/Button";
-import List from "@material-ui/core/List";
-import ListItem from "@material-ui/core/ListItem";
-import ListItemText from "@material-ui/core/ListItemText";
-import Popover, { type PopoverOrigin } from "@material-ui/core/Popover";
-import { usePopover, type PopoverElements } from "../../utils/hooks/usePopover";
-import styles from "./DropDownMenu.module.scss";
-import { useMediaQuery, useTheme } from "@material-ui/core";
 import { type DemographicGroup } from "../../data/utils/Constants";
 import { type BreakdownVarDisplayName } from "../../data/query/Breakdowns";
->>>>>>> 5ec69e64
 
 interface MenuPopoverProps {
   popover: PopoverElements
   // Map type indicates items are first level menu items, array indicates second level
   items:
-<<<<<<< HEAD
-  | Record<BreakdownVarDisplayName, DemographicGroup[]>
-  | DemographicGroup[];
-=======
     | Record<BreakdownVarDisplayName, DemographicGroup[]>
     | DemographicGroup[]
->>>>>>> 5ec69e64
   onClick: (
     event: React.MouseEvent<HTMLElement>,
     value: DemographicGroup
