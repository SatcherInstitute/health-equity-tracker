--- conflicted
+++ resolved
@@ -18,12 +18,6 @@
   items:
     | Record<BreakdownVarDisplayName, DemographicGroup[]>
     | DemographicGroup[];
-<<<<<<< HEAD
-  onClick: (event: React.MouseEvent<HTMLElement>, value: string) => void;
-  // Optional additional actions to do when the popover is closed
-  onClose?: () => void;
-}): JSX.Element {
-=======
   onClick: (
     event: React.MouseEvent<HTMLElement>,
     value: DemographicGroup
@@ -33,7 +27,6 @@
 }
 
 function MenuPopover(props: MenuPopoverProps): JSX.Element {
->>>>>>> da7fa690
   // calculate page size for responsive layout
   const theme = useTheme();
   const pageIsWide = useMediaQuery(theme.breakpoints.up("sm"));
@@ -111,11 +104,7 @@
   // Update parent component with a newly selected value.
   onOptionUpdate: (
     category: DemographicGroup | undefined,
-<<<<<<< HEAD
-    filterSelection: string | undefined
-=======
     filterSelection: DemographicGroup
->>>>>>> da7fa690
   ) => void;
 }
 
@@ -150,11 +139,7 @@
             ? (Object.values(props.options)[0] as DemographicGroup[])
             : (props.options as Record<string, DemographicGroup[]>)
         }
-<<<<<<< HEAD
-        onClick={(event: React.MouseEvent<HTMLElement>, value: string) => {
-=======
         onClick={(event: React.MouseEvent<HTMLElement>, value) => {
->>>>>>> da7fa690
           if (oneLevelMenu) {
             props.onOptionUpdate(undefined, value);
             firstMenu.close();
