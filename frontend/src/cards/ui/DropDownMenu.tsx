import React, { useState } from 'react'
import { ArrowDropDown, ArrowRight } from '@mui/icons-material'
import Popover, { type PopoverOrigin } from '@mui/material/Popover'
import { usePopover, type PopoverElements } from '../../utils/hooks/usePopover'
import styles from './DropDownMenu.module.scss'
import {
  useMediaQuery,
  useTheme,
  Button,
  List,
  ListItem,
  ListItemText,
} from '@mui/material'
import { AGE, type DemographicGroup } from '../../data/utils/Constants'
import {
  type BreakdownVar,
  type BreakdownVarDisplayName,
} from '../../data/query/Breakdowns'
import { useHIVLabelSuffix } from '../../utils/hooks/useHIVLabelSuffix'

interface MenuPopoverProps {
  popover: PopoverElements
  // Map type indicates items are first level menu items, array indicates second level
  items:
    | Record<BreakdownVarDisplayName, DemographicGroup[]>
    | DemographicGroup[]
  onClick: (
    event: React.MouseEvent<HTMLElement>,
    value: DemographicGroup
  ) => void
  // Optional additional actions to do when the popover is closed
  onClose?: () => void
}

export function MenuPopover(props: MenuPopoverProps): JSX.Element {
  // calculate page size for responsive layout
  const theme = useTheme()
  const pageIsWide = useMediaQuery(theme.breakpoints.up('sm'))
  const anchorOrigin: PopoverOrigin = {
    vertical: 'top',
    horizontal: 'right',
  }
  const transformOrigin: PopoverOrigin = {
    vertical: 'top',
    horizontal: pageIsWide ? 'left' : 'center',
  }

  const hasChildren = !Array.isArray(props.items)
  const listItems: DemographicGroup[] | string[] = hasChildren
    ? Object.keys(props.items)
    : (props.items as DemographicGroup[])

  const renderListItem = (listItem: string | DemographicGroup) => {
    if (
      hasChildren &&
      (props.items as Record<string, DemographicGroup[]>)[listItem].length === 0
    ) {
      return (
        <ListItem key={listItem} button disabled>
          {listItem} [unavailable]
        </ListItem>
      )
    } else {
      return (
        <ListItem
          key={listItem}
          button
          onClick={(event) => {
            props.onClick(event, listItem)
          }}
        >
          <ListItemText primary={listItem} />
          {hasChildren && <ArrowRight />}
        </ListItem>
      )
    }
  }

  return (
    <Popover
      className={styles.GroupListMenuBox}
      open={props.popover.isOpen}
      anchorEl={props.popover.anchor}
      onClose={() => {
        props.popover.close()
        if (props.onClose) {
          props.onClose()
        }
      }}
      anchorOrigin={anchorOrigin}
      transformOrigin={transformOrigin}
    >
      <List
        aria-label="List of Options"
        dense={true}
        className={styles.GroupListMenuBox}
      >
        {listItems.map((listItem) => renderListItem(listItem))}
      </List>
    </Popover>
  )
}

export interface DropDownMenuProps {
  // Dropdown's currently selected option.
  value: DemographicGroup
  // Map of first level menu option to submenu options.
  // If only one key is present, submenu options will render as first level.
  options: Record<string, DemographicGroup[]>
  // Update parent component with a newly selected value.
  onOptionUpdate: (
    category: DemographicGroup | undefined,
    filterSelection: DemographicGroup
  ) => void
<<<<<<< HEAD
  idSuffix?: string
=======
  idSuffix: string
  breakdownVar: BreakdownVar
  setSmallMultiplesDialogOpen: (smallMultiplesDialogOpen: boolean) => void
>>>>>>> cf768ce1
}

/*
   DropDownMenu is a dropdown menu with one or two levels of menu items.
   For example you can have:
     * Dropdown with one level listing all race options
     * Dropdown with one level to select race and a second level listing all race options
*/
function DropDownMenu(props: DropDownMenuProps) {
  const [firstMenuSelection, setFirstMenuSelection] = useState(
    Object.keys(props.options)[0]
  )
  const oneLevelMenu = Object.keys(props.options).length === 1

  const firstMenu = usePopover()
  const secondMenu = usePopover()

  const demOption = firstMenuSelection.toLowerCase()
  const article = props.breakdownVar === AGE ? 'an' : 'a'

  const hivLabelSuffixProps = {
    demographic: props.breakdownVar,
    value: props.value,
    metric: props.idSuffix,
  }
  const suffix = useHIVLabelSuffix(hivLabelSuffixProps)

  return (
    <div className={styles.SectionFilterBy}>
      <label
        className={styles.FilterBy}
        htmlFor={`groupMenu${props?.idSuffix ?? ''}`}
        aria-hidden={true}
      >
        {`Highlight ${article} ${demOption} group:`}
      </label>
      <Button
        variant="text"
        onClick={firstMenu.open}
        aria-haspopup="true"
        id={`groupMenu${props?.idSuffix ?? ''}`}
      >
        <u>
          {props.value}
          {suffix}
        </u>
        <ArrowDropDown />
      </Button>

      <MenuPopover
        aria-labelledby={`#groupMenu${props?.idSuffix ?? ''}`}
        popover={firstMenu}
        aria-expanded="true"
        items={oneLevelMenu ? Object.values(props.options)[0] : props.options}
        onClick={(event: React.MouseEvent<HTMLElement>, value) => {
          if (oneLevelMenu) {
            props.onOptionUpdate(undefined, value)
            firstMenu.close()
          } else {
            setFirstMenuSelection(value)
            secondMenu.open(event)
          }
        }}
      />

      {/* sub-menu feature: not currently in use */}
      <MenuPopover
        popover={secondMenu}
        items={props.options[firstMenuSelection]}
        onClick={(
          _unusedEvent: React.MouseEvent<HTMLElement>,
          value: DemographicGroup
        ) => {
          firstMenu.close()
          secondMenu.close()
          props.onOptionUpdate(firstMenuSelection, value)
        }}
        onClose={firstMenu.close}
      />
    </div>
  )
}

export default DropDownMenu<|MERGE_RESOLUTION|>--- conflicted
+++ resolved
@@ -112,13 +112,9 @@
     category: DemographicGroup | undefined,
     filterSelection: DemographicGroup
   ) => void
-<<<<<<< HEAD
   idSuffix?: string
-=======
-  idSuffix: string
   breakdownVar: BreakdownVar
   setSmallMultiplesDialogOpen: (smallMultiplesDialogOpen: boolean) => void
->>>>>>> cf768ce1
 }
 
 /*
