--- conflicted
+++ resolved
@@ -32,8 +32,6 @@
   );
 }
 
-<<<<<<< HEAD
-=======
 export const stripCountyFips = (datasetIds: string[]) => {
   const strippedData = datasetIds.map((id) => {
     //uses RegEx to check if datasetId string contains a hyphen followed by any two digits
@@ -45,7 +43,6 @@
   return strippedData;
 };
 
->>>>>>> 0656e32c
 export function getDataSourceMapFromDatasetIds(
   datasetIds: string[],
   metadata: MapOfDatasetMetadata
