--- conflicted
+++ resolved
@@ -33,12 +33,8 @@
     const baseApiUrl = import.meta.env.VITE_BASE_API_URL
     const dataServerUrl = `${baseApiUrl}/fetch-ai-insight/${encodeURIComponent(prompt)}`
 
-<<<<<<< HEAD
-    const dataResponse = await fetch(dataServerUrl)
-=======
 async function fetchAIInsight(prompt: string): Promise<string> {
   const apiKey = await fetchApiKey()
->>>>>>> 41e527ba
 
     if (!dataResponse.ok) {
       throw new Error(`Failed to fetch AI insight: ${dataResponse.statusText}`)
