import React from "react";
import { CardContent } from "@material-ui/core";
import { ChoroplethMap } from "../charts/ChoroplethMap";
import { Fips } from "../data/utils/Fips";
import { VariableConfig } from "../data/config/MetricConfig";
import MapBreadcrumbs from "./ui/MapBreadcrumbs";
import { Row } from "../data/utils/DatasetTypes";
import CardWrapper from "./CardWrapper";
import { MetricQuery } from "../data/query/MetricQuery";
import MissingDataAlert from "./ui/MissingDataAlert";
import {
  Breakdowns,
  BreakdownVar,
  BREAKDOWN_VAR_DISPLAY_NAMES,
} from "../data/query/Breakdowns";
import { UNKNOWN, UNKNOWN_RACE } from "../data/utils/Constants";
import styles from "./Card.module.scss";
import Divider from "@material-ui/core/Divider";
import Alert from "@material-ui/lab/Alert";
import UnknownsAlert from "./ui/UnknownsAlert";

export interface UnknownsMapCardProps {
  // Variable the map will evaluate for unknowns
  variableConfig: VariableConfig;
  // Breakdown value to evaluate for unknowns
  currentBreakdown: BreakdownVar;
  // Geographic region of maps
  fips: Fips;
  // Updates the madlib
  updateFipsCallback: (fips: Fips) => void;
}

// This wrapper ensures the proper key is set to create a new instance when required (when
// the props change and the state needs to be reset) rather than relying on the card caller.
export function UnknownsMapCard(props: UnknownsMapCardProps) {
  return (
    <UnknownsMapCardWithKey
      key={props.currentBreakdown + props.variableConfig.variableId}
      {...props}
    />
  );
}

function UnknownsMapCardWithKey(props: UnknownsMapCardProps) {
  const metricConfig = props.variableConfig.metrics["pct_share"];

  const signalListeners: any = {
    click: (...args: any) => {
      const clickedData = args[1];
      props.updateFipsCallback(new Fips(clickedData.id));
    },
  };

  // TODO Debug why onlyInclude(UNKNOWN, UNKNOWN_RACE) isn't working
  const mapGeoBreakdowns = Breakdowns.forParentFips(props.fips).addBreakdown(
    props.currentBreakdown
  );
  const alertBreakdown = Breakdowns.forFips(props.fips).addBreakdown(
    props.currentBreakdown
  );

  const mapQuery = new MetricQuery([metricConfig.metricId], mapGeoBreakdowns);
  const alertQuery = new MetricQuery([metricConfig.metricId], alertBreakdown);

  return (
    <CardWrapper
      queries={[mapQuery, alertQuery]}
      title={
        <>{`Unknown ${
          BREAKDOWN_VAR_DISPLAY_NAMES[props.currentBreakdown]
        } for ${metricConfig.fullCardTitleName}`}</>
      }
    >
      {([mapQueryResponse, alertQueryResponse]) => {
        const unknowns = mapQueryResponse
          .getValidRowsForField(props.currentBreakdown)
          .filter(
            (row: Row) =>
              row[props.currentBreakdown] === UNKNOWN_RACE ||
              row[props.currentBreakdown] === UNKNOWN
          );

        return (
          <>
            <CardContent className={styles.SmallMarginContent}>
              <MapBreadcrumbs
                fips={props.fips}
                updateFipsCallback={props.updateFipsCallback}
              />
            </CardContent>
            <Divider />
<<<<<<< HEAD
            {!mapQueryResponse.dataIsMissing() && (
              <UnknownsAlert
                queryResponse={alertQueryResponse}
                metricConfig={metricConfig}
                breakdownVar={props.currentBreakdown}
                displayType="map"
                known={false}
              />
            )}
=======
            <UnknownsAlert
              queryResponse={alertQueryResponse}
              metricConfig={metricConfig}
              breakdownVar={props.currentBreakdown}
              displayType="map"
              known={false}
            />
>>>>>>> 93ae6ddf
            <CardContent>
              {mapQueryResponse.dataIsMissing() && (
                <MissingDataAlert
                  dataName={metricConfig.fullCardTitleName}
                  breakdownString={
                    BREAKDOWN_VAR_DISPLAY_NAMES[props.currentBreakdown]
                  }
                />
              )}
              {!mapQueryResponse.dataIsMissing() && unknowns.length === 0 && (
                <Alert severity="info">
                  No unknown values for{" "}
                  {BREAKDOWN_VAR_DISPLAY_NAMES[props.currentBreakdown]} reported
                  in this dataset.
                </Alert>
              )}
              {!mapQueryResponse.dataIsMissing() && unknowns.length > 0 && (
                <ChoroplethMap
                  signalListeners={signalListeners}
                  metric={metricConfig}
                  legendTitle={metricConfig.fullCardTitleName}
                  data={unknowns}
                  showCounties={props.fips.isUsa() ? false : true}
                  fips={props.fips}
                  scaleType="quantile"
                  scaleColorScheme="greenblue"
                  hideLegend={
                    mapQueryResponse.dataIsMissing() || unknowns.length <= 1
                  }
                />
              )}
            </CardContent>
          </>
        );
      }}
    </CardWrapper>
  );
}<|MERGE_RESOLUTION|>--- conflicted
+++ resolved
@@ -89,7 +89,6 @@
               />
             </CardContent>
             <Divider />
-<<<<<<< HEAD
             {!mapQueryResponse.dataIsMissing() && (
               <UnknownsAlert
                 queryResponse={alertQueryResponse}
@@ -99,15 +98,6 @@
                 known={false}
               />
             )}
-=======
-            <UnknownsAlert
-              queryResponse={alertQueryResponse}
-              metricConfig={metricConfig}
-              breakdownVar={props.currentBreakdown}
-              displayType="map"
-              known={false}
-            />
->>>>>>> 93ae6ddf
             <CardContent>
               {mapQueryResponse.dataIsMissing() && (
                 <MissingDataAlert
