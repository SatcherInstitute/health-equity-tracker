import React from "react";
import { CardContent } from "@material-ui/core";
import { ChoroplethMap } from "../charts/ChoroplethMap";
import { Fips, TERRITORY_CODES } from "../data/utils/Fips";
import { VariableConfig } from "../data/config/MetricConfig";
import MapBreadcrumbs from "./ui/MapBreadcrumbs";
import { Row } from "../data/utils/DatasetTypes";
import CardWrapper from "./CardWrapper";
import { MetricQuery } from "../data/query/MetricQuery";
import MissingDataAlert from "./ui/MissingDataAlert";
import {
  Breakdowns,
  BreakdownVar,
  BREAKDOWN_VAR_DISPLAY_NAMES_LOWER_CASE,
} from "../data/query/Breakdowns";
import {
  UNKNOWN,
  UNKNOWN_RACE,
  UNKNOWN_ETHNICITY,
  ALL,
  RACE,
} from "../data/utils/Constants";
import styles from "./Card.module.scss";
import Divider from "@material-ui/core/Divider";
import Alert from "@material-ui/lab/Alert";
import UnknownsAlert from "./ui/UnknownsAlert";
import { useGuessPreloadHeight } from "../utils/hooks/useGuessPreloadHeight";
import { useLocation } from "react-router-dom";
import { reportProviderSteps } from "../reports/ReportProviderSteps";
import { ScrollableHashId } from "../utils/hooks/useStepObserver";
import { useCreateChartTitle } from "../utils/hooks/useCreateChartTitle";

export interface UnknownsMapCardProps {
  // Variable the map will evaluate for unknowns
  variableConfig: VariableConfig;
  // Breakdown value to evaluate for unknowns
  currentBreakdown: BreakdownVar;
  // Geographic region of maps
  fips: Fips;
  // Updates the madlib
  updateFipsCallback: (fips: Fips) => void;
  // replaces race AND ethnicity with race OR ethnicity on unknowns map title and alerts
  overrideAndWithOr?: Boolean;
}

// This wrapper ensures the proper key is set to create a new instance when required (when
// the props change and the state needs to be reset) rather than relying on the card caller.
export function UnknownsMapCard(props: UnknownsMapCardProps) {
  return (
    <UnknownsMapCardWithKey
      key={props.currentBreakdown + props.variableConfig.variableId}
      {...props}
    />
  );
}

function UnknownsMapCardWithKey(props: UnknownsMapCardProps) {
  const preloadHeight = useGuessPreloadHeight([700, 1000]);
  const metricConfig = props.variableConfig.metrics["pct_share"];
  const currentBreakdown = props.currentBreakdown;
  const breakdownString =
    BREAKDOWN_VAR_DISPLAY_NAMES_LOWER_CASE[currentBreakdown];

  const location = useLocation();
  const locationName = props.fips.getSentenceDisplayName();

  const signalListeners: any = {
    click: (...args: any) => {
      const clickedData = args[1];
      if (clickedData?.id) {
        props.updateFipsCallback(new Fips(clickedData.id));
        location.hash = `#unknown-demographic-map`;
      }
    },
  };

  // TODO Debug why onlyInclude(UNKNOWN, UNKNOWN_RACE) isn't working
  const mapGeoBreakdowns = Breakdowns.forParentFips(props.fips).addBreakdown(
    currentBreakdown
  );
  const alertBreakdown = Breakdowns.forFips(props.fips).addBreakdown(
    currentBreakdown
  );

  const mapQuery = new MetricQuery([metricConfig.metricId], mapGeoBreakdowns);
  const alertQuery = new MetricQuery([metricConfig.metricId], alertBreakdown);

  const chartTitle = useCreateChartTitle(
    metricConfig,
    locationName,
    breakdownString
  );

  const chartTitleLines = [
    `${metricConfig.fullCardTitleName}`,
    `with unknown ${breakdownString}`,
  ];

  const HASH_ID: ScrollableHashId = "unknown-demographic-map";

  return (
    <CardWrapper
      queries={[mapQuery, alertQuery]}
      title={<>{reportProviderSteps[HASH_ID].label}</>}
      loadGeographies={true}
      minHeight={preloadHeight}
      scrollToHash={HASH_ID}
    >
      {([mapQueryResponse, alertQueryResponse], metadata, geoData) => {
        // MOST of the items rendered in the card refer to the unknowns at the CHILD geo level,
        //  e.g. if you look at the United States, we are dealing with the Unknown pct_share at the state level
        // the exception is the <UnknownsAlert /> which presents the amount of unknown demographic at the SELECTED level
        const unknownRaces: Row[] = mapQueryResponse
          .getValidRowsForField(currentBreakdown)
          .filter(
            (row: Row) =>
              row[currentBreakdown] === UNKNOWN_RACE ||
              row[currentBreakdown] === UNKNOWN
          );

        const unknownEthnicities: Row[] = mapQueryResponse
          .getValidRowsForField(currentBreakdown)
          .filter((row: Row) => row[currentBreakdown] === UNKNOWN_ETHNICITY);

        // If a state provides both unknown race and ethnicity numbers
        // use the higher one
        const unknowns =
          unknownEthnicities.length === 0
            ? unknownRaces
            : unknownRaces.map((unknownRaceRow, index) => {
                return unknownRaceRow[metricConfig.metricId] >
                  unknownEthnicities[index][metricConfig.metricId] ||
                  unknownEthnicities[index][metricConfig.metricId] == null
                  ? unknownRaceRow
                  : unknownEthnicities[index];
              });

        const dataIsMissing = mapQueryResponse.dataIsMissing();
        const unknownsArrayEmpty = unknowns.length === 0;

        // there is some data but only for ALL but not by demographic groups
        const noDemographicInfo =
          mapQueryResponse
            .getValidRowsForField(currentBreakdown)
            .filter((row: Row) => row[currentBreakdown] !== ALL).length === 0 &&
          mapQueryResponse
            .getValidRowsForField(currentBreakdown)
            .filter((row: Row) => row[currentBreakdown] === ALL).length > 0;

        // when suppressing states with too low COVID numbers
        const unknownsUndefined =
          unknowns.length > 0 &&
          unknowns.every(
            (unknown: Row) => unknown[metricConfig.metricId] === undefined
          );

        // for data sets where some geos might contain `0` for every unknown pct_share, like CAWP US Congress National
        const unknownsAllZero =
          unknowns.length > 0 &&
          unknowns.every(
            (unknown: Row) => unknown[metricConfig.metricId] === 0
          );

        // show MISSING DATA ALERT if we expect the unknowns array to be empty (breakdowns/data unavailable),
        // or if the unknowns are undefined (eg COVID suppressed states)
        const showMissingDataAlert =
          (unknownsArrayEmpty && dataIsMissing) ||
          (!unknownsArrayEmpty && unknownsUndefined) ||
          noDemographicInfo;

        // show NO UNKNOWNS INFO BOX for an expected empty array of UNKNOWNS (eg the BRFSS survey)
        const showNoUnknownsInfo =
          unknownsArrayEmpty &&
          !dataIsMissing &&
          !unknownsUndefined &&
          !noDemographicInfo;

        // show the UNKNOWNS MAP when there is unknowns data and it's not undefined/suppressed
        const showingVisualization =
          !unknownsArrayEmpty && !unknownsUndefined && !unknownsAllZero;
<<<<<<< HEAD
=======

        const hasChildGeo = props.fips.getChildFipsTypeDisplayName() !== "";
>>>>>>> babaa624

        return (
          <>
            <CardContent className={styles.SmallMarginContent}>
              <MapBreadcrumbs
                fips={props.fips}
                updateFipsCallback={props.updateFipsCallback}
                scrollToHashId="unknown-demographic-map"
              />
            </CardContent>
            <Divider />

            {/* PERCENT REPORTING UNKNOWN ALERT - contains its own logic and divider/styling */}
<<<<<<< HEAD
            {!unknownsAllZero && (
              <UnknownsAlert
                queryResponse={alertQueryResponse}
                metricConfig={metricConfig}
                breakdownVar={currentBreakdown}
                displayType="map"
                known={false}
                overrideAndWithOr={currentBreakdown === RACE}
                raceEthDiffMap={
                  mapQueryResponse
                    .getValidRowsForField(currentBreakdown)
                    .filter(
                      (row: Row) => row[currentBreakdown] === UNKNOWN_ETHNICITY
                    ).length !== 0
                }
                noDemographicInfoMap={noDemographicInfo}
                showingVisualization={showingVisualization}
                fips={props.fips}
              />
            )}
=======
            {/* This alert presents the UNKNOWN PCT_SHARE for the SELECTED GEO LEVEL,
            as opposed to the rest of this current component which deals in CHILD GEO unknowns */}
            <UnknownsAlert
              queryResponse={alertQueryResponse}
              metricConfig={metricConfig}
              breakdownVar={currentBreakdown}
              displayType="map"
              known={false}
              overrideAndWithOr={currentBreakdown === RACE}
              raceEthDiffMap={
                mapQueryResponse
                  .getValidRowsForField(currentBreakdown)
                  .filter(
                    (row: Row) => row[currentBreakdown] === UNKNOWN_ETHNICITY
                  ).length !== 0
              }
              noDemographicInfoMap={noDemographicInfo}
              showingVisualization={showingVisualization}
              fips={props.fips}
            />
>>>>>>> babaa624

            <CardContent>
              {/* MISSING DATA ALERT */}
              {showMissingDataAlert && (
                <MissingDataAlert
                  dataName={metricConfig.fullCardTitleName}
                  breakdownString={breakdownString}
                  isMapCard={true}
                  fips={props.fips}
                />
              )}

              {/* NO UNKNOWNS INFO BOX */}
              {(showNoUnknownsInfo || unknownsAllZero) && (
                <Alert severity="info" role="note">
                  No unknown values for {breakdownString} reported in this
                  dataset
                  {hasChildGeo && (
                    <>
                      {" "}
                      at the {props.fips.getChildFipsTypeDisplayName()} level
                    </>
                  )}
                  {"."}
                </Alert>
              )}
            </CardContent>
            {showingVisualization && (
              <CardContent>
                <ChoroplethMap
                  titles={{ chartTitle }}
                  isUnknownsMap={true}
                  signalListeners={signalListeners}
                  metric={metricConfig}
                  legendTitle={metricConfig?.unknownsVegaLabel || ""}
                  data={unknowns}
                  showCounties={props.fips.isUsa() ? false : true}
                  fips={props.fips}
                  scaleType="symlog"
                  scaleColorScheme="greenblue"
                  hideLegend={
                    mapQueryResponse.dataIsMissing() || unknowns.length <= 1
                  }
                  geoData={geoData}
                  filename={`${chartTitleLines.join(" ")} in ${locationName}`}
                />
                {props.fips.isUsa() && unknowns.length > 0 && (
                  <div className={styles.TerritoryCirclesContainer}>
                    {TERRITORY_CODES.map((code) => {
                      const fips = new Fips(code);
                      return (
                        <div key={code} className={styles.TerritoryCircle}>
                          <ChoroplethMap
                            isUnknownsMap={true}
                            signalListeners={signalListeners}
                            metric={metricConfig}
                            data={unknowns}
                            showCounties={props.fips.isUsa() ? false : true}
                            fips={fips}
                            scaleType="symlog"
                            scaleColorScheme="greenblue"
                            hideLegend={true}
                            hideActions={true}
                            geoData={geoData}
                            overrideShapeWithCircle={true}
                          />
                        </div>
                      );
                    })}
                  </div>
                )}
              </CardContent>
            )}
          </>
        );
      }}
    </CardWrapper>
  );
}<|MERGE_RESOLUTION|>--- conflicted
+++ resolved
@@ -178,11 +178,8 @@
         // show the UNKNOWNS MAP when there is unknowns data and it's not undefined/suppressed
         const showingVisualization =
           !unknownsArrayEmpty && !unknownsUndefined && !unknownsAllZero;
-<<<<<<< HEAD
-=======
 
         const hasChildGeo = props.fips.getChildFipsTypeDisplayName() !== "";
->>>>>>> babaa624
 
         return (
           <>
@@ -196,7 +193,6 @@
             <Divider />
 
             {/* PERCENT REPORTING UNKNOWN ALERT - contains its own logic and divider/styling */}
-<<<<<<< HEAD
             {!unknownsAllZero && (
               <UnknownsAlert
                 queryResponse={alertQueryResponse}
@@ -217,28 +213,6 @@
                 fips={props.fips}
               />
             )}
-=======
-            {/* This alert presents the UNKNOWN PCT_SHARE for the SELECTED GEO LEVEL,
-            as opposed to the rest of this current component which deals in CHILD GEO unknowns */}
-            <UnknownsAlert
-              queryResponse={alertQueryResponse}
-              metricConfig={metricConfig}
-              breakdownVar={currentBreakdown}
-              displayType="map"
-              known={false}
-              overrideAndWithOr={currentBreakdown === RACE}
-              raceEthDiffMap={
-                mapQueryResponse
-                  .getValidRowsForField(currentBreakdown)
-                  .filter(
-                    (row: Row) => row[currentBreakdown] === UNKNOWN_ETHNICITY
-                  ).length !== 0
-              }
-              noDemographicInfoMap={noDemographicInfo}
-              showingVisualization={showingVisualization}
-              fips={props.fips}
-            />
->>>>>>> babaa624
 
             <CardContent>
               {/* MISSING DATA ALERT */}
