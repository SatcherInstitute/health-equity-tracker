import React from "react";
import { CardContent } from "@material-ui/core";
import { ChoroplethMap } from "../charts/ChoroplethMap";
import { Fips, TERRITORY_CODES } from "../data/utils/Fips";
import { VariableConfig } from "../data/config/MetricConfig";
import MapBreadcrumbs from "./ui/MapBreadcrumbs";
import { Row } from "../data/utils/DatasetTypes";
import CardWrapper from "./CardWrapper";
import { MetricQuery } from "../data/query/MetricQuery";
import MissingDataAlert from "./ui/MissingDataAlert";
import {
  Breakdowns,
  BreakdownVar,
  BREAKDOWN_VAR_DISPLAY_NAMES_LOWER_CASE,
} from "../data/query/Breakdowns";
import {
  UNKNOWN,
  UNKNOWN_RACE,
  UNKNOWN_ETHNICITY,
  ALL,
  RACE,
} from "../data/utils/Constants";
import styles from "./Card.module.scss";
import Divider from "@material-ui/core/Divider";
import Alert from "@material-ui/lab/Alert";
import UnknownsAlert from "./ui/UnknownsAlert";
import { useGuessPreloadHeight } from "../utils/hooks/useGuessPreloadHeight";
import { useLocation } from "react-router-dom";
import { reportProviderSteps } from "../reports/ReportProviderSteps";
import { ScrollableHashId } from "../utils/hooks/useStepObserver";
<<<<<<< HEAD
=======
import { createTitles } from "../charts/utils";
>>>>>>> bb9692c6

export interface UnknownsMapCardProps {
  // Variable the map will evaluate for unknowns
  variableConfig: VariableConfig;
  // Breakdown value to evaluate for unknowns
  currentBreakdown: BreakdownVar;
  // Geographic region of maps
  fips: Fips;
  // Updates the madlib
  updateFipsCallback: (fips: Fips) => void;
  // replaces race AND ethnicity with race OR ethnicity on unknowns map title and alerts
  overrideAndWithOr?: Boolean;
}

// This wrapper ensures the proper key is set to create a new instance when required (when
// the props change and the state needs to be reset) rather than relying on the card caller.
export function UnknownsMapCard(props: UnknownsMapCardProps) {
  return (
    <UnknownsMapCardWithKey
      key={props.currentBreakdown + props.variableConfig.variableId}
      {...props}
    />
  );
}

function UnknownsMapCardWithKey(props: UnknownsMapCardProps) {
  const preloadHeight = useGuessPreloadHeight([700, 1000]);

  const metricConfig = props.variableConfig.metrics["pct_share"];
  const location = useLocation();

  const signalListeners: any = {
    click: (...args: any) => {
      const clickedData = args[1];
      if (clickedData?.id) {
        props.updateFipsCallback(new Fips(clickedData.id));
        location.hash = `#unknown-demographic-map`;
      }
    },
  };

  // TODO Debug why onlyInclude(UNKNOWN, UNKNOWN_RACE) isn't working
  const mapGeoBreakdowns = Breakdowns.forParentFips(props.fips).addBreakdown(
    props.currentBreakdown
  );
  const alertBreakdown = Breakdowns.forFips(props.fips).addBreakdown(
    props.currentBreakdown
  );

  const mapQuery = new MetricQuery([metricConfig.metricId], mapGeoBreakdowns);
  const alertQuery = new MetricQuery([metricConfig.metricId], alertBreakdown);

  function getTitleTextArray() {
    return [
      `${metricConfig.fullCardTitleName}`,
      `with unknown ${
        BREAKDOWN_VAR_DISPLAY_NAMES_LOWER_CASE[props.currentBreakdown]
      }`,
    ];
  }

  function getTitleText() {
    return getTitleTextArray().join(" ");
  }

  const HASH_ID: ScrollableHashId = "unknown-demographic-map";

<<<<<<< HEAD
=======
  const { chartTitle } = createTitles({
    variableConfig: props.variableConfig,
    fips: props.fips,
    unknown: true,
    breakdown: props.currentBreakdown,
  });

>>>>>>> bb9692c6
  return (
    <CardWrapper
      queries={[mapQuery, alertQuery]}
      title={<>{reportProviderSteps[HASH_ID].label}</>}
      loadGeographies={true}
      minHeight={preloadHeight}
      scrollToHash={HASH_ID}
    >
      {([mapQueryResponse, alertQueryResponse], metadata, geoData) => {
        const unknownRaces = mapQueryResponse
          .getValidRowsForField(props.currentBreakdown)
          .filter(
            (row: Row) =>
              row[props.currentBreakdown] === UNKNOWN_RACE ||
              row[props.currentBreakdown] === UNKNOWN
          );

        const unknownEthnicities = mapQueryResponse
          .getValidRowsForField(props.currentBreakdown)
          .filter(
            (row: Row) => row[props.currentBreakdown] === UNKNOWN_ETHNICITY
          );

        // If a state provides both unknown race and ethnicity numbers
        // use the higher one
        const unknowns =
          unknownEthnicities.length === 0
            ? unknownRaces
            : unknownRaces.map((unknownRaceRow, index) => {
                return unknownRaceRow[metricConfig.metricId] >
                  unknownEthnicities[index][metricConfig.metricId] ||
                  unknownEthnicities[index][metricConfig.metricId] == null
                  ? unknownRaceRow
                  : unknownEthnicities[index];
              });

        const dataIsMissing = mapQueryResponse.dataIsMissing();
        const unknownsArrayEmpty = unknowns.length === 0;

        // there is some data but only for ALL but not by demographic groups
        const noDemographicInfo =
          mapQueryResponse
            .getValidRowsForField(props.currentBreakdown)
            .filter((row: Row) => row[props.currentBreakdown] !== ALL)
            .length === 0 &&
          mapQueryResponse
            .getValidRowsForField(props.currentBreakdown)
            .filter((row: Row) => row[props.currentBreakdown] === ALL).length >
            0;

        // when suppressing states with too low COVID numbers
        const unknownsUndefined =
          unknowns.length > 0 &&
          unknowns.every(
            (unknown: Row) => unknown[metricConfig.metricId] === undefined
          );

        // show MISSING DATA ALERT if we expect the unknowns array to be empty (breakdowns/data unavailable),
        // or if the unknowns are undefined (eg COVID suppressed states)
        const showMissingDataAlert =
          (unknownsArrayEmpty && dataIsMissing) ||
          (!unknownsArrayEmpty && unknownsUndefined) ||
          noDemographicInfo;

        // show NO UNKNOWNS INFO BOX for an expected empty array of UNKNOWNS (eg the BRFSS survey)
        const showNoUnknownsInfo =
          unknownsArrayEmpty &&
          !dataIsMissing &&
          !unknownsUndefined &&
          !noDemographicInfo;

        // show the UNKNOWNS MAP when there is unknowns data and it's not undefined/suppressed
        const showingVisualization = !unknownsArrayEmpty && !unknownsUndefined;

        return (
          <>
            <CardContent className={styles.SmallMarginContent}>
              <MapBreadcrumbs
                fips={props.fips}
                updateFipsCallback={props.updateFipsCallback}
                scrollToHashId="unknown-demographic-map"
              />
            </CardContent>
            <Divider />

            {/* PERCENT REPORTING UNKNOWN ALERT - contains its own logic and divider/styling */}
            <UnknownsAlert
              queryResponse={alertQueryResponse}
              metricConfig={metricConfig}
              breakdownVar={props.currentBreakdown}
              displayType="map"
              known={false}
              overrideAndWithOr={props.currentBreakdown === RACE}
              raceEthDiffMap={
                mapQueryResponse
                  .getValidRowsForField(props.currentBreakdown)
                  .filter(
                    (row: Row) =>
                      row[props.currentBreakdown] === UNKNOWN_ETHNICITY
                  ).length !== 0
              }
              noDemographicInfoMap={noDemographicInfo}
              showingVisualization={showingVisualization}
              fips={props.fips}
            />

            <CardContent>
              {/* MISSING DATA ALERT */}
              {showMissingDataAlert && (
                <MissingDataAlert
                  dataName={metricConfig.fullCardTitleName}
                  breakdownString={
                    BREAKDOWN_VAR_DISPLAY_NAMES_LOWER_CASE[
                      props.currentBreakdown
                    ]
                  }
                  isMapCard={true}
                  fips={props.fips}
                />
              )}

              {/* NO UNKNOWNS INFO BOX */}
              {showNoUnknownsInfo && (
                <Alert severity="info" role="note">
                  No unknown values for{" "}
                  {
                    BREAKDOWN_VAR_DISPLAY_NAMES_LOWER_CASE[
                      props.currentBreakdown
                    ]
                  }{" "}
                  reported in this dataset.
                </Alert>
              )}
            </CardContent>
            {showingVisualization && (
              <CardContent>
                <ChoroplethMap
<<<<<<< HEAD
                  titles={{
                    chartTitle: [
                      metricConfig.fullCardTitleName,
                      `with unknown ${
                        BREAKDOWN_VAR_DISPLAY_NAMES_LOWER_CASE[
                          props.currentBreakdown
                        ]
                      }`,
                    ],
                    subTitle: " ",
                  }}
=======
                  titles={{ chartTitle, subTitle: "" }}
>>>>>>> bb9692c6
                  isUnknownsMap={true}
                  signalListeners={signalListeners}
                  metric={metricConfig}
                  legendTitle={getTitleTextArray()}
                  data={unknowns}
                  showCounties={props.fips.isUsa() ? false : true}
                  fips={props.fips}
                  scaleType="symlog"
                  scaleColorScheme="greenblue"
                  hideLegend={
                    mapQueryResponse.dataIsMissing() || unknowns.length <= 1
                  }
                  geoData={geoData}
                  filename={`${getTitleText()} in ${props.fips.getSentenceDisplayName()}`}
                />
                {props.fips.isUsa() && unknowns.length > 0 && (
                  <div className={styles.TerritoryCirclesContainer}>
                    {TERRITORY_CODES.map((code) => {
                      const fips = new Fips(code);
                      return (
                        <div key={code} className={styles.TerritoryCircle}>
                          <ChoroplethMap
                            isUnknownsMap={true}
                            signalListeners={signalListeners}
                            metric={metricConfig}
                            legendTitle={metricConfig.fullCardTitleName}
                            data={unknowns}
                            showCounties={props.fips.isUsa() ? false : true}
                            fips={fips}
                            scaleType="symlog"
                            scaleColorScheme="greenblue"
                            hideLegend={true}
                            hideActions={true}
                            geoData={geoData}
                            overrideShapeWithCircle={true}
                          />
                        </div>
                      );
                    })}
                  </div>
                )}
              </CardContent>
            )}
          </>
        );
      }}
    </CardWrapper>
  );
}<|MERGE_RESOLUTION|>--- conflicted
+++ resolved
@@ -28,10 +28,7 @@
 import { useLocation } from "react-router-dom";
 import { reportProviderSteps } from "../reports/ReportProviderSteps";
 import { ScrollableHashId } from "../utils/hooks/useStepObserver";
-<<<<<<< HEAD
-=======
 import { createTitles } from "../charts/utils";
->>>>>>> bb9692c6
 
 export interface UnknownsMapCardProps {
   // Variable the map will evaluate for unknowns
@@ -99,8 +96,6 @@
 
   const HASH_ID: ScrollableHashId = "unknown-demographic-map";
 
-<<<<<<< HEAD
-=======
   const { chartTitle } = createTitles({
     variableConfig: props.variableConfig,
     fips: props.fips,
@@ -108,7 +103,6 @@
     breakdown: props.currentBreakdown,
   });
 
->>>>>>> bb9692c6
   return (
     <CardWrapper
       queries={[mapQuery, alertQuery]}
@@ -246,21 +240,7 @@
             {showingVisualization && (
               <CardContent>
                 <ChoroplethMap
-<<<<<<< HEAD
-                  titles={{
-                    chartTitle: [
-                      metricConfig.fullCardTitleName,
-                      `with unknown ${
-                        BREAKDOWN_VAR_DISPLAY_NAMES_LOWER_CASE[
-                          props.currentBreakdown
-                        ]
-                      }`,
-                    ],
-                    subTitle: " ",
-                  }}
-=======
                   titles={{ chartTitle, subTitle: "" }}
->>>>>>> bb9692c6
                   isUnknownsMap={true}
                   signalListeners={signalListeners}
                   metric={metricConfig}
