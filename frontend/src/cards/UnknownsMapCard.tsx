--- conflicted
+++ resolved
@@ -114,13 +114,10 @@
                   showCounties={props.fips.isUsa() ? false : true}
                   fips={props.fips}
                   scaleType="quantile"
-<<<<<<< HEAD
                   scaleColorScheme="warmgreys"
-=======
                   hideLegend={
                     queryResponse.dataIsMissing() || unknowns.length <= 1
                   }
->>>>>>> 005f6923
                 />
               )}
             </CardContent>
