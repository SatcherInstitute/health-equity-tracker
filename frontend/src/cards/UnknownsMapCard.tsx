--- conflicted
+++ resolved
@@ -118,12 +118,8 @@
             ? unknownRaces
             : unknownRaces.map((unknownRaceRow, index) => {
                 return unknownRaceRow[metricConfig.metricId] >
-<<<<<<< HEAD
-                  unknownEthnicities[index][metricConfig.metricId]
-=======
                   unknownEthnicities[index][metricConfig.metricId] ||
                   unknownEthnicities[index][metricConfig.metricId] == null
->>>>>>> 3b7662a9
                   ? unknownRaceRow
                   : unknownEthnicities[index];
               });
