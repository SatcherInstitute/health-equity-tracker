--- conflicted
+++ resolved
@@ -151,11 +151,7 @@
             (unknown: Row) => unknown[metricConfig.metricId] === undefined
           );
 
-<<<<<<< HEAD
-        // when suppressing states with too low COVID numbers
-=======
         // for data sets where some geos might contain `0` for every unknown pct_share, like CAWP US Congress National
->>>>>>> 47484c29
         const unknownsAllZero =
           unknowns.length > 0 &&
           unknowns.every(
