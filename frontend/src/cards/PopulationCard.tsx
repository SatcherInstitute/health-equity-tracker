import React from "react";
import CardWrapper from "./CardWrapper";
import { Breakdowns } from "../data/query/Breakdowns";
import { MetricQuery } from "../data/query/MetricQuery";
<<<<<<< HEAD
import { Fips } from "../data/utils/Fips";
import { CardContent } from "@mui/material";
import { Grid } from "@mui/material";
import styles from "./Card.module.scss";
import { MetricId } from "../data/config/MetricConfig";
import Alert from "@mui/material/Alert";
=======
import { type Fips } from "../data/utils/Fips";
import { CardContent, Grid } from "@material-ui/core";
import styles from "./Card.module.scss";
import { type MetricId } from "../data/config/MetricConfig";
>>>>>>> 5ec69e64
import SviAlert from "./ui/SviAlert";

/* minimize layout shift */
const PRELOAD_HEIGHT = 139;

export interface PopulationCardProps {
  fips: Fips
}

export function PopulationCard(props: PopulationCardProps) {
  const metricIds: MetricId[] = ["population"];
  if (props.fips.isCounty()) metricIds.push("svi");
  const breakdown = Breakdowns.forFips(props.fips);
  const query = new MetricQuery(metricIds, breakdown);
  const queries = [query];

  return (
    <CardWrapper
      minHeight={PRELOAD_HEIGHT}
      queries={queries}
      scrollToHash="location-info"
      hideNH={true}
    >
      {([queryResponse]) => {
        const { population, svi } = queryResponse?.data?.[0] ?? {};
        const totalPopulationSize =
          population?.toLocaleString("en") ?? "Data Missing";

        return (
          <CardContent className={styles.PopulationCardContent}>
            <Grid
              container
              className={styles.PopulationCard}
              justifyContent="space-between"
              alignItems="center"
            >
              <Grid item xs={12} md={9} xl={10}>
                <Grid container justifyContent="flex-start" alignItems="center">
                  <Grid item>
                    <div className={styles.PopulationCardTitle}>
                      {props.fips.getFullDisplayName()}
                      <div className={styles.VerticalDivider} />
                    </div>
                  </Grid>
                  <Grid item>
                    <Grid container>
                      <Grid item>
                        <span className={styles.TotalPopulationKey}>
                          Population:
                        </span>
                      </Grid>
                      <Grid item>
                        <span className={styles.TotalPopulationValue}>
                          {totalPopulationSize}
                        </span>
                      </Grid>
                    </Grid>
                  </Grid>
                </Grid>
              </Grid>

              <Grid className={styles.SviContainer}>
                <Grid>
                  {props.fips.isCounty() && (
                    <SviAlert
                      svi={svi}
                      sviQueryResponse={queryResponse}
                      fips={props.fips}
                    />
                  )}
                </Grid>
              </Grid>
            </Grid>
          </CardContent>
        );
      }}
    </CardWrapper>
  );
}<|MERGE_RESOLUTION|>--- conflicted
+++ resolved
@@ -2,19 +2,10 @@
 import CardWrapper from "./CardWrapper";
 import { Breakdowns } from "../data/query/Breakdowns";
 import { MetricQuery } from "../data/query/MetricQuery";
-<<<<<<< HEAD
-import { Fips } from "../data/utils/Fips";
-import { CardContent } from "@mui/material";
-import { Grid } from "@mui/material";
-import styles from "./Card.module.scss";
-import { MetricId } from "../data/config/MetricConfig";
-import Alert from "@mui/material/Alert";
-=======
 import { type Fips } from "../data/utils/Fips";
-import { CardContent, Grid } from "@material-ui/core";
+import { CardContent, Grid } from "@mui/material";
 import styles from "./Card.module.scss";
 import { type MetricId } from "../data/config/MetricConfig";
->>>>>>> 5ec69e64
 import SviAlert from "./ui/SviAlert";
 
 /* minimize layout shift */
