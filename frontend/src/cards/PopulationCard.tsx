import React, { useState } from "react";
import CardWrapper from "./CardWrapper";
import {
  Breakdowns,
  BREAKDOWN_VAR_DISPLAY_NAMES,
} from "../data/query/Breakdowns";
import { MetricQuery } from "../data/query/MetricQuery";
import { Fips } from "../data/utils/Fips";
import { CardContent } from "@material-ui/core";
import { Grid } from "@material-ui/core";
import styles from "./Card.module.scss";
import AnimateHeight from "react-animate-height";
import Button from "@material-ui/core/Button";
import { SimpleHorizontalBarChart } from "../charts/SimpleHorizontalBarChart";
import ArrowDropUp from "@material-ui/icons/ArrowDropUp";
import ArrowDropDown from "@material-ui/icons/ArrowDropDown";
import {
  MetricId,
  POPULATION_VARIABLE_CONFIG,
} from "../data/config/MetricConfig";
import { ALL } from "../data/utils/Constants";
import {
  excludeAll,
  onlyIncludeStandardRaces,
} from "../data/query/BreakdownFilter";
import MissingDataAlert from "./ui/MissingDataAlert";

export interface PopulationCardProps {
  fips: Fips;
}

export function PopulationCard(props: PopulationCardProps) {
  const [expanded, setExpanded] = useState(false);

  const metricIds: MetricId[] = ["population", "population_pct"];
  const raceQuery = new MetricQuery(
    metricIds,
    Breakdowns.forFips(props.fips).andRace(onlyIncludeStandardRaces())
  );
  // TODO when ACS by age gets more age buckets, update this to specify which
  // ones we want.
  const ageQuery = new MetricQuery(
    metricIds,
    Breakdowns.forFips(props.fips).andAge(excludeAll())
  );

  return (
    <CardWrapper queries={[raceQuery, ageQuery]}>
      {([raceQueryResponse, ageQueryResponse]) => {
        const totalPopulation = raceQueryResponse.data.find(
          (r) => r.race_and_ethnicity === ALL
        );
        const totalPopulationSize = totalPopulation
          ? totalPopulation["population"].toLocaleString("en")
          : "Data Missing";

        return (
          <CardContent>
            {!raceQueryResponse.dataIsMissing() && (
              <Button
                aria-label="expand description"
                onClick={() => setExpanded(!expanded)}
                color="primary"
                className={styles.ExpandPopulationCardButton}
              >
                {expanded ? "Collapse full profile" : "See full profile"}
                {expanded ? <ArrowDropUp /> : <ArrowDropDown />}
              </Button>
            )}
            <span className={styles.PopulationCardTitle}>
              {props.fips.getFullDisplayName()}
            </span>
            {raceQueryResponse.dataIsMissing() && (
              <MissingDataAlert
                dataName={POPULATION_VARIABLE_CONFIG.variableDisplayName}
                breakdownString={
                  BREAKDOWN_VAR_DISPLAY_NAMES["race_and_ethnicity"]
                }
              />
            )}
            <Grid
              container
              className={styles.PopulationCard}
              justify="flex-start"
              alignItems="flex-start"
            >
              <Grid item>
                <span>Total Population</span>
                <span className={styles.TotalPopulationValue}>
                  {totalPopulationSize}
                </span>
              </Grid>
              {/* TODO- calculate median age 
                <Grid item className={styles.PopulationMetric}>
                <span>Median Age</span>
                <span className={styles.PopulationMetricValue}>??</span>
                </Grid>
                */}
              {raceQueryResponse
                .getValidRowsForField("race_and_ethnicity")
                .filter((r) => r.race_and_ethnicity !== TOTAL)
                .sort((a, b) => {
                  return b.population - a.population;
                })
                .map((row) => (
                  <Grid item className={styles.PopulationMetric}>
                    <span>{row.race_and_ethnicity}</span>
                    <span className={styles.PopulationMetricValue}>
                      {row.population_pct}%
                    </span>
                  </Grid>
                ))}
            </Grid>
            {/* Because the Vega charts are using responsive width based on the window resizing,
                we manually trigger a resize when the div size changes so vega chart will 
                render with the right size. This means the vega chart won't appear until the 
                AnimateHeight is finished expanding */}
            {!raceQueryResponse.dataIsMissing() && (
              <AnimateHeight
                duration={500}
                height={expanded ? "auto" : 0}
                onAnimationEnd={() => window.dispatchEvent(new Event("resize"))}
              >
<<<<<<< HEAD
                <Grid
                  container
                  className={styles.PopulationCard}
                  justify="flex-start"
                  alignItems="flex-start"
                >
                  <Grid item>
                    <span>Total Population</span>
                    <span className={styles.TotalPopulationValue}>
                      {totalPopulationSize}
                    </span>
                  </Grid>
                  {/* TODO- calculate median age 
                  <Grid item className={styles.PopulationMetric}>
                    <span>Median Age</span>
                    <span className={styles.PopulationMetricValue}>??</span>
                  </Grid>
                  */}
                  {/* TODO- properly align these */}
                  {raceQueryResponse
                    .getValidRowsForField("race_and_ethnicity")
                    .filter((r) => r.race_and_ethnicity !== ALL)
                    .sort((a, b) => {
                      return b.population - a.population;
                    })
                    .map((row) => (
                      <Grid item className={styles.PopulationMetric}>
                        <span>{row.race_and_ethnicity}</span>
                        <span className={styles.PopulationMetricValue}>
                          {row.population_pct}%
                        </span>
                      </Grid>
                    ))}
                </Grid>
=======
>>>>>>> abfa56ea
                <Grid container>
                  <Grid item xs={12} sm={6}>
                    <span className={styles.PopulationChartTitle}>
                      Population by race
                    </span>
                    <SimpleHorizontalBarChart
                      data={raceQueryResponse.data.filter(
                        (r) => r.race_and_ethnicity !== ALL
                      )}
                      metric={POPULATION_VARIABLE_CONFIG.metrics.pct_share}
                      breakdownVar="race_and_ethnicity"
                      showLegend={false}
                      hideActions={true}
                    />
                  </Grid>
                  <Grid item xs={12} sm={6}>
                    <span className={styles.PopulationChartTitle}>
                      Population by age
                    </span>
                    {ageQueryResponse.dataIsMissing() ? (
                      <MissingDataAlert
                        dataName={
                          POPULATION_VARIABLE_CONFIG.variableDisplayName
                        }
                        breakdownString={BREAKDOWN_VAR_DISPLAY_NAMES["age"]}
                      />
                    ) : (
                      <SimpleHorizontalBarChart
                        data={ageQueryResponse.data}
                        metric={POPULATION_VARIABLE_CONFIG.metrics.pct_share}
                        breakdownVar="age"
                        showLegend={false}
                        hideActions={true}
                      />
                    )}
                  </Grid>
                </Grid>
              </AnimateHeight>
            )}
          </CardContent>
        );
      }}
    </CardWrapper>
  );
}<|MERGE_RESOLUTION|>--- conflicted
+++ resolved
@@ -98,7 +98,7 @@
                 */}
               {raceQueryResponse
                 .getValidRowsForField("race_and_ethnicity")
-                .filter((r) => r.race_and_ethnicity !== TOTAL)
+                .filter((r) => r.race_and_ethnicity !== ALL)
                 .sort((a, b) => {
                   return b.population - a.population;
                 })
@@ -121,43 +121,6 @@
                 height={expanded ? "auto" : 0}
                 onAnimationEnd={() => window.dispatchEvent(new Event("resize"))}
               >
-<<<<<<< HEAD
-                <Grid
-                  container
-                  className={styles.PopulationCard}
-                  justify="flex-start"
-                  alignItems="flex-start"
-                >
-                  <Grid item>
-                    <span>Total Population</span>
-                    <span className={styles.TotalPopulationValue}>
-                      {totalPopulationSize}
-                    </span>
-                  </Grid>
-                  {/* TODO- calculate median age 
-                  <Grid item className={styles.PopulationMetric}>
-                    <span>Median Age</span>
-                    <span className={styles.PopulationMetricValue}>??</span>
-                  </Grid>
-                  */}
-                  {/* TODO- properly align these */}
-                  {raceQueryResponse
-                    .getValidRowsForField("race_and_ethnicity")
-                    .filter((r) => r.race_and_ethnicity !== ALL)
-                    .sort((a, b) => {
-                      return b.population - a.population;
-                    })
-                    .map((row) => (
-                      <Grid item className={styles.PopulationMetric}>
-                        <span>{row.race_and_ethnicity}</span>
-                        <span className={styles.PopulationMetricValue}>
-                          {row.population_pct}%
-                        </span>
-                      </Grid>
-                    ))}
-                </Grid>
-=======
->>>>>>> abfa56ea
                 <Grid container>
                   <Grid item xs={12} sm={6}>
                     <span className={styles.PopulationChartTitle}>
