import React from "react";
import Card from "@material-ui/core/Card";
import styles from "./Card.module.scss";
import Button from "@material-ui/core/Button";
import {
  LinkWithStickyParams,
  DATA_SOURCE_PRE_FILTERS,
  DATA_CATALOG_PAGE_LINK,
} from "../utils/urlutils";
import { CardContent } from "@material-ui/core";
import Typography from "@material-ui/core/Typography";
import Divider from "@material-ui/core/Divider";
import CircularProgress from "@material-ui/core/CircularProgress";
import InfoIcon from "@material-ui/icons/Info";
import Popover from "@material-ui/core/Popover";
import { usePopover } from "../utils/usePopover";
import { DataSourceMetadataMap } from "../data/config/MetadataMap";
import { MapOfDatasetMetadata } from "../data/utils/DatasetTypes";
import { MetricQuery, MetricQueryResponse } from "../data/query/MetricQuery";
import { WithMetadataAndMetrics } from "../data/react/WithLoadingOrErrorUI";

type DataSourceInfo = {
  name: string;
  updateTimes: string[];
};

function getDataSourceMapFromDatasetIds(
  datasetIds: string[],
  metadata: MapOfDatasetMetadata
): Record<string, DataSourceInfo> {
  let dataSourceMap: Record<string, DataSourceInfo> = {};
  datasetIds.forEach((datasetId) => {
    const dataSourceId = metadata[datasetId].source_id;
    if (dataSourceId === undefined) {
      return;
    }
    if (!dataSourceMap[dataSourceId]) {
      dataSourceMap[dataSourceId] = {
        name: DataSourceMetadataMap[dataSourceId].data_source_name,
        updateTimes:
          metadata[datasetId].update_time === "unknown"
            ? []
            : [metadata[datasetId].update_time],
      };
    } else if (metadata[datasetId].update_time !== "unknown") {
      dataSourceMap[dataSourceId].updateTimes = dataSourceMap[
        dataSourceId
      ].updateTimes.concat(metadata[datasetId].update_time);
    }
  });
  return dataSourceMap;
}

function CardWrapper(props: {
  title?: JSX.Element;
  infoPopover?: JSX.Element;
  hideFooter?: boolean;
  queries?: MetricQuery[];
  children: (queryResponses: MetricQueryResponse[]) => JSX.Element;
}) {
  const popover = usePopover();
  const queries = props.queries ? props.queries : [];

  const optionalTitle = props.title ? (
    <>
      <CardContent>
        <Typography className={styles.CardHeader}>
          {props.title}
          {props.infoPopover && (
            <Button onClick={popover.open} className={styles.InfoIconButton}>
              <InfoIcon color="primary" />
            </Button>
          )}
        </Typography>
        <Popover
          open={popover.isOpen}
          anchorEl={popover.anchor}
          onClose={popover.close}
          anchorOrigin={{
            vertical: "bottom",
            horizontal: "center",
          }}
          transformOrigin={{
            vertical: "top",
            horizontal: "center",
          }}
        >
          <div className={styles.CardInfoPopover}>{props.infoPopover}</div>
        </Popover>
      </CardContent>
      <Divider />
    </>
  ) : null;

  const loadingComponent = (
    <Card raised={true} className={styles.ChartCard}>
      {optionalTitle}
      <CardContent>
        <CircularProgress />
      </CardContent>
    </Card>
  );

  return (
    <WithMetadataAndMetrics
      queries={queries}
      loadingComponent={loadingComponent}
    >
      {(metadata, queryResponses) => {
        const allConsumedDatasetIds = queryResponses.reduce(
          (accumulator: string[], response) =>
            accumulator.concat(response.consumedDatasetIds),
          []
        );
        const dataSourceMap = getDataSourceMapFromDatasetIds(
          allConsumedDatasetIds,
          metadata
        );

        return (
          <Card raised={true} className={styles.ChartCard}>
            {optionalTitle}
            {props.children(queryResponses)}
            {!props.hideFooter && props.queries && (
              <CardContent className={styles.CardFooter}>
                {Object.keys(dataSourceMap).length > 0 && <>Sources: </>}
                {/* TODO- add commas and "and" between the data sources */}
<<<<<<< HEAD
                {Object.keys(dataSourceMap).map((dataSourceId) => (
                  <>
                    <LinkWithStickyParams
                      target="_blank"
                      to={`${DATA_CATALOG_PAGE_LINK}?${DATA_SOURCE_PRE_FILTERS}=${dataSourceId}`}
                    >
                      {dataSourceMap[dataSourceId].name}{" "}
                    </LinkWithStickyParams>
                    {dataSourceMap[dataSourceId].updateTimes.length === 0 ? (
                      <>(last update unknown) </>
                    ) : (
                      <>
                        (updated{" "}
                        {dataSourceMap[dataSourceId].updateTimes.join(", ")}){" "}
                      </>
                    )}
                  </>
                ))}
=======
                {consumedDatasetIds.map((datasetId) => {
                  const dataSourceId = metadata[datasetId]?.source_id || "";
                  const dataSourceName =
                    DataSourceMetadataMap[dataSourceId]?.data_source_name || "";
                  return (
                    <>
                      <LinkWithStickyParams
                        target="_blank"
                        to={`${DATA_CATALOG_PAGE_LINK}?${DATA_SOURCE_PRE_FILTERS}=${dataSourceId}`}
                      >
                        {dataSourceName}{" "}
                      </LinkWithStickyParams>
                      {metadata[datasetId].update_time === "unknown" ? (
                        <>(last update unknown) </>
                      ) : (
                        <>(updated {metadata[datasetId].update_time}) </>
                      )}
                    </>
                  );
                })}
>>>>>>> 5e337c95
              </CardContent>
            )}
          </Card>
        );
      }}
    </WithMetadataAndMetrics>
  );
}

export default CardWrapper;<|MERGE_RESOLUTION|>--- conflicted
+++ resolved
@@ -30,13 +30,13 @@
 ): Record<string, DataSourceInfo> {
   let dataSourceMap: Record<string, DataSourceInfo> = {};
   datasetIds.forEach((datasetId) => {
-    const dataSourceId = metadata[datasetId].source_id;
+    const dataSourceId = metadata[datasetId]?.source_id || undefined;
     if (dataSourceId === undefined) {
       return;
     }
     if (!dataSourceMap[dataSourceId]) {
       dataSourceMap[dataSourceId] = {
-        name: DataSourceMetadataMap[dataSourceId].data_source_name,
+        name: DataSourceMetadataMap[dataSourceId]?.data_source_name || "",
         updateTimes:
           metadata[datasetId].update_time === "unknown"
             ? []
@@ -125,7 +125,6 @@
               <CardContent className={styles.CardFooter}>
                 {Object.keys(dataSourceMap).length > 0 && <>Sources: </>}
                 {/* TODO- add commas and "and" between the data sources */}
-<<<<<<< HEAD
                 {Object.keys(dataSourceMap).map((dataSourceId) => (
                   <>
                     <LinkWithStickyParams
@@ -144,28 +143,6 @@
                     )}
                   </>
                 ))}
-=======
-                {consumedDatasetIds.map((datasetId) => {
-                  const dataSourceId = metadata[datasetId]?.source_id || "";
-                  const dataSourceName =
-                    DataSourceMetadataMap[dataSourceId]?.data_source_name || "";
-                  return (
-                    <>
-                      <LinkWithStickyParams
-                        target="_blank"
-                        to={`${DATA_CATALOG_PAGE_LINK}?${DATA_SOURCE_PRE_FILTERS}=${dataSourceId}`}
-                      >
-                        {dataSourceName}{" "}
-                      </LinkWithStickyParams>
-                      {metadata[datasetId].update_time === "unknown" ? (
-                        <>(last update unknown) </>
-                      ) : (
-                        <>(updated {metadata[datasetId].update_time}) </>
-                      )}
-                    </>
-                  );
-                })}
->>>>>>> 5e337c95
               </CardContent>
             )}
           </Card>
