import styles from './Card.module.scss'
import { CardContent, Card, CircularProgress } from '@mui/material'
import {
  type MetricQuery,
  type MetricQueryResponse,
} from '../data/query/MetricQuery'
import { WithMetadataAndMetrics } from '../data/react/WithLoadingOrErrorUI'
import { Sources } from './ui/Sources'
import { type MapOfDatasetMetadata } from '../data/utils/DatasetTypes'
import { type ScrollableHashId } from '../utils/hooks/useStepObserver'
import {
  type ElementHashIdHiddenOnScreenshot,
  useDownloadCardImage,
} from '../utils/hooks/useDownloadCardImage'
import CardOptionsMenu from './ui/CardOptionsMenu'

function CardWrapper(props: {
  // prevent layout shift as component  loads
  minHeight?: number
  downloadTitle: string
  // To have an info icon that opens additional info, pass a Popover such as <RaceInfoPopoverContent />
  infoPopover?: JSX.Element
  hideFooter?: boolean
  hideNH?: boolean
  queries: MetricQuery[]
  // Whether to load the geographies dataset for this card.
  loadGeographies?: boolean
  children: (
    queryResponses: MetricQueryResponse[],
    metadata: MapOfDatasetMetadata,
    geoData?: Record<string, any>
  ) => JSX.Element
  isCensusNotAcs?: boolean
  scrollToHash: ScrollableHashId
  reportTitle: string
  elementsToHide?: ElementHashIdHiddenOnScreenshot[]
  expanded?: boolean
<<<<<<< HEAD
  showDefinition?: boolean
=======
>>>>>>> 309ebfc7
  isCompareCard?: boolean
}) {
  const [screenshotTargetRef, downloadTargetScreenshot] = useDownloadCardImage(
    props.downloadTitle,
    props.elementsToHide,
    props.scrollToHash,
    props.expanded
  )

  const loadingComponent = (
    <Card
      className={styles.ChartCard}
      raised={true}
      style={{ minHeight: props.minHeight }}
      tabIndex={-1}
    >
      <CardContent>
        <CircularProgress aria-label="loading" />
      </CardContent>
    </Card>
  )

  return (
    <WithMetadataAndMetrics
      loadGeographies={props.loadGeographies}
      loadingComponent={loadingComponent}
      queries={props.queries ?? []}
    >
      {(metadata, queryResponses, geoData) => {
        return (
          <Card
            className={styles.ChartCard}
            component={'article'}
            raised={true}
            ref={screenshotTargetRef}
            tabIndex={-1}
          >
            <CardOptionsMenu
              downloadTargetScreenshot={downloadTargetScreenshot}
              reportTitle={props.reportTitle}
              scrollToHash={props.scrollToHash}
            />
            {props.children(queryResponses, metadata, geoData)}
            {!props.hideFooter && props.queries && (
              <CardContent className={styles.CardFooter} component={'footer'}>
                <Sources
                  hideNH={props.hideNH}
                  isCensusNotAcs={props.isCensusNotAcs}
                  metadata={metadata}
                  queryResponses={queryResponses}
<<<<<<< HEAD
                  showDefinition={props.showDefinition}
=======
                  showDefinition={props.scrollToHash === 'rate-map'}
>>>>>>> 309ebfc7
                  isCompareCard={props.isCompareCard}
                />
              </CardContent>
            )}
          </Card>
        )
      }}
    </WithMetadataAndMetrics>
  )
}

export default CardWrapper<|MERGE_RESOLUTION|>--- conflicted
+++ resolved
@@ -35,10 +35,6 @@
   reportTitle: string
   elementsToHide?: ElementHashIdHiddenOnScreenshot[]
   expanded?: boolean
-<<<<<<< HEAD
-  showDefinition?: boolean
-=======
->>>>>>> 309ebfc7
   isCompareCard?: boolean
 }) {
   const [screenshotTargetRef, downloadTargetScreenshot] = useDownloadCardImage(
@@ -89,11 +85,7 @@
                   isCensusNotAcs={props.isCensusNotAcs}
                   metadata={metadata}
                   queryResponses={queryResponses}
-<<<<<<< HEAD
-                  showDefinition={props.showDefinition}
-=======
                   showDefinition={props.scrollToHash === 'rate-map'}
->>>>>>> 309ebfc7
                   isCompareCard={props.isCompareCard}
                 />
               </CardContent>
