import React from "react";
import { SimpleHorizontalBarChart } from "../charts/SimpleHorizontalBarChart";
import { CardContent } from "@material-ui/core";
import { Fips } from "../data/utils/Fips";
import {
  Breakdowns,
  BreakdownVar,
  BREAKDOWN_VAR_DISPLAY_NAMES_LOWER_CASE,
} from "../data/query/Breakdowns";
import { MetricQuery } from "../data/query/MetricQuery";
import {
  isPctType,
  MetricId,
  VariableConfig,
} from "../data/config/MetricConfig";
import CardWrapper from "./CardWrapper";
import { exclude } from "../data/query/BreakdownFilter";
import { NON_HISPANIC } from "../data/utils/Constants";
import MissingDataAlert from "./ui/MissingDataAlert";
import { INCARCERATION_IDS } from "../data/variables/IncarcerationProvider";
import IncarceratedChildrenShortAlert from "./ui/IncarceratedChildrenShortAlert";

/* minimize layout shift */
const PRELOAD_HEIGHT = 668;

export interface SimpleBarChartCardProps {
  key?: string;
  breakdownVar: BreakdownVar;
  variableConfig: VariableConfig;
  fips: Fips;
}

// This wrapper ensures the proper key is set to create a new instance when
// required rather than relying on the card caller.
export function SimpleBarChartCard(props: SimpleBarChartCardProps) {
  return (
    <SimpleBarChartCardWithKey
      key={props.variableConfig.variableId + props.breakdownVar}
      {...props}
    />
  );
}

function SimpleBarChartCardWithKey(props: SimpleBarChartCardProps) {
  const metricConfig = props.variableConfig.metrics["per100k"];

  const isIncarceration = INCARCERATION_IDS.includes(
    props.variableConfig.variableId
  );
  const metricIdsToFetch: MetricId[] = [];
  metricIdsToFetch.push(metricConfig.metricId);
  isIncarceration && metricIdsToFetch.push("total_confined_children");

  const breakdowns = Breakdowns.forFips(props.fips).addBreakdown(
    props.breakdownVar,
    exclude(NON_HISPANIC)
  );

  const query = new MetricQuery(metricIdsToFetch, breakdowns);

  function getTitleText() {
<<<<<<< HEAD
    return `${
      metricConfig.fullCardTitleName
    } in ${props.fips.getSentenceDisplayName()}`;
=======
    return `${metricConfig.fullCardTitleName} By ${
      BREAKDOWN_VAR_DISPLAY_NAMES[props.breakdownVar]
    } In ${props.fips.getSentenceDisplayName()}`;
  }
  function CardTitle() {
    return <>{getTitleText()}</>;
>>>>>>> 1667470e
  }
  // function CardTitle() {
  //   return <>{getTitleText()}</>;
  // }

  return (
<<<<<<< HEAD
    <CardWrapper queries={[query]} title={undefined} minHeight={PRELOAD_HEIGHT}>
=======
    <CardWrapper
      queries={[query]}
      title={<CardTitle />}
      minHeight={PRELOAD_HEIGHT}
      scrollToHash="rate-chart"
    >
>>>>>>> 1667470e
      {([queryResponse]) => {
        const data = queryResponse.getValidRowsForField(metricConfig.metricId);

        return (
          <CardContent>
            {queryResponse.shouldShowMissingDataMessage([
              metricConfig.metricId,
            ]) ? (
              <>
                <MissingDataAlert
                  dataName={metricConfig.fullCardTitleName}
                  breakdownString={
                    BREAKDOWN_VAR_DISPLAY_NAMES_LOWER_CASE[props.breakdownVar]
                  }
                  fips={props.fips}
                />
              </>
            ) : (
              <>
                {isIncarceration && (
                  <IncarceratedChildrenShortAlert
                    fips={props.fips}
                    queryResponse={queryResponse}
                    breakdownVar={props.breakdownVar}
                  />
                )}

                <SimpleHorizontalBarChart
                  data={data}
                  breakdownVar={props.breakdownVar}
                  metric={metricConfig}
                  showLegend={false}
                  filename={getTitleText()}
                  usePercentSuffix={isPctType(metricConfig.type)}
                />
              </>
            )}
          </CardContent>
        );
      }}
    </CardWrapper>
  );
}<|MERGE_RESOLUTION|>--- conflicted
+++ resolved
@@ -5,6 +5,7 @@
 import {
   Breakdowns,
   BreakdownVar,
+  BREAKDOWN_VAR_DISPLAY_NAMES,
   BREAKDOWN_VAR_DISPLAY_NAMES_LOWER_CASE,
 } from "../data/query/Breakdowns";
 import { MetricQuery } from "../data/query/MetricQuery";
@@ -59,34 +60,21 @@
   const query = new MetricQuery(metricIdsToFetch, breakdowns);
 
   function getTitleText() {
-<<<<<<< HEAD
-    return `${
-      metricConfig.fullCardTitleName
-    } in ${props.fips.getSentenceDisplayName()}`;
-=======
     return `${metricConfig.fullCardTitleName} By ${
       BREAKDOWN_VAR_DISPLAY_NAMES[props.breakdownVar]
     } In ${props.fips.getSentenceDisplayName()}`;
   }
   function CardTitle() {
     return <>{getTitleText()}</>;
->>>>>>> 1667470e
   }
-  // function CardTitle() {
-  //   return <>{getTitleText()}</>;
-  // }
 
   return (
-<<<<<<< HEAD
-    <CardWrapper queries={[query]} title={undefined} minHeight={PRELOAD_HEIGHT}>
-=======
     <CardWrapper
       queries={[query]}
       title={<CardTitle />}
       minHeight={PRELOAD_HEIGHT}
       scrollToHash="rate-chart"
     >
->>>>>>> 1667470e
       {([queryResponse]) => {
         const data = queryResponse.getValidRowsForField(metricConfig.metricId);
 
