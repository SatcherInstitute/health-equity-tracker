--- conflicted
+++ resolved
@@ -88,15 +88,7 @@
     /* dataTypeId */ props.dataTypeConfig.dataTypeId,
     /* timeView */ isCawp ? 'cross_sectional' : undefined
   )
-
-<<<<<<< HEAD
-  const chartTitle = generateChartTitle({
-    chartTitle: metricConfig.chartTitle,
-    fips: props.fips,
-  })
-  const filename = `${chartTitle}, by ${BREAKDOWN_VAR_DISPLAY_NAMES[props.breakdownVar]
-    }`
-=======
+  
   const chartTitle = generateChartTitle(
     /* chartTitle: */ metricConfig.chartTitle,
     /* fips: */ props.fips
@@ -104,7 +96,6 @@
   const filename = `${chartTitle}, by ${
     BREAKDOWN_VAR_DISPLAY_NAMES[props.breakdownVar]
   }`
->>>>>>> 11270033
 
   const HASH_ID: ScrollableHashId = 'rate-chart'
 
