import React from "react";
import { SimpleHorizontalBarChart } from "../charts/SimpleHorizontalBarChart";
import { CardContent } from "@material-ui/core";
import { Fips } from "../data/utils/Fips";
import {
  Breakdowns,
  BreakdownVar,
  BREAKDOWN_VAR_DISPLAY_NAMES,
  BREAKDOWN_VAR_DISPLAY_NAMES_LOWER_CASE,
} from "../data/query/Breakdowns";
import { MetricQuery } from "../data/query/MetricQuery";
import {
  isPctType,
  MetricId,
  VariableConfig,
} from "../data/config/MetricConfig";
import CardWrapper from "./CardWrapper";
import { exclude } from "../data/query/BreakdownFilter";
import { NON_HISPANIC } from "../data/utils/Constants";
import MissingDataAlert from "./ui/MissingDataAlert";
import { INCARCERATION_IDS } from "../data/variables/IncarcerationProvider";
import IncarceratedChildrenShortAlert from "./ui/IncarceratedChildrenShortAlert";

/* minimize layout shift */
const PRELOAD_HEIGHT = 668;

export interface SimpleBarChartCardProps {
  key?: string;
  breakdownVar: BreakdownVar;
  variableConfig: VariableConfig;
  fips: Fips;
}

// This wrapper ensures the proper key is set to create a new instance when
// required rather than relying on the card caller.
export function SimpleBarChartCard(props: SimpleBarChartCardProps) {
  return (
    <SimpleBarChartCardWithKey
      key={props.variableConfig.variableId + props.breakdownVar}
      {...props}
    />
  );
}

function SimpleBarChartCardWithKey(props: SimpleBarChartCardProps) {
  const metricConfig = props.variableConfig.metrics["per100k"];

  const isIncarceration = INCARCERATION_IDS.includes(
    props.variableConfig.variableId
  );
  const metricIdsToFetch: MetricId[] = [];
  metricIdsToFetch.push(metricConfig.metricId);
  isIncarceration && metricIdsToFetch.push("total_confined_children");

  const breakdowns = Breakdowns.forFips(props.fips).addBreakdown(
    props.breakdownVar,
    exclude(NON_HISPANIC)
  );

  const query = new MetricQuery(metricIdsToFetch, breakdowns);

  function getTitleText() {
    return `${metricConfig.fullCardTitleName} By ${
      BREAKDOWN_VAR_DISPLAY_NAMES[props.breakdownVar]
    } In ${props.fips.getSentenceDisplayName()}`;
  }
  function CardTitle() {
    return <>{getTitleText()}</>;
  }

  return (
    <CardWrapper
      queries={[query]}
<<<<<<< HEAD
      title={<CardTitle />}
      minHeight={PRELOAD_HEIGHT}
      scrollToHash="rate-chart"
=======
      title={<>Current Rates</>}
      minHeight={PRELOAD_HEIGHT}
>>>>>>> bd4efc64
    >
      {([queryResponse]) => {
        const data = queryResponse.getValidRowsForField(metricConfig.metricId);

        return (
          <CardContent>
            {queryResponse.shouldShowMissingDataMessage([
              metricConfig.metricId,
            ]) ? (
              <>
                <MissingDataAlert
                  dataName={metricConfig.fullCardTitleName}
                  breakdownString={
                    BREAKDOWN_VAR_DISPLAY_NAMES_LOWER_CASE[props.breakdownVar]
                  }
                  fips={props.fips}
                />
              </>
            ) : (
              <>
                {isIncarceration && (
                  <IncarceratedChildrenShortAlert
                    fips={props.fips}
                    queryResponse={queryResponse}
                    breakdownVar={props.breakdownVar}
                  />
                )}

                <SimpleHorizontalBarChart
                  data={data}
                  breakdownVar={props.breakdownVar}
                  metric={metricConfig}
                  showLegend={false}
                  filename={getTitleText()}
                  usePercentSuffix={isPctType(metricConfig.type)}
                />
              </>
            )}
          </CardContent>
        );
      }}
    </CardWrapper>
  );
}<|MERGE_RESOLUTION|>--- conflicted
+++ resolved
@@ -64,21 +64,13 @@
       BREAKDOWN_VAR_DISPLAY_NAMES[props.breakdownVar]
     } In ${props.fips.getSentenceDisplayName()}`;
   }
-  function CardTitle() {
-    return <>{getTitleText()}</>;
-  }
 
   return (
     <CardWrapper
       queries={[query]}
-<<<<<<< HEAD
-      title={<CardTitle />}
+      title={<>Current Rates</>}
       minHeight={PRELOAD_HEIGHT}
       scrollToHash="rate-chart"
-=======
-      title={<>Current Rates</>}
-      minHeight={PRELOAD_HEIGHT}
->>>>>>> bd4efc64
     >
       {([queryResponse]) => {
         const data = queryResponse.getValidRowsForField(metricConfig.metricId);
