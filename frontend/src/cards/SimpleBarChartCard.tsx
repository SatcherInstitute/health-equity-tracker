--- conflicted
+++ resolved
@@ -1,150 +1,152 @@
-import React from "react";
-import { SimpleHorizontalBarChart } from "../charts/SimpleHorizontalBarChart";
-<<<<<<< HEAD
-import { CardContent } from "@mui/material";
-=======
-import { CardContent } from "@material-ui/core";
->>>>>>> e4c3dd6f
-import { type Fips } from "../data/utils/Fips";
+import React from 'react'
+import { SimpleHorizontalBarChart } from '../charts/SimpleHorizontalBarChart'
+import { CardContent } from '@mui/material'
+import { type Fips } from '../data/utils/Fips'
 import {
-  Breakdowns,
-  type BreakdownVar,
-  BREAKDOWN_VAR_DISPLAY_NAMES,
-  BREAKDOWN_VAR_DISPLAY_NAMES_LOWER_CASE,
-} from "../data/query/Breakdowns";
-import { MetricQuery } from "../data/query/MetricQuery";
+    Breakdowns,
+    type BreakdownVar,
+    BREAKDOWN_VAR_DISPLAY_NAMES,
+    BREAKDOWN_VAR_DISPLAY_NAMES_LOWER_CASE,
+} from '../data/query/Breakdowns'
+import { MetricQuery } from '../data/query/MetricQuery'
 import {
-  isPctType,
-  type MetricId,
-  type VariableConfig,
-} from "../data/config/MetricConfig";
-import CardWrapper from "./CardWrapper";
-import { exclude } from "../data/query/BreakdownFilter";
-import { AIAN_API, NON_HISPANIC, UNKNOWN_RACE } from "../data/utils/Constants";
-import MissingDataAlert from "./ui/MissingDataAlert";
-import { INCARCERATION_IDS } from "../data/variables/IncarcerationProvider";
-import IncarceratedChildrenShortAlert from "./ui/IncarceratedChildrenShortAlert";
-import { reportProviderSteps } from "../reports/ReportProviderSteps";
-import { type ScrollableHashId } from "../utils/hooks/useStepObserver";
-import { useCreateChartTitle } from "../utils/hooks/useCreateChartTitle";
-import { CAWP_DATA_TYPES } from "../data/variables/CawpProvider";
-import PopulationSubsetAlert from "./ui/PopulationSubsetAlert";
-import { HIV_DETERMINANTS } from "../data/variables/HivProvider";
+    isPctType,
+    type MetricId,
+    type VariableConfig,
+} from '../data/config/MetricConfig'
+import CardWrapper from './CardWrapper'
+import { exclude } from '../data/query/BreakdownFilter'
+import { AIAN_API, NON_HISPANIC, UNKNOWN_RACE } from '../data/utils/Constants'
+import MissingDataAlert from './ui/MissingDataAlert'
+import { INCARCERATION_IDS } from '../data/variables/IncarcerationProvider'
+import IncarceratedChildrenShortAlert from './ui/IncarceratedChildrenShortAlert'
+import { reportProviderSteps } from '../reports/ReportProviderSteps'
+import { type ScrollableHashId } from '../utils/hooks/useStepObserver'
+import { useCreateChartTitle } from '../utils/hooks/useCreateChartTitle'
+import { CAWP_DATA_TYPES } from '../data/variables/CawpProvider'
+import PopulationSubsetAlert from './ui/PopulationSubsetAlert'
+import { HIV_DETERMINANTS } from '../data/variables/HivProvider'
 
 /* minimize layout shift */
-const PRELOAD_HEIGHT = 668;
+const PRELOAD_HEIGHT = 668
 
 export interface SimpleBarChartCardProps {
-  key?: string
-  breakdownVar: BreakdownVar
-  variableConfig: VariableConfig
-  fips: Fips
+    key?: string
+    breakdownVar: BreakdownVar
+    variableConfig: VariableConfig
+    fips: Fips
 }
 
 // This wrapper ensures the proper key is set to create a new instance when
 // required rather than relying on the card caller.
 export function SimpleBarChartCard(props: SimpleBarChartCardProps) {
-  return (
-    <SimpleBarChartCardWithKey
-      key={props.variableConfig.variableId + props.breakdownVar}
-      {...props}
-    />
-  );
+    return (
+        <SimpleBarChartCardWithKey
+            key={props.variableConfig.variableId + props.breakdownVar}
+            {...props}
+        />
+    )
 }
 
 function SimpleBarChartCardWithKey(props: SimpleBarChartCardProps) {
-  const metricConfig = props.variableConfig.metrics.per100k;
-  const locationPhrase = `in ${props.fips.getSentenceDisplayName()}`;
+    const metricConfig = props.variableConfig.metrics.per100k
+    const locationPhrase = `in ${props.fips.getSentenceDisplayName()}`
 
-  const isIncarceration = INCARCERATION_IDS.includes(
-    props.variableConfig.variableId
-  );
+    const isIncarceration = INCARCERATION_IDS.includes(
+        props.variableConfig.variableId
+    )
 
-  const isCawp = CAWP_DATA_TYPES.includes(props.variableConfig.variableId);
+    const isCawp = CAWP_DATA_TYPES.includes(props.variableConfig.variableId)
 
-  const metricIdsToFetch: MetricId[] = [];
-  metricIdsToFetch.push(metricConfig.metricId);
-  isIncarceration && metricIdsToFetch.push("total_confined_children");
+    const metricIdsToFetch: MetricId[] = []
+    metricIdsToFetch.push(metricConfig.metricId)
+    isIncarceration && metricIdsToFetch.push('total_confined_children')
 
-  const breakdowns = Breakdowns.forFips(props.fips).addBreakdown(
-    props.breakdownVar,
-    exclude(NON_HISPANIC, AIAN_API, UNKNOWN_RACE)
-  );
+    const breakdowns = Breakdowns.forFips(props.fips).addBreakdown(
+        props.breakdownVar,
+        exclude(NON_HISPANIC, AIAN_API, UNKNOWN_RACE)
+    )
 
-  const query = new MetricQuery(
-    metricIdsToFetch,
-    breakdowns,
-    /* variableId */ props.variableConfig.variableId,
-    /* timeView */ isCawp ? "cross_sectional" : undefined
-  );
+    const query = new MetricQuery(
+        metricIdsToFetch,
+        breakdowns,
+        /* variableId */ props.variableConfig.variableId,
+        /* timeView */ isCawp ? 'cross_sectional' : undefined
+    )
 
-  let { chartTitle, filename, dataName } = useCreateChartTitle(
-    metricConfig,
-    locationPhrase
-  );
-  filename = `${filename}, by ${
-    BREAKDOWN_VAR_DISPLAY_NAMES[props.breakdownVar]
-  }`;
+    let { chartTitle, filename, dataName } = useCreateChartTitle(
+        metricConfig,
+        locationPhrase
+    )
+    filename = `${filename}, by ${
+        BREAKDOWN_VAR_DISPLAY_NAMES[props.breakdownVar]
+    }`
 
-  const HASH_ID: ScrollableHashId = "rate-chart";
+    const HASH_ID: ScrollableHashId = 'rate-chart'
 
-  const isPopulationSubset = HIV_DETERMINANTS.includes(metricConfig.metricId);
+    const isPopulationSubset = HIV_DETERMINANTS.includes(metricConfig.metricId)
 
-  return (
-    <CardWrapper
-      queries={[query]}
-      title={<>{reportProviderSteps[HASH_ID].label}</>}
-      minHeight={PRELOAD_HEIGHT}
-      scrollToHash={HASH_ID}
-    >
-      {([queryResponse]) => {
-        const data = queryResponse.getValidRowsForField(metricConfig.metricId);
+    return (
+        <CardWrapper
+            queries={[query]}
+            title={<>{reportProviderSteps[HASH_ID].label}</>}
+            minHeight={PRELOAD_HEIGHT}
+            scrollToHash={HASH_ID}
+        >
+            {([queryResponse]) => {
+                const data = queryResponse.getValidRowsForField(
+                    metricConfig.metricId
+                )
 
-        return (
-          <>
-            <CardContent>
-              {queryResponse.shouldShowMissingDataMessage([
-                metricConfig.metricId,
-              ]) ? (
-                <>
-                  <MissingDataAlert
-                    dataName={dataName}
-                    breakdownString={
-                      BREAKDOWN_VAR_DISPLAY_NAMES_LOWER_CASE[props.breakdownVar]
-                    }
-                    fips={props.fips}
-                  />
-                </>
-              ) : (
-                <>
-                  {isIncarceration && (
-                    <IncarceratedChildrenShortAlert
-                      fips={props.fips}
-                      queryResponse={queryResponse}
-                      breakdownVar={props.breakdownVar}
-                    />
-                  )}
+                return (
+                    <>
+                        <CardContent>
+                            {queryResponse.shouldShowMissingDataMessage([
+                                metricConfig.metricId,
+                            ]) ? (
+                                <>
+                                    <MissingDataAlert
+                                        dataName={dataName}
+                                        breakdownString={
+                                            BREAKDOWN_VAR_DISPLAY_NAMES_LOWER_CASE[
+                                                props.breakdownVar
+                                            ]
+                                        }
+                                        fips={props.fips}
+                                    />
+                                </>
+                            ) : (
+                                <>
+                                    {isIncarceration && (
+                                        <IncarceratedChildrenShortAlert
+                                            fips={props.fips}
+                                            queryResponse={queryResponse}
+                                            breakdownVar={props.breakdownVar}
+                                        />
+                                    )}
 
-                  <SimpleHorizontalBarChart
-                    chartTitle={chartTitle}
-                    data={data}
-                    breakdownVar={props.breakdownVar}
-                    metric={metricConfig}
-                    showLegend={false}
-                    filename={filename}
-                    usePercentSuffix={isPctType(metricConfig.type)}
-                  />
-                </>
-              )}
-            </CardContent>
-            {isPopulationSubset && (
-              <PopulationSubsetAlert
-                variableId={props.variableConfig.variableId}
-              />
-            )}
-          </>
-        );
-      }}
-    </CardWrapper>
-  );
+                                    <SimpleHorizontalBarChart
+                                        chartTitle={chartTitle}
+                                        data={data}
+                                        breakdownVar={props.breakdownVar}
+                                        metric={metricConfig}
+                                        showLegend={false}
+                                        filename={filename}
+                                        usePercentSuffix={isPctType(
+                                            metricConfig.type
+                                        )}
+                                    />
+                                </>
+                            )}
+                        </CardContent>
+                        {isPopulationSubset && (
+                            <PopulationSubsetAlert
+                                variableId={props.variableConfig.variableId}
+                            />
+                        )}
+                    </>
+                )
+            }}
+        </CardWrapper>
+    )
 }