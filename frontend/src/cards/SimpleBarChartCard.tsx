--- conflicted
+++ resolved
@@ -62,38 +62,9 @@
     >
       {([queryResponse]) => {
         return (
-          <CardContent className={styles.Breadcrumbs}>
+          <CardContent>
             {queryResponse.shouldShowMissingDataMessage([
               metricConfig.metricId,
-<<<<<<< HEAD
-            ]) && (
-              <CardContent>
-                <MissingDataAlert
-                  dataName={metricConfig.fullCardTitleName}
-                  breakdownString={
-                    BREAKDOWN_VAR_DISPLAY_NAMES[props.breakdownVar]
-                  }
-                  geoLevel={props.fips.getFipsTypeDisplayName()}
-                />
-              </CardContent>
-            )}
-            {!queryResponse.shouldShowMissingDataMessage([
-              metricConfig.metricId,
-            ]) && (
-              <CardContent>
-                <SimpleHorizontalBarChart
-                  data={queryResponse.getValidRowsForField(
-                    metricConfig.metricId
-                  )}
-                  breakdownVar={props.breakdownVar}
-                  metric={metricConfig}
-                  showLegend={false}
-                  filename={getTitleText()}
-                />
-              </CardContent>
-            )}
-          </>
-=======
             ]) ? (
               <MissingDataAlert
                 dataName={metricConfig.fullCardTitleName}
@@ -112,7 +83,6 @@
               />
             )}
           </CardContent>
->>>>>>> 85dc3070
         );
       }}
     </CardWrapper>
