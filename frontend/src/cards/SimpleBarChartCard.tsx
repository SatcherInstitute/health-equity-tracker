--- conflicted
+++ resolved
@@ -1,12 +1,7 @@
 import React from "react";
 import { SimpleHorizontalBarChart } from "../charts/SimpleHorizontalBarChart";
-<<<<<<< HEAD
 import { CardContent } from "@mui/material";
-import { Fips } from "../data/utils/Fips";
-=======
-import { CardContent } from "@material-ui/core";
 import { type Fips } from "../data/utils/Fips";
->>>>>>> 5ec69e64
 import {
   Breakdowns,
   type BreakdownVar,
@@ -83,8 +78,9 @@
     metricConfig,
     locationPhrase
   );
-  filename = `${filename}, by ${BREAKDOWN_VAR_DISPLAY_NAMES[props.breakdownVar]
-    }`;
+  filename = `${filename}, by ${
+    BREAKDOWN_VAR_DISPLAY_NAMES[props.breakdownVar]
+  }`;
 
   const HASH_ID: ScrollableHashId = "rate-chart";
 
