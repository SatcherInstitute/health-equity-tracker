import { useEffect, useState, useRef } from "react";
import { useLocation } from "react-router-dom";
import { scrollIntoView } from "seamless-scroll-polyfill";

export type StepData = {
  label: string;
  hashId: ScrollableHashId;
  pluralOnCompare: boolean;
};

export type ScrollableHashId =
  | "location-info"
  | "rate-map"
  | "rate-trends"
  | "rate-chart"
  | "unknowns-map"
  | "share-trends"
  | "population-vs-share"
  | "data-table"
  | "age-adjusted-risk"
  | "definitions-missing-data";

export function useStepObserver(
  stepIds: ScrollableHashId[],
  isScrolledToTop: boolean
) {
  const location: any = useLocation();

  const observer = useRef<IntersectionObserver | null>(null);
  const [activeId, setActiveId] = useState("");
  const [recentlyClicked, setRecentlyClicked] =
    useState<ScrollableHashId | null>(null);

  function handleInteraction() {
    // any time the user interacts, cancel pending automated scrolling and erase any incoming #hash from the URL
    setRecentlyClicked(null);
    location.hash = "";
  }

  useEffect(() => {
    // if user scrolls or clicks, go back to tracking scroll position in the table of contents
    function watchScroll() {
      window.addEventListener("wheel", handleInteraction);
      window.addEventListener("pointerdown", handleInteraction);
      window.addEventListener("keydown", handleInteraction);
    }
    watchScroll();
    return () => {
      window.removeEventListener("wheel", handleInteraction);
      window.removeEventListener("pointerdown", handleInteraction);
      window.removeEventListener("keydown", handleInteraction);
    };
  });

  useEffect(() => {
    const handleObserver = (entries: any) => {
      entries.forEach((entry: any) => {
        // when page is scrolled to the top, don't track scroll position and remove any hash
        if (isScrolledToTop) {
          setActiveId("");
          window.history.pushState(
            "",
            document.title,
            window.location.pathname + window.location.search
          );
        } else if (entry?.isIntersecting) {
          // prefer a recently clicked id, otherwise set to the observed "in view" id
          const preferredId = recentlyClicked || entry.target.id;
          setActiveId(preferredId);
        }
      });
    };

    observer.current = new IntersectionObserver(handleObserver, {
      rootMargin: "-20% 0% -35% 0px",
    });

    const elements = stepIds
      .map((stepId) => {
        const stepElem = document.getElementById(stepId);
        return stepElem;
      })
      .filter((el) => el !== undefined);

    elements.forEach((elem) => elem && observer.current?.observe(elem));
    return () => observer.current?.disconnect();
  }, [stepIds, recentlyClicked, isScrolledToTop]);

  const urlHashOverrideRef = useRef(recentlyClicked);

  useEffect(() => {
    // any updates to the focused id updates the ref
    urlHashOverrideRef.current = recentlyClicked;
  }, [activeId, recentlyClicked]);

  const hashLink = location?.hash;
  const hashId = hashLink.substring(1) || "";

  useEffect(() => {
<<<<<<< HEAD
    // updates to the URL or available stepIds results in recalculated focus for the Table of Contents

    if (hashLink && stepIds.includes(hashId)) {
=======
    // updates to the URL or available steps results in recalculated focus for the Table of Contents
    if (
      hashLink &&
      steps.map((step: StepData) => step.hashId).includes(hashId)
    ) {
>>>>>>> b701c72e
      setActiveId(hashId);
      setRecentlyClicked(hashId);
    }
    // eslint-disable-next-line react-hooks/exhaustive-deps
  }, [location?.hash, stepIds]);

  useEffect(() => {
    //  on render, set up a timer to auto scroll user to the focused card (counteracting layout shift from loading/resizing cards)
    // timer is stopped when the urlHashOverrideRef is reset, which is caused by a user interaction like scrolling, swiping, or key presses
    if (hashLink && stepIds.includes(hashId)) {
      let pulseIdCounter = 0;

      const pulse_id = setInterval(() => {
        // clear the auto-scroll regardless of user interaction after set time
        pulseIdCounter += 500;
        if (pulseIdCounter > 500 * 2 * 30) clearInterval(pulse_id);
        if (urlHashOverrideRef.current === hashId) {
          const targetElem = document.querySelector(`#${hashId}`);
          if (targetElem) {
            scrollIntoView(targetElem, {
              behavior: "smooth",
            });
          }
        }
      }, 500);

      return () => {
        clearInterval(pulse_id);
      };
    }
  }, [hashId, hashLink, stepIds]);

  return [activeId, setRecentlyClicked] as const;
}<|MERGE_RESOLUTION|>--- conflicted
+++ resolved
@@ -97,17 +97,9 @@
   const hashId = hashLink.substring(1) || "";
 
   useEffect(() => {
-<<<<<<< HEAD
     // updates to the URL or available stepIds results in recalculated focus for the Table of Contents
 
     if (hashLink && stepIds.includes(hashId)) {
-=======
-    // updates to the URL or available steps results in recalculated focus for the Table of Contents
-    if (
-      hashLink &&
-      steps.map((step: StepData) => step.hashId).includes(hashId)
-    ) {
->>>>>>> b701c72e
       setActiveId(hashId);
       setRecentlyClicked(hashId);
     }
