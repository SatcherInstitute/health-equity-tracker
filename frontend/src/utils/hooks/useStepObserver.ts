--- conflicted
+++ resolved
@@ -12,11 +12,7 @@
   | "rate-map"
   | "rate-chart"
   | "unknowns-map"
-<<<<<<< HEAD
-  | "share-vs-population"
-=======
   | "population-vs-share"
->>>>>>> 2f63a4fd
   | "data-table"
   | "age-adjusted-risk"
   | "definitions-missing-data";
