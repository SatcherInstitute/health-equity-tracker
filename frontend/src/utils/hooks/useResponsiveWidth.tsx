--- conflicted
+++ resolved
@@ -5,10 +5,6 @@
 Allow visualizations to calculate their updated width when the window is resized / re-zoomed. This function is debounced to restrict how often the calculation is done. Also prevents them from rendering before the width has been established based on the ref
 */
 export function useResponsiveWidth(): [RefObject<HTMLDivElement>, number] {
-<<<<<<< HEAD
-  // const widthEstimate = useEstimateMapWidth()
-=======
->>>>>>> 54681117
   const widthEstimate = 1
   const [width, setWidth] = useState<number>(widthEstimate)
   const ref = useRef<HTMLDivElement>(document.createElement('div'))
@@ -24,11 +20,7 @@
         if (newWidth - width > 50 || width - newWidth > 10)
           setWidth(newWidth - 10)
       }
-<<<<<<< HEAD
-    }, 50) // Adjust the debounce delay (in milliseconds) as needed
-=======
     }, 50) // how many milliseconds to wait between re-calculations
->>>>>>> 54681117
 
     handleResize()
     window.addEventListener('resize', handleResize)
