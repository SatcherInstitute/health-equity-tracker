--- conflicted
+++ resolved
@@ -5,26 +5,8 @@
 /*
 Allow visualizations to calculate their updated width when the window is resized / re-zoomed. This function is debounced to restrict how often the calculation is done. Also prevents them from rendering before the width has been established based on the ref
 */
-<<<<<<< HEAD
-export function useResponsiveWidth(
-  isMulti?: boolean
-): [RefObject<HTMLDivElement>, number] {
-  const theme = useTheme()
-  const pageIsSmall = useMediaQuery(theme.breakpoints.down('md'))
-  const isCompareMode = window.location.href.includes('compare')
-  let widthEstimateDivider = 1
-  if (!pageIsSmall) widthEstimateDivider = 1.6
-  if (isCompareMode) widthEstimateDivider = 2.6
-
-  let widthEstimate = window.innerWidth / widthEstimateDivider
-  if (widthEstimate > 1200) widthEstimate = isCompareMode ? 750 : 1200
-=======
 export function useResponsiveWidth(): [RefObject<HTMLDivElement>, number] {
   const widthEstimate = useEstimateMapWidth()
->>>>>>> a5a41202
-
-  if (isMulti) widthEstimate /= 2.4
-
   const [width, setWidth] = useState<number>(widthEstimate)
   const ref = useRef<HTMLDivElement>(document.createElement('div'))
 
