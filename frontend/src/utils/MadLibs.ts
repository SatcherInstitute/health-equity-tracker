import {
  type DropdownVarId,
  METRIC_CONFIG,
  type DataTypeConfig,
} from '../data/config/MetricConfig'
import { SHOW_PHRMA } from '../data/providers/PhrmaProvider'
import { FIPS_MAP, GEORGIA_FIPS, USA_FIPS } from '../data/utils/Fips'

// Map of phrase segment index to its selected value
export type PhraseSelections = Record<number, string>

// Map of phrase selection ID to the display value
export type PhraseSelector = Record<string, string>

// Each phrase segment of the mad lib is either a string of text
// or a map of IDs to string options that can fill in a blank
export type PhraseSegment = string | PhraseSelector

export type MadLibId = 'disparity' | 'comparegeos' | 'comparevars'

export const MADLIB_MODE_MAP: Record<string, MadLibId> = {
  Off: 'disparity',
  Places: 'comparegeos',
  Topics: 'comparevars',
}

// wording used for determinant categories in the selectable dropdown on /exploredata
export type CategoryId =
  | 'HIV'
  | `Black Women's Health`
  | 'COVID-19'
  | 'Chronic Disease'
  | 'Behavioral Health'
  | 'Political Determinants of Health'
  | 'Social Determinants of Health'
  | 'Medicare Beneficiaries'

export interface MadLib {
  readonly id: MadLibId
  readonly phrase: PhraseSegment[]
  readonly defaultSelections: PhraseSelections
  readonly activeSelections: PhraseSelections
}

function getMadLibPhraseText(madLib: MadLib): string {
  let madLibText = ''
  madLib.phrase.forEach((phraseSegment, index) => {
    if (typeof phraseSegment === 'string') {
      madLibText += phraseSegment
    } else {
      const phraseSelector = phraseSegment
      const selectionKey: string = madLib.activeSelections[index]
        ? madLib.activeSelections[index]
        : madLib.defaultSelections[index]
      madLibText += ' ' + phraseSelector[selectionKey] + ' '
    }
  })
  return madLibText
}

/* Returns a copy of the MadLib with with an updated value in the given phrase segment index */
export function getMadLibWithUpdatedValue(
  originalMadLib: MadLib,
  phraseSegmentIndex: number,
  newValue: DropdownVarId | string // condition or numeric-string FIPS code
) {
  const updatePhraseSelections: PhraseSelections = {
    ...originalMadLib.activeSelections,
  }
  updatePhraseSelections[phraseSegmentIndex] = newValue

  return {
    ...originalMadLib,
    activeSelections: updatePhraseSelections,
  }
}

export function getPhraseValue(madLib: MadLib, segmentIndex: number): string {
  const segment = madLib.phrase[segmentIndex]
  return typeof segment === 'string'
    ? segment
    : madLib.activeSelections[segmentIndex]
}

/* Returns an array of all currently selected conditions.
If a condition contains multiple data types, they are
treated as individual items  */
export function getSelectedConditions(madLib: MadLib) {
  if (madLib.activeSelections[1] === DEFAULT) return []

  const condition1array: DataTypeConfig[] =
    METRIC_CONFIG[getPhraseValue(madLib, 1) as DropdownVarId]
  // get 2nd condition if in compare var mode
  const condition2array: DataTypeConfig[] =
    madLib.id === 'comparevars'
      ? METRIC_CONFIG[getPhraseValue(madLib, 3) as DropdownVarId]
      : []

  // make a list of conditions and sub-conditions, including #2 if it's unique
  return condition2array?.length && condition2array !== condition1array
    ? [...condition1array, ...condition2array]
    : condition1array
}

export type DefaultDropdownVarId = 'default'
export const DEFAULT: DefaultDropdownVarId = 'default'

const DROPDOWN_TOPIC_MAP: Record<DropdownVarId | DefaultDropdownVarId, string> =
  {
    default: 'select a topic',
    asthma: 'Asthma',
    avoided_care: 'Care Avoidance Due to Cost',
    cardiovascular_diseases: 'Cardiovascular Diseases',
    chronic_kidney_disease: 'Chronic Kidney Disease',
    copd: 'COPD',
    covid_vaccinations: 'COVID-19 Vaccinations',
    covid: 'COVID-19',
    depression: 'Depression',
    diabetes: 'Diabetes',
    excessive_drinking: 'Excessive Drinking',
    frequent_mental_distress: 'Frequent Mental Distress',
    health_insurance: 'Uninsured Individuals',
    hiv_black_women: 'HIV (Black Women)',
    hiv_care: 'Linkage to HIV Care',
    hiv_prep: 'PrEP Coverage',
    hiv_stigma: 'HIV Stigma',
    hiv: 'HIV',
    incarceration: 'Incarceration',
    poverty: 'Poverty',
    phrma_cardiovascular: 'Cardiovascular Conditions and Medication Adherence',
    phrma_hiv: 'HIV Conditions and Medication Adherence',
    preventable_hospitalizations: 'Preventable Hospitalization',
    substance: 'Opioid and Other Substance Misuse',
    suicide: 'Suicide',
    voter_participation: 'Voter Participation',
    women_in_gov: 'Women Serving in Legislative Office',
  }

export const SELECTED_DROPDOWN_OVERRIDES: Partial<
  Record<DropdownVarId, string>
> = {
  phrma_cardiovascular: 'Medicare Beneficiary',
  phrma_hiv: 'Medicare Beneficiary HIV',
  hiv_black_women: 'HIV',
  incarceration: 'Incarceration in',
  women_in_gov: 'Women Serving in',
}

export interface Category {
  readonly title: CategoryId
  readonly options: DropdownVarId[]
  readonly definition?: string
}

const CATEGORIES_LIST: Category[] = [
  {
    title: 'HIV',
    definition: '',
    options: ['hiv', 'hiv_care', 'hiv_prep', 'hiv_black_women', 'hiv_stigma'],
  },
  {
    title: 'Chronic Disease',
    definition: '',
    options: [
      'diabetes',
      'copd',
      'asthma',
      'cardiovascular_diseases',
      'chronic_kidney_disease',
    ],
  },
  {
    title: 'Behavioral Health',
    definition: '',
    options: [
      'depression',
      'suicide',
      'substance',
      'excessive_drinking',
      'frequent_mental_distress',
    ],
  },
  {
    title: 'Political Determinants of Health',
    definition: '',
    options: ['voter_participation', 'women_in_gov', 'incarceration'],
<<<<<<< HEAD
  },
  {
    title: 'Political Determinants of Health',
    definition: '',
    options: ['voter_participation', 'women_in_gov', 'incarceration'],
=======
>>>>>>> 11270033
  },
  {
    title: 'Social Determinants of Health',
    definition: '',
    options: [
      'health_insurance',
      'poverty',
      'preventable_hospitalizations',
      'avoided_care',
    ],
  },
  {
    title: 'COVID-19',
    definition: '',
    options: ['covid', 'covid_vaccinations'],
  },
]

SHOW_PHRMA &&
  CATEGORIES_LIST.push({
    title: 'Medicare Beneficiaries',
    definition: '',
    options: ['phrma_cardiovascular'],
  })

const MADLIB_LIST: MadLib[] = [
  {
    id: 'disparity',
    phrase: ['Investigate rates of', DROPDOWN_TOPIC_MAP, 'in', FIPS_MAP],
    defaultSelections: { 1: DEFAULT, 3: USA_FIPS },
    activeSelections: { 1: DEFAULT, 3: USA_FIPS },
  },
  {
    id: 'comparegeos',
    phrase: [
      'Compare rates of',
      DROPDOWN_TOPIC_MAP,
      'between',
      FIPS_MAP,
      'and',
      FIPS_MAP,
    ],
    defaultSelections: { 1: 'covid', 3: GEORGIA_FIPS, 5: USA_FIPS },
    activeSelections: { 1: 'covid', 3: GEORGIA_FIPS, 5: USA_FIPS },
  },
  {
    id: 'comparevars',
    phrase: [
      'Explore relationships between',
      DROPDOWN_TOPIC_MAP,
      'and',
      DROPDOWN_TOPIC_MAP,
      'in',
      FIPS_MAP,
    ],
    defaultSelections: { 1: 'diabetes', 3: 'covid', 5: USA_FIPS },
    activeSelections: { 1: 'diabetes', 3: 'covid', 5: USA_FIPS },
  },
]

function insertOptionalThe(phraseSelections: PhraseSelections, index: number) {
  return phraseSelections[index + 1] === USA_FIPS ? ' the' : ''
}

export { MADLIB_LIST, getMadLibPhraseText, CATEGORIES_LIST, insertOptionalThe }<|MERGE_RESOLUTION|>--- conflicted
+++ resolved
@@ -184,14 +184,6 @@
     title: 'Political Determinants of Health',
     definition: '',
     options: ['voter_participation', 'women_in_gov', 'incarceration'],
-<<<<<<< HEAD
-  },
-  {
-    title: 'Political Determinants of Health',
-    definition: '',
-    options: ['voter_participation', 'women_in_gov', 'incarceration'],
-=======
->>>>>>> 11270033
   },
   {
     title: 'Social Determinants of Health',
