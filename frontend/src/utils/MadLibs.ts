import {
  DropdownVarId,
  METRIC_CONFIG,
  VariableConfig,
} from "../data/config/MetricConfig";
import { FIPS_MAP, USA_FIPS } from "../data/utils/Fips";

// Map of phrase segment index to its selected value
export type PhraseSelections = Record<number, string>;

// Map of phrase selection ID to the display value
export type PhraseSelector = Record<string, string>;

// Each phrase segment of the mad lib is either a string of text
// or a map of IDs to string options that can fill in a blank
export type PhraseSegment = string | PhraseSelector;

export type MadLibId = "disparity" | "comparegeos" | "comparevars";

// wording used for determinant categories in the selectable dropdown on /exploredata
export type CategoryId =
  | "COVID-19"
  | "Chronic Disease"
  | "Behavioral Health"
  | "Political Determinants of Health"
  | "Social Determinants of Health";

export interface MadLib {
  readonly id: MadLibId;
  readonly phrase: PhraseSegment[];
  readonly defaultSelections: PhraseSelections;
  readonly activeSelections: PhraseSelections;
}

function getMadLibPhraseText(madLib: MadLib): string {
  let madLibText = "";
  madLib.phrase.forEach((phraseSegment, index) => {
    if (typeof phraseSegment === "string") {
      madLibText += phraseSegment;
    } else {
      const phraseSelector = phraseSegment as PhraseSelector;
      let selectionKey: string = madLib.activeSelections[index]
        ? madLib.activeSelections[index]
        : madLib.defaultSelections[index];
      madLibText += " " + phraseSelector[selectionKey] + " ";
    }
  });
  return madLibText;
}

/* Returns a copy of the MadLib with with an updated value in the given phrase segment index */
export function getMadLibWithUpdatedValue(
  originalMadLib: MadLib,
  phraseSegementIndex: number,
  newValue: DropdownVarId | string // condition or numeric-string FIPS code
) {
  let updatePhraseSelections: PhraseSelections = {
    ...originalMadLib.activeSelections,
  };
  updatePhraseSelections[phraseSegementIndex] = newValue;
  return {
    ...originalMadLib,
    activeSelections: updatePhraseSelections,
  };
}

<<<<<<< HEAD
// Wording used for selectable Determinants on /exploredata
=======
export function getPhraseValue(madLib: MadLib, segmentIndex: number): string {
  const segment = madLib.phrase[segmentIndex];
  return typeof segment === "string"
    ? segment
    : madLib.activeSelections[segmentIndex];
}

/* Returns an array of all currently selected conditions. 
If a condition contains multiple data types, they are
treated as individual items  */
export function getSelectedConditions(madLib: MadLib) {
  const condition1array: VariableConfig[] =
    METRIC_CONFIG[getPhraseValue(madLib, 1)];
  // get 2nd condition if in compare var mode
  const condition2array: VariableConfig[] =
    madLib.id === "comparevars" ? METRIC_CONFIG[getPhraseValue(madLib, 3)] : [];

  // make a list of conditions and sub-conditions, including #2 if it's unique
  return condition2array.length && condition2array !== condition1array
    ? [...condition1array, ...condition2array]
    : condition1array;
}

>>>>>>> 3464fcfb
const DROPDOWN_VAR: Record<DropdownVarId, string> = {
  covid: "COVID-19",
  diabetes: "Diabetes",
  copd: "COPD",
  health_insurance: "Uninsured Individuals",
  poverty: "Poverty",
  vaccinations: "COVID-19 Vaccinations",
  depression: "Depression",
  suicide: "Suicide",
  substance: "Opioid and Other Substance Misuse",
  excessive_drinking: "Excessive Drinking",
  frequent_mental_distress: "Frequent Mental Distress",
  preventable_hospitalizations: "Preventable Hospitalization",
  avoided_care: "Care Avoidance Due to Cost",
  chronic_kidney_disease: "Chronic Kidney Disease",
  cardiovascular_diseases: "Cardiovascular Diseases",
  asthma: "Asthma",
  voter_participation: "Voter Participation",
};

export interface Category {
  readonly title: CategoryId;
  readonly options: DropdownVarId[];
  readonly definition?: string;
}

const CATEGORIES_LIST: Category[] = [
  {
    title: "COVID-19",
    definition: "",
    options: ["covid", "vaccinations"],
  },
  {
    title: "Political Determinants of Health",
    definition: "",
    options: ["voter_participation"],
  },
  {
    title: "Social Determinants of Health",
    definition: "",
    options: [
      "health_insurance",
      "poverty",
      "preventable_hospitalizations",
      "avoided_care",
    ],
  },
  {
    title: "Chronic Disease",
    definition: "",
    options: [
      "diabetes",
      "copd",
      "asthma",
      "cardiovascular_diseases",
      "chronic_kidney_disease",
    ],
  },
  {
    title: "Behavioral Health",
    definition: "",
    options: [
      "depression",
      "suicide",
      "substance",
      "excessive_drinking",
      "frequent_mental_distress",
    ],
  },
];

const MADLIB_LIST: MadLib[] = [
  {
    id: "disparity",
    phrase: ["Investigate rates of", DROPDOWN_VAR, "in", FIPS_MAP],
    defaultSelections: { 1: "covid", 3: USA_FIPS },
    activeSelections: { 1: "covid", 3: USA_FIPS },
  },
  {
    id: "comparegeos",
    phrase: [
      "Compare rates of",
      DROPDOWN_VAR,
      "between",
      FIPS_MAP,
      "and",
      FIPS_MAP,
    ],
    defaultSelections: { 1: "covid", 3: "13", 5: USA_FIPS }, // 13 is Georgia
    activeSelections: { 1: "covid", 3: "13", 5: USA_FIPS }, // 13 is Georgia
  },
  {
    id: "comparevars",
    phrase: [
      "Explore relationships between",
      DROPDOWN_VAR,
      "and",
      DROPDOWN_VAR,
      "in",
      FIPS_MAP,
    ],
    defaultSelections: { 1: "diabetes", 3: "covid", 5: USA_FIPS }, // 13 is Georgia
    activeSelections: { 1: "diabetes", 3: "covid", 5: USA_FIPS }, // 13 is Georgia
  },
];

export { MADLIB_LIST, getMadLibPhraseText, CATEGORIES_LIST };<|MERGE_RESOLUTION|>--- conflicted
+++ resolved
@@ -64,9 +64,6 @@
   };
 }
 
-<<<<<<< HEAD
-// Wording used for selectable Determinants on /exploredata
-=======
 export function getPhraseValue(madLib: MadLib, segmentIndex: number): string {
   const segment = madLib.phrase[segmentIndex];
   return typeof segment === "string"
@@ -90,7 +87,6 @@
     : condition1array;
 }
 
->>>>>>> 3464fcfb
 const DROPDOWN_VAR: Record<DropdownVarId, string> = {
   covid: "COVID-19",
   diabetes: "Diabetes",
