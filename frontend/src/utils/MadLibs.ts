--- conflicted
+++ resolved
@@ -104,7 +104,6 @@
 export type DefaultDropdownVarId = 'default'
 export const DEFAULT: DefaultDropdownVarId = 'default'
 
-<<<<<<< HEAD
 const DROPDOWN_TOPIC_MAP: Record<DropdownVarId | DefaultDropdownVarId, string> =
   {
     default: 'select a topic',
@@ -123,6 +122,7 @@
     hiv_black_women: 'HIV (Black Women)',
     hiv_care: 'Linkage to HIV Care',
     hiv_prep: 'PrEP Coverage',
+    hiv_stigma: 'HIV Stigma',
     hiv: 'HIV',
     incarceration: 'Incarceration',
     poverty: 'Poverty',
@@ -134,35 +134,6 @@
     voter_participation: 'Voter Participation',
     women_in_gov: 'Women Serving in Legislative Office',
   }
-=======
-const DROPDOWN_VAR: Record<DropdownVarId | DefaultDropdownVarId, string> = {
-  default: 'select a topic',
-  asthma: 'Asthma',
-  avoided_care: 'Care Avoidance Due to Cost',
-  cardiovascular_diseases: 'Cardiovascular Diseases',
-  chronic_kidney_disease: 'Chronic Kidney Disease',
-  copd: 'COPD',
-  covid_vaccinations: 'COVID-19 Vaccinations',
-  covid: 'COVID-19',
-  depression: 'Depression',
-  diabetes: 'Diabetes',
-  excessive_drinking: 'Excessive Drinking',
-  frequent_mental_distress: 'Frequent Mental Distress',
-  health_insurance: 'Uninsured Individuals',
-  hiv_black_women: 'HIV (Black Women)',
-  hiv_care: 'Linkage to HIV Care',
-  hiv_prep: 'PrEP Coverage',
-  hiv_stigma: 'HIV Stigma',
-  hiv: 'HIV',
-  incarceration: 'Incarceration',
-  poverty: 'Poverty',
-  preventable_hospitalizations: 'Preventable Hospitalization',
-  substance: 'Opioid and Other Substance Misuse',
-  suicide: 'Suicide',
-  voter_participation: 'Voter Participation',
-  women_in_gov: 'Women in Government',
-}
->>>>>>> 8f6611f2
 
 export const SELECTED_DROPDOWN_OVERRIDES: Partial<
   Record<DropdownVarId, string>
@@ -184,8 +155,7 @@
   {
     title: 'HIV',
     definition: '',
-<<<<<<< HEAD
-    options: ['hiv', 'hiv_care', 'hiv_prep', 'hiv_black_women'],
+    options: ['hiv', 'hiv_care', 'hiv_prep', 'hiv_black_women', 'hiv_stigma'],
   },
   {
     title: 'Chronic Disease',
@@ -210,9 +180,9 @@
     ],
   },
   {
-    title: 'Political Determinants of Health',
-    definition: '',
-    options: ['voter_participation', 'women_in_gov', 'incarceration'],
+    title: 'COVID-19',
+    definition: '',
+    options: ['covid', 'covid_vaccinations'],
   },
   {
     title: 'Social Determinants of Health',
@@ -223,27 +193,16 @@
       'preventable_hospitalizations',
       'avoided_care',
     ],
-=======
-    options: ['hiv', 'hiv_care', 'hiv_prep', 'hiv_black_women', 'hiv_stigma'],
->>>>>>> 8f6611f2
-  },
-  {
-    title: 'Medicare Beneficiaries',
-    definition: '',
-    options: [
-      'phrma_cardiovascular',
-      // 'phrma_hiv'
-    ],
-  },
-  {
-    title: 'COVID-19',
-    definition: '',
-    options: ['covid', 'covid_vaccinations'],
-  },
-  {
-    title: 'COVID-19',
-    definition: '',
-    options: ['covid', 'covid_vaccinations'],
+  },
+  {
+    title: 'Political Determinants of Health',
+    definition: '',
+    options: ['voter_participation', 'women_in_gov', 'incarceration'],
+  },
+  {
+    title: 'Political Determinants of Health',
+    definition: '',
+    options: ['voter_participation', 'women_in_gov', 'incarceration'],
   },
   {
     title: 'Social Determinants of Health',
@@ -256,9 +215,17 @@
     ],
   },
   {
-    title: 'Political Determinants of Health',
-    definition: '',
-    options: ['voter_participation', 'women_in_gov', 'incarceration'],
+    title: 'Medicare Beneficiaries',
+    definition: '',
+    options: [
+      'phrma_cardiovascular',
+      // 'phrma_hiv'
+    ],
+  },
+  {
+    title: 'COVID-19',
+    definition: '',
+    options: ['covid', 'covid_vaccinations'],
   },
 ]
 
