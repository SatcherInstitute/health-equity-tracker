import {
  type DropdownVarId,
  METRIC_CONFIG,
  type DataTypeConfig,
} from '../data/config/MetricConfig'
import { BEHAVIORAL_HEALTH_CATEGORY_DROPDOWNIDS } from '../data/config/MetricConfigBehavioralHealth'
import { CHRONIC_DISEASE_CATEGORY_DROPDOWNIDS } from '../data/config/MetricConfigChronicDisease'
import { COVID_CATEGORY_DROPDOWNIDS } from '../data/config/MetricConfigCovidCategory'
import { HIV_CATEGORY_DROPDOWNIDS } from '../data/config/MetricConfigHivCategory'
import { PDOH_CATEGORY_DROPDOWNIDS } from '../data/config/MetricConfigPDOH'
import { MEDICARE_CATEGORY_DROPDOWNIDS } from '../data/config/MetricConfigPhrma'
import { SDOH_CATEGORY_DROPDOWNIDS } from '../data/config/MetricConfigSDOH'
import { FIPS_MAP, GEORGIA_FIPS, USA_FIPS } from '../data/utils/Fips'

// Map of phrase segment index to its selected value
export type PhraseSelections = Record<number, string>

// Map of phrase selection ID to the display value
export type PhraseSelector = Record<string, string>

// Each phrase segment of the mad lib is either a string of text
// or a map of IDs to string options that can fill in a blank
export type PhraseSegment = string | PhraseSelector

export type MadLibId = 'disparity' | 'comparegeos' | 'comparevars'

export const MADLIB_MODE_MAP: Record<string, MadLibId> = {
  Off: 'disparity',
  Places: 'comparegeos',
  Topics: 'comparevars',
}

// wording used for determinant categories in the selectable dropdown on /exploredata
export type CategoryId =
  | 'HIV'
  | `Black Women's Health`
  | 'COVID-19'
  | 'Chronic Disease'
  | 'Behavioral Health'
  | 'Political Determinants of Health'
  | 'Social Determinants of Health'
  | 'Medication Utilization in Medicare Population'

export interface MadLib {
  readonly id: MadLibId
  readonly phrase: PhraseSegment[]
  readonly defaultSelections: PhraseSelections
  readonly activeSelections: PhraseSelections
}

function getMadLibPhraseText(madLib: MadLib): string {
  let madLibText = ''
  madLib.phrase.forEach((phraseSegment, index) => {
    if (typeof phraseSegment === 'string') {
      madLibText += phraseSegment
    } else {
      const phraseSelector = phraseSegment
      const selectionKey: string = madLib.activeSelections[index]
        ? madLib.activeSelections[index]
        : madLib.defaultSelections[index]
      madLibText += ' ' + phraseSelector[selectionKey] + ' '
    }
  })
  return madLibText
}

/* Returns a copy of the MadLib with with an updated value in the given phrase segment index */
export function getMadLibWithUpdatedValue(
  originalMadLib: MadLib,
  phraseSegmentIndex: number,
  newValue: DropdownVarId | string // condition or numeric-string FIPS code
) {
  const updatePhraseSelections: PhraseSelections = {
    ...originalMadLib.activeSelections,
  }
  updatePhraseSelections[phraseSegmentIndex] = newValue

  return {
    ...originalMadLib,
    activeSelections: updatePhraseSelections,
  }
}

export function getPhraseValue(
  madLib: MadLib,
  segmentIndex: number
): string | DropdownVarId {
  const segment = madLib.phrase[segmentIndex]
  return typeof segment === 'string'
    ? segment
    : madLib.activeSelections[segmentIndex]
}

/* Returns an array of all currently selected conditions.
If a condition contains multiple data types, they are
treated as individual items  */
export function getSelectedConditions(madLib: MadLib) {
  if (madLib.activeSelections[1] === DEFAULT) return []

  const condition1array: DataTypeConfig[] =
    METRIC_CONFIG[getPhraseValue(madLib, 1) as any as DropdownVarId]
  // get 2nd condition if in compare var mode
  const condition2array: DataTypeConfig[] =
    madLib.id === 'comparevars'
      ? METRIC_CONFIG[getPhraseValue(madLib, 3) as any as DropdownVarId]
      : []

  // make a list of conditions and sub-conditions, including #2 if it's unique
  return condition2array?.length && condition2array !== condition1array
    ? [...condition1array, ...condition2array]
    : condition1array
}

export type DefaultDropdownVarId = 'default'
export const DEFAULT: DefaultDropdownVarId = 'default'

const DROPDOWN_TOPIC_MAP: Record<DropdownVarId | DefaultDropdownVarId, string> =
  {
    default: 'select a topic',
    asthma: 'Asthma',
    avoided_care: 'Care Avoidance Due to Cost',
    cardiovascular_diseases: 'Cardiovascular Diseases',
    chronic_kidney_disease: 'Chronic Kidney Disease',
    copd: 'COPD',
    covid_vaccinations: 'COVID-19 Vaccinations',
    covid: 'COVID-19',
    depression: 'Depression',
    diabetes: 'Diabetes',
    excessive_drinking: 'Excessive Drinking',
    frequent_mental_distress: 'Frequent Mental Distress',
    health_insurance: 'Uninsured Individuals',
    hiv_black_women: 'HIV (Black Women)',
    hiv_care: 'Linkage to HIV Care',
    hiv_prep: 'PrEP Coverage',
    hiv_stigma: 'HIV Stigma',
    hiv: 'HIV',
    incarceration: 'Incarceration',
    poverty: 'Poverty',
    phrma_cardiovascular: 'Cardiovascular Conditions and Medication Adherence',
    phrma_hiv: 'HIV Conditions and Medication Adherence',
    preventable_hospitalizations: 'Preventable Hospitalization',
    substance: 'Opioid and Other Substance Misuse',
    suicide: 'Suicide',
    voter_participation: 'Voter Participation',
    women_in_gov: 'Women Serving in Legislative Office',
  }

export const SELECTED_DROPDOWN_OVERRIDES: Partial<
  Record<DropdownVarId, string>
> = {
  phrma_cardiovascular: 'Medicare Beneficiary',
  phrma_hiv: 'Medicare Beneficiary HIV',
  hiv_black_women: 'HIV',
  incarceration: 'Incarceration in',
  women_in_gov: 'Women Serving in',
}

export interface Category {
  readonly title: CategoryId
  readonly options: DropdownVarId[]
  readonly definition?: string
}

const CATEGORIES_LIST: Category[] = [
  {
    title: 'HIV',
    definition: '',
    options: HIV_CATEGORY_DROPDOWNIDS,
  },
  {
    title: 'Chronic Disease',
    definition: '',
    options: CHRONIC_DISEASE_CATEGORY_DROPDOWNIDS,
  },
  {
    title: 'Behavioral Health',
    definition: '',
    options: BEHAVIORAL_HEALTH_CATEGORY_DROPDOWNIDS,
  },
  {
    title: 'Political Determinants of Health',
    definition: '',
    options: PDOH_CATEGORY_DROPDOWNIDS,
  },
  {
    title: 'Social Determinants of Health',
    definition: '',
    options: SDOH_CATEGORY_DROPDOWNIDS,
  },
  {
    title: 'COVID-19',
    definition: '',
    options: COVID_CATEGORY_DROPDOWNIDS,
  },
<<<<<<< HEAD
  {
    title: 'Medicare Beneficiaries',
=======
]

SHOW_PHRMA &&
  CATEGORIES_LIST.push({
    title: 'Medication Utilization in Medicare Population',
>>>>>>> ef0e9f67
    definition: '',
    options: MEDICARE_CATEGORY_DROPDOWNIDS,
  },
]

const MADLIB_LIST: MadLib[] = [
  {
    id: 'disparity',
    phrase: ['Investigate rates of', DROPDOWN_TOPIC_MAP, 'in', FIPS_MAP],
    defaultSelections: { 1: DEFAULT, 3: USA_FIPS },
    activeSelections: { 1: DEFAULT, 3: USA_FIPS },
  },
  {
    id: 'comparegeos',
    phrase: [
      'Compare rates of',
      DROPDOWN_TOPIC_MAP,
      'between',
      FIPS_MAP,
      'and',
      FIPS_MAP,
    ],
    defaultSelections: { 1: 'covid', 3: GEORGIA_FIPS, 5: USA_FIPS },
    activeSelections: { 1: 'covid', 3: GEORGIA_FIPS, 5: USA_FIPS },
  },
  {
    id: 'comparevars',
    phrase: [
      'Explore relationships between',
      DROPDOWN_TOPIC_MAP,
      'and',
      DROPDOWN_TOPIC_MAP,
      'in',
      FIPS_MAP,
    ],
    defaultSelections: { 1: 'diabetes', 3: 'covid', 5: USA_FIPS },
    activeSelections: { 1: 'diabetes', 3: 'covid', 5: USA_FIPS },
  },
]

function insertOptionalThe(phraseSelections: PhraseSelections, index: number) {
  return phraseSelections[index + 1] === USA_FIPS ? ' the' : ''
}

export { MADLIB_LIST, getMadLibPhraseText, CATEGORIES_LIST, insertOptionalThe }<|MERGE_RESOLUTION|>--- conflicted
+++ resolved
@@ -192,16 +192,8 @@
     definition: '',
     options: COVID_CATEGORY_DROPDOWNIDS,
   },
-<<<<<<< HEAD
-  {
-    title: 'Medicare Beneficiaries',
-=======
-]
-
-SHOW_PHRMA &&
-  CATEGORIES_LIST.push({
+  {
     title: 'Medication Utilization in Medicare Population',
->>>>>>> ef0e9f67
     definition: '',
     options: MEDICARE_CATEGORY_DROPDOWNIDS,
   },
