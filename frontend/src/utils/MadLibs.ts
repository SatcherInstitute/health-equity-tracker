import {
  DropdownVarId,
  METRIC_CONFIG,
  VariableConfig,
} from "../data/config/MetricConfig";
import { FIPS_MAP, USA_FIPS } from "../data/utils/Fips";

// Map of phrase segment index to its selected value
export type PhraseSelections = Record<number, string>;

// Map of phrase selection ID to the display value
export type PhraseSelector = Record<string, string>;

// Each phrase segment of the mad lib is either a string of text
// or a map of IDs to string options that can fill in a blank
export type PhraseSegment = string | PhraseSelector;

export type MadLibId = "disparity" | "comparegeos" | "comparevars";

// wording used for determinant categories in the selectable dropdown on /exploredata
export type CategoryId =
  | "COVID-19"
  | "Chronic Disease"
  | "Behavioral Health"
  | "Political Determinants of Health"
  | "Social Determinants of Health";

export interface MadLib {
  readonly id: MadLibId;
  readonly phrase: PhraseSegment[];
  readonly defaultSelections: PhraseSelections;
  readonly activeSelections: PhraseSelections;
}

function getMadLibPhraseText(madLib: MadLib): string {
  let madLibText = "";
  madLib.phrase.forEach((phraseSegment, index) => {
    if (typeof phraseSegment === "string") {
      madLibText += phraseSegment;
    } else {
      const phraseSelector = phraseSegment as PhraseSelector;
      let selectionKey: string = madLib.activeSelections[index]
        ? madLib.activeSelections[index]
        : madLib.defaultSelections[index];
      madLibText += " " + phraseSelector[selectionKey] + " ";
    }
  });
  return madLibText;
}

/* Returns a copy of the MadLib with with an updated value in the given phrase segment index */
export function getMadLibWithUpdatedValue(
  originalMadLib: MadLib,
  phraseSegementIndex: number,
  newValue: DropdownVarId | string // condition or numeric-string FIPS code
) {
  let updatePhraseSelections: PhraseSelections = {
    ...originalMadLib.activeSelections,
  };
  updatePhraseSelections[phraseSegementIndex] = newValue;
  return {
    ...originalMadLib,
    activeSelections: updatePhraseSelections,
  };
}

export function getPhraseValue(madLib: MadLib, segmentIndex: number): string {
  const segment = madLib.phrase[segmentIndex];
  return typeof segment === "string"
    ? segment
    : madLib.activeSelections[segmentIndex];
}

/* Returns an array of all currently selected conditions. 
If a condition contains multiple data types, they are
treated as individual items  */
export function getSelectedConditions(madLib: MadLib) {
  const condition1array: VariableConfig[] =
    METRIC_CONFIG[getPhraseValue(madLib, 1) as DropdownVarId];
  // get 2nd condition if in compare var mode
  const condition2array: VariableConfig[] =
    madLib.id === "comparevars"
      ? METRIC_CONFIG[getPhraseValue(madLib, 3) as DropdownVarId]
      : [];

  // make a list of conditions and sub-conditions, including #2 if it's unique
  return condition2array.length && condition2array !== condition1array
    ? [...condition1array, ...condition2array]
    : condition1array;
}

const DROPDOWN_VAR: Record<DropdownVarId, string> = {
  covid: "COVID-19",
  diabetes: "Diabetes",
  copd: "COPD",
  health_insurance: "Uninsured Individuals",
  poverty: "Poverty",
  covid_vaccinations: "COVID-19 Vaccinations",
  depression: "Depression",
  suicide: "Suicide",
  substance: "Opioid and Other Substance Misuse",
  excessive_drinking: "Excessive Drinking",
  frequent_mental_distress: "Frequent Mental Distress",
  preventable_hospitalizations: "Preventable Hospitalization",
  avoided_care: "Care Avoidance Due to Cost",
  chronic_kidney_disease: "Chronic Kidney Disease",
  cardiovascular_diseases: "Cardiovascular Diseases",
  asthma: "Asthma",
  voter_participation: "Voter Participation",
  women_in_legislative_office: "Women in Legislative Office",
  incarceration: "Incarceration",
};

export interface Category {
  readonly title: CategoryId;
  readonly options: DropdownVarId[];
  readonly definition?: string;
}

const CATEGORIES_LIST: Category[] = [
  {
    title: "COVID-19",
    definition: "",
    options: ["covid", "covid_vaccinations"],
  },
  {
    title: "Political Determinants of Health",
    definition: "",
    options: [
      "voter_participation",
      "women_in_legislative_office",
<<<<<<< HEAD
      "incarceration",
=======
      // "incarceration",
>>>>>>> f3c0ae08
    ],
  },
  {
    title: "Social Determinants of Health",
    definition: "",
    options: [
      "health_insurance",
      "poverty",
      "preventable_hospitalizations",
      "avoided_care",
    ],
  },
  {
    title: "Chronic Disease",
    definition: "",
    options: [
      "diabetes",
      "copd",
      "asthma",
      "cardiovascular_diseases",
      "chronic_kidney_disease",
    ],
  },
  {
    title: "Behavioral Health",
    definition: "",
    options: [
      "depression",
      "suicide",
      "substance",
      "excessive_drinking",
      "frequent_mental_distress",
    ],
  },
];

const MADLIB_LIST: MadLib[] = [
  {
    id: "disparity",
    phrase: ["Investigate rates of", DROPDOWN_VAR, "in", FIPS_MAP],
    defaultSelections: { 1: "covid", 3: USA_FIPS },
    activeSelections: { 1: "covid", 3: USA_FIPS },
  },
  {
    id: "comparegeos",
    phrase: [
      "Compare rates of",
      DROPDOWN_VAR,
      "between",
      FIPS_MAP,
      "and",
      FIPS_MAP,
    ],
    defaultSelections: { 1: "covid", 3: "13", 5: USA_FIPS }, // 13 is Georgia
    activeSelections: { 1: "covid", 3: "13", 5: USA_FIPS }, // 13 is Georgia
  },
  {
    id: "comparevars",
    phrase: [
      "Explore relationships between",
      DROPDOWN_VAR,
      "and",
      DROPDOWN_VAR,
      "in",
      FIPS_MAP,
    ],
    defaultSelections: { 1: "diabetes", 3: "covid", 5: USA_FIPS }, // 13 is Georgia
    activeSelections: { 1: "diabetes", 3: "covid", 5: USA_FIPS }, // 13 is Georgia
  },
];

export { MADLIB_LIST, getMadLibPhraseText, CATEGORIES_LIST };<|MERGE_RESOLUTION|>--- conflicted
+++ resolved
@@ -129,11 +129,7 @@
     options: [
       "voter_participation",
       "women_in_legislative_office",
-<<<<<<< HEAD
-      "incarceration",
-=======
       // "incarceration",
->>>>>>> f3c0ae08
     ],
   },
   {
