--- conflicted
+++ resolved
@@ -66,11 +66,7 @@
   copd: "COPD",
   health_insurance: "Uninsured Individuals",
   poverty: "Poverty",
-<<<<<<< HEAD
   vaccinated: "Vaccinated Individuals",
-=======
-  vaccinated: "Vaccinated",
->>>>>>> 421e273b
 };
 
 const MADLIB_LIST: MadLib[] = [
