import {
  type DropdownVarId,
  METRIC_CONFIG,
  type DataTypeConfig,
} from '../data/config/MetricConfig'
import { BEHAVIORAL_HEALTH_CATEGORY_DROPDOWNIDS } from '../data/config/MetricConfigBehavioralHealth'
import { CHRONIC_DISEASE_CATEGORY_DROPDOWNIDS } from '../data/config/MetricConfigChronicDisease'
import { COVID_CATEGORY_DROPDOWNIDS } from '../data/config/MetricConfigCovidCategory'
import { HIV_CATEGORY_DROPDOWNIDS } from '../data/config/MetricConfigHivCategory'
import { PDOH_CATEGORY_DROPDOWNIDS } from '../data/config/MetricConfigPDOH'
import { MEDICARE_CATEGORY_DROPDOWNIDS } from '../data/config/MetricConfigPhrma'
import { SDOH_CATEGORY_DROPDOWNIDS } from '../data/config/MetricConfigSDOH'
import { SHOW_PHRMA } from '../data/providers/PhrmaProvider'
import { FIPS_MAP, GEORGIA_FIPS, USA_FIPS } from '../data/utils/Fips'

// Map of phrase segment index to its selected value
export type PhraseSelections = Record<number, string>

// Map of phrase selection ID to the display value
export type PhraseSelector = Record<string, string>

// Each phrase segment of the mad lib is either a string of text
// or a map of IDs to string options that can fill in a blank
export type PhraseSegment = string | PhraseSelector

export type MadLibId = 'disparity' | 'comparegeos' | 'comparevars'

export const MADLIB_MODE_MAP: Record<string, MadLibId> = {
  Off: 'disparity',
  Places: 'comparegeos',
  Topics: 'comparevars',
}

// wording used for determinant categories in the selectable dropdown on /exploredata
export type CategoryId =
  | 'HIV'
  | `Black Women's Health`
  | 'COVID-19'
  | 'Chronic Disease'
  | 'Behavioral Health'
  | 'Political Determinants of Health'
  | 'Social Determinants of Health'
  | 'Medicare Beneficiaries'

export interface MadLib {
  readonly id: MadLibId
  readonly phrase: PhraseSegment[]
  readonly defaultSelections: PhraseSelections
  readonly activeSelections: PhraseSelections
}

function getMadLibPhraseText(madLib: MadLib): string {
  let madLibText = ''
  madLib.phrase.forEach((phraseSegment, index) => {
    if (typeof phraseSegment === 'string') {
      madLibText += phraseSegment
    } else {
      const phraseSelector = phraseSegment
      const selectionKey: string = madLib.activeSelections[index]
        ? madLib.activeSelections[index]
        : madLib.defaultSelections[index]
      madLibText += ' ' + phraseSelector[selectionKey] + ' '
    }
  })
  return madLibText
}

/* Returns a copy of the MadLib with with an updated value in the given phrase segment index */
export function getMadLibWithUpdatedValue(
  originalMadLib: MadLib,
  phraseSegmentIndex: number,
  newValue: DropdownVarId | string // condition or numeric-string FIPS code
) {
  const updatePhraseSelections: PhraseSelections = {
    ...originalMadLib.activeSelections,
  }
  updatePhraseSelections[phraseSegmentIndex] = newValue

  return {
    ...originalMadLib,
    activeSelections: updatePhraseSelections,
  }
}

export function getPhraseValue(
  madLib: MadLib,
  segmentIndex: number
): string | DropdownVarId {
  const segment = madLib.phrase[segmentIndex]
  return typeof segment === 'string'
    ? segment
    : madLib.activeSelections[segmentIndex]
}

/* Returns an array of all currently selected conditions.
If a condition contains multiple data types, they are
treated as individual items  */
export function getSelectedConditions(madLib: MadLib) {
  if (madLib.activeSelections[1] === DEFAULT) return []

  const condition1array: DataTypeConfig[] =
<<<<<<< HEAD
    METRIC_CONFIG[getPhraseValue(madLib, 1) as any as DropdownVarId]
  // get 2nd condition if in compare var mode
  const condition2array: DataTypeConfig[] =
    madLib.id === 'comparevars'
      ? METRIC_CONFIG[getPhraseValue(madLib, 3) as any as DropdownVarId]
      : []
=======
    METRIC_CONFIG[getPhraseValue(madLib, 1)]
  // get 2nd condition if in compare var mode
  const condition2array: DataTypeConfig[] =
    madLib.id === 'comparevars' ? METRIC_CONFIG[getPhraseValue(madLib, 3)] : []
>>>>>>> a20f1abf

  // make a list of conditions and sub-conditions, including #2 if it's unique
  return condition2array?.length && condition2array !== condition1array
    ? [...condition1array, ...condition2array]
    : condition1array
}

export type DefaultDropdownVarId = 'default'
export const DEFAULT: DefaultDropdownVarId = 'default'

const DROPDOWN_TOPIC_MAP: Record<DropdownVarId | DefaultDropdownVarId, string> =
  {
    default: 'select a topic',
    asthma: 'Asthma',
    avoided_care: 'Care Avoidance Due to Cost',
    cardiovascular_diseases: 'Cardiovascular Diseases',
    chronic_kidney_disease: 'Chronic Kidney Disease',
    copd: 'COPD',
    covid_vaccinations: 'COVID-19 Vaccinations',
    covid: 'COVID-19',
    depression: 'Depression',
    diabetes: 'Diabetes',
    excessive_drinking: 'Excessive Drinking',
    frequent_mental_distress: 'Frequent Mental Distress',
    health_insurance: 'Uninsured Individuals',
    hiv_black_women: 'HIV (Black Women)',
    hiv_care: 'Linkage to HIV Care',
    hiv_prep: 'PrEP Coverage',
    hiv_stigma: 'HIV Stigma',
    hiv: 'HIV',
    incarceration: 'Incarceration',
    poverty: 'Poverty',
    phrma_cardiovascular: 'Cardiovascular Conditions and Medication Adherence',
    // phrma_hiv: 'HIV Conditions and Medication Adherence',
    preventable_hospitalizations: 'Preventable Hospitalization',
    substance: 'Opioid and Other Substance Misuse',
    suicide: 'Suicide',
    voter_participation: 'Voter Participation',
    women_in_gov: 'Women Serving in Legislative Office',
  }

export const SELECTED_DROPDOWN_OVERRIDES: Partial<
  Record<DropdownVarId, string>
> = {
  phrma_cardiovascular: 'Medicare Beneficiary',
  phrma_hiv: 'Medicare Beneficiary HIV',
  hiv_black_women: 'HIV',
  incarceration: 'Incarceration in',
  women_in_gov: 'Women Serving in',
}

export interface Category {
  readonly title: CategoryId
  readonly options: DropdownVarId[]
  readonly definition?: string
}

const CATEGORIES_LIST: Category[] = [
  {
    title: 'HIV',
    definition: '',
    options: HIV_CATEGORY_DROPDOWNIDS,
  },
  {
    title: 'Chronic Disease',
    definition: '',
    options: CHRONIC_DISEASE_CATEGORY_DROPDOWNIDS,
  },
  {
    title: 'Behavioral Health',
    definition: '',
    options: BEHAVIORAL_HEALTH_CATEGORY_DROPDOWNIDS,
  },
  {
    title: 'Political Determinants of Health',
    definition: '',
    options: PDOH_CATEGORY_DROPDOWNIDS,
  },
  {
    title: 'Social Determinants of Health',
    definition: '',
    options: SDOH_CATEGORY_DROPDOWNIDS,
  },
  {
    title: 'COVID-19',
    definition: '',
    options: COVID_CATEGORY_DROPDOWNIDS,
  },
]

SHOW_PHRMA &&
  CATEGORIES_LIST.push({
    title: 'Medicare Beneficiaries',
    definition: '',
    options: MEDICARE_CATEGORY_DROPDOWNIDS,
  })

const MADLIB_LIST: MadLib[] = [
  {
    id: 'disparity',
    phrase: ['Investigate rates of', DROPDOWN_TOPIC_MAP, 'in', FIPS_MAP],
    defaultSelections: { 1: DEFAULT, 3: USA_FIPS },
    activeSelections: { 1: DEFAULT, 3: USA_FIPS },
  },
  {
    id: 'comparegeos',
    phrase: [
      'Compare rates of',
      DROPDOWN_TOPIC_MAP,
      'between',
      FIPS_MAP,
      'and',
      FIPS_MAP,
    ],
    defaultSelections: { 1: 'covid', 3: GEORGIA_FIPS, 5: USA_FIPS },
    activeSelections: { 1: 'covid', 3: GEORGIA_FIPS, 5: USA_FIPS },
  },
  {
    id: 'comparevars',
    phrase: [
      'Explore relationships between',
      DROPDOWN_TOPIC_MAP,
      'and',
      DROPDOWN_TOPIC_MAP,
      'in',
      FIPS_MAP,
    ],
    defaultSelections: { 1: 'diabetes', 3: 'covid', 5: USA_FIPS },
    activeSelections: { 1: 'diabetes', 3: 'covid', 5: USA_FIPS },
  },
]

function insertOptionalThe(phraseSelections: PhraseSelections, index: number) {
  return phraseSelections[index + 1] === USA_FIPS ? ' the' : ''
}

export { MADLIB_LIST, getMadLibPhraseText, CATEGORIES_LIST, insertOptionalThe }<|MERGE_RESOLUTION|>--- conflicted
+++ resolved
@@ -99,19 +99,12 @@
   if (madLib.activeSelections[1] === DEFAULT) return []
 
   const condition1array: DataTypeConfig[] =
-<<<<<<< HEAD
     METRIC_CONFIG[getPhraseValue(madLib, 1) as any as DropdownVarId]
   // get 2nd condition if in compare var mode
   const condition2array: DataTypeConfig[] =
     madLib.id === 'comparevars'
       ? METRIC_CONFIG[getPhraseValue(madLib, 3) as any as DropdownVarId]
       : []
-=======
-    METRIC_CONFIG[getPhraseValue(madLib, 1)]
-  // get 2nd condition if in compare var mode
-  const condition2array: DataTypeConfig[] =
-    madLib.id === 'comparevars' ? METRIC_CONFIG[getPhraseValue(madLib, 3)] : []
->>>>>>> a20f1abf
 
   // make a list of conditions and sub-conditions, including #2 if it's unique
   return condition2array?.length && condition2array !== condition1array
