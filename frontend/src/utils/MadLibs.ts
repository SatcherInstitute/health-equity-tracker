import { DropdownVarId } from "../data/config/MetricConfig";
import { FIPS_MAP, USA_FIPS } from "../data/utils/Fips";

// Map of phrase segment index to its selected value
export type PhraseSelections = Record<number, string>;

// Map of phrase selection ID to the display value
export type PhraseSelector = Record<string, string>;

// Each phrase segment of the mad lib is either a string of text
// or a map of IDs to string options that can fill in a blank

export type PhraseSegment = string | PhraseSelector;

export type MadLibId = "disparity" | "comparegeos" | "comparevars";

// wording used for determinant categories in the selectable dropdown on /exploredata
export type CategoryId =
  | "COVID-19"
  | "Chronic Disease"
  | "Behavioral Health"
  | "Political Determinants of Health"
  | "Social Determinants of Health";

export interface MadLib {
  readonly id: MadLibId;
  readonly phrase: PhraseSegment[];
  readonly defaultSelections: PhraseSelections;
  readonly activeSelections: PhraseSelections;
}

function getMadLibPhraseText(madLib: MadLib): string {
  let madLibText = "";
  madLib.phrase.forEach((phraseSegment, index) => {
    if (typeof phraseSegment === "string") {
      madLibText += phraseSegment;
    } else {
      const phraseSelector = phraseSegment as PhraseSelector;
      let selectionKey: string = madLib.activeSelections[index]
        ? madLib.activeSelections[index]
        : madLib.defaultSelections[index];
      madLibText += " " + phraseSelector[selectionKey] + " ";
    }
  });
  return madLibText;
}

/* Returns a copy of the MadLib with with an updated value in the given phrase segment index */
export function getMadLibWithUpdatedValue(
  originalMadLib: MadLib,
  phraseSegementIndex: number,
  newValue: DropdownVarId | string // condition or numeric-string FIPS code
) {
  let updatePhraseSelections: PhraseSelections = {
    ...originalMadLib.activeSelections,
  };
  updatePhraseSelections[phraseSegementIndex] = newValue;
  return {
    ...originalMadLib,
    activeSelections: updatePhraseSelections,
  };
}

// Wording used for selectable Determinants on /exploredata
const DROPDOWN_VAR: Record<DropdownVarId, string> = {
  covid: "COVID-19",
  diabetes: "Diabetes",
  copd: "COPD",
  health_insurance: "Uninsured Individuals",
  poverty: "Poverty",
  vaccinations: "COVID-19 Vaccinations",
  depression: "Depression",
  suicide: "Suicide",
  substance: "Opioid and Other Substance Misuse",
  excessive_drinking: "Excessive Drinking",
  frequent_mental_distress: "Frequent Mental Distress",
  preventable_hospitalizations: "Preventable Hospitalization",
  avoided_care: "Care Avoidance Due to Cost",
  chronic_kidney_disease: "Chronic Kidney Disease",
  cardiovascular_diseases: "Cardiovascular Diseases",
  asthma: "Asthma",
  voter_participation_pres: "Voter Participation",
};

/* Update categories / DropdownVarIds here; type defs at top of file */

export interface Category {
  readonly title: CategoryId;
  readonly options: DropdownVarId[];
  readonly definition?: string;
}

const CATEGORIES_LIST: Category[] = [
  {
    title: "COVID-19",
    definition: "",
    options: ["covid", "vaccinations"],
  },
  {
<<<<<<< HEAD
    title: "Political Determinants of Health",
    options: ["voter_participation_pres"],
  },
  {
    title: "Social Determinants of Health",
    options: [
      "health_insurance",
      "poverty",
      "preventable_hospitalizations",
      "avoided_care",
    ],
  },
  {
    title: "Chronic Disease",
    options: [
      "diabetes",
      "copd",
      "asthma",
      "cardiovascular_diseases",
      "chronic_kidney_disease",
    ],
=======
    title: "Chronic Disease",
    definition: "",
    options: ["diabetes", "copd"],
  },
  {
    title: "Social & Political Determinants of Health",
    definition: "",
    options: ["health_insurance", "poverty"],
>>>>>>> df7a8c0e
  },
  {
    title: "Behavioral Health",
    definition: "",
    options: [
      "depression",
      "suicide",
      "substance",
      "excessive_drinking",
      "frequent_mental_distress",
    ],
  },
];

const MADLIB_LIST: MadLib[] = [
  {
    id: "disparity",
    phrase: ["Investigate rates of", DROPDOWN_VAR, "in", FIPS_MAP],
    defaultSelections: { 1: "covid", 3: USA_FIPS },
    activeSelections: { 1: "covid", 3: USA_FIPS },
  },
  {
    id: "comparegeos",
    phrase: [
      "Compare rates of",
      DROPDOWN_VAR,
      "between",
      FIPS_MAP,
      "and",
      FIPS_MAP,
    ],
    defaultSelections: { 1: "covid", 3: "13", 5: USA_FIPS }, // 13 is Georgia
    activeSelections: { 1: "covid", 3: "13", 5: USA_FIPS }, // 13 is Georgia
  },
  {
    id: "comparevars",
    phrase: [
      "Explore relationships between",
      DROPDOWN_VAR,
      "and",
      DROPDOWN_VAR,
      "in",
      FIPS_MAP,
    ],
    defaultSelections: { 1: "diabetes", 3: "covid", 5: USA_FIPS }, // 13 is Georgia
    activeSelections: { 1: "diabetes", 3: "covid", 5: USA_FIPS }, // 13 is Georgia
  },
];

export { MADLIB_LIST, getMadLibPhraseText, CATEGORIES_LIST };<|MERGE_RESOLUTION|>--- conflicted
+++ resolved
@@ -97,12 +97,13 @@
     options: ["covid", "vaccinations"],
   },
   {
-<<<<<<< HEAD
     title: "Political Determinants of Health",
+    definition: "",
     options: ["voter_participation_pres"],
   },
   {
     title: "Social Determinants of Health",
+    definition: "",
     options: [
       "health_insurance",
       "poverty",
@@ -112,6 +113,7 @@
   },
   {
     title: "Chronic Disease",
+    definition: "",
     options: [
       "diabetes",
       "copd",
@@ -119,16 +121,6 @@
       "cardiovascular_diseases",
       "chronic_kidney_disease",
     ],
-=======
-    title: "Chronic Disease",
-    definition: "",
-    options: ["diabetes", "copd"],
-  },
-  {
-    title: "Social & Political Determinants of Health",
-    definition: "",
-    options: ["health_insurance", "poverty"],
->>>>>>> df7a8c0e
   },
   {
     title: "Behavioral Health",
