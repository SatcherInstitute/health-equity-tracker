import {
  type DropdownVarId,
  METRIC_CONFIG,
  type VariableConfig,
} from '../data/config/MetricConfig'
import { FIPS_MAP, GEORGIA_FIPS, USA_FIPS } from '../data/utils/Fips'

// Map of phrase segment index to its selected value
export type PhraseSelections = Record<number, string>

// Map of phrase selection ID to the display value
export type PhraseSelector = Record<string, string>

// Each phrase segment of the mad lib is either a string of text
// or a map of IDs to string options that can fill in a blank
export type PhraseSegment = string | PhraseSelector

export type MadLibId = 'disparity' | 'comparegeos' | 'comparevars'

export const MADLIB_MODE_MAP: Record<string, MadLibId> = {
  Off: 'disparity',
  Places: 'comparegeos',
  Topics: 'comparevars',
}

// wording used for determinant categories in the selectable dropdown on /exploredata
export type CategoryId =
<<<<<<< HEAD
  | "HIV"
  | "COVID-19"
  | "Chronic Disease"
  | "Behavioral Health"
  | "Political Determinants of Health"
  | "Social Determinants of Health"
  | "(TBD) Medication Data";
=======
  | 'HIV'
  | 'COVID-19'
  | 'Chronic Disease'
  | 'Behavioral Health'
  | 'Political Determinants of Health'
  | 'Social Determinants of Health'
>>>>>>> c6a418b6

export interface MadLib {
  readonly id: MadLibId
  readonly phrase: PhraseSegment[]
  readonly defaultSelections: PhraseSelections
  readonly activeSelections: PhraseSelections
}

function getMadLibPhraseText(madLib: MadLib): string {
  let madLibText = ''
  madLib.phrase.forEach((phraseSegment, index) => {
    if (typeof phraseSegment === 'string') {
      madLibText += phraseSegment
    } else {
      const phraseSelector = phraseSegment
      const selectionKey: string = madLib.activeSelections[index]
        ? madLib.activeSelections[index]
        : madLib.defaultSelections[index]
      madLibText += ' ' + phraseSelector[selectionKey] + ' '
    }
  })
  return madLibText
}

/* Returns a copy of the MadLib with with an updated value in the given phrase segment index */
export function getMadLibWithUpdatedValue(
  originalMadLib: MadLib,
  phraseSegmentIndex: number,
  newValue: DropdownVarId | string // condition or numeric-string FIPS code
) {
  const updatePhraseSelections: PhraseSelections = {
    ...originalMadLib.activeSelections,
  }
  updatePhraseSelections[phraseSegmentIndex] = newValue
  return {
    ...originalMadLib,
    activeSelections: updatePhraseSelections,
  }
}

export function getPhraseValue(madLib: MadLib, segmentIndex: number): string {
  const segment = madLib.phrase[segmentIndex]
  return typeof segment === 'string'
    ? segment
    : madLib.activeSelections[segmentIndex]
}

/* Returns an array of all currently selected conditions.
If a condition contains multiple data types, they are
treated as individual items  */
export function getSelectedConditions(madLib: MadLib) {
  if (madLib.activeSelections[1] === DEFAULT) return []

  const condition1array: VariableConfig[] =
    METRIC_CONFIG[getPhraseValue(madLib, 1) as DropdownVarId]
  // get 2nd condition if in compare var mode
  const condition2array: VariableConfig[] =
    madLib.id === 'comparevars'
      ? METRIC_CONFIG[getPhraseValue(madLib, 3) as DropdownVarId]
      : []

  // make a list of conditions and sub-conditions, including #2 if it's unique
  return condition2array?.length && condition2array !== condition1array
    ? [...condition1array, ...condition2array]
    : condition1array
}

export type DefaultDropdownVarId = 'default'
export const DEFAULT: DefaultDropdownVarId = 'default'

const DROPDOWN_VAR: Record<DropdownVarId | DefaultDropdownVarId, string> = {
<<<<<<< HEAD
  default: "select a topic",
  covid_cases: "COVID-19 Cases",
  covid_hospitalizations: "COVID-19 Hospitalizations",
  covid_deaths: "COVID-19 Deaths",
  hiv_prep: "PrEP Coverage",
  hiv_diagnoses: "HIV Diagnoses",
  hiv_deaths: "HIV Deaths",
  diabetes: "Diabetes",
  copd: "COPD",
  health_insurance: "Uninsured Individuals",
  poverty: "Poverty",
  covid_vaccinations: "COVID-19 Vaccinations",
  depression: "Depression",
  suicide: "Suicide",
  substance: "Opioid and Other Substance Misuse",
  excessive_drinking: "Excessive Drinking",
  frequent_mental_distress: "Frequent Mental Distress",
  preventable_hospitalizations: "Preventable Hospitalization",
  avoided_care: "Care Avoidance Due to Cost",
  chronic_kidney_disease: "Chronic Kidney Disease",
  cardiovascular_diseases: "Cardiovascular Diseases",
  asthma: "Asthma",
  voter_participation: "Voter Participation",
  women_in_state_legislature: "Women in State Legislatures",
  women_in_us_congress: "Women in U.S. Congress",
  jail: "Jail Incarceration",
  prison: "Prison Incarceration",
  statins: "Statins",
};
=======
  default: 'select a topic',
  covid_cases: 'COVID-19 Cases',
  covid_hospitalizations: 'COVID-19 Hospitalizations',
  covid_deaths: 'COVID-19 Deaths',
  hiv_care: 'Linkage to HIV Care',
  hiv_prep: 'PrEP Coverage',
  hiv_prevalence: 'HIV Prevalence',
  hiv_diagnoses: 'New HIV Diagnoses',
  hiv_deaths: 'HIV Deaths',
  diabetes: 'Diabetes',
  copd: 'COPD',
  health_insurance: 'Uninsured Individuals',
  poverty: 'Poverty',
  covid_vaccinations: 'COVID-19 Vaccinations',
  depression: 'Depression',
  suicide: 'Suicide',
  substance: 'Opioid and Other Substance Misuse',
  excessive_drinking: 'Excessive Drinking',
  frequent_mental_distress: 'Frequent Mental Distress',
  preventable_hospitalizations: 'Preventable Hospitalization',
  avoided_care: 'Care Avoidance Due to Cost',
  chronic_kidney_disease: 'Chronic Kidney Disease',
  cardiovascular_diseases: 'Cardiovascular Diseases',
  asthma: 'Asthma',
  voter_participation: 'Voter Participation',
  women_in_state_legislature: 'Women in State Legislatures',
  women_in_us_congress: 'Women in U.S. Congress',
  jail: 'Jail Incarceration',
  prison: 'Prison Incarceration',
}
>>>>>>> c6a418b6

export interface Category {
  readonly title: CategoryId
  readonly options: DropdownVarId[]
  readonly definition?: string
}

const CATEGORIES_LIST: Category[] = [
  {
    title: 'HIV',
    definition: '',
    options: [
      'hiv_care',
      'hiv_diagnoses',
      'hiv_deaths',
      'hiv_prep',
      'hiv_prevalence',
    ],
  },
  {
    title: 'COVID-19',
    definition: '',
    options: [
      'covid_cases',
      'covid_hospitalizations',
      'covid_deaths',
      'covid_vaccinations',
    ],
  },
  {
    title: 'Political Determinants of Health',
    definition: '',
    options: [
      'voter_participation',
      'women_in_us_congress',
      'women_in_state_legislature',
      'prison',
      'jail',
    ],
  },
  {
    title: 'Social Determinants of Health',
    definition: '',
    options: [
      'health_insurance',
      'poverty',
      'preventable_hospitalizations',
      'avoided_care',
    ],
  },
  {
    title: 'Chronic Disease',
    definition: '',
    options: [
      'diabetes',
      'copd',
      'asthma',
      'cardiovascular_diseases',
      'chronic_kidney_disease',
    ],
  },
  {
    title: 'Behavioral Health',
    definition: '',
    options: [
      'depression',
      'suicide',
      'substance',
      'excessive_drinking',
      'frequent_mental_distress',
    ],
  },
<<<<<<< HEAD
  {
    title: "(TBD) Medication Data",
    definition: "",
    options: ["statins"],
  },
];
=======
]
>>>>>>> c6a418b6

const MADLIB_LIST: MadLib[] = [
  {
    id: 'disparity',
    phrase: ['Investigate rates of', DROPDOWN_VAR, 'in', FIPS_MAP],
    defaultSelections: { 1: DEFAULT, 3: USA_FIPS },
    activeSelections: { 1: DEFAULT, 3: USA_FIPS },
  },
  {
    id: 'comparegeos',
    phrase: [
      'Compare rates of',
      DROPDOWN_VAR,
      'between',
      FIPS_MAP,
      'and',
      FIPS_MAP,
    ],
    defaultSelections: { 1: 'covid_cases', 3: GEORGIA_FIPS, 5: USA_FIPS },
    activeSelections: { 1: 'covid_cases', 3: GEORGIA_FIPS, 5: USA_FIPS },
  },
  {
    id: 'comparevars',
    phrase: [
      'Explore relationships between',
      DROPDOWN_VAR,
      'and',
      DROPDOWN_VAR,
      'in',
      FIPS_MAP,
    ],
    defaultSelections: { 1: 'diabetes', 3: 'covid_cases', 5: USA_FIPS },
    activeSelections: { 1: 'diabetes', 3: 'covid_cases', 5: USA_FIPS },
  },
]

function insertOptionalThe(phraseSelections: PhraseSelections, index: number) {
  return phraseSelections[index + 1] === USA_FIPS ? ' the' : ''
}

export { MADLIB_LIST, getMadLibPhraseText, CATEGORIES_LIST, insertOptionalThe }<|MERGE_RESOLUTION|>--- conflicted
+++ resolved
@@ -25,22 +25,13 @@
 
 // wording used for determinant categories in the selectable dropdown on /exploredata
 export type CategoryId =
-<<<<<<< HEAD
-  | "HIV"
-  | "COVID-19"
-  | "Chronic Disease"
-  | "Behavioral Health"
-  | "Political Determinants of Health"
-  | "Social Determinants of Health"
-  | "(TBD) Medication Data";
-=======
   | 'HIV'
   | 'COVID-19'
   | 'Chronic Disease'
   | 'Behavioral Health'
   | 'Political Determinants of Health'
   | 'Social Determinants of Health'
->>>>>>> c6a418b6
+  | '(TBD) Medication Data'
 
 export interface MadLib {
   readonly id: MadLibId
@@ -112,37 +103,6 @@
 export const DEFAULT: DefaultDropdownVarId = 'default'
 
 const DROPDOWN_VAR: Record<DropdownVarId | DefaultDropdownVarId, string> = {
-<<<<<<< HEAD
-  default: "select a topic",
-  covid_cases: "COVID-19 Cases",
-  covid_hospitalizations: "COVID-19 Hospitalizations",
-  covid_deaths: "COVID-19 Deaths",
-  hiv_prep: "PrEP Coverage",
-  hiv_diagnoses: "HIV Diagnoses",
-  hiv_deaths: "HIV Deaths",
-  diabetes: "Diabetes",
-  copd: "COPD",
-  health_insurance: "Uninsured Individuals",
-  poverty: "Poverty",
-  covid_vaccinations: "COVID-19 Vaccinations",
-  depression: "Depression",
-  suicide: "Suicide",
-  substance: "Opioid and Other Substance Misuse",
-  excessive_drinking: "Excessive Drinking",
-  frequent_mental_distress: "Frequent Mental Distress",
-  preventable_hospitalizations: "Preventable Hospitalization",
-  avoided_care: "Care Avoidance Due to Cost",
-  chronic_kidney_disease: "Chronic Kidney Disease",
-  cardiovascular_diseases: "Cardiovascular Diseases",
-  asthma: "Asthma",
-  voter_participation: "Voter Participation",
-  women_in_state_legislature: "Women in State Legislatures",
-  women_in_us_congress: "Women in U.S. Congress",
-  jail: "Jail Incarceration",
-  prison: "Prison Incarceration",
-  statins: "Statins",
-};
-=======
   default: 'select a topic',
   covid_cases: 'COVID-19 Cases',
   covid_hospitalizations: 'COVID-19 Hospitalizations',
@@ -172,8 +132,8 @@
   women_in_us_congress: 'Women in U.S. Congress',
   jail: 'Jail Incarceration',
   prison: 'Prison Incarceration',
-}
->>>>>>> c6a418b6
+  statins: 'Statins',
+}
 
 export interface Category {
   readonly title: CategoryId
@@ -246,16 +206,12 @@
       'frequent_mental_distress',
     ],
   },
-<<<<<<< HEAD
-  {
-    title: "(TBD) Medication Data",
-    definition: "",
-    options: ["statins"],
-  },
-];
-=======
+  {
+    title: '(TBD) Medication Data',
+    definition: '',
+    options: ['statins'],
+  },
 ]
->>>>>>> c6a418b6
 
 const MADLIB_LIST: MadLib[] = [
   {
