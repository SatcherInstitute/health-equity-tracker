--- conflicted
+++ resolved
@@ -3,8 +3,6 @@
   METRIC_CONFIG,
   type DataTypeConfig,
 } from '../data/config/MetricConfig'
-<<<<<<< HEAD
-=======
 import { BEHAVIORAL_HEALTH_CATEGORY_DROPDOWNIDS } from '../data/config/MetricConfigBehavioralHealth'
 import { CHRONIC_DISEASE_CATEGORY_DROPDOWNIDS } from '../data/config/MetricConfigChronicDisease'
 import { COVID_CATEGORY_DROPDOWNIDS } from '../data/config/MetricConfigCovidCategory'
@@ -12,8 +10,6 @@
 import { PDOH_CATEGORY_DROPDOWNIDS } from '../data/config/MetricConfigPDOH'
 import { MEDICARE_CATEGORY_DROPDOWNIDS } from '../data/config/MetricConfigPhrma'
 import { SDOH_CATEGORY_DROPDOWNIDS } from '../data/config/MetricConfigSDOH'
-import { SHOW_PHRMA } from '../data/providers/PhrmaProvider'
->>>>>>> fb0a43dc
 import { FIPS_MAP, GEORGIA_FIPS, USA_FIPS } from '../data/utils/Fips'
 
 // Map of phrase segment index to its selected value
@@ -194,14 +190,9 @@
   {
     title: 'Medicare Beneficiaries',
     definition: '',
-<<<<<<< HEAD
-    options: ['phrma_cardiovascular'],
+    options: MEDICARE_CATEGORY_DROPDOWNIDS,
   },
 ]
-=======
-    options: MEDICARE_CATEGORY_DROPDOWNIDS,
-  })
->>>>>>> fb0a43dc
 
 const MADLIB_LIST: MadLib[] = [
   {
