import React from "react";
import Grid from "@material-ui/core/Grid";
import Hidden from "@material-ui/core/Hidden";
import styles from "./Footer.module.scss";
import TwitterIcon from "@material-ui/icons/Twitter";
import LinkedInIcon from "@material-ui/icons/LinkedIn";
import YouTubeIcon from "@material-ui/icons/YouTube";
import ArrowUpwardRoundedIcon from "@material-ui/icons/ArrowUpwardRounded";
import { Button } from "@material-ui/core";
import {
<<<<<<< HEAD
  EXPLORE_DATA_PAGE_LINK,
  DATA_CATALOG_PAGE_LINK,
  ABOUT_US_PAGE_LINK,
  ABOUT_US_TAB_PARAM,
} from "./utils/urlutils";
import {
  ABOUT_US_CONTACT_TAB_INDEX,
  ABOUT_US_FAQ_TAB_INDEX,
=======
  ABOUT_US_TAB_PARAM,
  ABOUT_US_PAGE_LINK,
  EXPLORE_DATA_PAGE_LINK,
  DATA_CATALOG_PAGE_LINK,
  TERMS_OF_SERVICE_PAGE_LINK,
} from "./utils/urlutils";
import {
  ABOUT_US_FAQ_TAB_INDEX,
  ABOUT_US_CONTACT_TAB_INDEX,
>>>>>>> 71cd4798
} from "./pages/AboutUs/AboutUsPage";

function Footer() {
  return (
    <div className={styles.Footer}>
<<<<<<< HEAD
      <Grid container justify="space-between" alignItems="flex-start">
        <Grid item xs={12} sm={12} md={4} className={styles.FooterGrid}>
          <Logos />
        </Grid>

        <Grid
          item
          xs={8}
          sm={12}
          md={8}
          lg={6}
          xl={4}
          className={styles.LinksContainer}
        >
          <Grid
            className={styles.Links}
            justify="space-between"
            alignItems="center"
            spacing={0}
            container
          >
            {[
              ["Explore Data", EXPLORE_DATA_PAGE_LINK],
              ["Downloads and Methods", DATA_CATALOG_PAGE_LINK],
              [
                "FAQs",
                `${ABOUT_US_PAGE_LINK}?${ABOUT_US_TAB_PARAM}=${ABOUT_US_FAQ_TAB_INDEX}`,
              ],
              [
                "Contact Us",
                `${ABOUT_US_PAGE_LINK}?${ABOUT_US_TAB_PARAM}=${ABOUT_US_CONTACT_TAB_INDEX}`,
              ],
              [
                "Terms of Use",
                `${ABOUT_US_PAGE_LINK}?${ABOUT_US_TAB_PARAM}=${ABOUT_US_FAQ_TAB_INDEX}`,
              ],
            ].map(([label, link]) => (
              <LinkGridItem text={label} link={link} />
            ))}
            <Hidden smDown>
              <Grid item sm={12}>
                <span className={styles.CopyrightSpanLargerWindow}>
                  Copyright 2020
                </span>
              </Grid>
            </Hidden>
=======
      <Grid container direction="row" className={styles.FooterGrid}>
        <Grid
          container
          item
          direction="column"
          xs={1}
          alignItems="center"
          justify="center"
        >
          <Grid item>
            <img
              src="img/AppbarLogo.png"
              className={styles.FooterLogo}
              alt="Health Equity Tracker decorative logo"
            />
>>>>>>> 71cd4798
          </Grid>
        </Grid>

        <Grid
          container
          item
          direction="column"
<<<<<<< HEAD
          md={12}
          lg={1}
          alignItems="center"
          justify="center"
        >
          <Hidden mdUp>
            <Grid item>
              <span className={styles.CopyrightSpanSmallerWindow}>
                Copyright 2020
              </span>
            </Grid>
          </Hidden>
          <ReturnToTop />
=======
          xs={5}
          alignItems="flex-start"
          justify="center"
        >
          <Grid item>
            <span className={styles.FooterTitleSpan}>
              Health Equity Tracker
            </span>
          </Grid>
          <Grid item>
            <div className={styles.SocialsDiv}>
              <a href="https://www.linkedin.com/in/satcherhealth">
                <LinkedInIcon className={styles.SocialsIcon} />
              </a>
              <a href="https://twitter.com/SatcherHealth">
                <TwitterIcon className={styles.SocialsIcon} />
              </a>
              <a href="https://www.youtube.com/channel/UC2sNXCD2KGLdyjqe6FGzMiA">
                <YouTubeIcon className={styles.SocialsIcon} />
              </a>
            </div>
          </Grid>
>>>>>>> 71cd4798
        </Grid>
      </Grid>
    </div>
  );
}

<<<<<<< HEAD
function Logos() {
  return (
    <Grid container className={styles.Logos}>
      <Grid item className={styles.LogosLeft}>
        <Button
          className={styles.ImageButton}
          onClick={() =>
            (window.location.href = "https://healthequitytracker.org/")
          }
        >
          <img
            src="img/updated mark 1.png"
            className={styles.FooterLogo}
            alt="Health Equity Tracker decorative logo"
          />
        </Button>
      </Grid>
      <Grid item className={styles.LogosRight}>
        <Grid container justify="flex-start" alignItems="flex-start">
=======
        <Grid
          container
          item
          direction="column"
          xs={5}
          alignItems="flex-end"
          justify="center"
        >
          <Grid item>
            <div className={styles.NavLinkDiv}>
              <a href={EXPLORE_DATA_PAGE_LINK} className={styles.FooterNavLink}>
                Explore Data
              </a>
              <a href={DATA_CATALOG_PAGE_LINK} className={styles.FooterNavLink}>
                Downloads and Methods
              </a>
              <a
                href={`${ABOUT_US_PAGE_LINK}?${ABOUT_US_TAB_PARAM}=${ABOUT_US_FAQ_TAB_INDEX}`}
                className={styles.FooterNavLink}
              >
                FAQ
              </a>
              <a
                href={`${ABOUT_US_PAGE_LINK}?${ABOUT_US_TAB_PARAM}=${ABOUT_US_CONTACT_TAB_INDEX}`}
                className={styles.FooterNavLink}
              >
                Contact Us
              </a>
              <a
                href={TERMS_OF_SERVICE_PAGE_LINK}
                className={styles.FooterNavLink}
              >
                Terms of Service
              </a>
            </div>
          </Grid>
>>>>>>> 71cd4798
          <Grid item>
            <span className={styles.FooterTitleSpan}>
              Health Equity Tracker
            </span>
            <Grid container justify="center">
              <Grid item className={styles.SocialsIcon}>
                <a href="https://www.linkedin.com/in/satcherhealth">
                  <LinkedInIcon />
                </a>
              </Grid>
              <Grid item className={styles.SocialsIcon}>
                <a href="https://twitter.com/SatcherHealth">
                  <TwitterIcon />
                </a>
              </Grid>
              <Grid item className={styles.SocialsIcon}>
                <a href="https://www.youtube.com/channel/UC2sNXCD2KGLdyjqe6FGzMiA">
                  <YouTubeIcon />
                </a>
              </Grid>
            </Grid>
          </Grid>
        </Grid>
      </Grid>
    </Grid>
  );
}

<<<<<<< HEAD
function LinkGridItem(props: { text: string; link: string }) {
  return (
    <>
      <Hidden xsDown>
        <Grid item>
          <Button onClick={() => (window.location.href = props.link)}>
            {props.text}
          </Button>
        </Grid>
      </Hidden>
      <Hidden smUp>
        <Grid item xs={12}>
          <Button onClick={() => (window.location.href = props.link)}>
            {props.text}
          </Button>
        </Grid>
      </Hidden>
    </>
  );
}

function ReturnToTop() {
  return (
    <Grid item>
      <Button
        onClick={() => window.scrollTo(0, 0)}
        className={styles.ScrollToTopButton}
      >
        <ArrowUpwardRoundedIcon />
      </Button>
    </Grid>
=======
        <Grid
          container
          item
          direction="column"
          xs={1}
          alignItems="center"
          justify="center"
        >
          <Button
            onClick={() => window.scrollTo(0, 0)}
            className={styles.ScrollToTopButton}
          >
            <ArrowUpwardRoundedIcon />
          </Button>
        </Grid>
      </Grid>
    </div>
>>>>>>> 71cd4798
  );
}

export default Footer;<|MERGE_RESOLUTION|>--- conflicted
+++ resolved
@@ -8,16 +8,6 @@
 import ArrowUpwardRoundedIcon from "@material-ui/icons/ArrowUpwardRounded";
 import { Button } from "@material-ui/core";
 import {
-<<<<<<< HEAD
-  EXPLORE_DATA_PAGE_LINK,
-  DATA_CATALOG_PAGE_LINK,
-  ABOUT_US_PAGE_LINK,
-  ABOUT_US_TAB_PARAM,
-} from "./utils/urlutils";
-import {
-  ABOUT_US_CONTACT_TAB_INDEX,
-  ABOUT_US_FAQ_TAB_INDEX,
-=======
   ABOUT_US_TAB_PARAM,
   ABOUT_US_PAGE_LINK,
   EXPLORE_DATA_PAGE_LINK,
@@ -27,13 +17,11 @@
 import {
   ABOUT_US_FAQ_TAB_INDEX,
   ABOUT_US_CONTACT_TAB_INDEX,
->>>>>>> 71cd4798
 } from "./pages/AboutUs/AboutUsPage";
 
 function Footer() {
   return (
     <div className={styles.Footer}>
-<<<<<<< HEAD
       <Grid container justify="space-between" alignItems="flex-start">
         <Grid item xs={12} sm={12} md={4} className={styles.FooterGrid}>
           <Logos />
@@ -66,10 +54,7 @@
                 "Contact Us",
                 `${ABOUT_US_PAGE_LINK}?${ABOUT_US_TAB_PARAM}=${ABOUT_US_CONTACT_TAB_INDEX}`,
               ],
-              [
-                "Terms of Use",
-                `${ABOUT_US_PAGE_LINK}?${ABOUT_US_TAB_PARAM}=${ABOUT_US_FAQ_TAB_INDEX}`,
-              ],
+              ["Terms of Use", `${TERMS_OF_SERVICE_PAGE_LINK}`],
             ].map(([label, link]) => (
               <LinkGridItem text={label} link={link} />
             ))}
@@ -80,23 +65,6 @@
                 </span>
               </Grid>
             </Hidden>
-=======
-      <Grid container direction="row" className={styles.FooterGrid}>
-        <Grid
-          container
-          item
-          direction="column"
-          xs={1}
-          alignItems="center"
-          justify="center"
-        >
-          <Grid item>
-            <img
-              src="img/AppbarLogo.png"
-              className={styles.FooterLogo}
-              alt="Health Equity Tracker decorative logo"
-            />
->>>>>>> 71cd4798
           </Grid>
         </Grid>
 
@@ -104,7 +72,6 @@
           container
           item
           direction="column"
-<<<<<<< HEAD
           md={12}
           lg={1}
           alignItems="center"
@@ -118,37 +85,12 @@
             </Grid>
           </Hidden>
           <ReturnToTop />
-=======
-          xs={5}
-          alignItems="flex-start"
-          justify="center"
-        >
-          <Grid item>
-            <span className={styles.FooterTitleSpan}>
-              Health Equity Tracker
-            </span>
-          </Grid>
-          <Grid item>
-            <div className={styles.SocialsDiv}>
-              <a href="https://www.linkedin.com/in/satcherhealth">
-                <LinkedInIcon className={styles.SocialsIcon} />
-              </a>
-              <a href="https://twitter.com/SatcherHealth">
-                <TwitterIcon className={styles.SocialsIcon} />
-              </a>
-              <a href="https://www.youtube.com/channel/UC2sNXCD2KGLdyjqe6FGzMiA">
-                <YouTubeIcon className={styles.SocialsIcon} />
-              </a>
-            </div>
-          </Grid>
->>>>>>> 71cd4798
         </Grid>
       </Grid>
     </div>
   );
 }
 
-<<<<<<< HEAD
 function Logos() {
   return (
     <Grid container className={styles.Logos}>
@@ -158,9 +100,10 @@
           onClick={() =>
             (window.location.href = "https://healthequitytracker.org/")
           }
+          disableRipple={true}
         >
           <img
-            src="img/updated mark 1.png"
+            src="img/AppbarLogo.png"
             className={styles.FooterLogo}
             alt="Health Equity Tracker decorative logo"
           />
@@ -168,44 +111,6 @@
       </Grid>
       <Grid item className={styles.LogosRight}>
         <Grid container justify="flex-start" alignItems="flex-start">
-=======
-        <Grid
-          container
-          item
-          direction="column"
-          xs={5}
-          alignItems="flex-end"
-          justify="center"
-        >
-          <Grid item>
-            <div className={styles.NavLinkDiv}>
-              <a href={EXPLORE_DATA_PAGE_LINK} className={styles.FooterNavLink}>
-                Explore Data
-              </a>
-              <a href={DATA_CATALOG_PAGE_LINK} className={styles.FooterNavLink}>
-                Downloads and Methods
-              </a>
-              <a
-                href={`${ABOUT_US_PAGE_LINK}?${ABOUT_US_TAB_PARAM}=${ABOUT_US_FAQ_TAB_INDEX}`}
-                className={styles.FooterNavLink}
-              >
-                FAQ
-              </a>
-              <a
-                href={`${ABOUT_US_PAGE_LINK}?${ABOUT_US_TAB_PARAM}=${ABOUT_US_CONTACT_TAB_INDEX}`}
-                className={styles.FooterNavLink}
-              >
-                Contact Us
-              </a>
-              <a
-                href={TERMS_OF_SERVICE_PAGE_LINK}
-                className={styles.FooterNavLink}
-              >
-                Terms of Service
-              </a>
-            </div>
-          </Grid>
->>>>>>> 71cd4798
           <Grid item>
             <span className={styles.FooterTitleSpan}>
               Health Equity Tracker
@@ -234,7 +139,6 @@
   );
 }
 
-<<<<<<< HEAD
 function LinkGridItem(props: { text: string; link: string }) {
   return (
     <>
@@ -266,25 +170,6 @@
         <ArrowUpwardRoundedIcon />
       </Button>
     </Grid>
-=======
-        <Grid
-          container
-          item
-          direction="column"
-          xs={1}
-          alignItems="center"
-          justify="center"
-        >
-          <Button
-            onClick={() => window.scrollTo(0, 0)}
-            className={styles.ScrollToTopButton}
-          >
-            <ArrowUpwardRoundedIcon />
-          </Button>
-        </Grid>
-      </Grid>
-    </div>
->>>>>>> 71cd4798
   );
 }
 
