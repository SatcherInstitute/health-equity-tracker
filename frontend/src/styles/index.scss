@import 'normalize.css';
@import './variables.module.scss';
<<<<<<< HEAD
@import 'mixins';

* {
  box-sizing: border-box;
}
=======
@import 'mixins';
>>>>>>> d3ee1712
<|MERGE_RESOLUTION|>--- conflicted
+++ resolved
@@ -1,11 +1,3 @@
 @import 'normalize.css';
 @import './variables.module.scss';
-<<<<<<< HEAD
-@import 'mixins';
-
-* {
-  box-sizing: border-box;
-}
-=======
-@import 'mixins';
->>>>>>> d3ee1712
+@import 'mixins';