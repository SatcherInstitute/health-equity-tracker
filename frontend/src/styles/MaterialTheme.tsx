import { createMuiTheme } from "@material-ui/core/styles";
import "typeface-dm-sans";

const MaterialTheme = createMuiTheme({
  palette: {
    primary: {
      light: "#91C684",
      main: "#0B5240",
      dark: "#083f31",
    },
    secondary: {
      light: "#89D5CC",
      main: "#228B7E",
      dark: "#167B6F",
    },
  },
  Typography: {
    fontFamily: "DM Sans",
  },
  overrides: {
    MuiCssBaseline: {
      "@global": {
        body: {
          fontFamily: '"Inter", serif',
        },
        ".MuiAlert-standardInfo	.MuiAlert-icon": {
          color: "#0B5240 !important",
        },
        ".MuiAlert-standardWarning	.MuiAlert-icon": {
          color: "#D85C47 !important",
        },
      },
    },
    MuiTab: {
      root: {
        textTransform: "none",
        fontFamily: '"DM Sans", sans-serif !important',
      },
    },
    MuiTabs: {
      root: {
        marginTop: "40px",
        borderBottom: "1px solid #3e3e3e",
      },
    },
    MuiButton: {
      root: {
<<<<<<< HEAD
        textTransform: "none",
=======
        fontFamily: '"Inter", serif',
        textTransform: "unset",
>>>>>>> f63f6955
      },
      containedPrimary: {
        color: "#ffffff !important",
      },
    },
    MuiPaper: {
      root: {
        "&.MuiPopover-paper": {
          maxWidth: "unset",
          minWidth: "unset",
        },
      },
    },
    //@ts-ignore - ts doesn't like MuiToggleButton type even though it works
    MuiToggleButton: {
      root: {
        fontWeight: "normal",
        fontSize: "14px",
        lineHeight: "16px",
        background: "white",
        border: "1px solid #BDC1C6 !important",
        color: "black",
        textTransform: "none",
        "&$selected": {
          backgroundColor: "#E1E9E7",
          color: "#0B5240",
        },
      },
    },
    MuiAlert: {
      root: {
        fontFamily: '"Inter", serif',
      },
      standardInfo: {
        backgroundColor: "#F8F9FA !important",
        color: "#00000 !important",
        textAlign: "left",
      },
      standardWarning: {
        backgroundColor: "#FFF8EB !important",
        color: "#00000 !important",
        textAlign: "left",
      },
      standardError: {
        textAlign: "left",
      },
    },
  },
});

export default MaterialTheme;<|MERGE_RESOLUTION|>--- conflicted
+++ resolved
@@ -45,12 +45,8 @@
     },
     MuiButton: {
       root: {
-<<<<<<< HEAD
         textTransform: "none",
-=======
         fontFamily: '"Inter", serif',
-        textTransform: "unset",
->>>>>>> f63f6955
       },
       containedPrimary: {
         color: "#ffffff !important",
