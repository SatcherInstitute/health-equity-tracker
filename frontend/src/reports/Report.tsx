import { Box, Grid } from '@mui/material'
import { useEffect } from 'react'
import LazyLoad from 'react-lazyload'
import { DisparityBarChartCard } from '../cards/DisparityBarChartCard'
import { MapCard } from '../cards/MapCard'
import { SimpleBarChartCard } from '../cards/SimpleBarChartCard'
import { AgeAdjustedTableCard } from '../cards/AgeAdjustedTableCard'
import { UnknownsMapCard } from '../cards/UnknownsMapCard'
import { TableCard } from '../cards/TableCard'
import {
  type DropdownVarId,
  type DataTypeConfig,
  type DataTypeId,
} from '../data/config/MetricConfig'
import { AGE, RACE } from '../data/utils/Constants'
import { type Fips } from '../data/utils/Fips'
import {
  DATA_TYPE_1_PARAM,
  DEMOGRAPHIC_PARAM,
<<<<<<< HEAD
=======
  getParameter,
  psSubscribe,
  setParameter,
  swapOldDatatypeParams,
>>>>>>> 623aab96
} from '../utils/urlutils'
import { SINGLE_COLUMN_WIDTH } from './ReportProvider'
import NoDataAlert from './ui/NoDataAlert'
import { RateTrendsChartCard } from '../cards/RateTrendsChartCard'
import { ShareTrendsChartCard } from '../cards/ShareTrendsChartCard'
import styles from './Report.module.scss'

import { reportProviderSteps } from './ReportProviderSteps'
import { type ScrollableHashId } from '../utils/hooks/useStepObserver'
import { Helmet } from 'react-helmet-async'
import {
  type DemographicType,
  DEMOGRAPHIC_TYPE_DISPLAY_NAMES_LOWER_CASE,
} from '../data/query/Breakdowns'
import ShareButtons, { SHARE_LABEL } from './ui/ShareButtons'
import Sidebar from '../pages/ui/Sidebar'
import { type MadLibId } from '../utils/MadLibs'
import ModeSelectorBoxMobile from './ui/ModeSelectorBoxMobile'
import { INCARCERATION_IDS } from '../data/providers/IncarcerationProvider'
import {
  getDemographicOptionsMap,
  getDisabledDemographicOptions,
} from './reportUtils'
import { useParamState } from '../utils/hooks/useParamState'
import { getConfigFromDataTypeId } from '../pages/ExploreData/MadLibUI'

export interface ReportProps {
  key: string
  dropdownVarId: DropdownVarId
  fips: Fips
  updateFipsCallback: (fips: Fips) => void
  isScrolledToTop: boolean
  reportStepHashIds?: ScrollableHashId[]
  setReportStepHashIds?: (hashIdsOnScreen: any[]) => void
  headerScrollMargin: number
  reportTitle: string
  isMobile: boolean
  trackerMode: MadLibId
  setTrackerMode: React.Dispatch<React.SetStateAction<MadLibId>>
  dataTypesToDefine: Array<[string, DataTypeConfig[]]>
}

export function Report(props: ReportProps) {
  const isRaceBySex = props.dropdownVarId === 'hiv_black_women'
  const defaultDemo = isRaceBySex ? AGE : RACE

  const [demographicType, setDemographicType] = useParamState<DemographicType>(
    /* paramKey */ DEMOGRAPHIC_PARAM,
    /* paramDefaultValue */ defaultDemo
  )

  const [dataTypeId] = useParamState<DataTypeId>(
    /* paramKey */ DATA_TYPE_1_PARAM,
  )

<<<<<<< HEAD
  const dataTypeConfig = getConfigFromDataTypeId(dataTypeId)

=======
  function setDemoWithParam(str: BreakdownVar) {
    setParameter(DEMOGRAPHIC_PARAM, str)
    setCurrentBreakdown(str)
  }
>>>>>>> 623aab96

  const demographicOptionsMap = getDemographicOptionsMap(dataTypeConfig)

  if (
    demographicType &&
    !Object.values(demographicOptionsMap).includes(demographicType)
  ) {
    const newDemographicType = Object.values(
      demographicOptionsMap
    )[0] as DemographicType
    setDemographicType(newDemographicType)
  }

  const disabledDemographicOptions =
    getDisabledDemographicOptions(dataTypeConfig)


  // when variable config changes (new data type), re-calc available card steps TableOfContents
  useEffect(() => {
    const hashIdsOnScreen: any[] = Object.keys(reportProviderSteps).filter(
      (key) => document.getElementById(key)?.id !== undefined
    )

    hashIdsOnScreen && props.setReportStepHashIds?.(hashIdsOnScreen)
  }, [dataTypeConfig])

<<<<<<< HEAD
  const browserTitle = `${(dataTypeConfig?.fullDisplayName) ?? 'Data'
    } by ${DEMOGRAPHIC_TYPE_DISPLAY_NAMES_LOWER_CASE[demographicType]
    } in ${props.fips.getFullDisplayName()}`
=======
  const demographicTypeString: string =
    BREAKDOWN_VAR_DISPLAY_NAMES_LOWER_CASE[currentBreakdown] ?? 'demographic'

  const browserTitle = `${
    (dataTypeConfig?.fullDisplayName as string) ?? 'Data'
  } by ${demographicTypeString} in ${props.fips.getFullDisplayName()}`
>>>>>>> 623aab96

  const offerJumpToAgeAdjustment = [
    'covid_deaths',
    'covid_hospitalizations',
  ].includes(props.dropdownVarId)

  // we only have time-series data for incarceration at the county-level
  const hideNonCountyBJSTimeCards =
    !props.fips.isCounty() && INCARCERATION_IDS.includes(props.dropdownVarId)

  return (
    <>
      <Helmet>
        <title>{browserTitle} - Health Equity Tracker</title>
      </Helmet>
      <Grid container>
        {/* CARDS COLUMN */}
        <Grid item xs={12} md={10}>
          {/* Mode selectors here on small/medium, in sidebar instead for larger screens */}
          <ModeSelectorBoxMobile
            trackerMode={props.trackerMode}
            setTrackerMode={props.setTrackerMode}
            offerJumpToAgeAdjustment={offerJumpToAgeAdjustment}
            demographicOptionsMap={demographicOptionsMap}
            disabledDemographicOptions={disabledDemographicOptions}
          />

          <Grid
            item
            container
            xs={12}
            alignItems="center"
            spacing={0}
            justifyContent="center"
          >
            {!dataTypeConfig && (
              <NoDataAlert dropdownVarId={props.dropdownVarId} />
            )}

            {dataTypeConfig && (
              <Grid container justifyContent="center">
                {/* 100k MAP CARD */}
                <Grid
                  item
                  xs={12}
                  md={SINGLE_COLUMN_WIDTH}
                  tabIndex={-1}
                  id="rate-map"
                  style={{
                    scrollMarginTop: props.headerScrollMargin,
                  }}
                >
                  <MapCard
                    dataTypeConfig={dataTypeConfig}
                    fips={props.fips}
                    updateFipsCallback={(fips: Fips) => {
                      props.updateFipsCallback(fips)
                    }}
                    demographicType={demographicType}
                    reportTitle={props.reportTitle}
                  />
                </Grid>

                {/* RATE TRENDS LINE CHART CARD */}
                <Grid
                  item
                  xs={12}
                  sm={12}
                  md={SINGLE_COLUMN_WIDTH}
                  id={
                    dataTypeConfig.timeSeriesData
                      ? 'rates-over-time'
                      : undefined
                  }
                  className={styles.ScrollPastHeader}
                >
                  {dataTypeConfig.timeSeriesData &&
                    !hideNonCountyBJSTimeCards && (
                      <RateTrendsChartCard
                        dataTypeConfig={dataTypeConfig}
                        demographicType={demographicType}
                        fips={props.fips}
                        reportTitle={props.reportTitle}
                      />
                    )}
                </Grid>

                {/* 100K BAR CHART CARD */}
                <Grid
                  item
                  xs={12}
                  sm={12}
                  md={SINGLE_COLUMN_WIDTH}
                  tabIndex={-1}
                  id="rate-chart"
                  style={{
                    scrollMarginTop: props.headerScrollMargin,
                  }}
                >
                  <SimpleBarChartCard
                    dataTypeConfig={dataTypeConfig}
                    demographicType={demographicType}
                    fips={props.fips}
                    reportTitle={props.reportTitle}
                  />
                </Grid>

                {/* UNKNOWNS MAP CARD */}
                <Grid
                  item
                  xs={12}
                  sm={12}
                  md={SINGLE_COLUMN_WIDTH}
                  tabIndex={-1}
                  id="unknown-demographic-map"
                  style={{
                    scrollMarginTop: props.headerScrollMargin,
                  }}
                >
                  <LazyLoad offset={800} height={750} once>
                    {dataTypeConfig?.metrics?.pct_share && (
                      <UnknownsMapCard
                        overrideAndWithOr={demographicType === RACE}
                        dataTypeConfig={dataTypeConfig}
                        fips={props.fips}
                        updateFipsCallback={(fips: Fips) => {
                          props.updateFipsCallback(fips)
                        }}
                        demographicType={demographicType}
                        reportTitle={props.reportTitle}
                      />
                    )}
                  </LazyLoad>
                </Grid>

                {/* SHARE TRENDS LINE CHART CARD */}
                <Grid
                  item
                  xs={12}
                  sm={12}
                  md={SINGLE_COLUMN_WIDTH}
                  id={
                    dataTypeConfig.timeSeriesData
                      ? 'inequities-over-time'
                      : undefined
                  }
                  className={styles.ScrollPastHeader}
                >
                  <LazyLoad offset={600} height={750} once>
                    {dataTypeConfig.timeSeriesData &&
                      !hideNonCountyBJSTimeCards && (
                        <ShareTrendsChartCard
                          dataTypeConfig={dataTypeConfig}
                          demographicType={demographicType}
                          fips={props.fips}
                          reportTitle={props.reportTitle}
                        />
                      )}
                  </LazyLoad>
                </Grid>

                {/* DISPARITY BAR CHART COMPARE VS POPULATION */}
                <Grid
                  item
                  xs={12}
                  sm={12}
                  md={SINGLE_COLUMN_WIDTH}
                  tabIndex={-1}
                  id="population-vs-distribution"
                  style={{
                    scrollMarginTop: props.headerScrollMargin,
                  }}
                >
                  <LazyLoad offset={800} height={750} once>
                    {dataTypeConfig?.metrics?.pct_share && (
                      <DisparityBarChartCard
                        dataTypeConfig={dataTypeConfig}
                        demographicType={demographicType}
                        fips={props.fips}
                        reportTitle={props.reportTitle}
                      />
                    )}
                  </LazyLoad>
                </Grid>

                {/* DATA TABLE CARD */}
                <Grid
                  item
                  xs={12}
                  md={SINGLE_COLUMN_WIDTH}
                  tabIndex={-1}
                  id="data-table"
                  style={{
                    scrollMarginTop: props.headerScrollMargin,
                  }}
                >
                  <TableCard
                    fips={props.fips}
                    dataTypeConfig={dataTypeConfig}
                    demographicType={demographicType}
                    reportTitle={props.reportTitle}
                  />
                </Grid>

                {/* AGE ADJUSTED TABLE CARD */}
                {dataTypeConfig?.metrics?.age_adjusted_ratio?.ageAdjusted && (
                  <Grid
                    item
                    xs={12}
                    md={SINGLE_COLUMN_WIDTH}
                    tabIndex={-1}
                    id="age-adjusted-ratios"
                    style={{
                      scrollMarginTop: props.headerScrollMargin,
                    }}
                  >
                    <LazyLoad offset={800} height={800} once>
                      <AgeAdjustedTableCard
                        fips={props.fips}
                        dataTypeConfig={dataTypeConfig}
                        dropdownVarId={props.dropdownVarId}
<<<<<<< HEAD
                        demographicType={demographicType}
=======
                        breakdownVar={currentBreakdown}
>>>>>>> 623aab96
                        reportTitle={props.reportTitle}
                      />
                    </LazyLoad>
                  </Grid>
                )}
                <Box mt={5}>
                  <p>{SHARE_LABEL}</p>
                  <ShareButtons
                    reportTitle={props.reportTitle}
                    isMobile={props.isMobile}
                  />{' '}
                </Box>
              </Grid>
            )}
          </Grid>
        </Grid>
        {/* TABLE OF CONTENTS COLUMN */}
        {props.reportStepHashIds && (
          <Grid
            item
            // invisible
            xs={12}
            // icons + text
            md={2}
            container
            direction="column"
            alignItems="center"
            className={styles.FloatingSidebarWrapper}
          >
            <Sidebar
              floatTopOffset={props.headerScrollMargin}
              isScrolledToTop={props.isScrolledToTop}
              reportStepHashIds={props.reportStepHashIds}
              reportTitle={props.reportTitle}
              isMobile={props.isMobile}
              // Mode selectors are in sidebar only on larger screens
              trackerMode={props.trackerMode}
              setTrackerMode={props.setTrackerMode}
              demographicOptionsMap={demographicOptionsMap}
              disabledDemographicOptions={disabledDemographicOptions}
            />
          </Grid>
        )}
      </Grid>
    </>
  )
}<|MERGE_RESOLUTION|>--- conflicted
+++ resolved
@@ -14,17 +14,7 @@
 } from '../data/config/MetricConfig'
 import { AGE, RACE } from '../data/utils/Constants'
 import { type Fips } from '../data/utils/Fips'
-import {
-  DATA_TYPE_1_PARAM,
-  DEMOGRAPHIC_PARAM,
-<<<<<<< HEAD
-=======
-  getParameter,
-  psSubscribe,
-  setParameter,
-  swapOldDatatypeParams,
->>>>>>> 623aab96
-} from '../utils/urlutils'
+import { DATA_TYPE_1_PARAM, DEMOGRAPHIC_PARAM } from '../utils/urlutils'
 import { SINGLE_COLUMN_WIDTH } from './ReportProvider'
 import NoDataAlert from './ui/NoDataAlert'
 import { RateTrendsChartCard } from '../cards/RateTrendsChartCard'
@@ -76,19 +66,10 @@
   )
 
   const [dataTypeId] = useParamState<DataTypeId>(
-    /* paramKey */ DATA_TYPE_1_PARAM,
+    /* paramKey */ DATA_TYPE_1_PARAM
   )
 
-<<<<<<< HEAD
   const dataTypeConfig = getConfigFromDataTypeId(dataTypeId)
-
-=======
-  function setDemoWithParam(str: BreakdownVar) {
-    setParameter(DEMOGRAPHIC_PARAM, str)
-    setCurrentBreakdown(str)
-  }
->>>>>>> 623aab96
-
   const demographicOptionsMap = getDemographicOptionsMap(dataTypeConfig)
 
   if (
@@ -104,7 +85,6 @@
   const disabledDemographicOptions =
     getDisabledDemographicOptions(dataTypeConfig)
 
-
   // when variable config changes (new data type), re-calc available card steps TableOfContents
   useEffect(() => {
     const hashIdsOnScreen: any[] = Object.keys(reportProviderSteps).filter(
@@ -114,18 +94,12 @@
     hashIdsOnScreen && props.setReportStepHashIds?.(hashIdsOnScreen)
   }, [dataTypeConfig])
 
-<<<<<<< HEAD
-  const browserTitle = `${(dataTypeConfig?.fullDisplayName) ?? 'Data'
-    } by ${DEMOGRAPHIC_TYPE_DISPLAY_NAMES_LOWER_CASE[demographicType]
-    } in ${props.fips.getFullDisplayName()}`
-=======
   const demographicTypeString: string =
-    BREAKDOWN_VAR_DISPLAY_NAMES_LOWER_CASE[currentBreakdown] ?? 'demographic'
+    DEMOGRAPHIC_TYPE_DISPLAY_NAMES_LOWER_CASE[demographicType] ?? 'demographic'
 
   const browserTitle = `${
-    (dataTypeConfig?.fullDisplayName as string) ?? 'Data'
+    dataTypeConfig?.fullDisplayName ?? 'Data'
   } by ${demographicTypeString} in ${props.fips.getFullDisplayName()}`
->>>>>>> 623aab96
 
   const offerJumpToAgeAdjustment = [
     'covid_deaths',
@@ -347,11 +321,7 @@
                         fips={props.fips}
                         dataTypeConfig={dataTypeConfig}
                         dropdownVarId={props.dropdownVarId}
-<<<<<<< HEAD
                         demographicType={demographicType}
-=======
-                        breakdownVar={currentBreakdown}
->>>>>>> 623aab96
                         reportTitle={props.reportTitle}
                       />
                     </LazyLoad>
