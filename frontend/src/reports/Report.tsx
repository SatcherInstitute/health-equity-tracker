--- conflicted
+++ resolved
@@ -92,17 +92,9 @@
 
   const demographicOptionsMap = getDemographicOptionsMap(dataTypeConfig)
 
-<<<<<<< HEAD
-  // if (!Object.values(demographicOptionsMap).includes(currentBreakdown)) {
-  //   console.log(JSON.stringify(demographicOptionsMap), "doesn't include", currentBreakdown);
-
-  //   setDemoWithParam(Object.values(demographicOptionsMap)[0] as BreakdownVar)
-  // }
-=======
   if (!Object.values(demographicOptionsMap).includes(currentBreakdown)) {
     setDemoWithParam(Object.values(demographicOptionsMap)[0] as BreakdownVar)
   }
->>>>>>> 11270033
 
   const disabledDemographicOptions =
     getDisabledDemographicOptions(dataTypeConfig)
