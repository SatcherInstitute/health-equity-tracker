import { Box, Grid } from '@mui/material'
import { useEffect, useState, Fragment } from 'react'
import LazyLoad from 'react-lazyload'
import { DisparityBarChartCard } from '../cards/DisparityBarChartCard'
import { MapCard } from '../cards/MapCard'
import { SimpleBarChartCard } from '../cards/SimpleBarChartCard'
import { AgeAdjustedTableCard } from '../cards/AgeAdjustedTableCard'
import { UnknownsMapCard } from '../cards/UnknownsMapCard'
import { TableCard } from '../cards/TableCard'
import {
  type DropdownVarId,
  METRIC_CONFIG,
  type DataTypeConfig,
} from '../data/config/MetricConfig'
import { RACE } from '../data/utils/Constants'
import { type Fips } from '../data/utils/Fips'
import {
  DATA_TYPE_1_PARAM,
  DATA_TYPE_2_PARAM,
  DEMOGRAPHIC_PARAM,
  getParameter,
  psSubscribe,
  setParameter,
  setParameters,
  swapOldDatatypeParams,
} from '../utils/urlutils'
import { SINGLE_COLUMN_WIDTH } from './ReportProvider'
import NoDataAlert from './ui/NoDataAlert'
import { RateTrendsChartCard } from '../cards/RateTrendsChartCard'
import { ShareTrendsChartCard } from '../cards/ShareTrendsChartCard'
import styles from './Report.module.scss'

import { reportProviderSteps } from './ReportProviderSteps'
import { type ScrollableHashId } from '../utils/hooks/useStepObserver'
import { Helmet } from 'react-helmet-async'
import {
  type BreakdownVar,
  BREAKDOWN_VAR_DISPLAY_NAMES_LOWER_CASE,
} from '../data/query/Breakdowns'
import ShareButtons, { SHARE_LABEL } from './ui/ShareButtons'
import Sidebar from '../pages/ui/Sidebar'
import { type MadLibId } from '../utils/MadLibs'
import ModeSelectorBoxMobile from './ui/ModeSelectorBoxMobile'
import { INCARCERATION_IDS } from '../data/providers/IncarcerationProvider'
import { useAtom } from 'jotai'
import { selectedDataTypeConfig1Atom } from '../utils/sharedSettingsState'
import {
  getDemographicOptionsMap,
  getDisabledDemographicOptions,
} from './reportUtils'

export interface ReportProps {
  key: string
  dropdownVarId: DropdownVarId
  fips: Fips
  updateFipsCallback: (fips: Fips) => void
  isScrolledToTop: boolean
  reportStepHashIds?: ScrollableHashId[]
  setReportStepHashIds?: (hashIdsOnScreen: any[]) => void
  headerScrollMargin: number
  reportTitle: string
  isMobile: boolean
  trackerMode: MadLibId
  setTrackerMode: React.Dispatch<React.SetStateAction<MadLibId>>
  dataTypesToDefine: Array<[string, DataTypeConfig[]]>
}

export function Report(props: ReportProps) {
  const isRaceBySex = props.dropdownVarId === 'hiv_black_women'
  const defaultDemo = isRaceBySex ? AGE : RACE

  const [currentBreakdown, setCurrentBreakdown] = useState<BreakdownVar>(
    getParameter(DEMOGRAPHIC_PARAM, defaultDemo)
  )

  const [dataTypeConfig, setDataTypeConfig] = useAtom(
    selectedDataTypeConfig1Atom
  )

  function setDataTypeConfigWithParam(v: DataTypeConfig) {
    setParameters([
      { name: DATA_TYPE_1_PARAM, value: v.dataTypeId },
      { name: DATA_TYPE_2_PARAM, value: null },
    ])
    setDataTypeConfig(v)
  }

  function setDemoWithParam(str: BreakdownVar) {
    setParameter(DEMOGRAPHIC_PARAM, str)
    setCurrentBreakdown(str)
  }

  const demographicOptionsMap = getDemographicOptionsMap(dataTypeConfig)

  // if (!Object.values(demographicOptionsMap).includes(currentBreakdown)) {
  //   console.log(JSON.stringify(demographicOptionsMap), "doesn't include", currentBreakdown);

  //   setDemoWithParam(Object.values(demographicOptionsMap)[0] as BreakdownVar)
  // }

  const disabledDemographicOptions =
    getDisabledDemographicOptions(dataTypeConfig)

  useEffect(() => {
    const readParams = () => {
      const demoParam1 = getParameter(
        DATA_TYPE_1_PARAM,
        undefined,
        (val: string) => {
          val = swapOldDatatypeParams(val)
          return METRIC_CONFIG[props.dropdownVarId]?.find(
            (cfg) => cfg.dataTypeId === val
          )
        }
      )
      setDataTypeConfig(demoParam1 ?? METRIC_CONFIG?.[props.dropdownVarId]?.[0])

<<<<<<< HEAD
      const demo: BreakdownVar = getParameter(DEMOGRAPHIC_PARAM, RACE)
=======
      const demo: BreakdownVar = getParameter(DEMOGRAPHIC_PARAM, defaultDemo)
>>>>>>> f2266848
      setCurrentBreakdown(demo)
    }
    const psHandler = psSubscribe(readParams, 'vardisp')
    readParams()

    return () => {
      if (psHandler) {
        psHandler.unsubscribe()
      }
    }
  }, [props.dropdownVarId, currentBreakdown])

  // when variable config changes (new data type), re-calc available card steps in TableOfContents
  useEffect(() => {
    const hashIdsOnScreen: any[] = Object.keys(reportProviderSteps).filter(
      (key) => document.getElementById(key)?.id !== undefined
    )

    hashIdsOnScreen && props.setReportStepHashIds?.(hashIdsOnScreen)
  }, [dataTypeConfig])

  const browserTitle = `${
    (dataTypeConfig?.fullDisplayName as string) ?? 'Data'
  } by ${
    BREAKDOWN_VAR_DISPLAY_NAMES_LOWER_CASE[currentBreakdown]
  } in ${props.fips.getFullDisplayName()}`

  const offerJumpToAgeAdjustment = [
    'covid_deaths',
    'covid_hospitalizations',
  ].includes(props.dropdownVarId)

  // we only have time-series data for incarceration at the county-level
  const hideNonCountyBJSTimeCards =
    !props.fips.isCounty() && INCARCERATION_IDS.includes(props.dropdownVarId)

  return (
    <>
      <Helmet>
        <title>{browserTitle} - Health Equity Tracker</title>
      </Helmet>
      <Grid container>
        {/* CARDS COLUMN */}
        <Grid item xs={12} md={10}>
          {/* Mode selectors here on small/medium, in sidebar instead for larger screens */}
          <ModeSelectorBoxMobile
            trackerMode={props.trackerMode}
            setTrackerMode={props.setTrackerMode}
            trackerDemographic={currentBreakdown}
            setDemoWithParam={setDemoWithParam}
            offerJumpToAgeAdjustment={offerJumpToAgeAdjustment}
            demographicOptionsMap={demographicOptionsMap}
            disabledDemographicOptions={disabledDemographicOptions}
          />

          <Grid
            item
            container
            xs={12}
            alignItems="center"
            spacing={0}
            justifyContent="center"
          >
            {!dataTypeConfig && (
              <NoDataAlert dropdownVarId={props.dropdownVarId} />
            )}

            {dataTypeConfig && (
              <Grid container justifyContent="center">
                {/* 100k MAP CARD */}
                <Grid
                  item
                  xs={12}
                  md={SINGLE_COLUMN_WIDTH}
                  tabIndex={-1}
                  id="rate-map"
                  style={{
                    scrollMarginTop: props.headerScrollMargin,
                  }}
                >
                  <MapCard
                    dataTypeConfig={dataTypeConfig}
                    fips={props.fips}
                    updateFipsCallback={(fips: Fips) => {
                      props.updateFipsCallback(fips)
                    }}
                    currentBreakdown={currentBreakdown}
                    reportTitle={props.reportTitle}
                  />
                </Grid>

                {/* RATE TRENDS LINE CHART CARD */}
                <Grid
                  item
                  xs={12}
                  sm={12}
                  md={SINGLE_COLUMN_WIDTH}
                  id={
                    dataTypeConfig.timeSeriesData
                      ? 'rates-over-time'
                      : undefined
                  }
                  className={styles.ScrollPastHeader}
                >
                  {dataTypeConfig.timeSeriesData &&
                    !hideNonCountyBJSTimeCards && (
                      <RateTrendsChartCard
                        dataTypeConfig={dataTypeConfig}
                        breakdownVar={currentBreakdown}
                        fips={props.fips}
                        reportTitle={props.reportTitle}
                      />
                    )}
                </Grid>

                {/* 100K BAR CHART CARD */}
                <Grid
                  item
                  xs={12}
                  sm={12}
                  md={SINGLE_COLUMN_WIDTH}
                  tabIndex={-1}
                  id="rate-chart"
                  style={{
                    scrollMarginTop: props.headerScrollMargin,
                  }}
                >
                  <SimpleBarChartCard
                    dataTypeConfig={dataTypeConfig}
                    breakdownVar={currentBreakdown}
                    fips={props.fips}
                    reportTitle={props.reportTitle}
                  />
                </Grid>

                {/* UNKNOWNS MAP CARD */}
                <Grid
                  item
                  xs={12}
                  sm={12}
                  md={SINGLE_COLUMN_WIDTH}
                  tabIndex={-1}
                  id="unknown-demographic-map"
                  style={{
                    scrollMarginTop: props.headerScrollMargin,
                  }}
                >
                  <LazyLoad offset={800} height={750} once>
                    {dataTypeConfig.metrics.pct_share && (
                      <UnknownsMapCard
                        overrideAndWithOr={currentBreakdown === RACE}
                        dataTypeConfig={dataTypeConfig}
                        fips={props.fips}
                        updateFipsCallback={(fips: Fips) => {
                          props.updateFipsCallback(fips)
                        }}
                        currentBreakdown={currentBreakdown}
                        reportTitle={props.reportTitle}
                      />
                    )}
                  </LazyLoad>
                </Grid>

                {/* SHARE TRENDS LINE CHART CARD */}
                <Grid
                  item
                  xs={12}
                  sm={12}
                  md={SINGLE_COLUMN_WIDTH}
                  id={
                    dataTypeConfig.timeSeriesData
                      ? 'inequities-over-time'
                      : undefined
                  }
                  className={styles.ScrollPastHeader}
                >
                  <LazyLoad offset={600} height={750} once>
                    {dataTypeConfig.timeSeriesData &&
                      !hideNonCountyBJSTimeCards && (
                        <ShareTrendsChartCard
                          dataTypeConfig={dataTypeConfig}
                          breakdownVar={currentBreakdown}
                          fips={props.fips}
                          reportTitle={props.reportTitle}
                        />
                      )}
                  </LazyLoad>
                </Grid>

                {/* DISPARITY BAR CHART COMPARE VS POPULATION */}
                <Grid
                  item
                  xs={12}
                  sm={12}
                  md={SINGLE_COLUMN_WIDTH}
                  tabIndex={-1}
                  id="population-vs-distribution"
                  style={{
                    scrollMarginTop: props.headerScrollMargin,
                  }}
                >
                  <LazyLoad offset={800} height={750} once>
                    {dataTypeConfig.metrics.pct_share && (
                      <DisparityBarChartCard
                        dataTypeConfig={dataTypeConfig}
                        breakdownVar={currentBreakdown}
                        fips={props.fips}
                        reportTitle={props.reportTitle}
                      />
                    )}
                  </LazyLoad>
                </Grid>

                {/* DATA TABLE CARD */}
                <Grid
                  item
                  xs={12}
                  md={SINGLE_COLUMN_WIDTH}
                  tabIndex={-1}
                  id="data-table"
                  style={{
                    scrollMarginTop: props.headerScrollMargin,
                  }}
                >
                  <TableCard
                    fips={props.fips}
                    dataTypeConfig={dataTypeConfig}
                    breakdownVar={currentBreakdown}
                    reportTitle={props.reportTitle}
                  />
                </Grid>

                {/* AGE ADJUSTED TABLE CARD */}
                {dataTypeConfig.metrics.age_adjusted_ratio?.ageAdjusted && (
                  <Grid
                    item
                    xs={12}
                    md={SINGLE_COLUMN_WIDTH}
                    tabIndex={-1}
                    id="age-adjusted-risk"
                    style={{
                      scrollMarginTop: props.headerScrollMargin,
                    }}
                  >
                    <LazyLoad offset={800} height={800} once>
                      <AgeAdjustedTableCard
                        fips={props.fips}
                        dataTypeConfig={dataTypeConfig}
                        dropdownVarId={props.dropdownVarId}
                        breakdownVar={currentBreakdown}
                        setDataTypeConfigWithParam={setDataTypeConfigWithParam}
                        reportTitle={props.reportTitle}
                      />
                    </LazyLoad>
                  </Grid>
                )}
                <Box mt={5}>
                  <p>{SHARE_LABEL}</p>
                  <ShareButtons
                    reportTitle={props.reportTitle}
                    isMobile={props.isMobile}
                  />{' '}
                </Box>
              </Grid>
            )}
          </Grid>
        </Grid>
        {/* TABLE OF CONTENTS COLUMN */}
        {props.reportStepHashIds && (
          <Grid
            item
            // invisible
            xs={12}
            // icons + text
            md={2}
            container
            direction="column"
            alignItems="center"
            className={styles.FloatingSidebarWrapper}
          >
            <Sidebar
              floatTopOffset={props.headerScrollMargin}
              isScrolledToTop={props.isScrolledToTop}
              reportStepHashIds={props.reportStepHashIds}
              reportTitle={props.reportTitle}
              isMobile={props.isMobile}
              // Mode selectors are in sidebar only on larger screens
              trackerMode={props.trackerMode}
              setTrackerMode={props.setTrackerMode}
<<<<<<< HEAD
              trackerDemographic={currentBreakdown}
=======
              trackerDemographic={defaultDemo}
>>>>>>> f2266848
              setDemoWithParam={setDemoWithParam}
              demographicOptionsMap={demographicOptionsMap}
              disabledDemographicOptions={disabledDemographicOptions}
            />
          </Grid>
        )}
      </Grid>
    </>
  )
}<|MERGE_RESOLUTION|>--- conflicted
+++ resolved
@@ -12,7 +12,7 @@
   METRIC_CONFIG,
   type DataTypeConfig,
 } from '../data/config/MetricConfig'
-import { RACE } from '../data/utils/Constants'
+import { AGE, RACE } from '../data/utils/Constants'
 import { type Fips } from '../data/utils/Fips'
 import {
   DATA_TYPE_1_PARAM,
@@ -115,11 +115,7 @@
       )
       setDataTypeConfig(demoParam1 ?? METRIC_CONFIG?.[props.dropdownVarId]?.[0])
 
-<<<<<<< HEAD
-      const demo: BreakdownVar = getParameter(DEMOGRAPHIC_PARAM, RACE)
-=======
       const demo: BreakdownVar = getParameter(DEMOGRAPHIC_PARAM, defaultDemo)
->>>>>>> f2266848
       setCurrentBreakdown(demo)
     }
     const psHandler = psSubscribe(readParams, 'vardisp')
@@ -409,11 +405,7 @@
               // Mode selectors are in sidebar only on larger screens
               trackerMode={props.trackerMode}
               setTrackerMode={props.setTrackerMode}
-<<<<<<< HEAD
               trackerDemographic={currentBreakdown}
-=======
-              trackerDemographic={defaultDemo}
->>>>>>> f2266848
               setDemoWithParam={setDemoWithParam}
               demographicOptionsMap={demographicOptionsMap}
               disabledDemographicOptions={disabledDemographicOptions}
