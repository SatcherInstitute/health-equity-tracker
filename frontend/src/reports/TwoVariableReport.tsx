import { Grid } from "@material-ui/core";
import React, { useEffect, useState, Fragment } from "react";
import LazyLoad from "react-lazyload";
import { DisparityBarChartCard } from "../cards/DisparityBarChartCard";
import { MapCard } from "../cards/MapCard";
import { PopulationCard } from "../cards/PopulationCard";
import { SimpleBarChartCard } from "../cards/SimpleBarChartCard";
import { TableCard } from "../cards/TableCard";
import { UnknownsMapCard } from "../cards/UnknownsMapCard";
import {
  DropdownVarId,
  METRIC_CONFIG,
  VariableConfig,
  VariableId,
  VAXX,
} from "../data/config/MetricConfig";
import { BreakdownVar, DEMOGRAPHIC_BREAKDOWNS } from "../data/query/Breakdowns";
import { RACE } from "../data/utils/Constants";
import { Fips } from "../data/utils/Fips";
import {
  DATA_TYPE_1_PARAM,
  DATA_TYPE_2_PARAM,
  DEMOGRAPHIC_PARAM,
  getParameter,
  psSubscribe,
  setParameter,
} from "../utils/urlutils";
import NoDataAlert from "./ui/NoDataAlert";
import ReportToggleControls from "./ui/ReportToggleControls";

/* Takes dropdownVar and fips inputs for each side-by-side column.
Input values for each column can be the same. */
function TwoVariableReport(props: {
  key: string;
  dropdownVarId1: DropdownVarId;
  dropdownVarId2: DropdownVarId;
  fips1: Fips;
  fips2: Fips;
  updateFips1Callback: (fips: Fips) => void;
  updateFips2Callback: (fips: Fips) => void;
  jumpToDefinitions: Function;
  jumpToData: Function;
}) {
  const [currentBreakdown, setCurrentBreakdown] = useState<BreakdownVar>(
    getParameter(DEMOGRAPHIC_PARAM, RACE)
  );

  const [variableConfig1, setVariableConfig1] = useState<VariableConfig | null>(
    Object.keys(METRIC_CONFIG).includes(props.dropdownVarId1)
      ? METRIC_CONFIG[props.dropdownVarId1][0]
      : null
  );
  const [variableConfig2, setVariableConfig2] = useState<VariableConfig | null>(
    Object.keys(METRIC_CONFIG).includes(props.dropdownVarId2)
      ? METRIC_CONFIG[props.dropdownVarId2][0]
      : null
  );

  const setVariableConfigWithParam1 = (v: VariableConfig) => {
    setParameter(DATA_TYPE_1_PARAM, v.variableId);
    setVariableConfig1(v);
  };

  const setVariableConfigWithParam2 = (v: VariableConfig) => {
    setParameter(DATA_TYPE_2_PARAM, v.variableId);
    setVariableConfig2(v);
  };

  const setDemoWithParam = (str: BreakdownVar) => {
    setParameter(DEMOGRAPHIC_PARAM, str);
    setCurrentBreakdown(str);
  };

  useEffect(() => {
    const readParams = () => {
      const demoParam1 = getParameter(
        DATA_TYPE_1_PARAM,
        undefined,
        (val: VariableId) => {
          return METRIC_CONFIG[props.dropdownVarId1].find(
            (cfg) => cfg.variableId === val
          );
        }
      );
      const demoParam2 = getParameter(
        DATA_TYPE_2_PARAM,
        undefined,
        (val: VariableId) => {
          return METRIC_CONFIG[props.dropdownVarId2].find(
            (cfg) => cfg.variableId === val
          );
        }
      );

      const demo: BreakdownVar = getParameter(DEMOGRAPHIC_PARAM, RACE);
      setVariableConfig1(
        demoParam1 ? demoParam1 : METRIC_CONFIG[props.dropdownVarId1][0]
      );
      setVariableConfig2(
        demoParam2 ? demoParam2 : METRIC_CONFIG[props.dropdownVarId2][0]
      );
      setCurrentBreakdown(demo);
    };
    const psSub = psSubscribe(readParams, "twovar");
    readParams();
    return () => {
      if (psSub) {
        psSub.unsubscribe();
      }
    };
  }, [props.dropdownVarId1, props.dropdownVarId2]);

  if (variableConfig1 === null) {
    return (
      <Grid container spacing={1} alignItems="center" justifyContent="center">
        <NoDataAlert dropdownVarId={props.dropdownVarId1} />
      </Grid>
    );
  }
  if (variableConfig2 === null) {
    return (
      <Grid container spacing={1} alignItems="center" justifyContent="center">
        <NoDataAlert dropdownVarId={props.dropdownVarId2} />
      </Grid>
    );
  }

  const breakdownIsShown = (breakdownVar: string) =>
    currentBreakdown === breakdownVar;

  return (
    <Grid container spacing={1} alignItems="flex-start">
      {/* POPULATION CARD(S) AND 2 SETS OF TOGGLE CONTROLS */}
      {props.fips1.code === props.fips2.code ? (
        <Grid item xs={12} id="populationCard">
          {/*  SINGLE POPULATION CARD FOR EXPLORE RELATIONSHIPS REPORT */}
          <PopulationCard jumpToData={props.jumpToData} fips={props.fips1} />

          {/* 2 SETS OF DEMOGRAPHIC AND DATA TYPE TOGGLES */}
          <Grid container>
            {!(props.dropdownVarId1 === VAXX && props.fips1.isCounty()) && (
              <Grid item xs={12} sm={6}>
                <ReportToggleControls
                  dropdownVarId={props.dropdownVarId1}
                  variableConfig={variableConfig1}
                  setVariableConfig={setVariableConfigWithParam1}
                  currentBreakdown={currentBreakdown}
                  setCurrentBreakdown={setDemoWithParam}
                />
              </Grid>
            )}
            {!(props.dropdownVarId2 === VAXX && props.fips2.isCounty()) && (
              <Grid item xs={12} sm={6}>
                <ReportToggleControls
                  dropdownVarId={props.dropdownVarId2}
                  variableConfig={variableConfig2}
                  setVariableConfig={setVariableConfigWithParam2}
                  currentBreakdown={currentBreakdown}
                  setCurrentBreakdown={setDemoWithParam}
                />
              </Grid>
            )}
          </Grid>
        </Grid>
      ) : (
        <>
          <Grid item xs={12} sm={6} id="populationCard">
            {/* FIRST POPULATION CARD FOR COMPARE RATES REPORT */}
            <PopulationCard jumpToData={props.jumpToData} fips={props.fips1} />
            {!(props.dropdownVarId1 === VAXX && props.fips1.isCounty()) && (
              /* FIRST TOGGLE(S) FOR COMPARE RATES REPORT */
              <ReportToggleControls
                dropdownVarId={props.dropdownVarId1}
                variableConfig={variableConfig1}
                setVariableConfig={setVariableConfigWithParam1}
                currentBreakdown={currentBreakdown}
                setCurrentBreakdown={setDemoWithParam}
              />
            )}
          </Grid>
          <Grid item xs={12} sm={6}>
            {/* SECOND POPULATION CARD FOR COMPARE RATES REPORT */}
            <PopulationCard jumpToData={props.jumpToData} fips={props.fips2} />
            {!(props.dropdownVarId2 === VAXX && props.fips2.isCounty()) && (
              /* SECOND TOGGLE(S) FOR COMPARE RATES REPORT */
              <ReportToggleControls
                dropdownVarId={props.dropdownVarId2}
                variableConfig={variableConfig2}
                setVariableConfig={setVariableConfigWithParam2}
                currentBreakdown={currentBreakdown}
                setCurrentBreakdown={setDemoWithParam}
              />
            )}
          </Grid>
        </>
      )}

      {/* SIDE-BY-SIDE 100K MAP CARDS */}
      <RowOfTwoOptionalMetrics
        id="mapCard"
        variableConfig1={variableConfig1}
        variableConfig2={variableConfig2}
        fips1={props.fips1}
        fips2={props.fips2}
        updateFips1={props.updateFips1Callback}
        updateFips2={props.updateFips2Callback}
        createCard={(
          variableConfig: VariableConfig,
          fips: Fips,
          updateFips: (fips: Fips) => void
        ) => (
          <MapCard
            variableConfig={variableConfig}
            fips={fips}
            updateFipsCallback={(fips: Fips) => {
              updateFips(fips);
            }}
            currentBreakdown={currentBreakdown}
            jumpToDefinitions={props.jumpToDefinitions}
            jumpToData={props.jumpToData}
          />
        )}
      />

      {/* SIDE-BY-SIDE 100K BAR GRAPH CARDS */}
      {DEMOGRAPHIC_BREAKDOWNS.map((breakdownVar) =>
        !breakdownIsShown(breakdownVar) ? null : (
          <Fragment key={breakdownVar}>
            <RowOfTwoOptionalMetrics
              id="simpleBarChartCard"
              variableConfig1={variableConfig1}
              variableConfig2={variableConfig2}
              fips1={props.fips1}
              fips2={props.fips2}
              createCard={(
                variableConfig: VariableConfig,
                fips: Fips,
                unusedUpdateFips: (fips: Fips) => void
              ) => (
                <SimpleBarChartCard
                  variableConfig={variableConfig}
                  breakdownVar={breakdownVar}
                  fips={fips}
                />
              )}
            />
          </Fragment>
        )
      )}

      {/* SIDE-BY-SIDE UNKNOWNS MAP CARDS */}
      <RowOfTwoOptionalMetrics
        id="unknownsMapCard"
        variableConfig1={variableConfig1}
        variableConfig2={variableConfig2}
        fips1={props.fips1}
        fips2={props.fips2}
        updateFips1={props.updateFips1Callback}
        updateFips2={props.updateFips2Callback}
        createCard={(
          variableConfig: VariableConfig,
          fips: Fips,
          updateFips: (fips: Fips) => void
        ) => (
          <UnknownsMapCard
            overrideAndWithOr={currentBreakdown === RACE}
            variableConfig={variableConfig}
            fips={fips}
            updateFipsCallback={(fips: Fips) => {
              updateFips(fips);
            }}
            currentBreakdown={currentBreakdown}
          />
        )}
      />

      {/* SIDE-BY-SIDE DISPARITY BAR GRAPH (COMPARE TO POPULATION) CARDS */}

      {DEMOGRAPHIC_BREAKDOWNS.map((breakdownVar) =>
        !breakdownIsShown(breakdownVar) ? null : (
          <Fragment key={breakdownVar}>
            <RowOfTwoOptionalMetrics
              id="disparityBarChartCard"
              variableConfig1={variableConfig1}
              variableConfig2={variableConfig2}
              fips1={props.fips1}
              fips2={props.fips2}
              createCard={(
                variableConfig: VariableConfig,
                fips: Fips,
                unusedUpdateFips: (fips: Fips) => void
              ) => (
                <DisparityBarChartCard
                  variableConfig={variableConfig}
                  breakdownVar={breakdownVar}
                  fips={fips}
                />
              )}
            />
          </Fragment>
        )
      )}

      {/* SIDE-BY-SIDE DATA TABLE CARDS */}
      {DEMOGRAPHIC_BREAKDOWNS.map((breakdownVar) =>
        !breakdownIsShown(breakdownVar) ? null : (
          <RowOfTwoOptionalMetrics
            id="tableCard"
            key={breakdownVar}
            variableConfig1={variableConfig1}
            variableConfig2={variableConfig2}
            fips1={props.fips1}
            fips2={props.fips2}
            updateFips1={props.updateFips1Callback}
            updateFips2={props.updateFips2Callback}
            createCard={(
              variableConfig: VariableConfig,
              fips: Fips,
              updateFips: (fips: Fips) => void
            ) => (
              <TableCard
                fips={fips}
                variableConfig={variableConfig}
                breakdownVar={breakdownVar}
              />
            )}
          />
        )
      )}
    </Grid>
  );
}

function RowOfTwoOptionalMetrics(props: {
  id: string;
  variableConfig1: VariableConfig | undefined;
  variableConfig2: VariableConfig | undefined;
  fips1: Fips;
  fips2: Fips;
  updateFips1?: (fips: Fips) => void;
  updateFips2?: (fips: Fips) => void;
  createCard: (
    variableConfig: VariableConfig,
    fips: Fips,
    updateFips: (fips: Fips) => void
  ) => JSX.Element;
}) {
  if (!props.variableConfig1 && !props.variableConfig2) {
    return <></>;
  }

  // Needed for type safety, used when the card does not need to use the fips update callback
  const unusedFipsCallback = () => {};

  return (
    <>
<<<<<<< HEAD
      <Grid item xs={12} sm={6} id={props.id}>
        {props.variableConfig1 && (
          <>
            {props.createCard(
              props.variableConfig1,
              props.fips1,
              props.updateFips1 || unusedFipsCallback
            )}
          </>
        )}
=======
      <Grid item xs={12} sm={6}>
        <LazyLoad offset={300} height={750} once>
          {props.variableConfig1 && (
            <>
              {props.createCard(
                props.variableConfig1,
                props.fips1,
                props.updateFips1 || unusedFipsCallback
              )}
            </>
          )}
        </LazyLoad>
>>>>>>> 658c598a
      </Grid>
      <Grid item xs={12} sm={6}>
        <LazyLoad offset={300} height={750} once>
          {props.variableConfig2 && (
            <>
              {props.createCard(
                props.variableConfig2,
                props.fips2,
                props.updateFips2 || unusedFipsCallback
              )}
            </>
          )}
        </LazyLoad>
      </Grid>
    </>
  );
}

export default TwoVariableReport;<|MERGE_RESOLUTION|>--- conflicted
+++ resolved
@@ -354,19 +354,7 @@
 
   return (
     <>
-<<<<<<< HEAD
       <Grid item xs={12} sm={6} id={props.id}>
-        {props.variableConfig1 && (
-          <>
-            {props.createCard(
-              props.variableConfig1,
-              props.fips1,
-              props.updateFips1 || unusedFipsCallback
-            )}
-          </>
-        )}
-=======
-      <Grid item xs={12} sm={6}>
         <LazyLoad offset={300} height={750} once>
           {props.variableConfig1 && (
             <>
@@ -378,7 +366,6 @@
             </>
           )}
         </LazyLoad>
->>>>>>> 658c598a
       </Grid>
       <Grid item xs={12} sm={6}>
         <LazyLoad offset={300} height={750} once>
