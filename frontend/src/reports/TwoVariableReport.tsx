import { Grid } from "@mui/material";
import React, { useEffect, useState, Fragment } from "react";
import LazyLoad from "react-lazyload";
import { AgeAdjustedTableCard } from "../cards/AgeAdjustedTableCard";
import { DisparityBarChartCard } from "../cards/DisparityBarChartCard";
import { MapCard } from "../cards/MapCard";
import { PopulationCard } from "../cards/PopulationCard";
import { RateTrendsChartCard } from "../cards/RateTrendsChartCard";
import { ShareTrendsChartCard } from "../cards/ShareTrendsChartCard";
import { SimpleBarChartCard } from "../cards/SimpleBarChartCard";
import { TableCard } from "../cards/TableCard";
import { UnknownsMapCard } from "../cards/UnknownsMapCard";
import {
  type DropdownVarId,
  METRIC_CONFIG,
  type VariableConfig,
  type VariableId,
} from "../data/config/MetricConfig";
import {
  type BreakdownVar,
  BREAKDOWN_VAR_DISPLAY_NAMES_LOWER_CASE,
  DEMOGRAPHIC_BREAKDOWNS,
} from "../data/query/Breakdowns";
import { RACE } from "../data/utils/Constants";
import { type Fips } from "../data/utils/Fips";
import { TableOfContents } from "../pages/ui/TableOfContents";
import {
  DATA_TYPE_1_PARAM,
  DATA_TYPE_2_PARAM,
  DEMOGRAPHIC_PARAM,
  getParameter,
  psSubscribe,
  setParameter,
  swapOldDatatypeParams,
} from "../utils/urlutils";
import { reportProviderSteps } from "./ReportProviderSteps";
import NoDataAlert from "./ui/NoDataAlert";
import ReportToggleControls from "./ui/ReportToggleControls";
import { type ScrollableHashId } from "../utils/hooks/useStepObserver";
import styles from "./Report.module.scss";
import { Helmet } from "react-helmet-async";

const NON_LAZYLOADED_CARDS: ScrollableHashId[] = [
  "rate-map",
  "rates-over-time",
];

/* Takes dropdownVar and fips inputs for each side-by-side column.
Input values for each column can be the same. */
function TwoVariableReport(props: {
<<<<<<< HEAD
  key: string
  dropdownVarId1: DropdownVarId
  dropdownVarId2: DropdownVarId
  fips1: Fips
  fips2: Fips
  updateFips1Callback: (fips: Fips) => void
  updateFips2Callback: (fips: Fips) => void
  isScrolledToTop: boolean
  reportStepHashIds?: ScrollableHashId[]
  setReportStepHashIds?: (reportStepHashIds: ScrollableHashId[]) => void
  headerScrollMargin: number
=======
  key: string;
  dropdownVarId1: DropdownVarId;
  dropdownVarId2: DropdownVarId;
  fips1: Fips;
  fips2: Fips;
  updateFips1Callback: (fips: Fips) => void;
  updateFips2Callback: (fips: Fips) => void;
  isScrolledToTop: boolean;
  reportStepHashIds?: ScrollableHashId[];
  setReportStepHashIds?: (reportStepHashIds: ScrollableHashId[]) => void;
  headerScrollMargin: number;
>>>>>>> e4c3dd6f
}) {
  const [currentBreakdown, setCurrentBreakdown] = useState<BreakdownVar>(
    getParameter(DEMOGRAPHIC_PARAM, RACE)
  );

  const [variableConfig1, setVariableConfig1] = useState<VariableConfig | null>(
    Object.keys(METRIC_CONFIG).includes(props.dropdownVarId1)
      ? METRIC_CONFIG[props.dropdownVarId1][0]
      : null
  );
  const [variableConfig2, setVariableConfig2] = useState<VariableConfig | null>(
    Object.keys(METRIC_CONFIG).includes(props.dropdownVarId2)
      ? METRIC_CONFIG[props.dropdownVarId2][0]
      : null
  );

  const setVariableConfigWithParam1 = (v: VariableConfig) => {
    setParameter(DATA_TYPE_1_PARAM, v.variableId);
    setVariableConfig1(v);
  };

  const setVariableConfigWithParam2 = (v: VariableConfig) => {
    setParameter(DATA_TYPE_2_PARAM, v.variableId);
    setVariableConfig2(v);
  };

  const setDemoWithParam = (str: BreakdownVar) => {
    setParameter(DEMOGRAPHIC_PARAM, str);
    setCurrentBreakdown(str);
  };

  useEffect(() => {
    const readParams = () => {
      const demoParam1 = getParameter(
        DATA_TYPE_1_PARAM,
        undefined,
        (val: VariableId) => {
          val = swapOldDatatypeParams(val);
          return METRIC_CONFIG[props.dropdownVarId1].find(
            (cfg) => cfg.variableId === val
          );
        }
      );
      const demoParam2 = getParameter(
        DATA_TYPE_2_PARAM,
        undefined,
        (val: VariableId) => {
          val = swapOldDatatypeParams(val);
          return METRIC_CONFIG[props.dropdownVarId2].find(
            (cfg) => cfg.variableId === val
          );
        }
      );

      const demo: BreakdownVar = getParameter(DEMOGRAPHIC_PARAM, RACE);
      setVariableConfig1(
        demoParam1 ?? METRIC_CONFIG?.[props.dropdownVarId1]?.[0]
      );
      setVariableConfig2(
        demoParam2 ?? METRIC_CONFIG?.[props.dropdownVarId2]?.[0]
      );
      setCurrentBreakdown(demo);
    };
    const psSub = psSubscribe(readParams, "twovar");
    readParams();
    return () => {
      if (psSub) {
        psSub.unsubscribe();
      }
    };
  }, [props.dropdownVarId1, props.dropdownVarId2]);

  // // when variable config changes (new data type), re-calc available card steps in TableOfContents
  useEffect(() => {
    const hashIdsOnScreen: any[] = Object.keys(reportProviderSteps).filter(
      (key) => document.getElementById(key)?.id !== undefined
    );

    hashIdsOnScreen && props.setReportStepHashIds?.(hashIdsOnScreen);
  }, [variableConfig1, variableConfig2]);

  if (variableConfig1 === null) {
    return (
      <Grid container spacing={1} alignItems="center" justifyContent="center">
        <NoDataAlert dropdownVarId={props.dropdownVarId1} />
      </Grid>
    );
  }
  if (variableConfig2 === null) {
    return (
      <Grid container spacing={1} alignItems="center" justifyContent="center">
        <NoDataAlert dropdownVarId={props.dropdownVarId2} />
      </Grid>
    );
  }

  const breakdownIsShown = (breakdownVar: string) =>
    currentBreakdown === breakdownVar;

  const showTrendCardRow =
    variableConfig1?.timeSeriesData ?? variableConfig2?.timeSeriesData;
  const showAgeAdjustCardRow =
    variableConfig1?.metrics?.age_adjusted_ratio?.ageAdjusted ??
    variableConfig2?.metrics?.age_adjusted_ratio?.ageAdjusted;

  const dt1 = variableConfig1.variableFullDisplayName;
  const dt2 = variableConfig2.variableFullDisplayName;
  const demo = BREAKDOWN_VAR_DISPLAY_NAMES_LOWER_CASE[currentBreakdown];
  const loc1 = props.fips1.getSentenceDisplayName();
  const loc2 = props.fips2.getSentenceDisplayName();

  let browserTitle = dt1;
  if (dt1 !== dt2) browserTitle += ` and ${dt2}`;
  browserTitle += ` by ${demo} in ${loc1}`;
  if (loc1 !== loc2) browserTitle += ` and ${loc2}`;

  return (
    <>
      <Helmet>
        <title>{browserTitle} - Health Equity Tracker</title>
      </Helmet>
      <Grid container>
        {/* CARDS COLUMN */}
        <Grid item xs={12} sm={11} md={10}>
          <Grid container spacing={1} alignItems="flex-start">
            {/* POPULATION CARD(S)  AND 2 SETS OF TOGGLE CONTROLS */}
            {props.fips1.code === props.fips2.code ? (
              <Grid
                item
                xs={12}
                tabIndex={-1}
                id="location-info"
                style={{ scrollMarginTop: props.headerScrollMargin }}
              >
                {/*  SINGLE POPULATION CARD FOR EXPLORE RELATIONSHIPS REPORT */}
                <PopulationCard fips={props.fips1} />

                {/* 2 SETS OF DEMOGRAPHIC AND DATA TYPE TOGGLES */}
                <Grid container>
                  <Grid item xs={12} sm={6}>
                    <ReportToggleControls
                      dropdownVarId={props.dropdownVarId1}
                      variableConfig={variableConfig1}
                      setVariableConfig={setVariableConfigWithParam1}
                      currentBreakdown={currentBreakdown}
                      setCurrentBreakdown={setDemoWithParam}
                      fips={props.fips1}
                    />
                  </Grid>

                  <Grid item xs={12} sm={6}>
                    <ReportToggleControls
                      dropdownVarId={props.dropdownVarId2}
                      variableConfig={variableConfig2}
                      setVariableConfig={setVariableConfigWithParam2}
                      currentBreakdown={currentBreakdown}
                      setCurrentBreakdown={setDemoWithParam}
                      fips={props.fips2}
                      excludeId={true}
                    />
                  </Grid>
                </Grid>
              </Grid>
            ) : (
              <>
                <Grid
                  item
                  xs={12}
                  sm={6}
                  tabIndex={-1}
                  id="location-info"
                  style={{ scrollMarginTop: props.headerScrollMargin }}
                >
                  {/* FIRST POPULATION CARD FOR COMPARE RATES REPORT */}
                  <PopulationCard fips={props.fips1} />

                  {/*  FIRST TOGGLE(S) FOR COMPARE RATES REPORT */}
                  <ReportToggleControls
                    dropdownVarId={props.dropdownVarId1}
                    variableConfig={variableConfig1}
                    setVariableConfig={setVariableConfigWithParam1}
                    currentBreakdown={currentBreakdown}
                    setCurrentBreakdown={setDemoWithParam}
                    fips={props.fips1}
                  />
                </Grid>
                <Grid item xs={12} sm={6}>
                  {/* SECOND POPULATION CARD FOR COMPARE RATES REPORT */}
                  <PopulationCard fips={props.fips2} />

                  {/*  SECOND TOGGLE(S) FOR COMPARE RATES REPORT */}
                  <ReportToggleControls
                    dropdownVarId={props.dropdownVarId2}
                    variableConfig={variableConfig2}
                    setVariableConfig={setVariableConfigWithParam2}
                    currentBreakdown={currentBreakdown}
                    setCurrentBreakdown={setDemoWithParam}
                    fips={props.fips2}
                    excludeId={true}
                  />
                </Grid>
              </>
            )}

            {/* SIDE-BY-SIDE 100K MAP CARDS */}
            <RowOfTwoOptionalMetrics
              id="rate-map"
              variableConfig1={variableConfig1}
              variableConfig2={variableConfig2}
              fips1={props.fips1}
              fips2={props.fips2}
              updateFips1={props.updateFips1Callback}
              updateFips2={props.updateFips2Callback}
              headerScrollMargin={props.headerScrollMargin}
              createCard={(
                variableConfig: VariableConfig,
                fips: Fips,
                updateFips: (fips: Fips) => void
              ) => (
                <MapCard
                  variableConfig={variableConfig}
                  fips={fips}
                  updateFipsCallback={(fips: Fips) => {
                    updateFips(fips);
                  }}
                  currentBreakdown={currentBreakdown}
                />
              )}
            />

            {/* SIDE-BY-SIDE RATE TREND CARDS */}
            {showTrendCardRow &&
              DEMOGRAPHIC_BREAKDOWNS.map((breakdownVar) =>
                !breakdownIsShown(breakdownVar) ? null : (
                  <Fragment key={breakdownVar}>
                    <RowOfTwoOptionalMetrics
                      id="rates-over-time"
                      variableConfig1={variableConfig1}
                      variableConfig2={variableConfig2}
                      fips1={props.fips1}
                      fips2={props.fips2}
                      headerScrollMargin={props.headerScrollMargin}
                      createCard={(
                        variableConfig: VariableConfig,
                        fips: Fips,
                        unusedUpdateFips: (fips: Fips) => void,
                        unusedDropdown: any,
                        isCompareCard: boolean | undefined
                      ) => (
                        <RateTrendsChartCard
                          variableConfig={variableConfig}
                          breakdownVar={breakdownVar}
                          fips={fips}
                          isCompareCard={isCompareCard}
                        />
                      )}
                    />
                  </Fragment>
                )
              )}

            {/* SIDE-BY-SIDE 100K BAR GRAPH CARDS */}
            {DEMOGRAPHIC_BREAKDOWNS.map((breakdownVar) =>
              !breakdownIsShown(breakdownVar) ? null : (
                <Fragment key={breakdownVar}>
                  <RowOfTwoOptionalMetrics
                    id="rate-chart"
                    variableConfig1={variableConfig1}
                    variableConfig2={variableConfig2}
                    fips1={props.fips1}
                    fips2={props.fips2}
                    headerScrollMargin={props.headerScrollMargin}
                    createCard={(
                      variableConfig: VariableConfig,
                      fips: Fips,
                      unusedUpdateFips: (fips: Fips) => void
                    ) => (
                      <SimpleBarChartCard
                        variableConfig={variableConfig}
                        breakdownVar={breakdownVar}
                        fips={fips}
                      />
                    )}
                  />
                </Fragment>
              )
            )}

            {/* SIDE-BY-SIDE UNKNOWNS MAP CARDS */}
            <RowOfTwoOptionalMetrics
              id="unknown-demographic-map"
              variableConfig1={variableConfig1}
              variableConfig2={variableConfig2}
              fips1={props.fips1}
              fips2={props.fips2}
              headerScrollMargin={props.headerScrollMargin}
              updateFips1={props.updateFips1Callback}
              updateFips2={props.updateFips2Callback}
              createCard={(
                variableConfig: VariableConfig,
                fips: Fips,
                updateFips: (fips: Fips) => void
              ) => (
                <UnknownsMapCard
                  overrideAndWithOr={currentBreakdown === RACE}
                  variableConfig={variableConfig}
                  fips={fips}
                  updateFipsCallback={(fips: Fips) => {
                    updateFips(fips);
                  }}
                  currentBreakdown={currentBreakdown}
                />
              )}
            />

            {/* SIDE-BY-SIDE SHARE INEQUITY TREND CARDS */}

            {showTrendCardRow &&
              DEMOGRAPHIC_BREAKDOWNS.map((breakdownVar) =>
                !breakdownIsShown(breakdownVar) ? null : (
                  <Fragment key={breakdownVar}>
                    <RowOfTwoOptionalMetrics
                      id="inequities-over-time"
                      variableConfig1={variableConfig1}
                      variableConfig2={variableConfig2}
                      fips1={props.fips1}
                      fips2={props.fips2}
                      headerScrollMargin={props.headerScrollMargin}
                      createCard={(
                        variableConfig: VariableConfig,
                        fips: Fips,
                        unusedUpdateFips: (fips: Fips) => void,
                        unusedDropdown: any,
                        isCompareCard: boolean | undefined
                      ) => (
                        <ShareTrendsChartCard
                          variableConfig={variableConfig}
                          breakdownVar={breakdownVar}
                          fips={fips}
                          isCompareCard={isCompareCard}
                        />
                      )}
                    />
                  </Fragment>
                )
              )}

            {/* SIDE-BY-SIDE DISPARITY BAR GRAPH (COMPARE TO POPULATION) CARDS */}

            {DEMOGRAPHIC_BREAKDOWNS.map((breakdownVar) =>
              !breakdownIsShown(breakdownVar) ? null : (
                <Fragment key={breakdownVar}>
                  <RowOfTwoOptionalMetrics
                    id="population-vs-distribution"
                    variableConfig1={variableConfig1}
                    variableConfig2={variableConfig2}
                    fips1={props.fips1}
                    fips2={props.fips2}
                    headerScrollMargin={props.headerScrollMargin}
                    createCard={(
                      variableConfig: VariableConfig,
                      fips: Fips,
                      unusedUpdateFips: (fips: Fips) => void
                    ) => (
                      <DisparityBarChartCard
                        variableConfig={variableConfig}
                        breakdownVar={breakdownVar}
                        fips={fips}
                      />
                    )}
                  />
                </Fragment>
              )
            )}

            {/* SIDE-BY-SIDE DATA TABLE CARDS */}
            {DEMOGRAPHIC_BREAKDOWNS.map((breakdownVar) =>
              !breakdownIsShown(breakdownVar) ? null : (
                <RowOfTwoOptionalMetrics
                  id="data-table"
                  key={breakdownVar}
                  variableConfig1={variableConfig1}
                  variableConfig2={variableConfig2}
                  fips1={props.fips1}
                  fips2={props.fips2}
                  updateFips1={props.updateFips1Callback}
                  updateFips2={props.updateFips2Callback}
                  headerScrollMargin={props.headerScrollMargin}
                  createCard={(
                    variableConfig: VariableConfig,
                    fips: Fips,
                    updateFips: (fips: Fips) => void
                  ) => (
                    <TableCard
                      fips={fips}
                      variableConfig={variableConfig}
                      breakdownVar={breakdownVar}
                    />
                  )}
                />
              )
            )}

            {/* SIDE-BY-SIDE AGE-ADJUSTED TABLE CARDS */}

            {showAgeAdjustCardRow && (
              <RowOfTwoOptionalMetrics
                id="age-adjusted-risk"
                // specific data type
                variableConfig1={variableConfig1}
                variableConfig2={variableConfig2}
                // parent variable
                dropdownVarId1={props.dropdownVarId1}
                dropdownVarId2={props.dropdownVarId2}
                fips1={props.fips1}
                fips2={props.fips2}
                updateFips1={props.updateFips1Callback}
                updateFips2={props.updateFips2Callback}
                headerScrollMargin={props.headerScrollMargin}
                createCard={(
                  variableConfig: VariableConfig,
                  fips: Fips,
                  updateFips: (fips: Fips) => void,
                  dropdownVarId?: DropdownVarId,
                  isCompareCard?: boolean
                ) => (
                  <AgeAdjustedTableCard
                    fips={fips}
                    variableConfig={variableConfig}
                    breakdownVar={currentBreakdown}
                    dropdownVarId={dropdownVarId}
                  />
                )}
              />
            )}
          </Grid>
        </Grid>
        {/* TABLE OF CONTENTS COLUMN */}
        {props.reportStepHashIds && (
          <Grid
            item
            // invisible
            xs={12}
            // icons only
            sm={1}
            // icons + text
            md={2}
            container
            spacing={0}
            direction="column"
            alignItems="center"
            className={styles.FloatingTableOfContentsWrapper}
          >
            <TableOfContents
              isScrolledToTop={props.isScrolledToTop}
              reportStepHashIds={props.reportStepHashIds}
              floatTopOffset={props.headerScrollMargin}
            />
          </Grid>
        )}
      </Grid>
    </>
  );
}

function RowOfTwoOptionalMetrics(props: {
  id: ScrollableHashId
  variableConfig1: VariableConfig | undefined
  variableConfig2: VariableConfig | undefined
  fips1: Fips
  fips2: Fips
  updateFips1?: (fips: Fips) => void
  updateFips2?: (fips: Fips) => void
  createCard: (
    variableConfig: VariableConfig,
    fips: Fips,
    updateFips: (fips: Fips) => void,
    dropdownVarId?: DropdownVarId,
    isCompareCard?: boolean
  ) => JSX.Element
  dropdownVarId1?: DropdownVarId
  dropdownVarId2?: DropdownVarId
  headerScrollMargin: number
}) {
  if (!props.variableConfig1 && !props.variableConfig2) {
    return <></>;
  }

  // Needed for type safety, used when the card does not need to use the fips update callback
  const unusedFipsCallback = () => {};

  const dontLazyLoadCard = NON_LAZYLOADED_CARDS.includes(props.id);
  return (
    <>
      <Grid
        item
        xs={12}
        sm={6}
        id={props.id}
        tabIndex={-1}
        style={{ scrollMarginTop: props.headerScrollMargin }}
      >
        {/* render with or without LazyLoad wrapped based on card id */}
        {props.variableConfig1 && dontLazyLoadCard && (
          <>
            {props.createCard(
              props.variableConfig1,
              props.fips1,
              props.updateFips1 ?? unusedFipsCallback,
              props.dropdownVarId1,
              /* isCompareCard */ false
            )}
          </>
        )}

        <LazyLoad offset={800} height={750}>
          {props.variableConfig1 && !dontLazyLoadCard && (
            <>
              {props.createCard(
                props.variableConfig1,
                props.fips1,
                props.updateFips1 ?? unusedFipsCallback,
                props.dropdownVarId1,
                /* isCompareCard */ false
              )}
            </>
          )}
        </LazyLoad>
      </Grid>
      <Grid
        item
        xs={12}
        sm={6}
        tabIndex={-1}
        id={`${props.id}2`}
        style={{ scrollMarginTop: props.headerScrollMargin }}
      >
        {props.variableConfig2 && dontLazyLoadCard && (
          <>
            {props.createCard(
              props.variableConfig2,
              props.fips2,
              props.updateFips2 ?? unusedFipsCallback,
              props.dropdownVarId2,
              /* isCompareCard */ true
            )}
          </>
        )}

        <LazyLoad offset={800} height={600} once>
          {props.variableConfig2 && !dontLazyLoadCard && (
            <>
              {props.createCard(
                props.variableConfig2,
                props.fips2,
                props.updateFips2 ?? unusedFipsCallback,
                props.dropdownVarId2,
                /* isCompareCard */ true
              )}
            </>
          )}
        </LazyLoad>
      </Grid>
    </>
  );
}

export default TwoVariableReport;<|MERGE_RESOLUTION|>--- conflicted
+++ resolved
@@ -1,643 +1,687 @@
-import { Grid } from "@mui/material";
-import React, { useEffect, useState, Fragment } from "react";
-import LazyLoad from "react-lazyload";
-import { AgeAdjustedTableCard } from "../cards/AgeAdjustedTableCard";
-import { DisparityBarChartCard } from "../cards/DisparityBarChartCard";
-import { MapCard } from "../cards/MapCard";
-import { PopulationCard } from "../cards/PopulationCard";
-import { RateTrendsChartCard } from "../cards/RateTrendsChartCard";
-import { ShareTrendsChartCard } from "../cards/ShareTrendsChartCard";
-import { SimpleBarChartCard } from "../cards/SimpleBarChartCard";
-import { TableCard } from "../cards/TableCard";
-import { UnknownsMapCard } from "../cards/UnknownsMapCard";
+import { Grid } from '@mui/material'
+import React, { useEffect, useState, Fragment } from 'react'
+import LazyLoad from 'react-lazyload'
+import { AgeAdjustedTableCard } from '../cards/AgeAdjustedTableCard'
+import { DisparityBarChartCard } from '../cards/DisparityBarChartCard'
+import { MapCard } from '../cards/MapCard'
+import { PopulationCard } from '../cards/PopulationCard'
+import { RateTrendsChartCard } from '../cards/RateTrendsChartCard'
+import { ShareTrendsChartCard } from '../cards/ShareTrendsChartCard'
+import { SimpleBarChartCard } from '../cards/SimpleBarChartCard'
+import { TableCard } from '../cards/TableCard'
+import { UnknownsMapCard } from '../cards/UnknownsMapCard'
 import {
-  type DropdownVarId,
-  METRIC_CONFIG,
-  type VariableConfig,
-  type VariableId,
-} from "../data/config/MetricConfig";
+    type DropdownVarId,
+    METRIC_CONFIG,
+    type VariableConfig,
+    type VariableId,
+} from '../data/config/MetricConfig'
 import {
-  type BreakdownVar,
-  BREAKDOWN_VAR_DISPLAY_NAMES_LOWER_CASE,
-  DEMOGRAPHIC_BREAKDOWNS,
-} from "../data/query/Breakdowns";
-import { RACE } from "../data/utils/Constants";
-import { type Fips } from "../data/utils/Fips";
-import { TableOfContents } from "../pages/ui/TableOfContents";
+    type BreakdownVar,
+    BREAKDOWN_VAR_DISPLAY_NAMES_LOWER_CASE,
+    DEMOGRAPHIC_BREAKDOWNS,
+} from '../data/query/Breakdowns'
+import { RACE } from '../data/utils/Constants'
+import { type Fips } from '../data/utils/Fips'
+import { TableOfContents } from '../pages/ui/TableOfContents'
 import {
-  DATA_TYPE_1_PARAM,
-  DATA_TYPE_2_PARAM,
-  DEMOGRAPHIC_PARAM,
-  getParameter,
-  psSubscribe,
-  setParameter,
-  swapOldDatatypeParams,
-} from "../utils/urlutils";
-import { reportProviderSteps } from "./ReportProviderSteps";
-import NoDataAlert from "./ui/NoDataAlert";
-import ReportToggleControls from "./ui/ReportToggleControls";
-import { type ScrollableHashId } from "../utils/hooks/useStepObserver";
-import styles from "./Report.module.scss";
-import { Helmet } from "react-helmet-async";
-
-const NON_LAZYLOADED_CARDS: ScrollableHashId[] = [
-  "rate-map",
-  "rates-over-time",
-];
+    DATA_TYPE_1_PARAM,
+    DATA_TYPE_2_PARAM,
+    DEMOGRAPHIC_PARAM,
+    getParameter,
+    psSubscribe,
+    setParameter,
+    swapOldDatatypeParams,
+} from '../utils/urlutils'
+import { reportProviderSteps } from './ReportProviderSteps'
+import NoDataAlert from './ui/NoDataAlert'
+import ReportToggleControls from './ui/ReportToggleControls'
+import { type ScrollableHashId } from '../utils/hooks/useStepObserver'
+import styles from './Report.module.scss'
+import { Helmet } from 'react-helmet-async'
+
+const NON_LAZYLOADED_CARDS: ScrollableHashId[] = ['rate-map', 'rates-over-time']
 
 /* Takes dropdownVar and fips inputs for each side-by-side column.
 Input values for each column can be the same. */
 function TwoVariableReport(props: {
-<<<<<<< HEAD
-  key: string
-  dropdownVarId1: DropdownVarId
-  dropdownVarId2: DropdownVarId
-  fips1: Fips
-  fips2: Fips
-  updateFips1Callback: (fips: Fips) => void
-  updateFips2Callback: (fips: Fips) => void
-  isScrolledToTop: boolean
-  reportStepHashIds?: ScrollableHashId[]
-  setReportStepHashIds?: (reportStepHashIds: ScrollableHashId[]) => void
-  headerScrollMargin: number
-=======
-  key: string;
-  dropdownVarId1: DropdownVarId;
-  dropdownVarId2: DropdownVarId;
-  fips1: Fips;
-  fips2: Fips;
-  updateFips1Callback: (fips: Fips) => void;
-  updateFips2Callback: (fips: Fips) => void;
-  isScrolledToTop: boolean;
-  reportStepHashIds?: ScrollableHashId[];
-  setReportStepHashIds?: (reportStepHashIds: ScrollableHashId[]) => void;
-  headerScrollMargin: number;
->>>>>>> e4c3dd6f
+    key: string
+    dropdownVarId1: DropdownVarId
+    dropdownVarId2: DropdownVarId
+    fips1: Fips
+    fips2: Fips
+    updateFips1Callback: (fips: Fips) => void
+    updateFips2Callback: (fips: Fips) => void
+    isScrolledToTop: boolean
+    reportStepHashIds?: ScrollableHashId[]
+    setReportStepHashIds?: (reportStepHashIds: ScrollableHashId[]) => void
+    headerScrollMargin: number
 }) {
-  const [currentBreakdown, setCurrentBreakdown] = useState<BreakdownVar>(
-    getParameter(DEMOGRAPHIC_PARAM, RACE)
-  );
-
-  const [variableConfig1, setVariableConfig1] = useState<VariableConfig | null>(
-    Object.keys(METRIC_CONFIG).includes(props.dropdownVarId1)
-      ? METRIC_CONFIG[props.dropdownVarId1][0]
-      : null
-  );
-  const [variableConfig2, setVariableConfig2] = useState<VariableConfig | null>(
-    Object.keys(METRIC_CONFIG).includes(props.dropdownVarId2)
-      ? METRIC_CONFIG[props.dropdownVarId2][0]
-      : null
-  );
-
-  const setVariableConfigWithParam1 = (v: VariableConfig) => {
-    setParameter(DATA_TYPE_1_PARAM, v.variableId);
-    setVariableConfig1(v);
-  };
-
-  const setVariableConfigWithParam2 = (v: VariableConfig) => {
-    setParameter(DATA_TYPE_2_PARAM, v.variableId);
-    setVariableConfig2(v);
-  };
-
-  const setDemoWithParam = (str: BreakdownVar) => {
-    setParameter(DEMOGRAPHIC_PARAM, str);
-    setCurrentBreakdown(str);
-  };
-
-  useEffect(() => {
-    const readParams = () => {
-      const demoParam1 = getParameter(
-        DATA_TYPE_1_PARAM,
-        undefined,
-        (val: VariableId) => {
-          val = swapOldDatatypeParams(val);
-          return METRIC_CONFIG[props.dropdownVarId1].find(
-            (cfg) => cfg.variableId === val
-          );
+    const [currentBreakdown, setCurrentBreakdown] = useState<BreakdownVar>(
+        getParameter(DEMOGRAPHIC_PARAM, RACE)
+    )
+
+    const [variableConfig1, setVariableConfig1] =
+        useState<VariableConfig | null>(
+            Object.keys(METRIC_CONFIG).includes(props.dropdownVarId1)
+                ? METRIC_CONFIG[props.dropdownVarId1][0]
+                : null
+        )
+    const [variableConfig2, setVariableConfig2] =
+        useState<VariableConfig | null>(
+            Object.keys(METRIC_CONFIG).includes(props.dropdownVarId2)
+                ? METRIC_CONFIG[props.dropdownVarId2][0]
+                : null
+        )
+
+    const setVariableConfigWithParam1 = (v: VariableConfig) => {
+        setParameter(DATA_TYPE_1_PARAM, v.variableId)
+        setVariableConfig1(v)
+    }
+
+    const setVariableConfigWithParam2 = (v: VariableConfig) => {
+        setParameter(DATA_TYPE_2_PARAM, v.variableId)
+        setVariableConfig2(v)
+    }
+
+    const setDemoWithParam = (str: BreakdownVar) => {
+        setParameter(DEMOGRAPHIC_PARAM, str)
+        setCurrentBreakdown(str)
+    }
+
+    useEffect(() => {
+        const readParams = () => {
+            const demoParam1 = getParameter(
+                DATA_TYPE_1_PARAM,
+                undefined,
+                (val: VariableId) => {
+                    val = swapOldDatatypeParams(val)
+                    return METRIC_CONFIG[props.dropdownVarId1].find(
+                        (cfg) => cfg.variableId === val
+                    )
+                }
+            )
+            const demoParam2 = getParameter(
+                DATA_TYPE_2_PARAM,
+                undefined,
+                (val: VariableId) => {
+                    val = swapOldDatatypeParams(val)
+                    return METRIC_CONFIG[props.dropdownVarId2].find(
+                        (cfg) => cfg.variableId === val
+                    )
+                }
+            )
+
+            const demo: BreakdownVar = getParameter(DEMOGRAPHIC_PARAM, RACE)
+            setVariableConfig1(
+                demoParam1 ?? METRIC_CONFIG?.[props.dropdownVarId1]?.[0]
+            )
+            setVariableConfig2(
+                demoParam2 ?? METRIC_CONFIG?.[props.dropdownVarId2]?.[0]
+            )
+            setCurrentBreakdown(demo)
         }
-      );
-      const demoParam2 = getParameter(
-        DATA_TYPE_2_PARAM,
-        undefined,
-        (val: VariableId) => {
-          val = swapOldDatatypeParams(val);
-          return METRIC_CONFIG[props.dropdownVarId2].find(
-            (cfg) => cfg.variableId === val
-          );
+        const psSub = psSubscribe(readParams, 'twovar')
+        readParams()
+        return () => {
+            if (psSub) {
+                psSub.unsubscribe()
+            }
         }
-      );
-
-      const demo: BreakdownVar = getParameter(DEMOGRAPHIC_PARAM, RACE);
-      setVariableConfig1(
-        demoParam1 ?? METRIC_CONFIG?.[props.dropdownVarId1]?.[0]
-      );
-      setVariableConfig2(
-        demoParam2 ?? METRIC_CONFIG?.[props.dropdownVarId2]?.[0]
-      );
-      setCurrentBreakdown(demo);
-    };
-    const psSub = psSubscribe(readParams, "twovar");
-    readParams();
-    return () => {
-      if (psSub) {
-        psSub.unsubscribe();
-      }
-    };
-  }, [props.dropdownVarId1, props.dropdownVarId2]);
-
-  // // when variable config changes (new data type), re-calc available card steps in TableOfContents
-  useEffect(() => {
-    const hashIdsOnScreen: any[] = Object.keys(reportProviderSteps).filter(
-      (key) => document.getElementById(key)?.id !== undefined
-    );
-
-    hashIdsOnScreen && props.setReportStepHashIds?.(hashIdsOnScreen);
-  }, [variableConfig1, variableConfig2]);
-
-  if (variableConfig1 === null) {
+    }, [props.dropdownVarId1, props.dropdownVarId2])
+
+    // // when variable config changes (new data type), re-calc available card steps in TableOfContents
+    useEffect(() => {
+        const hashIdsOnScreen: any[] = Object.keys(reportProviderSteps).filter(
+            (key) => document.getElementById(key)?.id !== undefined
+        )
+
+        hashIdsOnScreen && props.setReportStepHashIds?.(hashIdsOnScreen)
+    }, [variableConfig1, variableConfig2])
+
+    if (variableConfig1 === null) {
+        return (
+            <Grid
+                container
+                spacing={1}
+                alignItems="center"
+                justifyContent="center"
+            >
+                <NoDataAlert dropdownVarId={props.dropdownVarId1} />
+            </Grid>
+        )
+    }
+    if (variableConfig2 === null) {
+        return (
+            <Grid
+                container
+                spacing={1}
+                alignItems="center"
+                justifyContent="center"
+            >
+                <NoDataAlert dropdownVarId={props.dropdownVarId2} />
+            </Grid>
+        )
+    }
+
+    const breakdownIsShown = (breakdownVar: string) =>
+        currentBreakdown === breakdownVar
+
+    const showTrendCardRow =
+        variableConfig1?.timeSeriesData ?? variableConfig2?.timeSeriesData
+    const showAgeAdjustCardRow =
+        variableConfig1?.metrics?.age_adjusted_ratio?.ageAdjusted ??
+        variableConfig2?.metrics?.age_adjusted_ratio?.ageAdjusted
+
+    const dt1 = variableConfig1.variableFullDisplayName
+    const dt2 = variableConfig2.variableFullDisplayName
+    const demo = BREAKDOWN_VAR_DISPLAY_NAMES_LOWER_CASE[currentBreakdown]
+    const loc1 = props.fips1.getSentenceDisplayName()
+    const loc2 = props.fips2.getSentenceDisplayName()
+
+    let browserTitle = dt1
+    if (dt1 !== dt2) browserTitle += ` and ${dt2}`
+    browserTitle += ` by ${demo} in ${loc1}`
+    if (loc1 !== loc2) browserTitle += ` and ${loc2}`
+
     return (
-      <Grid container spacing={1} alignItems="center" justifyContent="center">
-        <NoDataAlert dropdownVarId={props.dropdownVarId1} />
-      </Grid>
-    );
-  }
-  if (variableConfig2 === null) {
+        <>
+            <Helmet>
+                <title>{browserTitle} - Health Equity Tracker</title>
+            </Helmet>
+            <Grid container>
+                {/* CARDS COLUMN */}
+                <Grid item xs={12} sm={11} md={10}>
+                    <Grid container spacing={1} alignItems="flex-start">
+                        {/* POPULATION CARD(S)  AND 2 SETS OF TOGGLE CONTROLS */}
+                        {props.fips1.code === props.fips2.code ? (
+                            <Grid
+                                item
+                                xs={12}
+                                tabIndex={-1}
+                                id="location-info"
+                                style={{
+                                    scrollMarginTop: props.headerScrollMargin,
+                                }}
+                            >
+                                {/*  SINGLE POPULATION CARD FOR EXPLORE RELATIONSHIPS REPORT */}
+                                <PopulationCard fips={props.fips1} />
+
+                                {/* 2 SETS OF DEMOGRAPHIC AND DATA TYPE TOGGLES */}
+                                <Grid container>
+                                    <Grid item xs={12} sm={6}>
+                                        <ReportToggleControls
+                                            dropdownVarId={props.dropdownVarId1}
+                                            variableConfig={variableConfig1}
+                                            setVariableConfig={
+                                                setVariableConfigWithParam1
+                                            }
+                                            currentBreakdown={currentBreakdown}
+                                            setCurrentBreakdown={
+                                                setDemoWithParam
+                                            }
+                                            fips={props.fips1}
+                                        />
+                                    </Grid>
+
+                                    <Grid item xs={12} sm={6}>
+                                        <ReportToggleControls
+                                            dropdownVarId={props.dropdownVarId2}
+                                            variableConfig={variableConfig2}
+                                            setVariableConfig={
+                                                setVariableConfigWithParam2
+                                            }
+                                            currentBreakdown={currentBreakdown}
+                                            setCurrentBreakdown={
+                                                setDemoWithParam
+                                            }
+                                            fips={props.fips2}
+                                            excludeId={true}
+                                        />
+                                    </Grid>
+                                </Grid>
+                            </Grid>
+                        ) : (
+                            <>
+                                <Grid
+                                    item
+                                    xs={12}
+                                    sm={6}
+                                    tabIndex={-1}
+                                    id="location-info"
+                                    style={{
+                                        scrollMarginTop:
+                                            props.headerScrollMargin,
+                                    }}
+                                >
+                                    {/* FIRST POPULATION CARD FOR COMPARE RATES REPORT */}
+                                    <PopulationCard fips={props.fips1} />
+
+                                    {/*  FIRST TOGGLE(S) FOR COMPARE RATES REPORT */}
+                                    <ReportToggleControls
+                                        dropdownVarId={props.dropdownVarId1}
+                                        variableConfig={variableConfig1}
+                                        setVariableConfig={
+                                            setVariableConfigWithParam1
+                                        }
+                                        currentBreakdown={currentBreakdown}
+                                        setCurrentBreakdown={setDemoWithParam}
+                                        fips={props.fips1}
+                                    />
+                                </Grid>
+                                <Grid item xs={12} sm={6}>
+                                    {/* SECOND POPULATION CARD FOR COMPARE RATES REPORT */}
+                                    <PopulationCard fips={props.fips2} />
+
+                                    {/*  SECOND TOGGLE(S) FOR COMPARE RATES REPORT */}
+                                    <ReportToggleControls
+                                        dropdownVarId={props.dropdownVarId2}
+                                        variableConfig={variableConfig2}
+                                        setVariableConfig={
+                                            setVariableConfigWithParam2
+                                        }
+                                        currentBreakdown={currentBreakdown}
+                                        setCurrentBreakdown={setDemoWithParam}
+                                        fips={props.fips2}
+                                        excludeId={true}
+                                    />
+                                </Grid>
+                            </>
+                        )}
+
+                        {/* SIDE-BY-SIDE 100K MAP CARDS */}
+                        <RowOfTwoOptionalMetrics
+                            id="rate-map"
+                            variableConfig1={variableConfig1}
+                            variableConfig2={variableConfig2}
+                            fips1={props.fips1}
+                            fips2={props.fips2}
+                            updateFips1={props.updateFips1Callback}
+                            updateFips2={props.updateFips2Callback}
+                            headerScrollMargin={props.headerScrollMargin}
+                            createCard={(
+                                variableConfig: VariableConfig,
+                                fips: Fips,
+                                updateFips: (fips: Fips) => void
+                            ) => (
+                                <MapCard
+                                    variableConfig={variableConfig}
+                                    fips={fips}
+                                    updateFipsCallback={(fips: Fips) => {
+                                        updateFips(fips)
+                                    }}
+                                    currentBreakdown={currentBreakdown}
+                                />
+                            )}
+                        />
+
+                        {/* SIDE-BY-SIDE RATE TREND CARDS */}
+                        {showTrendCardRow &&
+                            DEMOGRAPHIC_BREAKDOWNS.map((breakdownVar) =>
+                                !breakdownIsShown(breakdownVar) ? null : (
+                                    <Fragment key={breakdownVar}>
+                                        <RowOfTwoOptionalMetrics
+                                            id="rates-over-time"
+                                            variableConfig1={variableConfig1}
+                                            variableConfig2={variableConfig2}
+                                            fips1={props.fips1}
+                                            fips2={props.fips2}
+                                            headerScrollMargin={
+                                                props.headerScrollMargin
+                                            }
+                                            createCard={(
+                                                variableConfig: VariableConfig,
+                                                fips: Fips,
+                                                unusedUpdateFips: (
+                                                    fips: Fips
+                                                ) => void,
+                                                unusedDropdown: any,
+                                                isCompareCard:
+                                                    | boolean
+                                                    | undefined
+                                            ) => (
+                                                <RateTrendsChartCard
+                                                    variableConfig={
+                                                        variableConfig
+                                                    }
+                                                    breakdownVar={breakdownVar}
+                                                    fips={fips}
+                                                    isCompareCard={
+                                                        isCompareCard
+                                                    }
+                                                />
+                                            )}
+                                        />
+                                    </Fragment>
+                                )
+                            )}
+
+                        {/* SIDE-BY-SIDE 100K BAR GRAPH CARDS */}
+                        {DEMOGRAPHIC_BREAKDOWNS.map((breakdownVar) =>
+                            !breakdownIsShown(breakdownVar) ? null : (
+                                <Fragment key={breakdownVar}>
+                                    <RowOfTwoOptionalMetrics
+                                        id="rate-chart"
+                                        variableConfig1={variableConfig1}
+                                        variableConfig2={variableConfig2}
+                                        fips1={props.fips1}
+                                        fips2={props.fips2}
+                                        headerScrollMargin={
+                                            props.headerScrollMargin
+                                        }
+                                        createCard={(
+                                            variableConfig: VariableConfig,
+                                            fips: Fips,
+                                            unusedUpdateFips: (
+                                                fips: Fips
+                                            ) => void
+                                        ) => (
+                                            <SimpleBarChartCard
+                                                variableConfig={variableConfig}
+                                                breakdownVar={breakdownVar}
+                                                fips={fips}
+                                            />
+                                        )}
+                                    />
+                                </Fragment>
+                            )
+                        )}
+
+                        {/* SIDE-BY-SIDE UNKNOWNS MAP CARDS */}
+                        <RowOfTwoOptionalMetrics
+                            id="unknown-demographic-map"
+                            variableConfig1={variableConfig1}
+                            variableConfig2={variableConfig2}
+                            fips1={props.fips1}
+                            fips2={props.fips2}
+                            headerScrollMargin={props.headerScrollMargin}
+                            updateFips1={props.updateFips1Callback}
+                            updateFips2={props.updateFips2Callback}
+                            createCard={(
+                                variableConfig: VariableConfig,
+                                fips: Fips,
+                                updateFips: (fips: Fips) => void
+                            ) => (
+                                <UnknownsMapCard
+                                    overrideAndWithOr={
+                                        currentBreakdown === RACE
+                                    }
+                                    variableConfig={variableConfig}
+                                    fips={fips}
+                                    updateFipsCallback={(fips: Fips) => {
+                                        updateFips(fips)
+                                    }}
+                                    currentBreakdown={currentBreakdown}
+                                />
+                            )}
+                        />
+
+                        {/* SIDE-BY-SIDE SHARE INEQUITY TREND CARDS */}
+
+                        {showTrendCardRow &&
+                            DEMOGRAPHIC_BREAKDOWNS.map((breakdownVar) =>
+                                !breakdownIsShown(breakdownVar) ? null : (
+                                    <Fragment key={breakdownVar}>
+                                        <RowOfTwoOptionalMetrics
+                                            id="inequities-over-time"
+                                            variableConfig1={variableConfig1}
+                                            variableConfig2={variableConfig2}
+                                            fips1={props.fips1}
+                                            fips2={props.fips2}
+                                            headerScrollMargin={
+                                                props.headerScrollMargin
+                                            }
+                                            createCard={(
+                                                variableConfig: VariableConfig,
+                                                fips: Fips,
+                                                unusedUpdateFips: (
+                                                    fips: Fips
+                                                ) => void,
+                                                unusedDropdown: any,
+                                                isCompareCard:
+                                                    | boolean
+                                                    | undefined
+                                            ) => (
+                                                <ShareTrendsChartCard
+                                                    variableConfig={
+                                                        variableConfig
+                                                    }
+                                                    breakdownVar={breakdownVar}
+                                                    fips={fips}
+                                                    isCompareCard={
+                                                        isCompareCard
+                                                    }
+                                                />
+                                            )}
+                                        />
+                                    </Fragment>
+                                )
+                            )}
+
+                        {/* SIDE-BY-SIDE DISPARITY BAR GRAPH (COMPARE TO POPULATION) CARDS */}
+
+                        {DEMOGRAPHIC_BREAKDOWNS.map((breakdownVar) =>
+                            !breakdownIsShown(breakdownVar) ? null : (
+                                <Fragment key={breakdownVar}>
+                                    <RowOfTwoOptionalMetrics
+                                        id="population-vs-distribution"
+                                        variableConfig1={variableConfig1}
+                                        variableConfig2={variableConfig2}
+                                        fips1={props.fips1}
+                                        fips2={props.fips2}
+                                        headerScrollMargin={
+                                            props.headerScrollMargin
+                                        }
+                                        createCard={(
+                                            variableConfig: VariableConfig,
+                                            fips: Fips,
+                                            unusedUpdateFips: (
+                                                fips: Fips
+                                            ) => void
+                                        ) => (
+                                            <DisparityBarChartCard
+                                                variableConfig={variableConfig}
+                                                breakdownVar={breakdownVar}
+                                                fips={fips}
+                                            />
+                                        )}
+                                    />
+                                </Fragment>
+                            )
+                        )}
+
+                        {/* SIDE-BY-SIDE DATA TABLE CARDS */}
+                        {DEMOGRAPHIC_BREAKDOWNS.map((breakdownVar) =>
+                            !breakdownIsShown(breakdownVar) ? null : (
+                                <RowOfTwoOptionalMetrics
+                                    id="data-table"
+                                    key={breakdownVar}
+                                    variableConfig1={variableConfig1}
+                                    variableConfig2={variableConfig2}
+                                    fips1={props.fips1}
+                                    fips2={props.fips2}
+                                    updateFips1={props.updateFips1Callback}
+                                    updateFips2={props.updateFips2Callback}
+                                    headerScrollMargin={
+                                        props.headerScrollMargin
+                                    }
+                                    createCard={(
+                                        variableConfig: VariableConfig,
+                                        fips: Fips,
+                                        updateFips: (fips: Fips) => void
+                                    ) => (
+                                        <TableCard
+                                            fips={fips}
+                                            variableConfig={variableConfig}
+                                            breakdownVar={breakdownVar}
+                                        />
+                                    )}
+                                />
+                            )
+                        )}
+
+                        {/* SIDE-BY-SIDE AGE-ADJUSTED TABLE CARDS */}
+
+                        {showAgeAdjustCardRow && (
+                            <RowOfTwoOptionalMetrics
+                                id="age-adjusted-risk"
+                                // specific data type
+                                variableConfig1={variableConfig1}
+                                variableConfig2={variableConfig2}
+                                // parent variable
+                                dropdownVarId1={props.dropdownVarId1}
+                                dropdownVarId2={props.dropdownVarId2}
+                                fips1={props.fips1}
+                                fips2={props.fips2}
+                                updateFips1={props.updateFips1Callback}
+                                updateFips2={props.updateFips2Callback}
+                                headerScrollMargin={props.headerScrollMargin}
+                                createCard={(
+                                    variableConfig: VariableConfig,
+                                    fips: Fips,
+                                    updateFips: (fips: Fips) => void,
+                                    dropdownVarId?: DropdownVarId,
+                                    isCompareCard?: boolean
+                                ) => (
+                                    <AgeAdjustedTableCard
+                                        fips={fips}
+                                        variableConfig={variableConfig}
+                                        breakdownVar={currentBreakdown}
+                                        dropdownVarId={dropdownVarId}
+                                    />
+                                )}
+                            />
+                        )}
+                    </Grid>
+                </Grid>
+                {/* TABLE OF CONTENTS COLUMN */}
+                {props.reportStepHashIds && (
+                    <Grid
+                        item
+                        // invisible
+                        xs={12}
+                        // icons only
+                        sm={1}
+                        // icons + text
+                        md={2}
+                        container
+                        spacing={0}
+                        direction="column"
+                        alignItems="center"
+                        className={styles.FloatingTableOfContentsWrapper}
+                    >
+                        <TableOfContents
+                            isScrolledToTop={props.isScrolledToTop}
+                            reportStepHashIds={props.reportStepHashIds}
+                            floatTopOffset={props.headerScrollMargin}
+                        />
+                    </Grid>
+                )}
+            </Grid>
+        </>
+    )
+}
+
+function RowOfTwoOptionalMetrics(props: {
+    id: ScrollableHashId
+    variableConfig1: VariableConfig | undefined
+    variableConfig2: VariableConfig | undefined
+    fips1: Fips
+    fips2: Fips
+    updateFips1?: (fips: Fips) => void
+    updateFips2?: (fips: Fips) => void
+    createCard: (
+        variableConfig: VariableConfig,
+        fips: Fips,
+        updateFips: (fips: Fips) => void,
+        dropdownVarId?: DropdownVarId,
+        isCompareCard?: boolean
+    ) => JSX.Element
+    dropdownVarId1?: DropdownVarId
+    dropdownVarId2?: DropdownVarId
+    headerScrollMargin: number
+}) {
+    if (!props.variableConfig1 && !props.variableConfig2) {
+        return <></>
+    }
+
+    // Needed for type safety, used when the card does not need to use the fips update callback
+    const unusedFipsCallback = () => {}
+
+    const dontLazyLoadCard = NON_LAZYLOADED_CARDS.includes(props.id)
     return (
-      <Grid container spacing={1} alignItems="center" justifyContent="center">
-        <NoDataAlert dropdownVarId={props.dropdownVarId2} />
-      </Grid>
-    );
-  }
-
-  const breakdownIsShown = (breakdownVar: string) =>
-    currentBreakdown === breakdownVar;
-
-  const showTrendCardRow =
-    variableConfig1?.timeSeriesData ?? variableConfig2?.timeSeriesData;
-  const showAgeAdjustCardRow =
-    variableConfig1?.metrics?.age_adjusted_ratio?.ageAdjusted ??
-    variableConfig2?.metrics?.age_adjusted_ratio?.ageAdjusted;
-
-  const dt1 = variableConfig1.variableFullDisplayName;
-  const dt2 = variableConfig2.variableFullDisplayName;
-  const demo = BREAKDOWN_VAR_DISPLAY_NAMES_LOWER_CASE[currentBreakdown];
-  const loc1 = props.fips1.getSentenceDisplayName();
-  const loc2 = props.fips2.getSentenceDisplayName();
-
-  let browserTitle = dt1;
-  if (dt1 !== dt2) browserTitle += ` and ${dt2}`;
-  browserTitle += ` by ${demo} in ${loc1}`;
-  if (loc1 !== loc2) browserTitle += ` and ${loc2}`;
-
-  return (
-    <>
-      <Helmet>
-        <title>{browserTitle} - Health Equity Tracker</title>
-      </Helmet>
-      <Grid container>
-        {/* CARDS COLUMN */}
-        <Grid item xs={12} sm={11} md={10}>
-          <Grid container spacing={1} alignItems="flex-start">
-            {/* POPULATION CARD(S)  AND 2 SETS OF TOGGLE CONTROLS */}
-            {props.fips1.code === props.fips2.code ? (
-              <Grid
+        <>
+            <Grid
                 item
                 xs={12}
+                sm={6}
+                id={props.id}
                 tabIndex={-1}
-                id="location-info"
                 style={{ scrollMarginTop: props.headerScrollMargin }}
-              >
-                {/*  SINGLE POPULATION CARD FOR EXPLORE RELATIONSHIPS REPORT */}
-                <PopulationCard fips={props.fips1} />
-
-                {/* 2 SETS OF DEMOGRAPHIC AND DATA TYPE TOGGLES */}
-                <Grid container>
-                  <Grid item xs={12} sm={6}>
-                    <ReportToggleControls
-                      dropdownVarId={props.dropdownVarId1}
-                      variableConfig={variableConfig1}
-                      setVariableConfig={setVariableConfigWithParam1}
-                      currentBreakdown={currentBreakdown}
-                      setCurrentBreakdown={setDemoWithParam}
-                      fips={props.fips1}
-                    />
-                  </Grid>
-
-                  <Grid item xs={12} sm={6}>
-                    <ReportToggleControls
-                      dropdownVarId={props.dropdownVarId2}
-                      variableConfig={variableConfig2}
-                      setVariableConfig={setVariableConfigWithParam2}
-                      currentBreakdown={currentBreakdown}
-                      setCurrentBreakdown={setDemoWithParam}
-                      fips={props.fips2}
-                      excludeId={true}
-                    />
-                  </Grid>
-                </Grid>
-              </Grid>
-            ) : (
-              <>
-                <Grid
-                  item
-                  xs={12}
-                  sm={6}
-                  tabIndex={-1}
-                  id="location-info"
-                  style={{ scrollMarginTop: props.headerScrollMargin }}
-                >
-                  {/* FIRST POPULATION CARD FOR COMPARE RATES REPORT */}
-                  <PopulationCard fips={props.fips1} />
-
-                  {/*  FIRST TOGGLE(S) FOR COMPARE RATES REPORT */}
-                  <ReportToggleControls
-                    dropdownVarId={props.dropdownVarId1}
-                    variableConfig={variableConfig1}
-                    setVariableConfig={setVariableConfigWithParam1}
-                    currentBreakdown={currentBreakdown}
-                    setCurrentBreakdown={setDemoWithParam}
-                    fips={props.fips1}
-                  />
-                </Grid>
-                <Grid item xs={12} sm={6}>
-                  {/* SECOND POPULATION CARD FOR COMPARE RATES REPORT */}
-                  <PopulationCard fips={props.fips2} />
-
-                  {/*  SECOND TOGGLE(S) FOR COMPARE RATES REPORT */}
-                  <ReportToggleControls
-                    dropdownVarId={props.dropdownVarId2}
-                    variableConfig={variableConfig2}
-                    setVariableConfig={setVariableConfigWithParam2}
-                    currentBreakdown={currentBreakdown}
-                    setCurrentBreakdown={setDemoWithParam}
-                    fips={props.fips2}
-                    excludeId={true}
-                  />
-                </Grid>
-              </>
-            )}
-
-            {/* SIDE-BY-SIDE 100K MAP CARDS */}
-            <RowOfTwoOptionalMetrics
-              id="rate-map"
-              variableConfig1={variableConfig1}
-              variableConfig2={variableConfig2}
-              fips1={props.fips1}
-              fips2={props.fips2}
-              updateFips1={props.updateFips1Callback}
-              updateFips2={props.updateFips2Callback}
-              headerScrollMargin={props.headerScrollMargin}
-              createCard={(
-                variableConfig: VariableConfig,
-                fips: Fips,
-                updateFips: (fips: Fips) => void
-              ) => (
-                <MapCard
-                  variableConfig={variableConfig}
-                  fips={fips}
-                  updateFipsCallback={(fips: Fips) => {
-                    updateFips(fips);
-                  }}
-                  currentBreakdown={currentBreakdown}
-                />
-              )}
-            />
-
-            {/* SIDE-BY-SIDE RATE TREND CARDS */}
-            {showTrendCardRow &&
-              DEMOGRAPHIC_BREAKDOWNS.map((breakdownVar) =>
-                !breakdownIsShown(breakdownVar) ? null : (
-                  <Fragment key={breakdownVar}>
-                    <RowOfTwoOptionalMetrics
-                      id="rates-over-time"
-                      variableConfig1={variableConfig1}
-                      variableConfig2={variableConfig2}
-                      fips1={props.fips1}
-                      fips2={props.fips2}
-                      headerScrollMargin={props.headerScrollMargin}
-                      createCard={(
-                        variableConfig: VariableConfig,
-                        fips: Fips,
-                        unusedUpdateFips: (fips: Fips) => void,
-                        unusedDropdown: any,
-                        isCompareCard: boolean | undefined
-                      ) => (
-                        <RateTrendsChartCard
-                          variableConfig={variableConfig}
-                          breakdownVar={breakdownVar}
-                          fips={fips}
-                          isCompareCard={isCompareCard}
-                        />
-                      )}
-                    />
-                  </Fragment>
-                )
-              )}
-
-            {/* SIDE-BY-SIDE 100K BAR GRAPH CARDS */}
-            {DEMOGRAPHIC_BREAKDOWNS.map((breakdownVar) =>
-              !breakdownIsShown(breakdownVar) ? null : (
-                <Fragment key={breakdownVar}>
-                  <RowOfTwoOptionalMetrics
-                    id="rate-chart"
-                    variableConfig1={variableConfig1}
-                    variableConfig2={variableConfig2}
-                    fips1={props.fips1}
-                    fips2={props.fips2}
-                    headerScrollMargin={props.headerScrollMargin}
-                    createCard={(
-                      variableConfig: VariableConfig,
-                      fips: Fips,
-                      unusedUpdateFips: (fips: Fips) => void
-                    ) => (
-                      <SimpleBarChartCard
-                        variableConfig={variableConfig}
-                        breakdownVar={breakdownVar}
-                        fips={fips}
-                      />
+            >
+                {/* render with or without LazyLoad wrapped based on card id */}
+                {props.variableConfig1 && dontLazyLoadCard && (
+                    <>
+                        {props.createCard(
+                            props.variableConfig1,
+                            props.fips1,
+                            props.updateFips1 ?? unusedFipsCallback,
+                            props.dropdownVarId1,
+                            /* isCompareCard */ false
+                        )}
+                    </>
+                )}
+
+                <LazyLoad offset={800} height={750}>
+                    {props.variableConfig1 && !dontLazyLoadCard && (
+                        <>
+                            {props.createCard(
+                                props.variableConfig1,
+                                props.fips1,
+                                props.updateFips1 ?? unusedFipsCallback,
+                                props.dropdownVarId1,
+                                /* isCompareCard */ false
+                            )}
+                        </>
                     )}
-                  />
-                </Fragment>
-              )
-            )}
-
-            {/* SIDE-BY-SIDE UNKNOWNS MAP CARDS */}
-            <RowOfTwoOptionalMetrics
-              id="unknown-demographic-map"
-              variableConfig1={variableConfig1}
-              variableConfig2={variableConfig2}
-              fips1={props.fips1}
-              fips2={props.fips2}
-              headerScrollMargin={props.headerScrollMargin}
-              updateFips1={props.updateFips1Callback}
-              updateFips2={props.updateFips2Callback}
-              createCard={(
-                variableConfig: VariableConfig,
-                fips: Fips,
-                updateFips: (fips: Fips) => void
-              ) => (
-                <UnknownsMapCard
-                  overrideAndWithOr={currentBreakdown === RACE}
-                  variableConfig={variableConfig}
-                  fips={fips}
-                  updateFipsCallback={(fips: Fips) => {
-                    updateFips(fips);
-                  }}
-                  currentBreakdown={currentBreakdown}
-                />
-              )}
-            />
-
-            {/* SIDE-BY-SIDE SHARE INEQUITY TREND CARDS */}
-
-            {showTrendCardRow &&
-              DEMOGRAPHIC_BREAKDOWNS.map((breakdownVar) =>
-                !breakdownIsShown(breakdownVar) ? null : (
-                  <Fragment key={breakdownVar}>
-                    <RowOfTwoOptionalMetrics
-                      id="inequities-over-time"
-                      variableConfig1={variableConfig1}
-                      variableConfig2={variableConfig2}
-                      fips1={props.fips1}
-                      fips2={props.fips2}
-                      headerScrollMargin={props.headerScrollMargin}
-                      createCard={(
-                        variableConfig: VariableConfig,
-                        fips: Fips,
-                        unusedUpdateFips: (fips: Fips) => void,
-                        unusedDropdown: any,
-                        isCompareCard: boolean | undefined
-                      ) => (
-                        <ShareTrendsChartCard
-                          variableConfig={variableConfig}
-                          breakdownVar={breakdownVar}
-                          fips={fips}
-                          isCompareCard={isCompareCard}
-                        />
-                      )}
-                    />
-                  </Fragment>
-                )
-              )}
-
-            {/* SIDE-BY-SIDE DISPARITY BAR GRAPH (COMPARE TO POPULATION) CARDS */}
-
-            {DEMOGRAPHIC_BREAKDOWNS.map((breakdownVar) =>
-              !breakdownIsShown(breakdownVar) ? null : (
-                <Fragment key={breakdownVar}>
-                  <RowOfTwoOptionalMetrics
-                    id="population-vs-distribution"
-                    variableConfig1={variableConfig1}
-                    variableConfig2={variableConfig2}
-                    fips1={props.fips1}
-                    fips2={props.fips2}
-                    headerScrollMargin={props.headerScrollMargin}
-                    createCard={(
-                      variableConfig: VariableConfig,
-                      fips: Fips,
-                      unusedUpdateFips: (fips: Fips) => void
-                    ) => (
-                      <DisparityBarChartCard
-                        variableConfig={variableConfig}
-                        breakdownVar={breakdownVar}
-                        fips={fips}
-                      />
+                </LazyLoad>
+            </Grid>
+            <Grid
+                item
+                xs={12}
+                sm={6}
+                tabIndex={-1}
+                id={`${props.id}2`}
+                style={{ scrollMarginTop: props.headerScrollMargin }}
+            >
+                {props.variableConfig2 && dontLazyLoadCard && (
+                    <>
+                        {props.createCard(
+                            props.variableConfig2,
+                            props.fips2,
+                            props.updateFips2 ?? unusedFipsCallback,
+                            props.dropdownVarId2,
+                            /* isCompareCard */ true
+                        )}
+                    </>
+                )}
+
+                <LazyLoad offset={800} height={600} once>
+                    {props.variableConfig2 && !dontLazyLoadCard && (
+                        <>
+                            {props.createCard(
+                                props.variableConfig2,
+                                props.fips2,
+                                props.updateFips2 ?? unusedFipsCallback,
+                                props.dropdownVarId2,
+                                /* isCompareCard */ true
+                            )}
+                        </>
                     )}
-                  />
-                </Fragment>
-              )
-            )}
-
-            {/* SIDE-BY-SIDE DATA TABLE CARDS */}
-            {DEMOGRAPHIC_BREAKDOWNS.map((breakdownVar) =>
-              !breakdownIsShown(breakdownVar) ? null : (
-                <RowOfTwoOptionalMetrics
-                  id="data-table"
-                  key={breakdownVar}
-                  variableConfig1={variableConfig1}
-                  variableConfig2={variableConfig2}
-                  fips1={props.fips1}
-                  fips2={props.fips2}
-                  updateFips1={props.updateFips1Callback}
-                  updateFips2={props.updateFips2Callback}
-                  headerScrollMargin={props.headerScrollMargin}
-                  createCard={(
-                    variableConfig: VariableConfig,
-                    fips: Fips,
-                    updateFips: (fips: Fips) => void
-                  ) => (
-                    <TableCard
-                      fips={fips}
-                      variableConfig={variableConfig}
-                      breakdownVar={breakdownVar}
-                    />
-                  )}
-                />
-              )
-            )}
-
-            {/* SIDE-BY-SIDE AGE-ADJUSTED TABLE CARDS */}
-
-            {showAgeAdjustCardRow && (
-              <RowOfTwoOptionalMetrics
-                id="age-adjusted-risk"
-                // specific data type
-                variableConfig1={variableConfig1}
-                variableConfig2={variableConfig2}
-                // parent variable
-                dropdownVarId1={props.dropdownVarId1}
-                dropdownVarId2={props.dropdownVarId2}
-                fips1={props.fips1}
-                fips2={props.fips2}
-                updateFips1={props.updateFips1Callback}
-                updateFips2={props.updateFips2Callback}
-                headerScrollMargin={props.headerScrollMargin}
-                createCard={(
-                  variableConfig: VariableConfig,
-                  fips: Fips,
-                  updateFips: (fips: Fips) => void,
-                  dropdownVarId?: DropdownVarId,
-                  isCompareCard?: boolean
-                ) => (
-                  <AgeAdjustedTableCard
-                    fips={fips}
-                    variableConfig={variableConfig}
-                    breakdownVar={currentBreakdown}
-                    dropdownVarId={dropdownVarId}
-                  />
-                )}
-              />
-            )}
-          </Grid>
-        </Grid>
-        {/* TABLE OF CONTENTS COLUMN */}
-        {props.reportStepHashIds && (
-          <Grid
-            item
-            // invisible
-            xs={12}
-            // icons only
-            sm={1}
-            // icons + text
-            md={2}
-            container
-            spacing={0}
-            direction="column"
-            alignItems="center"
-            className={styles.FloatingTableOfContentsWrapper}
-          >
-            <TableOfContents
-              isScrolledToTop={props.isScrolledToTop}
-              reportStepHashIds={props.reportStepHashIds}
-              floatTopOffset={props.headerScrollMargin}
-            />
-          </Grid>
-        )}
-      </Grid>
-    </>
-  );
+                </LazyLoad>
+            </Grid>
+        </>
+    )
 }
 
-function RowOfTwoOptionalMetrics(props: {
-  id: ScrollableHashId
-  variableConfig1: VariableConfig | undefined
-  variableConfig2: VariableConfig | undefined
-  fips1: Fips
-  fips2: Fips
-  updateFips1?: (fips: Fips) => void
-  updateFips2?: (fips: Fips) => void
-  createCard: (
-    variableConfig: VariableConfig,
-    fips: Fips,
-    updateFips: (fips: Fips) => void,
-    dropdownVarId?: DropdownVarId,
-    isCompareCard?: boolean
-  ) => JSX.Element
-  dropdownVarId1?: DropdownVarId
-  dropdownVarId2?: DropdownVarId
-  headerScrollMargin: number
-}) {
-  if (!props.variableConfig1 && !props.variableConfig2) {
-    return <></>;
-  }
-
-  // Needed for type safety, used when the card does not need to use the fips update callback
-  const unusedFipsCallback = () => {};
-
-  const dontLazyLoadCard = NON_LAZYLOADED_CARDS.includes(props.id);
-  return (
-    <>
-      <Grid
-        item
-        xs={12}
-        sm={6}
-        id={props.id}
-        tabIndex={-1}
-        style={{ scrollMarginTop: props.headerScrollMargin }}
-      >
-        {/* render with or without LazyLoad wrapped based on card id */}
-        {props.variableConfig1 && dontLazyLoadCard && (
-          <>
-            {props.createCard(
-              props.variableConfig1,
-              props.fips1,
-              props.updateFips1 ?? unusedFipsCallback,
-              props.dropdownVarId1,
-              /* isCompareCard */ false
-            )}
-          </>
-        )}
-
-        <LazyLoad offset={800} height={750}>
-          {props.variableConfig1 && !dontLazyLoadCard && (
-            <>
-              {props.createCard(
-                props.variableConfig1,
-                props.fips1,
-                props.updateFips1 ?? unusedFipsCallback,
-                props.dropdownVarId1,
-                /* isCompareCard */ false
-              )}
-            </>
-          )}
-        </LazyLoad>
-      </Grid>
-      <Grid
-        item
-        xs={12}
-        sm={6}
-        tabIndex={-1}
-        id={`${props.id}2`}
-        style={{ scrollMarginTop: props.headerScrollMargin }}
-      >
-        {props.variableConfig2 && dontLazyLoadCard && (
-          <>
-            {props.createCard(
-              props.variableConfig2,
-              props.fips2,
-              props.updateFips2 ?? unusedFipsCallback,
-              props.dropdownVarId2,
-              /* isCompareCard */ true
-            )}
-          </>
-        )}
-
-        <LazyLoad offset={800} height={600} once>
-          {props.variableConfig2 && !dontLazyLoadCard && (
-            <>
-              {props.createCard(
-                props.variableConfig2,
-                props.fips2,
-                props.updateFips2 ?? unusedFipsCallback,
-                props.dropdownVarId2,
-                /* isCompareCard */ true
-              )}
-            </>
-          )}
-        </LazyLoad>
-      </Grid>
-    </>
-  );
-}
-
-export default TwoVariableReport;+export default TwoVariableReport