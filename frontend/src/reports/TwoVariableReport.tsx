import { Grid } from "@material-ui/core";
import React, { useEffect, useState, Fragment } from "react";
import LazyLoad from "react-lazyload";
import { AgeAdjustedTableCard } from "../cards/AgeAdjustedTableCard";
import { DisparityBarChartCard } from "../cards/DisparityBarChartCard";
import { MapCard } from "../cards/MapCard";
import { PopulationCard } from "../cards/PopulationCard";
import { RateTrendsChartCard } from "../cards/RateTrendsChartCard";
import { ShareTrendsChartCard } from "../cards/ShareTrendsChartCard";
import { SimpleBarChartCard } from "../cards/SimpleBarChartCard";
import { TableCard } from "../cards/TableCard";
import { UnknownsMapCard } from "../cards/UnknownsMapCard";
import {
  DropdownVarId,
  METRIC_CONFIG,
  VariableConfig,
  VariableId,
} from "../data/config/MetricConfig";
import { BreakdownVar, DEMOGRAPHIC_BREAKDOWNS } from "../data/query/Breakdowns";
import { RACE } from "../data/utils/Constants";
import { Fips } from "../data/utils/Fips";
import { TableOfContents } from "../pages/ui/TableOfContents";
import {
  DATA_TYPE_1_PARAM,
  DATA_TYPE_2_PARAM,
  DEMOGRAPHIC_PARAM,
  getParameter,
  psSubscribe,
  setParameter,
  swapOldParams,
} from "../utils/urlutils";
import { reportProviderSteps } from "./ReportProviderSteps";
import NoDataAlert from "./ui/NoDataAlert";
import ReportToggleControls from "./ui/ReportToggleControls";
import styles from "./Report.module.scss";
import { pluralizeStepLabels, StepData } from "../utils/hooks/useStepObserver";

const HEADER_OFFSET_TWO_VAR = 188;

/* Takes dropdownVar and fips inputs for each side-by-side column.
Input values for each column can be the same. */
function TwoVariableReport(props: {
  key: string;
  dropdownVarId1: DropdownVarId;
  dropdownVarId2: DropdownVarId;
  fips1: Fips;
  fips2: Fips;
  updateFips1Callback: (fips: Fips) => void;
  updateFips2Callback: (fips: Fips) => void;
  jumpToDefinitions: Function;
  jumpToData: Function;
  isScrolledToTop: boolean;
  reportSteps?: StepData[];
  setReportSteps?: Function;
}) {
  const [currentBreakdown, setCurrentBreakdown] = useState<BreakdownVar>(
    getParameter(DEMOGRAPHIC_PARAM, RACE)
  );

  const [variableConfig1, setVariableConfig1] = useState<VariableConfig | null>(
    Object.keys(METRIC_CONFIG).includes(props.dropdownVarId1)
      ? METRIC_CONFIG[props.dropdownVarId1][0]
      : null
  );
  const [variableConfig2, setVariableConfig2] = useState<VariableConfig | null>(
    Object.keys(METRIC_CONFIG).includes(props.dropdownVarId2)
      ? METRIC_CONFIG[props.dropdownVarId2][0]
      : null
  );

  const setVariableConfigWithParam1 = (v: VariableConfig) => {
    setParameter(DATA_TYPE_1_PARAM, v.variableId);
    setVariableConfig1(v);
  };

  const setVariableConfigWithParam2 = (v: VariableConfig) => {
    setParameter(DATA_TYPE_2_PARAM, v.variableId);
    setVariableConfig2(v);
  };

  const setDemoWithParam = (str: BreakdownVar) => {
    setParameter(DEMOGRAPHIC_PARAM, str);
    setCurrentBreakdown(str);
  };

  useEffect(() => {
    const readParams = () => {
      const demoParam1 = getParameter(
        DATA_TYPE_1_PARAM,
        undefined,
        (val: VariableId) => {
          val = swapOldParams(val);
          return METRIC_CONFIG[props.dropdownVarId1].find(
            (cfg) => cfg.variableId === val
          );
        }
      );
      const demoParam2 = getParameter(
        DATA_TYPE_2_PARAM,
        undefined,
        (val: VariableId) => {
          val = swapOldParams(val);
          return METRIC_CONFIG[props.dropdownVarId2].find(
            (cfg) => cfg.variableId === val
          );
        }
      );

      const demo: BreakdownVar = getParameter(DEMOGRAPHIC_PARAM, RACE);
      setVariableConfig1(
        demoParam1 ? demoParam1 : METRIC_CONFIG[props.dropdownVarId1][0]
      );
      setVariableConfig2(
        demoParam2 ? demoParam2 : METRIC_CONFIG[props.dropdownVarId2][0]
      );
      setCurrentBreakdown(demo);
    };
    const psSub = psSubscribe(readParams, "twovar");
    readParams();
    return () => {
      if (psSub) {
        psSub.unsubscribe();
      }
    };
  }, [props.dropdownVarId1, props.dropdownVarId2]);

  // // when variable config changes (new data type), re-calc available card steps in TableOfContents
  useEffect(() => {
    const stepsOnScreen: StepData[] = reportProviderSteps.filter(
      (step) => document.getElementById(step.hashId)?.id !== undefined
    );

    stepsOnScreen && props.setReportSteps?.(stepsOnScreen);
    // eslint-disable-next-line react-hooks/exhaustive-deps
  }, [variableConfig1, variableConfig2]);

  if (variableConfig1 === null) {
    return (
      <Grid container spacing={1} alignItems="center" justifyContent="center">
        <NoDataAlert dropdownVarId={props.dropdownVarId1} />
      </Grid>
    );
  }
  if (variableConfig2 === null) {
    return (
      <Grid container spacing={1} alignItems="center" justifyContent="center">
        <NoDataAlert dropdownVarId={props.dropdownVarId2} />
      </Grid>
    );
  }

  const breakdownIsShown = (breakdownVar: string) =>
    currentBreakdown === breakdownVar;

  const showTrendCardRow =
    variableConfig1?.longitudinalData || variableConfig2?.longitudinalData;
  const showAgeAdjustCardRow =
    variableConfig1?.metrics?.age_adjusted_ratio?.ageAdjusted ||
    variableConfig2?.metrics?.age_adjusted_ratio?.ageAdjusted;

  return (
    <Grid container>
      {/* CARDS COLUMN */}
      <Grid item xs={12} sm={11} md={10} xl={11}>
        <Grid container spacing={1} alignItems="flex-start">
          {/* POPULATION CARD(S)  AND 2 SETS OF TOGGLE CONTROLS */}
          {props.fips1.code === props.fips2.code ? (
            <Grid
              item
              xs={12}
              id="population"
              className={styles.ScrollPastHeaderCompareMode}
            >
              {/*  SINGLE POPULATION CARD FOR EXPLORE RELATIONSHIPS REPORT */}
              <PopulationCard
                jumpToData={props.jumpToData}
                fips={props.fips1}
              />

              {/* 2 SETS OF DEMOGRAPHIC AND DATA TYPE TOGGLES */}
              <Grid container>
                <Grid item xs={12} sm={6}>
                  <ReportToggleControls
                    dropdownVarId={props.dropdownVarId1}
                    variableConfig={variableConfig1}
                    setVariableConfig={setVariableConfigWithParam1}
                    currentBreakdown={currentBreakdown}
                    setCurrentBreakdown={setDemoWithParam}
                    fips={props.fips1}
                  />
                </Grid>

                <Grid item xs={12} sm={6}>
                  <ReportToggleControls
                    dropdownVarId={props.dropdownVarId2}
                    variableConfig={variableConfig2}
                    setVariableConfig={setVariableConfigWithParam2}
                    currentBreakdown={currentBreakdown}
                    setCurrentBreakdown={setDemoWithParam}
                    fips={props.fips2}
                    excludeId={true}
                  />
                </Grid>
              </Grid>
            </Grid>
          ) : (
            <>
              <Grid
                item
                xs={12}
                sm={6}
                id="population"
                className={styles.ScrollPastHeaderCompareMode}
              >
                {/* FIRST POPULATION CARD FOR COMPARE RATES REPORT */}
                <PopulationCard
                  jumpToData={props.jumpToData}
                  fips={props.fips1}
                />

                {/*  FIRST TOGGLE(S) FOR COMPARE RATES REPORT */}
                <ReportToggleControls
                  dropdownVarId={props.dropdownVarId1}
                  variableConfig={variableConfig1}
                  setVariableConfig={setVariableConfigWithParam1}
                  currentBreakdown={currentBreakdown}
                  setCurrentBreakdown={setDemoWithParam}
                  fips={props.fips1}
                />
              </Grid>
              <Grid item xs={12} sm={6}>
                {/* SECOND POPULATION CARD FOR COMPARE RATES REPORT */}
                <PopulationCard
                  jumpToData={props.jumpToData}
                  fips={props.fips2}
                />

<<<<<<< HEAD
      {/* SIDE-BY-SIDE RATE TREND CARDS */}
      {showTrendCardRow &&
        DEMOGRAPHIC_BREAKDOWNS.map((breakdownVar) =>
          !breakdownIsShown(breakdownVar) ? null : (
            <Fragment key={breakdownVar}>
              <RowOfTwoOptionalMetrics
                id="rate-trends"
                variableConfig1={variableConfig1}
                variableConfig2={variableConfig2}
                fips1={props.fips1}
                fips2={props.fips2}
                createCard={(
                  variableConfig: VariableConfig,
                  fips: Fips,
                  unusedUpdateFips: (fips: Fips) => void
                ) => (
                  <RateTrendsChartCard
                    variableConfig={variableConfig}
                    breakdownVar={breakdownVar}
                    fips={fips}
                    isComparisonCard={true}
                  />
                )}
              />
            </Fragment>
          )
        )}

      {/* SIDE-BY-SIDE 100K BAR GRAPH CARDS */}
      {DEMOGRAPHIC_BREAKDOWNS.map((breakdownVar) =>
        !breakdownIsShown(breakdownVar) ? null : (
          <Fragment key={breakdownVar}>
            <RowOfTwoOptionalMetrics
              id="bar"
              variableConfig1={variableConfig1}
              variableConfig2={variableConfig2}
              fips1={props.fips1}
              fips2={props.fips2}
              createCard={(
                variableConfig: VariableConfig,
                fips: Fips,
                unusedUpdateFips: (fips: Fips) => void
              ) => (
                <SimpleBarChartCard
                  variableConfig={variableConfig}
                  breakdownVar={breakdownVar}
                  fips={fips}
=======
                {/*  SECOND TOGGLE(S) FOR COMPARE RATES REPORT */}
                <ReportToggleControls
                  dropdownVarId={props.dropdownVarId2}
                  variableConfig={variableConfig2}
                  setVariableConfig={setVariableConfigWithParam2}
                  currentBreakdown={currentBreakdown}
                  setCurrentBreakdown={setDemoWithParam}
                  fips={props.fips2}
                  excludeId={true}
>>>>>>> 071f6e5f
                />
              </Grid>
            </>
          )}

          {/* SIDE-BY-SIDE 100K MAP CARDS */}
          <RowOfTwoOptionalMetrics
            id="map"
            variableConfig1={variableConfig1}
            variableConfig2={variableConfig2}
            fips1={props.fips1}
            fips2={props.fips2}
            updateFips1={props.updateFips1Callback}
            updateFips2={props.updateFips2Callback}
            createCard={(
              variableConfig: VariableConfig,
              fips: Fips,
              updateFips: (fips: Fips) => void
            ) => (
              <MapCard
                variableConfig={variableConfig}
                fips={fips}
                updateFipsCallback={(fips: Fips) => {
                  updateFips(fips);
                }}
                currentBreakdown={currentBreakdown}
                jumpToDefinitions={props.jumpToDefinitions}
                jumpToData={props.jumpToData}
              />
            )}
          />
<<<<<<< HEAD
        )}
      />

      {/* SIDE-BY-SIDE SHARE INEQUITY TREND CARDS */}

      {showTrendCardRow &&
        DEMOGRAPHIC_BREAKDOWNS.map((breakdownVar) =>
          !breakdownIsShown(breakdownVar) ? null : (
            <Fragment key={breakdownVar}>
              <RowOfTwoOptionalMetrics
                id="share-trends"
                variableConfig1={variableConfig1}
                variableConfig2={variableConfig2}
                fips1={props.fips1}
                fips2={props.fips2}
                createCard={(
                  variableConfig: VariableConfig,
                  fips: Fips,
                  unusedUpdateFips: (fips: Fips) => void
                ) => (
                  <ShareTrendsChartCard
                    variableConfig={variableConfig}
                    breakdownVar={breakdownVar}
                    fips={fips}
                  />
                )}
              />
            </Fragment>
          )
        )}

      {/* SIDE-BY-SIDE DISPARITY BAR GRAPH (COMPARE TO POPULATION) CARDS */}
=======
>>>>>>> 071f6e5f

          {/* SIDE-BY-SIDE 100K BAR GRAPH CARDS */}
          {DEMOGRAPHIC_BREAKDOWNS.map((breakdownVar) =>
            !breakdownIsShown(breakdownVar) ? null : (
              <Fragment key={breakdownVar}>
                <RowOfTwoOptionalMetrics
                  id="bar"
                  variableConfig1={variableConfig1}
                  variableConfig2={variableConfig2}
                  fips1={props.fips1}
                  fips2={props.fips2}
                  createCard={(
                    variableConfig: VariableConfig,
                    fips: Fips,
                    unusedUpdateFips: (fips: Fips) => void
                  ) => (
                    <SimpleBarChartCard
                      variableConfig={variableConfig}
                      breakdownVar={breakdownVar}
                      fips={fips}
                    />
                  )}
                />
              </Fragment>
            )
          )}

          {/* SIDE-BY-SIDE UNKNOWNS MAP CARDS */}
          <RowOfTwoOptionalMetrics
            id="unknowns"
            variableConfig1={variableConfig1}
            variableConfig2={variableConfig2}
            fips1={props.fips1}
            fips2={props.fips2}
            updateFips1={props.updateFips1Callback}
            updateFips2={props.updateFips2Callback}
            createCard={(
              variableConfig: VariableConfig,
              fips: Fips,
              updateFips: (fips: Fips) => void
            ) => (
              <UnknownsMapCard
                overrideAndWithOr={currentBreakdown === RACE}
                variableConfig={variableConfig}
                fips={fips}
                updateFipsCallback={(fips: Fips) => {
                  updateFips(fips);
                }}
                currentBreakdown={currentBreakdown}
              />
            )}
          />

          {/* SIDE-BY-SIDE DISPARITY BAR GRAPH (COMPARE TO POPULATION) CARDS */}

          {DEMOGRAPHIC_BREAKDOWNS.map((breakdownVar) =>
            !breakdownIsShown(breakdownVar) ? null : (
              <Fragment key={breakdownVar}>
                <RowOfTwoOptionalMetrics
                  id="disparity"
                  variableConfig1={variableConfig1}
                  variableConfig2={variableConfig2}
                  fips1={props.fips1}
                  fips2={props.fips2}
                  createCard={(
                    variableConfig: VariableConfig,
                    fips: Fips,
                    unusedUpdateFips: (fips: Fips) => void
                  ) => (
                    <DisparityBarChartCard
                      variableConfig={variableConfig}
                      breakdownVar={breakdownVar}
                      fips={fips}
                    />
                  )}
                />
              </Fragment>
            )
          )}

          {/* SIDE-BY-SIDE DATA TABLE CARDS */}
          {DEMOGRAPHIC_BREAKDOWNS.map((breakdownVar) =>
            !breakdownIsShown(breakdownVar) ? null : (
              <RowOfTwoOptionalMetrics
                id="table"
                key={breakdownVar}
                variableConfig1={variableConfig1}
                variableConfig2={variableConfig2}
                fips1={props.fips1}
                fips2={props.fips2}
                updateFips1={props.updateFips1Callback}
                updateFips2={props.updateFips2Callback}
                createCard={(
                  variableConfig: VariableConfig,
                  fips: Fips,
                  updateFips: (fips: Fips) => void
                ) => (
                  <TableCard
                    fips={fips}
                    variableConfig={variableConfig}
                    breakdownVar={breakdownVar}
                  />
                )}
              />
            )
          )}

          {/* SIDE-BY-SIDE AGE-ADJUSTED TABLE CARDS */}

          {showAgeAdjustCardRow && (
            <RowOfTwoOptionalMetrics
              id="age-adjusted"
              // specific data type
              variableConfig1={variableConfig1}
              variableConfig2={variableConfig2}
              // parent variable
              dropdownVarId1={props.dropdownVarId1}
              dropdownVarId2={props.dropdownVarId2}
              fips1={props.fips1}
              fips2={props.fips2}
              updateFips1={props.updateFips1Callback}
              updateFips2={props.updateFips2Callback}
              jumpToData={props.jumpToData}
              createCard={(
                variableConfig: VariableConfig,
                fips: Fips,
                updateFips: (fips: Fips) => void,
                dropdownVarId?: DropdownVarId,
                jumpToData?: Function
              ) => (
                <AgeAdjustedTableCard
                  fips={fips}
                  variableConfig={variableConfig}
                  breakdownVar={currentBreakdown}
                  dropdownVarId={dropdownVarId}
                  jumpToData={jumpToData}
                />
              )}
            />
          )}
        </Grid>
      </Grid>
      {/* TABLE OF CONTENTS COLUMN */}
      {props.reportSteps && (
        <Grid
          item
          // invisible
          xs={12}
          // icons only
          sm={1}
          // icons + text
          md={2}
          xl={1}
          container
          spacing={0}
          direction="column"
          alignItems="center"
        >
          <TableOfContents
            isScrolledToTop={props.isScrolledToTop}
            reportSteps={pluralizeStepLabels(props.reportSteps)}
            floatTopOffset={HEADER_OFFSET_TWO_VAR}
          />
        </Grid>
      )}
    </Grid>
  );
}

function RowOfTwoOptionalMetrics(props: {
  id: string;
  variableConfig1: VariableConfig | undefined;
  variableConfig2: VariableConfig | undefined;
  fips1: Fips;
  fips2: Fips;
  updateFips1?: (fips: Fips) => void;
  updateFips2?: (fips: Fips) => void;
  createCard: (
    variableConfig: VariableConfig,
    fips: Fips,
    updateFips: (fips: Fips) => void,
    dropdownVarId?: DropdownVarId,
    jumpToData?: Function
  ) => JSX.Element;
  dropdownVarId1?: DropdownVarId;
  dropdownVarId2?: DropdownVarId;
  jumpToData?: Function;
}) {
  if (!props.variableConfig1 && !props.variableConfig2) {
    return <></>;
  }

  // Needed for type safety, used when the card does not need to use the fips update callback
  const unusedFipsCallback = () => {};

  return (
    <>
      <Grid
        item
        xs={12}
        sm={6}
        id={props.id}
        className={styles.ScrollPastHeaderCompareMode}
      >
        <LazyLoad offset={800} height={750} once>
          {props.variableConfig1 && (
            <>
              {props.createCard(
                props.variableConfig1,
                props.fips1,
                props.updateFips1 || unusedFipsCallback,
                props.dropdownVarId1,
                props.jumpToData
              )}
            </>
          )}
        </LazyLoad>
      </Grid>
      <Grid
        item
        xs={12}
        sm={6}
        id={`${props.id}2`}
        className={styles.ScrollPastHeaderCompareMode}
      >
        <LazyLoad offset={800} height={600} once>
          {props.variableConfig2 && (
            <>
              {props.createCard(
                props.variableConfig2,
                props.fips2,
                props.updateFips2 || unusedFipsCallback,
                props.dropdownVarId2,
                props.jumpToData
              )}
            </>
          )}
        </LazyLoad>
      </Grid>
    </>
  );
}

export default TwoVariableReport;<|MERGE_RESOLUTION|>--- conflicted
+++ resolved
@@ -235,55 +235,6 @@
                   fips={props.fips2}
                 />
 
-<<<<<<< HEAD
-      {/* SIDE-BY-SIDE RATE TREND CARDS */}
-      {showTrendCardRow &&
-        DEMOGRAPHIC_BREAKDOWNS.map((breakdownVar) =>
-          !breakdownIsShown(breakdownVar) ? null : (
-            <Fragment key={breakdownVar}>
-              <RowOfTwoOptionalMetrics
-                id="rate-trends"
-                variableConfig1={variableConfig1}
-                variableConfig2={variableConfig2}
-                fips1={props.fips1}
-                fips2={props.fips2}
-                createCard={(
-                  variableConfig: VariableConfig,
-                  fips: Fips,
-                  unusedUpdateFips: (fips: Fips) => void
-                ) => (
-                  <RateTrendsChartCard
-                    variableConfig={variableConfig}
-                    breakdownVar={breakdownVar}
-                    fips={fips}
-                    isComparisonCard={true}
-                  />
-                )}
-              />
-            </Fragment>
-          )
-        )}
-
-      {/* SIDE-BY-SIDE 100K BAR GRAPH CARDS */}
-      {DEMOGRAPHIC_BREAKDOWNS.map((breakdownVar) =>
-        !breakdownIsShown(breakdownVar) ? null : (
-          <Fragment key={breakdownVar}>
-            <RowOfTwoOptionalMetrics
-              id="bar"
-              variableConfig1={variableConfig1}
-              variableConfig2={variableConfig2}
-              fips1={props.fips1}
-              fips2={props.fips2}
-              createCard={(
-                variableConfig: VariableConfig,
-                fips: Fips,
-                unusedUpdateFips: (fips: Fips) => void
-              ) => (
-                <SimpleBarChartCard
-                  variableConfig={variableConfig}
-                  breakdownVar={breakdownVar}
-                  fips={fips}
-=======
                 {/*  SECOND TOGGLE(S) FOR COMPARE RATES REPORT */}
                 <ReportToggleControls
                   dropdownVarId={props.dropdownVarId2}
@@ -293,7 +244,6 @@
                   setCurrentBreakdown={setDemoWithParam}
                   fips={props.fips2}
                   excludeId={true}
->>>>>>> 071f6e5f
                 />
               </Grid>
             </>
@@ -325,41 +275,34 @@
               />
             )}
           />
-<<<<<<< HEAD
-        )}
-      />
-
-      {/* SIDE-BY-SIDE SHARE INEQUITY TREND CARDS */}
-
-      {showTrendCardRow &&
-        DEMOGRAPHIC_BREAKDOWNS.map((breakdownVar) =>
-          !breakdownIsShown(breakdownVar) ? null : (
-            <Fragment key={breakdownVar}>
-              <RowOfTwoOptionalMetrics
-                id="share-trends"
-                variableConfig1={variableConfig1}
-                variableConfig2={variableConfig2}
-                fips1={props.fips1}
-                fips2={props.fips2}
-                createCard={(
-                  variableConfig: VariableConfig,
-                  fips: Fips,
-                  unusedUpdateFips: (fips: Fips) => void
-                ) => (
-                  <ShareTrendsChartCard
-                    variableConfig={variableConfig}
-                    breakdownVar={breakdownVar}
-                    fips={fips}
+
+          {/* SIDE-BY-SIDE RATE TREND CARDS */}
+          {showTrendCardRow &&
+            DEMOGRAPHIC_BREAKDOWNS.map((breakdownVar) =>
+              !breakdownIsShown(breakdownVar) ? null : (
+                <Fragment key={breakdownVar}>
+                  <RowOfTwoOptionalMetrics
+                    id="rate-trends"
+                    variableConfig1={variableConfig1}
+                    variableConfig2={variableConfig2}
+                    fips1={props.fips1}
+                    fips2={props.fips2}
+                    createCard={(
+                      variableConfig: VariableConfig,
+                      fips: Fips,
+                      unusedUpdateFips: (fips: Fips) => void
+                    ) => (
+                      <RateTrendsChartCard
+                        variableConfig={variableConfig}
+                        breakdownVar={breakdownVar}
+                        fips={fips}
+                        isComparisonCard={true}
+                      />
+                    )}
                   />
-                )}
-              />
-            </Fragment>
-          )
-        )}
-
-      {/* SIDE-BY-SIDE DISPARITY BAR GRAPH (COMPARE TO POPULATION) CARDS */}
-=======
->>>>>>> 071f6e5f
+                </Fragment>
+              )
+            )}
 
           {/* SIDE-BY-SIDE 100K BAR GRAPH CARDS */}
           {DEMOGRAPHIC_BREAKDOWNS.map((breakdownVar) =>
@@ -412,6 +355,34 @@
               />
             )}
           />
+
+          {/* SIDE-BY-SIDE SHARE INEQUITY TREND CARDS */}
+
+          {showTrendCardRow &&
+            DEMOGRAPHIC_BREAKDOWNS.map((breakdownVar) =>
+              !breakdownIsShown(breakdownVar) ? null : (
+                <Fragment key={breakdownVar}>
+                  <RowOfTwoOptionalMetrics
+                    id="share-trends"
+                    variableConfig1={variableConfig1}
+                    variableConfig2={variableConfig2}
+                    fips1={props.fips1}
+                    fips2={props.fips2}
+                    createCard={(
+                      variableConfig: VariableConfig,
+                      fips: Fips,
+                      unusedUpdateFips: (fips: Fips) => void
+                    ) => (
+                      <ShareTrendsChartCard
+                        variableConfig={variableConfig}
+                        breakdownVar={breakdownVar}
+                        fips={fips}
+                      />
+                    )}
+                  />
+                </Fragment>
+              )
+            )}
 
           {/* SIDE-BY-SIDE DISPARITY BAR GRAPH (COMPARE TO POPULATION) CARDS */}
 
