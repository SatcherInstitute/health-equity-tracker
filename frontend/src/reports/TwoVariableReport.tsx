--- conflicted
+++ resolved
@@ -387,11 +387,7 @@
   return (
     <>
       <Grid item xs={12} sm={6} id={props.id}>
-<<<<<<< HEAD
-        <LazyLoad offset={800} height={600} once>
-=======
         <LazyLoad offset={800} height={750} once>
->>>>>>> ab727764
           {props.variableConfig1 && (
             <>
               {props.createCard(
