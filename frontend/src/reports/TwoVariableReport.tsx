--- conflicted
+++ resolved
@@ -133,14 +133,11 @@
   const breakdownIsShown = (breakdownVar: string) =>
     currentBreakdown === breakdownVar;
 
-<<<<<<< HEAD
   const showTrendCardRow =
     variableConfig1?.longitudinalData || variableConfig2?.longitudinalData;
-=======
   const showAgeAdjustCardRow =
     variableConfig1?.metrics?.age_adjusted_ratio?.ageAdjusted ||
     variableConfig2?.metrics?.age_adjusted_ratio?.ageAdjusted;
->>>>>>> a14f99dd
 
   return (
     <Grid container spacing={1} alignItems="flex-start">
