import { Grid } from "@material-ui/core";
import React, { useEffect, useState, Fragment } from "react";
import LazyLoad from "react-lazyload";
import { AgeAdjustedTableCard } from "../cards/AgeAdjustedTableCard";
import { DisparityBarChartCard } from "../cards/DisparityBarChartCard";
import { MapCard } from "../cards/MapCard";
import { PopulationCard } from "../cards/PopulationCard";
import { SimpleBarChartCard } from "../cards/SimpleBarChartCard";
import { TableCard } from "../cards/TableCard";
import { UnknownsMapCard } from "../cards/UnknownsMapCard";
import {
  DropdownVarId,
  METRIC_CONFIG,
  VariableConfig,
  VariableId,
} from "../data/config/MetricConfig";
import { BreakdownVar, DEMOGRAPHIC_BREAKDOWNS } from "../data/query/Breakdowns";
import { RACE } from "../data/utils/Constants";
import { Fips } from "../data/utils/Fips";
import { TableOfContents } from "../pages/ui/TableOfContents";
import {
  DATA_TYPE_1_PARAM,
  DATA_TYPE_2_PARAM,
  DEMOGRAPHIC_PARAM,
  getParameter,
  psSubscribe,
  setParameter,
  swapOldParams,
} from "../utils/urlutils";
import { reportProviderSteps } from "./ReportProviderSteps";
import NoDataAlert from "./ui/NoDataAlert";
import ReportToggleControls from "./ui/ReportToggleControls";
import styles from "./Report.module.scss";
import { pluralizeStepLabels, StepData } from "../utils/hooks/useStepObserver";

const HEADER_OFFSET_TWO_VAR = 188;

/* Takes dropdownVar and fips inputs for each side-by-side column.
Input values for each column can be the same. */
function TwoVariableReport(props: {
  key: string;
  dropdownVarId1: DropdownVarId;
  dropdownVarId2: DropdownVarId;
  fips1: Fips;
  fips2: Fips;
  updateFips1Callback: (fips: Fips) => void;
  updateFips2Callback: (fips: Fips) => void;
  jumpToDefinitions: Function;
  jumpToData: Function;
  isScrolledToTop: boolean;
  reportSteps?: StepData[];
  setReportSteps?: Function;
}) {
  const [currentBreakdown, setCurrentBreakdown] = useState<BreakdownVar>(
    getParameter(DEMOGRAPHIC_PARAM, RACE)
  );

  const [variableConfig1, setVariableConfig1] = useState<VariableConfig | null>(
    Object.keys(METRIC_CONFIG).includes(props.dropdownVarId1)
      ? METRIC_CONFIG[props.dropdownVarId1][0]
      : null
  );
  const [variableConfig2, setVariableConfig2] = useState<VariableConfig | null>(
    Object.keys(METRIC_CONFIG).includes(props.dropdownVarId2)
      ? METRIC_CONFIG[props.dropdownVarId2][0]
      : null
  );

  const setVariableConfigWithParam1 = (v: VariableConfig) => {
    setParameter(DATA_TYPE_1_PARAM, v.variableId);
    setVariableConfig1(v);
  };

  const setVariableConfigWithParam2 = (v: VariableConfig) => {
    setParameter(DATA_TYPE_2_PARAM, v.variableId);
    setVariableConfig2(v);
  };

  const setDemoWithParam = (str: BreakdownVar) => {
    setParameter(DEMOGRAPHIC_PARAM, str);
    setCurrentBreakdown(str);
  };

  useEffect(() => {
    const readParams = () => {
      const demoParam1 = getParameter(
        DATA_TYPE_1_PARAM,
        undefined,
        (val: VariableId) => {
          val = swapOldParams(val);
          return METRIC_CONFIG[props.dropdownVarId1].find(
            (cfg) => cfg.variableId === val
          );
        }
      );
      const demoParam2 = getParameter(
        DATA_TYPE_2_PARAM,
        undefined,
        (val: VariableId) => {
          val = swapOldParams(val);
          return METRIC_CONFIG[props.dropdownVarId2].find(
            (cfg) => cfg.variableId === val
          );
        }
      );

      const demo: BreakdownVar = getParameter(DEMOGRAPHIC_PARAM, RACE);
      setVariableConfig1(
        demoParam1 ? demoParam1 : METRIC_CONFIG[props.dropdownVarId1][0]
      );
      setVariableConfig2(
        demoParam2 ? demoParam2 : METRIC_CONFIG[props.dropdownVarId2][0]
      );
      setCurrentBreakdown(demo);
    };
    const psSub = psSubscribe(readParams, "twovar");
    readParams();
    return () => {
      if (psSub) {
        psSub.unsubscribe();
      }
    };
  }, [props.dropdownVarId1, props.dropdownVarId2]);

  // // when variable config changes (new data type), re-calc available card steps in TableOfContents
  useEffect(() => {
    const stepsOnScreen: StepData[] = reportProviderSteps.filter(
      (step) => document.getElementById(step.hashId)?.id !== undefined
    );

    stepsOnScreen && props.setReportSteps?.(stepsOnScreen);
    // eslint-disable-next-line react-hooks/exhaustive-deps
  }, [variableConfig1, variableConfig2]);

  if (variableConfig1 === null) {
    return (
      <Grid container spacing={1} alignItems="center" justifyContent="center">
        <NoDataAlert dropdownVarId={props.dropdownVarId1} />
      </Grid>
    );
  }
  if (variableConfig2 === null) {
    return (
      <Grid container spacing={1} alignItems="center" justifyContent="center">
        <NoDataAlert dropdownVarId={props.dropdownVarId2} />
      </Grid>
    );
  }

  const breakdownIsShown = (breakdownVar: string) =>
    currentBreakdown === breakdownVar;

  const showAgeAdjustCardRow =
    variableConfig1?.metrics?.age_adjusted_ratio?.ageAdjusted ||
    variableConfig2?.metrics?.age_adjusted_ratio?.ageAdjusted;
<<<<<<< HEAD

  return (
    <Grid container spacing={1} alignItems="flex-start">
      {/* POPULATION CARD(S) AND 2 SETS OF TOGGLE CONTROLS */}
      {props.fips1.code === props.fips2.code ? (
        <Grid item xs={12} id="populationCard">
          {/*  SINGLE POPULATION CARD FOR EXPLORE RELATIONSHIPS REPORT */}
          <PopulationCard jumpToData={props.jumpToData} fips={props.fips1} />
=======
>>>>>>> 0f40d291

  return (
    <Grid container>
      {/* CARDS COLUMN */}
      <Grid item xs={12} sm={11} md={10} xl={11}>
        <Grid container spacing={1} alignItems="flex-start">
          {/* POPULATION CARD(S)  AND 2 SETS OF TOGGLE CONTROLS */}
          {props.fips1.code === props.fips2.code ? (
            <Grid
              item
              xs={12}
              id="population"
              className={styles.ScrollPastHeaderCompareMode}
            >
              {/*  SINGLE POPULATION CARD FOR EXPLORE RELATIONSHIPS REPORT */}
              <PopulationCard
                jumpToData={props.jumpToData}
                fips={props.fips1}
              />

              {/* 2 SETS OF DEMOGRAPHIC AND DATA TYPE TOGGLES */}
              <Grid container>
                <Grid item xs={12} sm={6}>
                  <ReportToggleControls
                    dropdownVarId={props.dropdownVarId1}
                    variableConfig={variableConfig1}
                    setVariableConfig={setVariableConfigWithParam1}
                    currentBreakdown={currentBreakdown}
                    setCurrentBreakdown={setDemoWithParam}
                    fips={props.fips1}
                  />
                </Grid>

                <Grid item xs={12} sm={6}>
                  <ReportToggleControls
                    dropdownVarId={props.dropdownVarId2}
                    variableConfig={variableConfig2}
                    setVariableConfig={setVariableConfigWithParam2}
                    currentBreakdown={currentBreakdown}
                    setCurrentBreakdown={setDemoWithParam}
                    fips={props.fips2}
                    excludeId={true}
                  />
                </Grid>
              </Grid>
            </Grid>
          ) : (
            <>
              <Grid
                item
                xs={12}
                sm={6}
                id="population"
                className={styles.ScrollPastHeaderCompareMode}
              >
                {/* FIRST POPULATION CARD FOR COMPARE RATES REPORT */}
                <PopulationCard
                  jumpToData={props.jumpToData}
                  fips={props.fips1}
                />

                {/*  FIRST TOGGLE(S) FOR COMPARE RATES REPORT */}
                <ReportToggleControls
                  dropdownVarId={props.dropdownVarId1}
                  variableConfig={variableConfig1}
                  setVariableConfig={setVariableConfigWithParam1}
                  currentBreakdown={currentBreakdown}
                  setCurrentBreakdown={setDemoWithParam}
                  fips={props.fips1}
                />
              </Grid>
              <Grid item xs={12} sm={6}>
                {/* SECOND POPULATION CARD FOR COMPARE RATES REPORT */}
                <PopulationCard
                  jumpToData={props.jumpToData}
                  fips={props.fips2}
                />

                {/*  SECOND TOGGLE(S) FOR COMPARE RATES REPORT */}
                <ReportToggleControls
                  dropdownVarId={props.dropdownVarId2}
                  variableConfig={variableConfig2}
                  setVariableConfig={setVariableConfigWithParam2}
                  currentBreakdown={currentBreakdown}
                  setCurrentBreakdown={setDemoWithParam}
                  fips={props.fips2}
                  excludeId={true}
                />
              </Grid>
            </>
          )}

          {/* SIDE-BY-SIDE 100K MAP CARDS */}
          <RowOfTwoOptionalMetrics
            id="map"
            variableConfig1={variableConfig1}
            variableConfig2={variableConfig2}
            fips1={props.fips1}
            fips2={props.fips2}
            updateFips1={props.updateFips1Callback}
            updateFips2={props.updateFips2Callback}
            createCard={(
              variableConfig: VariableConfig,
              fips: Fips,
              updateFips: (fips: Fips) => void
            ) => (
              <MapCard
                variableConfig={variableConfig}
                fips={fips}
                updateFipsCallback={(fips: Fips) => {
                  updateFips(fips);
                }}
                currentBreakdown={currentBreakdown}
                jumpToDefinitions={props.jumpToDefinitions}
                jumpToData={props.jumpToData}
              />
            )}
          />

          {/* SIDE-BY-SIDE 100K BAR GRAPH CARDS */}
          {DEMOGRAPHIC_BREAKDOWNS.map((breakdownVar) =>
            !breakdownIsShown(breakdownVar) ? null : (
              <Fragment key={breakdownVar}>
                <RowOfTwoOptionalMetrics
                  id="bar"
                  variableConfig1={variableConfig1}
                  variableConfig2={variableConfig2}
                  fips1={props.fips1}
                  fips2={props.fips2}
                  createCard={(
                    variableConfig: VariableConfig,
                    fips: Fips,
                    unusedUpdateFips: (fips: Fips) => void
                  ) => (
                    <SimpleBarChartCard
                      variableConfig={variableConfig}
                      breakdownVar={breakdownVar}
                      fips={fips}
                    />
                  )}
                />
              </Fragment>
            )
          )}

          {/* SIDE-BY-SIDE UNKNOWNS MAP CARDS */}
          <RowOfTwoOptionalMetrics
            id="unknowns"
            variableConfig1={variableConfig1}
            variableConfig2={variableConfig2}
            fips1={props.fips1}
            fips2={props.fips2}
            updateFips1={props.updateFips1Callback}
            updateFips2={props.updateFips2Callback}
            createCard={(
              variableConfig: VariableConfig,
              fips: Fips,
              updateFips: (fips: Fips) => void
            ) => (
              <UnknownsMapCard
                overrideAndWithOr={currentBreakdown === RACE}
                variableConfig={variableConfig}
                fips={fips}
                updateFipsCallback={(fips: Fips) => {
                  updateFips(fips);
                }}
                currentBreakdown={currentBreakdown}
              />
            )}
          />

          {/* SIDE-BY-SIDE DISPARITY BAR GRAPH (COMPARE TO POPULATION) CARDS */}

<<<<<<< HEAD
      {showAgeAdjustCardRow && (
        <RowOfTwoOptionalMetrics
          id="age-adjusted"
          // specific data type
          variableConfig1={variableConfig1}
          variableConfig2={variableConfig2}
          // parent variable
          dropdownVarId1={props.dropdownVarId1}
          dropdownVarId2={props.dropdownVarId2}
          fips1={props.fips1}
          fips2={props.fips2}
          updateFips1={props.updateFips1Callback}
          updateFips2={props.updateFips2Callback}
          jumpToData={props.jumpToData}
          createCard={(
            variableConfig: VariableConfig,
            fips: Fips,
            updateFips: (fips: Fips) => void,
            dropdownVarId?: DropdownVarId,
            jumpToData?: Function
          ) => (
            <AgeAdjustedTableCard
              fips={fips}
              variableConfig={variableConfig}
              breakdownVar={currentBreakdown}
              dropdownVarId={dropdownVarId}
              jumpToData={jumpToData}
            />
          )}
        />
=======
          {DEMOGRAPHIC_BREAKDOWNS.map((breakdownVar) =>
            !breakdownIsShown(breakdownVar) ? null : (
              <Fragment key={breakdownVar}>
                <RowOfTwoOptionalMetrics
                  id="disparity"
                  variableConfig1={variableConfig1}
                  variableConfig2={variableConfig2}
                  fips1={props.fips1}
                  fips2={props.fips2}
                  createCard={(
                    variableConfig: VariableConfig,
                    fips: Fips,
                    unusedUpdateFips: (fips: Fips) => void
                  ) => (
                    <DisparityBarChartCard
                      variableConfig={variableConfig}
                      breakdownVar={breakdownVar}
                      fips={fips}
                    />
                  )}
                />
              </Fragment>
            )
          )}

          {/* SIDE-BY-SIDE DATA TABLE CARDS */}
          {DEMOGRAPHIC_BREAKDOWNS.map((breakdownVar) =>
            !breakdownIsShown(breakdownVar) ? null : (
              <RowOfTwoOptionalMetrics
                id="table"
                key={breakdownVar}
                variableConfig1={variableConfig1}
                variableConfig2={variableConfig2}
                fips1={props.fips1}
                fips2={props.fips2}
                updateFips1={props.updateFips1Callback}
                updateFips2={props.updateFips2Callback}
                createCard={(
                  variableConfig: VariableConfig,
                  fips: Fips,
                  updateFips: (fips: Fips) => void
                ) => (
                  <TableCard
                    fips={fips}
                    variableConfig={variableConfig}
                    breakdownVar={breakdownVar}
                  />
                )}
              />
            )
          )}

          {/* SIDE-BY-SIDE AGE-ADJUSTED TABLE CARDS */}

          {showAgeAdjustCardRow && (
            <RowOfTwoOptionalMetrics
              id="age-adjusted"
              // specific data type
              variableConfig1={variableConfig1}
              variableConfig2={variableConfig2}
              // parent variable
              dropdownVarId1={props.dropdownVarId1}
              dropdownVarId2={props.dropdownVarId2}
              fips1={props.fips1}
              fips2={props.fips2}
              updateFips1={props.updateFips1Callback}
              updateFips2={props.updateFips2Callback}
              jumpToData={props.jumpToData}
              createCard={(
                variableConfig: VariableConfig,
                fips: Fips,
                updateFips: (fips: Fips) => void,
                dropdownVarId?: DropdownVarId,
                jumpToData?: Function
              ) => (
                <AgeAdjustedTableCard
                  fips={fips}
                  variableConfig={variableConfig}
                  breakdownVar={currentBreakdown}
                  dropdownVarId={dropdownVarId}
                  jumpToData={jumpToData}
                />
              )}
            />
          )}
        </Grid>
      </Grid>
      {/* TABLE OF CONTENTS COLUMN */}
      {props.reportSteps && (
        <Grid
          item
          // invisible
          xs={12}
          // icons only
          sm={1}
          // icons + text
          md={2}
          xl={1}
          container
          spacing={0}
          direction="column"
          alignItems="center"
        >
          <TableOfContents
            isScrolledToTop={props.isScrolledToTop}
            reportSteps={pluralizeStepLabels(props.reportSteps)}
            floatTopOffset={HEADER_OFFSET_TWO_VAR}
          />
        </Grid>
>>>>>>> 0f40d291
      )}
    </Grid>
  );
}

function RowOfTwoOptionalMetrics(props: {
  id: string;
  variableConfig1: VariableConfig | undefined;
  variableConfig2: VariableConfig | undefined;
  fips1: Fips;
  fips2: Fips;
  updateFips1?: (fips: Fips) => void;
  updateFips2?: (fips: Fips) => void;
  createCard: (
    variableConfig: VariableConfig,
    fips: Fips,
    updateFips: (fips: Fips) => void,
    dropdownVarId?: DropdownVarId,
    jumpToData?: Function
  ) => JSX.Element;
  dropdownVarId1?: DropdownVarId;
  dropdownVarId2?: DropdownVarId;
  jumpToData?: Function;
}) {
  if (!props.variableConfig1 && !props.variableConfig2) {
    return <></>;
  }

  // Needed for type safety, used when the card does not need to use the fips update callback
  const unusedFipsCallback = () => {};

  return (
    <>
      <Grid
        item
        xs={12}
        sm={6}
        id={props.id}
        className={styles.ScrollPastHeaderCompareMode}
      >
        <LazyLoad offset={800} height={750} once>
          {props.variableConfig1 && (
            <>
              {props.createCard(
                props.variableConfig1,
                props.fips1,
                props.updateFips1 || unusedFipsCallback,
                props.dropdownVarId1,
                props.jumpToData
              )}
            </>
          )}
        </LazyLoad>
      </Grid>
      <Grid
        item
        xs={12}
        sm={6}
        id={`${props.id}2`}
        className={styles.ScrollPastHeaderCompareMode}
      >
        <LazyLoad offset={800} height={600} once>
          {props.variableConfig2 && (
            <>
              {props.createCard(
                props.variableConfig2,
                props.fips2,
                props.updateFips2 || unusedFipsCallback,
                props.dropdownVarId2,
                props.jumpToData
              )}
            </>
          )}
        </LazyLoad>
      </Grid>
    </>
  );
}

export default TwoVariableReport;<|MERGE_RESOLUTION|>--- conflicted
+++ resolved
@@ -153,17 +153,6 @@
   const showAgeAdjustCardRow =
     variableConfig1?.metrics?.age_adjusted_ratio?.ageAdjusted ||
     variableConfig2?.metrics?.age_adjusted_ratio?.ageAdjusted;
-<<<<<<< HEAD
-
-  return (
-    <Grid container spacing={1} alignItems="flex-start">
-      {/* POPULATION CARD(S) AND 2 SETS OF TOGGLE CONTROLS */}
-      {props.fips1.code === props.fips2.code ? (
-        <Grid item xs={12} id="populationCard">
-          {/*  SINGLE POPULATION CARD FOR EXPLORE RELATIONSHIPS REPORT */}
-          <PopulationCard jumpToData={props.jumpToData} fips={props.fips1} />
-=======
->>>>>>> 0f40d291
 
   return (
     <Grid container>
@@ -337,38 +326,6 @@
 
           {/* SIDE-BY-SIDE DISPARITY BAR GRAPH (COMPARE TO POPULATION) CARDS */}
 
-<<<<<<< HEAD
-      {showAgeAdjustCardRow && (
-        <RowOfTwoOptionalMetrics
-          id="age-adjusted"
-          // specific data type
-          variableConfig1={variableConfig1}
-          variableConfig2={variableConfig2}
-          // parent variable
-          dropdownVarId1={props.dropdownVarId1}
-          dropdownVarId2={props.dropdownVarId2}
-          fips1={props.fips1}
-          fips2={props.fips2}
-          updateFips1={props.updateFips1Callback}
-          updateFips2={props.updateFips2Callback}
-          jumpToData={props.jumpToData}
-          createCard={(
-            variableConfig: VariableConfig,
-            fips: Fips,
-            updateFips: (fips: Fips) => void,
-            dropdownVarId?: DropdownVarId,
-            jumpToData?: Function
-          ) => (
-            <AgeAdjustedTableCard
-              fips={fips}
-              variableConfig={variableConfig}
-              breakdownVar={currentBreakdown}
-              dropdownVarId={dropdownVarId}
-              jumpToData={jumpToData}
-            />
-          )}
-        />
-=======
           {DEMOGRAPHIC_BREAKDOWNS.map((breakdownVar) =>
             !breakdownIsShown(breakdownVar) ? null : (
               <Fragment key={breakdownVar}>
@@ -478,7 +435,6 @@
             floatTopOffset={HEADER_OFFSET_TWO_VAR}
           />
         </Grid>
->>>>>>> 0f40d291
       )}
     </Grid>
   );
