--- conflicted
+++ resolved
@@ -132,11 +132,7 @@
             <Grid container>
               {!(
                 props.dropdownVarId1 ===
-<<<<<<< HEAD
-                  METRIC_CONFIG["vaccinated"][0].variableId &&
-=======
                   METRIC_CONFIG["vaccinations"][0].variableId &&
->>>>>>> 3b7662a9
                 props.fips1.isCounty()
               ) && (
                 <Grid item xs={12} sm={6}>
@@ -151,11 +147,7 @@
               )}
               {!(
                 props.dropdownVarId2 ===
-<<<<<<< HEAD
-                  METRIC_CONFIG["vaccinated"][0].variableId &&
-=======
                   METRIC_CONFIG["vaccinations"][0].variableId &&
->>>>>>> 3b7662a9
                 props.fips2.isCounty()
               ) && (
                 <Grid item xs={12} sm={6}>
@@ -177,11 +169,7 @@
             <PopulationCard fips={props.fips1} />
             {!(
               props.dropdownVarId1 ===
-<<<<<<< HEAD
-                METRIC_CONFIG["vaccinated"][0].variableId &&
-=======
                 METRIC_CONFIG["vaccinations"][0].variableId &&
->>>>>>> 3b7662a9
               props.fips1.isCounty()
             ) && (
               <ReportToggleControls
@@ -197,11 +185,7 @@
             <PopulationCard fips={props.fips2} />
             {!(
               props.dropdownVarId2 ===
-<<<<<<< HEAD
-                METRIC_CONFIG["vaccinated"][0].variableId &&
-=======
                 METRIC_CONFIG["vaccinations"][0].variableId &&
->>>>>>> 3b7662a9
               props.fips2.isCounty()
             ) && (
               <ReportToggleControls
