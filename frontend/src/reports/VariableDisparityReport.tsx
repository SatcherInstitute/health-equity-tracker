--- conflicted
+++ resolved
@@ -27,6 +27,7 @@
 import NoDataAlert from "./ui/NoDataAlert";
 import ReportToggleControls from "./ui/ReportToggleControls";
 import styles from "./Report.module.scss";
+import SingleCardAlert from "./ui/SingleCardAlert";
 
 export interface VariableDisparityReportProps {
   key: string;
@@ -110,6 +111,10 @@
       spacing={1}
       justifyContent="center"
     >
+      <Grid item xs={12} md={singleColumnWidth}>
+        {props.singleCard && <SingleCardAlert />}
+      </Grid>
+
       {!props.singleCard && !props.hidePopulationCard && (
         // POPULATION CARD
         <Grid item xs={12} md={singleColumnWidth} id="populationCard">
@@ -135,62 +140,10 @@
           )}
 
           {/* 100k MAP CARD */}
-<<<<<<< HEAD
           {(!props.singleCard || props.singleCard === "#Map100k") && (
             <Grid item xs={12} md={singleColumnWidth} id="Map100k">
               <div ref={ref100kMap}>
                 <MapCard
-=======
-          <Grid item xs={12} md={SINGLE_COLUMN_WIDTH} id="mapCard">
-            <MapCard
-              variableConfig={variableConfig}
-              fips={props.fips}
-              updateFipsCallback={(fips: Fips) => {
-                props.updateFipsCallback(fips);
-              }}
-              currentBreakdown={currentBreakdown}
-              jumpToDefinitions={props.jumpToDefinitions}
-              jumpToData={props.jumpToData}
-            />
-          </Grid>
-
-          {/* 100K BAR CHART CARD */}
-          <Grid
-            item
-            xs={12}
-            sm={12}
-            md={SINGLE_COLUMN_WIDTH}
-            id="simpleBarChartCard"
-          >
-            <LazyLoad offset={600} height={750} once>
-              {DEMOGRAPHIC_BREAKDOWNS.map((breakdownVar) => (
-                <Fragment key={breakdownVar}>
-                  {breakdownIsShown(breakdownVar) &&
-                    variableConfig.metrics["per100k"] && (
-                      <SimpleBarChartCard
-                        variableConfig={variableConfig}
-                        breakdownVar={breakdownVar}
-                        fips={props.fips}
-                      />
-                    )}
-                </Fragment>
-              ))}
-            </LazyLoad>
-          </Grid>
-
-          {/* UNKNOWNS MAP CARD */}
-          <Grid
-            item
-            xs={12}
-            sm={12}
-            md={SINGLE_COLUMN_WIDTH}
-            id="unknownsMapCard"
-          >
-            <LazyLoad offset={800} height={750} once>
-              {variableConfig.metrics["pct_share"] && (
-                <UnknownsMapCard
-                  overrideAndWithOr={currentBreakdown === RACE}
->>>>>>> 809f70f3
                   variableConfig={variableConfig}
                   fips={props.fips}
                   updateFipsCallback={(fips: Fips) => {
@@ -246,7 +199,6 @@
           )}
 
           {/* DISPARITY BAR CHART COMPARE VS POPULATION */}
-<<<<<<< HEAD
           {(!props.singleCard ||
             props.singleCard === "#PopulationShareMap") && (
             <Grid
@@ -282,54 +234,15 @@
                     {breakdownIsShown(breakdownVar) && (
                       <TableCard
                         fips={props.fips}
-=======
-          <Grid
-            item
-            xs={12}
-            sm={12}
-            md={SINGLE_COLUMN_WIDTH}
-            id="disparityBarChartCard"
-          >
-            <LazyLoad offset={800} height={750} once>
-              {DEMOGRAPHIC_BREAKDOWNS.map((breakdownVar) => (
-                <Fragment key={breakdownVar}>
-                  {breakdownIsShown(breakdownVar) &&
-                    variableConfig.metrics["pct_share"] && (
-                      <DisparityBarChartCard
->>>>>>> 809f70f3
                         variableConfig={variableConfig}
                         breakdownVar={breakdownVar}
                       />
                     )}
-<<<<<<< HEAD
                   </div>
                 ))}
               </LazyLoad>
             </Grid>
           )}
-=======
-                </Fragment>
-              ))}
-            </LazyLoad>
-          </Grid>
-
-          {/* DATA TABLE CARD */}
-          <Grid item xs={12} md={SINGLE_COLUMN_WIDTH} id="tableCard">
-            <LazyLoad offset={800} height={750} once>
-              {DEMOGRAPHIC_BREAKDOWNS.map((breakdownVar) => (
-                <Fragment key={breakdownVar}>
-                  {breakdownIsShown(breakdownVar) && (
-                    <TableCard
-                      fips={props.fips}
-                      variableConfig={variableConfig}
-                      breakdownVar={breakdownVar}
-                    />
-                  )}
-                </Fragment>
-              ))}
-            </LazyLoad>
-          </Grid>
->>>>>>> 809f70f3
         </Grid>
       )}
 
