import { Grid } from "@material-ui/core";
import React, { useEffect, useState, Fragment } from "react";
import { DisparityBarChartCard } from "../cards/DisparityBarChartCard";
import { MapCard } from "../cards/MapCard";
import { PopulationCard } from "../cards/PopulationCard";
import { SimpleBarChartCard } from "../cards/SimpleBarChartCard";
import { TableCard } from "../cards/TableCard";
import { UnknownsMapCard } from "../cards/UnknownsMapCard";
import { METRIC_CONFIG, VariableConfig } from "../data/config/MetricConfig";
import { BreakdownVar, DEMOGRAPHIC_BREAKDOWNS } from "../data/query/Breakdowns";
import { Fips } from "../data/utils/Fips";
import { DropdownVarId } from "../utils/MadLibs";
import {
  DATA_TYPE_1_PARAM,
  DATA_TYPE_2_PARAM,
  DEMOGRAPHIC_PARAM,
  getParameter,
  psSubscribe,
  setParameter,
  setParameters,
} from "../utils/urlutils";
import { SINGLE_COLUMN_WIDTH } from "./ReportProvider";
import NoDataAlert from "./ui/NoDataAlert";
import ReportToggleControls from "./ui/ReportToggleControls";

export interface VariableDisparityReportProps {
  key: string;
  dropdownVarId: DropdownVarId;
  fips: Fips;
  updateFipsCallback: Function;
  hidePopulationCard?: boolean;
  jumpToDefinitions?: Function;
  jumpToData: Function;
}

export function VariableDisparityReport(props: VariableDisparityReportProps) {
  const [currentBreakdown, setCurrentBreakdown] = useState<BreakdownVar>(
    getParameter(DEMOGRAPHIC_PARAM, "race_and_ethnicity")
  );

  const [variableConfig, setVariableConfig] = useState<VariableConfig | null>(
    Object.keys(METRIC_CONFIG).includes(props.dropdownVarId)
      ? METRIC_CONFIG[props.dropdownVarId][0]
      : null
  );

  const setVariableConfigWithParam = (v: VariableConfig) => {
    setParameters([
      { name: DATA_TYPE_1_PARAM, value: v.variableId },
      { name: DATA_TYPE_2_PARAM, value: null },
    ]);
    setVariableConfig(v);
  };

  const setDemoWithParam = (str: BreakdownVar) => {
    setParameter(DEMOGRAPHIC_PARAM, str);
    setCurrentBreakdown(str);
  };

  useEffect(() => {
    const readParams = () => {
      const demoParam1 = getParameter(
        DATA_TYPE_1_PARAM,
        undefined,
        (val: string) => {
          return METRIC_CONFIG[props.dropdownVarId].find(
            (cfg) => cfg.variableId === val
          );
        }
      );
      setVariableConfig(
        demoParam1 ? demoParam1 : METRIC_CONFIG[props.dropdownVarId][0]
      );

      const demo: BreakdownVar = getParameter(
        DEMOGRAPHIC_PARAM,
        "race_and_ethnicity"
      );
      setCurrentBreakdown(demo);
    };
    const psHandler = psSubscribe(readParams, "vardisp");
    readParams();
    return () => {
      if (psHandler) {
        psHandler.unsubscribe();
      }
    };
  }, [props.dropdownVarId]);

  const breakdownIsShown = (breakdownVar: string) =>
    currentBreakdown === breakdownVar;

  return (
    <Grid
      item
      container
      xs={12}
      alignItems="center"
      spacing={1}
      justify="center"
    >
      {!props.hidePopulationCard && (
<<<<<<< HEAD
        <Grid item xs={12} md={SINGLE_COLUMN_WIDTH}>
          <PopulationCard fips={props.fips} />
=======
        <Grid item xs={12}>
          <PopulationCard jumpToData={props.jumpToData} fips={props.fips} />
>>>>>>> 3812166f
        </Grid>
      )}

      {!variableConfig && <NoDataAlert dropdownVarId={props.dropdownVarId} />}

      {variableConfig && (
        <Grid container spacing={1} justify="center">
          {!(
            props.dropdownVarId ===
              METRIC_CONFIG["vaccinations"][0].variableId &&
            props.fips.isCounty()
          ) && (
            <Grid item container xs={12} md={SINGLE_COLUMN_WIDTH}>
              <ReportToggleControls
                dropdownVarId={props.dropdownVarId}
                variableConfig={variableConfig}
                setVariableConfig={setVariableConfigWithParam}
                currentBreakdown={currentBreakdown}
                setCurrentBreakdown={setDemoWithParam}
              />
            </Grid>
          )}
          <Grid item xs={12} md={SINGLE_COLUMN_WIDTH}>
            <MapCard
              variableConfig={variableConfig}
              fips={props.fips}
              updateFipsCallback={(fips: Fips) => {
                props.updateFipsCallback(fips);
              }}
              currentBreakdown={currentBreakdown}
              jumpToDefinitions={props.jumpToDefinitions}
              jumpToData={props.jumpToData}
            />
            {DEMOGRAPHIC_BREAKDOWNS.map((breakdownVar) => (
              <Fragment key={breakdownVar}>
                {breakdownIsShown(breakdownVar) && (
                  <TableCard
                    fips={props.fips}
                    variableConfig={variableConfig}
                    breakdownVar={breakdownVar}
                  />
                )}
              </Fragment>
            ))}
          </Grid>
          <Grid item xs={12} sm={12} md={SINGLE_COLUMN_WIDTH}>
            {variableConfig.metrics["pct_share"] && (
              <UnknownsMapCard
                overrideAndWithOr={currentBreakdown === "race_and_ethnicity"}
                variableConfig={variableConfig}
                fips={props.fips}
                updateFipsCallback={(fips: Fips) => {
                  props.updateFipsCallback(fips);
                }}
                currentBreakdown={currentBreakdown}
              />
            )}
            {DEMOGRAPHIC_BREAKDOWNS.map((breakdownVar) => (
              <Fragment key={breakdownVar}>
                {breakdownIsShown(breakdownVar) &&
                  variableConfig.metrics["per100k"] && (
                    <SimpleBarChartCard
                      variableConfig={variableConfig}
                      breakdownVar={breakdownVar}
                      fips={props.fips}
                    />
                  )}
                {breakdownIsShown(breakdownVar) &&
                  variableConfig.metrics["pct_share"] && (
                    <DisparityBarChartCard
                      variableConfig={variableConfig}
                      breakdownVar={breakdownVar}
                      fips={props.fips}
                    />
                  )}
              </Fragment>
            ))}
          </Grid>
        </Grid>
      )}
    </Grid>
  );
}<|MERGE_RESOLUTION|>--- conflicted
+++ resolved
@@ -100,13 +100,8 @@
       justify="center"
     >
       {!props.hidePopulationCard && (
-<<<<<<< HEAD
         <Grid item xs={12} md={SINGLE_COLUMN_WIDTH}>
-          <PopulationCard fips={props.fips} />
-=======
-        <Grid item xs={12}>
           <PopulationCard jumpToData={props.jumpToData} fips={props.fips} />
->>>>>>> 3812166f
         </Grid>
       )}
 
