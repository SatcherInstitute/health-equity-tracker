--- conflicted
+++ resolved
@@ -141,7 +141,6 @@
           </Grid>
 
           {/* 100K BAR CHART CARD */}
-<<<<<<< HEAD
           <Grid
             item
             xs={12}
@@ -149,78 +148,6 @@
             md={SINGLE_COLUMN_WIDTH}
             id="simpleBarChartCard"
           >
-            {DEMOGRAPHIC_BREAKDOWNS.map((breakdownVar) => (
-              <Fragment key={breakdownVar}>
-                {breakdownIsShown(breakdownVar) &&
-                  variableConfig.metrics["per100k"] && (
-                    <SimpleBarChartCard
-                      variableConfig={variableConfig}
-                      breakdownVar={breakdownVar}
-                      fips={props.fips}
-                    />
-                  )}
-              </Fragment>
-            ))}
-          </Grid>
-
-          {/* UNKNOWNS MAP CARD */}
-          <Grid
-            item
-            xs={12}
-            sm={12}
-            md={SINGLE_COLUMN_WIDTH}
-            id="unknownsMapCard"
-          >
-            {variableConfig.metrics["pct_share"] && (
-              <UnknownsMapCard
-                overrideAndWithOr={currentBreakdown === RACE}
-                variableConfig={variableConfig}
-                fips={props.fips}
-                updateFipsCallback={(fips: Fips) => {
-                  props.updateFipsCallback(fips);
-                }}
-                currentBreakdown={currentBreakdown}
-              />
-            )}
-          </Grid>
-
-          {/* DISPARITY BAR CHART COMPARE VS POPULATION */}
-          <Grid
-            item
-            xs={12}
-            sm={12}
-            md={SINGLE_COLUMN_WIDTH}
-            id="disparityBarChartCard"
-          >
-            {DEMOGRAPHIC_BREAKDOWNS.map((breakdownVar) => (
-              <Fragment key={breakdownVar}>
-                {breakdownIsShown(breakdownVar) &&
-                  variableConfig.metrics["pct_share"] && (
-                    <DisparityBarChartCard
-                      variableConfig={variableConfig}
-                      breakdownVar={breakdownVar}
-                      fips={props.fips}
-                    />
-                  )}
-              </Fragment>
-            ))}
-          </Grid>
-
-          {/* DATA TABLE CARD */}
-          <Grid item xs={12} md={SINGLE_COLUMN_WIDTH} id="tableCard">
-            {DEMOGRAPHIC_BREAKDOWNS.map((breakdownVar) => (
-              <Fragment key={breakdownVar}>
-                {breakdownIsShown(breakdownVar) && (
-                  <TableCard
-                    fips={props.fips}
-                    variableConfig={variableConfig}
-                    breakdownVar={breakdownVar}
-                  />
-                )}
-              </Fragment>
-            ))}
-=======
-          <Grid item xs={12} sm={12} md={SINGLE_COLUMN_WIDTH}>
             <LazyLoad offset={300} height={750} once>
               {DEMOGRAPHIC_BREAKDOWNS.map((breakdownVar) => (
                 <Fragment key={breakdownVar}>
@@ -238,7 +165,13 @@
           </Grid>
 
           {/* UNKNOWNS MAP CARD */}
-          <Grid item xs={12} sm={12} md={SINGLE_COLUMN_WIDTH}>
+          <Grid
+            item
+            xs={12}
+            sm={12}
+            md={SINGLE_COLUMN_WIDTH}
+            id="unknownsMapCard"
+          >
             <LazyLoad offset={300} height={750} once>
               {variableConfig.metrics["pct_share"] && (
                 <UnknownsMapCard
@@ -255,7 +188,13 @@
           </Grid>
 
           {/* DISPARITY BAR CHART COMPARE VS POPULATION */}
-          <Grid item xs={12} sm={12} md={SINGLE_COLUMN_WIDTH}>
+          <Grid
+            item
+            xs={12}
+            sm={12}
+            md={SINGLE_COLUMN_WIDTH}
+            id="disparityBarChartCard"
+          >
             <LazyLoad offset={300} height={750} once>
               {DEMOGRAPHIC_BREAKDOWNS.map((breakdownVar) => (
                 <Fragment key={breakdownVar}>
@@ -273,7 +212,7 @@
           </Grid>
 
           {/* DATA TABLE CARD */}
-          <Grid item xs={12} md={SINGLE_COLUMN_WIDTH}>
+          <Grid item xs={12} md={SINGLE_COLUMN_WIDTH} id="tableCard">
             <LazyLoad offset={300} height={750} once>
               {DEMOGRAPHIC_BREAKDOWNS.map((breakdownVar) => (
                 <Fragment key={breakdownVar}>
@@ -287,7 +226,6 @@
                 </Fragment>
               ))}
             </LazyLoad>
->>>>>>> 658c598a
           </Grid>
         </Grid>
       )}
