/* eslint-disable react-hooks/exhaustive-deps */
import { Grid } from "@material-ui/core";
import React, { useEffect, useState, Fragment } from "react";
import LazyLoad from "react-lazyload";
import { DisparityBarChartCard } from "../cards/DisparityBarChartCard";
import { MapCard } from "../cards/MapCard";
import { PopulationCard } from "../cards/PopulationCard";
import { SimpleBarChartCard } from "../cards/SimpleBarChartCard";
import { AgeAdjustedTableCard } from "../cards/AgeAdjustedTableCard";
import { UnknownsMapCard } from "../cards/UnknownsMapCard";
import { TableCard } from "../cards/TableCard";
import {
  DropdownVarId,
  METRIC_CONFIG,
  VariableConfig,
} from "../data/config/MetricConfig";
import { BreakdownVar, DEMOGRAPHIC_BREAKDOWNS } from "../data/query/Breakdowns";
import { RACE } from "../data/utils/Constants";
import { Fips } from "../data/utils/Fips";
import {
  DATA_TYPE_1_PARAM,
  DATA_TYPE_2_PARAM,
  DEMOGRAPHIC_PARAM,
  getParameter,
  psSubscribe,
  setParameter,
  setParameters,
  swapOldParams,
} from "../utils/urlutils";
import { SINGLE_COLUMN_WIDTH } from "./ReportProvider";
import NoDataAlert from "./ui/NoDataAlert";
import ReportToggleControls from "./ui/ReportToggleControls";
import { RateTrendsChartCard } from "../cards/RateTrendsChartCard";
import { ShareTrendsChartCard } from "../cards/ShareTrendsChartCard";

export interface OneVariableReportProps {
  key: string;
  dropdownVarId: DropdownVarId;
  fips: Fips;
  updateFipsCallback: Function;
  hidePopulationCard?: boolean;
  jumpToDefinitions: Function;
  jumpToData: Function;
}

export function OneVariableReport(props: OneVariableReportProps) {
  const [currentBreakdown, setCurrentBreakdown] = useState<BreakdownVar>(
    getParameter(DEMOGRAPHIC_PARAM, RACE)
  );

  const [variableConfig, setVariableConfig] = useState<VariableConfig | null>(
    Object.keys(METRIC_CONFIG).includes(props.dropdownVarId)
      ? METRIC_CONFIG[props.dropdownVarId][0]
      : null
  );

  const setVariableConfigWithParam = (v: VariableConfig) => {
    setParameters([
      { name: DATA_TYPE_1_PARAM, value: v.variableId },
      { name: DATA_TYPE_2_PARAM, value: null },
    ]);
    setVariableConfig(v);
  };

  const setDemoWithParam = (str: BreakdownVar) => {
    setParameter(DEMOGRAPHIC_PARAM, str);
    setCurrentBreakdown(str);
  };

  useEffect(() => {
    const readParams = () => {
      const demoParam1 = getParameter(
        DATA_TYPE_1_PARAM,
        undefined,
        (val: string) => {
          val = swapOldParams(val);
          return METRIC_CONFIG[props.dropdownVarId].find(
            (cfg) => cfg.variableId === val
          );
        }
      );
      setVariableConfig(
        demoParam1 ? demoParam1 : METRIC_CONFIG[props.dropdownVarId][0]
      );

      const demo: BreakdownVar = getParameter(DEMOGRAPHIC_PARAM, RACE);
      setCurrentBreakdown(demo);
    };
    const psHandler = psSubscribe(readParams, "vardisp");
    readParams();
    return () => {
      if (psHandler) {
        psHandler.unsubscribe();
      }
    };
  }, [props.dropdownVarId]);

  const breakdownIsShown = (breakdownVar: BreakdownVar) =>
    currentBreakdown === breakdownVar;

  return (
    <Grid
      item
      container
      xs={12}
      alignItems="center"
      spacing={1}
      justifyContent="center"
    >
      {!props.hidePopulationCard && (
        // POPULATION CARD
        <Grid item xs={12} md={SINGLE_COLUMN_WIDTH} id="populationCard">
          <PopulationCard jumpToData={props.jumpToData} fips={props.fips} />
        </Grid>
      )}

      {!variableConfig && <NoDataAlert dropdownVarId={props.dropdownVarId} />}

      {variableConfig && (
        <Grid container spacing={1} justifyContent="center">
          {/* DEMOGRAPHIC / DATA TYPE TOGGLE(S) */}
          <Grid item container xs={12} md={SINGLE_COLUMN_WIDTH}>
            <ReportToggleControls
              dropdownVarId={props.dropdownVarId}
              variableConfig={variableConfig}
              setVariableConfig={setVariableConfigWithParam}
              currentBreakdown={currentBreakdown}
              setCurrentBreakdown={setDemoWithParam}
              fips={props.fips}
            />
          </Grid>

          {/* 100k MAP CARD */}
          <Grid item xs={12} md={SINGLE_COLUMN_WIDTH} id="map">
            <MapCard
              variableConfig={variableConfig}
              fips={props.fips}
              updateFipsCallback={(fips: Fips) => {
                props.updateFipsCallback(fips);
              }}
              currentBreakdown={currentBreakdown}
              jumpToDefinitions={props.jumpToDefinitions}
              jumpToData={props.jumpToData}
            />
          </Grid>

          {/* RATE TRENDS LINE CHART CARD */}
          <Grid item xs={12} sm={12} md={SINGLE_COLUMN_WIDTH} id="rate-trends">
            <LazyLoad offset={600} height={750} once>
              {DEMOGRAPHIC_BREAKDOWNS.map((breakdownVar) => (
                <Fragment key={breakdownVar}>
                  {breakdownIsShown(breakdownVar) &&
<<<<<<< HEAD
                    variableConfig.metrics["per100k"] && (
=======
                    // only show longitudinal 100k chart if MetricConfig for current condition has a card title
                    variableConfig.longitudinalData && (
>>>>>>> 8044a03d
                      <RateTrendsChartCard
                        variableConfig={variableConfig}
                        breakdownVar={breakdownVar}
                        fips={props.fips}
                      />
                    )}
                </Fragment>
              ))}
            </LazyLoad>
          </Grid>

          {/* 100K BAR CHART CARD */}
          <Grid item xs={12} sm={12} md={SINGLE_COLUMN_WIDTH} id="bar">
            <LazyLoad offset={600} height={750} once>
              {DEMOGRAPHIC_BREAKDOWNS.map((breakdownVar) => (
                <Fragment key={breakdownVar}>
                  {breakdownIsShown(breakdownVar) &&
                    variableConfig.metrics["per100k"] && (
                      <SimpleBarChartCard
                        variableConfig={variableConfig}
                        breakdownVar={breakdownVar}
                        fips={props.fips}
                      />
                    )}
                </Fragment>
              ))}
            </LazyLoad>
          </Grid>

          {/* UNKNOWNS MAP CARD */}
          <Grid item xs={12} sm={12} md={SINGLE_COLUMN_WIDTH} id="unknowns">
            <LazyLoad offset={800} height={750} once>
              {variableConfig.metrics["pct_share"] && (
                <UnknownsMapCard
                  overrideAndWithOr={currentBreakdown === RACE}
                  variableConfig={variableConfig}
                  fips={props.fips}
                  updateFipsCallback={(fips: Fips) => {
                    props.updateFipsCallback(fips);
                  }}
                  currentBreakdown={currentBreakdown}
                />
              )}
            </LazyLoad>
          </Grid>

          {/* SHARE TRENDS LINE CHART CARD */}
          <Grid item xs={12} sm={12} md={SINGLE_COLUMN_WIDTH} id="share-trends">
            <LazyLoad offset={600} height={750} once>
              {DEMOGRAPHIC_BREAKDOWNS.map((breakdownVar) => (
                <Fragment key={breakdownVar}>
                  {breakdownIsShown(breakdownVar) &&
<<<<<<< HEAD
                    variableConfig.metrics["per100k"] && (
=======
                    // only show longitudinal 100k chart if MetricConfig for current condition has a card title
                    variableConfig.longitudinalData && (
>>>>>>> 8044a03d
                      <ShareTrendsChartCard
                        variableConfig={variableConfig}
                        breakdownVar={breakdownVar}
                        fips={props.fips}
                      />
                    )}
                </Fragment>
              ))}
            </LazyLoad>
          </Grid>

          {/* DISPARITY BAR CHART COMPARE VS POPULATION */}
          <Grid item xs={12} sm={12} md={SINGLE_COLUMN_WIDTH} id="disparity">
            <LazyLoad offset={800} height={750} once>
              {DEMOGRAPHIC_BREAKDOWNS.map((breakdownVar) => (
                <Fragment key={breakdownVar}>
                  {breakdownIsShown(breakdownVar) &&
                    variableConfig.metrics["pct_share"] && (
                      <DisparityBarChartCard
                        variableConfig={variableConfig}
                        breakdownVar={breakdownVar}
                        fips={props.fips}
                      />
                    )}
                </Fragment>
              ))}
            </LazyLoad>
          </Grid>

          {/* DATA TABLE CARD */}
          <Grid item xs={12} md={SINGLE_COLUMN_WIDTH} id="table">
            <LazyLoad offset={800} height={750} once>
              {DEMOGRAPHIC_BREAKDOWNS.map((breakdownVar) => (
                <Fragment key={breakdownVar}>
                  {breakdownIsShown(breakdownVar) && (
                    <TableCard
                      fips={props.fips}
                      variableConfig={variableConfig}
                      breakdownVar={breakdownVar}
                    />
                  )}
                </Fragment>
              ))}
            </LazyLoad>
          </Grid>

          {/* AGE ADJUSTED TABLE CARD */}
          {variableConfig.metrics.age_adjusted_ratio.ageAdjusted && (
            <Grid item xs={12} md={SINGLE_COLUMN_WIDTH} id="age-adjusted">
              <LazyLoad offset={800} height={800} once>
                <AgeAdjustedTableCard
                  fips={props.fips}
                  variableConfig={variableConfig}
                  dropdownVarId={props.dropdownVarId}
                  breakdownVar={currentBreakdown}
                  setVariableConfigWithParam={setVariableConfigWithParam}
                  jumpToData={props.jumpToData}
                />
              </LazyLoad>
            </Grid>
          )}
        </Grid>
      )}
    </Grid>
  );
}<|MERGE_RESOLUTION|>--- conflicted
+++ resolved
@@ -150,12 +150,8 @@
               {DEMOGRAPHIC_BREAKDOWNS.map((breakdownVar) => (
                 <Fragment key={breakdownVar}>
                   {breakdownIsShown(breakdownVar) &&
-<<<<<<< HEAD
-                    variableConfig.metrics["per100k"] && (
-=======
                     // only show longitudinal 100k chart if MetricConfig for current condition has a card title
                     variableConfig.longitudinalData && (
->>>>>>> 8044a03d
                       <RateTrendsChartCard
                         variableConfig={variableConfig}
                         breakdownVar={breakdownVar}
@@ -208,12 +204,8 @@
               {DEMOGRAPHIC_BREAKDOWNS.map((breakdownVar) => (
                 <Fragment key={breakdownVar}>
                   {breakdownIsShown(breakdownVar) &&
-<<<<<<< HEAD
-                    variableConfig.metrics["per100k"] && (
-=======
                     // only show longitudinal 100k chart if MetricConfig for current condition has a card title
                     variableConfig.longitudinalData && (
->>>>>>> 8044a03d
                       <ShareTrendsChartCard
                         variableConfig={variableConfig}
                         breakdownVar={breakdownVar}
