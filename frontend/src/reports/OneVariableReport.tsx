--- conflicted
+++ resolved
@@ -29,17 +29,14 @@
 import { SINGLE_COLUMN_WIDTH } from "./ReportProvider";
 import NoDataAlert from "./ui/NoDataAlert";
 import ReportToggleControls from "./ui/ReportToggleControls";
-<<<<<<< HEAD
 import { RateTrendsChartCard } from "../cards/RateTrendsChartCard";
 import { ShareTrendsChartCard } from "../cards/ShareTrendsChartCard";
-=======
 import styles from "./Report.module.scss";
 import { TableOfContents } from "../pages/ui/TableOfContents";
 import { reportProviderSteps } from "./ReportProviderSteps";
 import { StepData } from "../utils/hooks/useStepObserver";
 
 const HEADER_OFFSET_ONE_VAR = 88;
->>>>>>> 071f6e5f
 
 export interface OneVariableReportProps {
   key: string;
@@ -148,81 +145,6 @@
             <NoDataAlert dropdownVarId={props.dropdownVarId} />
           )}
 
-<<<<<<< HEAD
-      {!variableConfig && <NoDataAlert dropdownVarId={props.dropdownVarId} />}
-
-      {variableConfig && (
-        <Grid container spacing={1} justifyContent="center">
-          {/* DEMOGRAPHIC / DATA TYPE TOGGLE(S) */}
-          <Grid item container xs={12} md={SINGLE_COLUMN_WIDTH}>
-            <ReportToggleControls
-              dropdownVarId={props.dropdownVarId}
-              variableConfig={variableConfig}
-              setVariableConfig={setVariableConfigWithParam}
-              currentBreakdown={currentBreakdown}
-              setCurrentBreakdown={setDemoWithParam}
-              fips={props.fips}
-            />
-          </Grid>
-
-          {/* 100k MAP CARD */}
-          <Grid item xs={12} md={SINGLE_COLUMN_WIDTH} id="map">
-            <MapCard
-              variableConfig={variableConfig}
-              fips={props.fips}
-              updateFipsCallback={(fips: Fips) => {
-                props.updateFipsCallback(fips);
-              }}
-              currentBreakdown={currentBreakdown}
-              jumpToDefinitions={props.jumpToDefinitions}
-              jumpToData={props.jumpToData}
-            />
-          </Grid>
-
-          {/* RATE TRENDS LINE CHART CARD */}
-          <Grid item xs={12} sm={12} md={SINGLE_COLUMN_WIDTH} id="rate-trends">
-            <LazyLoad offset={600} height={750} once>
-              {DEMOGRAPHIC_BREAKDOWNS.map((breakdownVar) => (
-                <Fragment key={breakdownVar}>
-                  {breakdownIsShown(breakdownVar) &&
-                    // only show longitudinal 100k chart if MetricConfig for current condition has a card title
-                    variableConfig.longitudinalData && (
-                      <RateTrendsChartCard
-                        variableConfig={variableConfig}
-                        breakdownVar={breakdownVar}
-                        fips={props.fips}
-                      />
-                    )}
-                </Fragment>
-              ))}
-            </LazyLoad>
-          </Grid>
-
-          {/* 100K BAR CHART CARD */}
-          <Grid item xs={12} sm={12} md={SINGLE_COLUMN_WIDTH} id="bar">
-            <LazyLoad offset={600} height={750} once>
-              {DEMOGRAPHIC_BREAKDOWNS.map((breakdownVar) => (
-                <Fragment key={breakdownVar}>
-                  {breakdownIsShown(breakdownVar) &&
-                    variableConfig.metrics["per100k"] && (
-                      <SimpleBarChartCard
-                        variableConfig={variableConfig}
-                        breakdownVar={breakdownVar}
-                        fips={props.fips}
-                      />
-                    )}
-                </Fragment>
-              ))}
-            </LazyLoad>
-          </Grid>
-
-          {/* UNKNOWNS MAP CARD */}
-          <Grid item xs={12} sm={12} md={SINGLE_COLUMN_WIDTH} id="unknowns">
-            <LazyLoad offset={800} height={750} once>
-              {variableConfig.metrics["pct_share"] && (
-                <UnknownsMapCard
-                  overrideAndWithOr={currentBreakdown === RACE}
-=======
           {variableConfig && (
             <Grid container spacing={1} justifyContent="center">
               {/* DEMOGRAPHIC / DATA TYPE TOGGLE(S) */}
@@ -246,7 +168,6 @@
                 className={styles.ScrollPastHeader}
               >
                 <MapCard
->>>>>>> 071f6e5f
                   variableConfig={variableConfig}
                   fips={props.fips}
                   updateFipsCallback={(fips: Fips) => {
@@ -256,57 +177,31 @@
                   jumpToDefinitions={props.jumpToDefinitions}
                   jumpToData={props.jumpToData}
                 />
-<<<<<<< HEAD
-              )}
-            </LazyLoad>
-          </Grid>
-
-          {/* SHARE TRENDS LINE CHART CARD */}
-          <Grid item xs={12} sm={12} md={SINGLE_COLUMN_WIDTH} id="share-trends">
-            <LazyLoad offset={600} height={750} once>
-              {DEMOGRAPHIC_BREAKDOWNS.map((breakdownVar) => (
-                <Fragment key={breakdownVar}>
-                  {breakdownIsShown(breakdownVar) &&
-                    // only show longitudinal 100k chart if MetricConfig for current condition has a card title
-                    variableConfig.longitudinalData && (
-                      <ShareTrendsChartCard
-                        variableConfig={variableConfig}
-                        breakdownVar={breakdownVar}
-                        fips={props.fips}
-                      />
-                    )}
-                </Fragment>
-              ))}
-            </LazyLoad>
-          </Grid>
-
-          {/* DISPARITY BAR CHART COMPARE VS POPULATION */}
-          <Grid item xs={12} sm={12} md={SINGLE_COLUMN_WIDTH} id="disparity">
-            <LazyLoad offset={800} height={750} once>
-              {DEMOGRAPHIC_BREAKDOWNS.map((breakdownVar) => (
-                <Fragment key={breakdownVar}>
-                  {breakdownIsShown(breakdownVar) &&
-                    variableConfig.metrics["pct_share"] && (
-                      <DisparityBarChartCard
-                        variableConfig={variableConfig}
-                        breakdownVar={breakdownVar}
-                        fips={props.fips}
-                      />
-                    )}
-                </Fragment>
-              ))}
-            </LazyLoad>
-          </Grid>
-
-          {/* DATA TABLE CARD */}
-          <Grid item xs={12} md={SINGLE_COLUMN_WIDTH} id="table">
-            <LazyLoad offset={800} height={750} once>
-              {DEMOGRAPHIC_BREAKDOWNS.map((breakdownVar) => (
-                <Fragment key={breakdownVar}>
-                  {breakdownIsShown(breakdownVar) && (
-                    <TableCard
-                      fips={props.fips}
-=======
+              </Grid>
+
+              {/* RATE TRENDS LINE CHART CARD */}
+              <Grid
+                item
+                xs={12}
+                sm={12}
+                md={SINGLE_COLUMN_WIDTH}
+                id="rate-trends"
+              >
+                <LazyLoad offset={600} height={750} once>
+                  {DEMOGRAPHIC_BREAKDOWNS.map((breakdownVar) => (
+                    <Fragment key={breakdownVar}>
+                      {breakdownIsShown(breakdownVar) &&
+                        // only show longitudinal 100k chart if MetricConfig for current condition has a card title
+                        variableConfig.longitudinalData && (
+                          <RateTrendsChartCard
+                            variableConfig={variableConfig}
+                            breakdownVar={breakdownVar}
+                            fips={props.fips}
+                          />
+                        )}
+                    </Fragment>
+                  ))}
+                </LazyLoad>
               </Grid>
 
               {/* 100K BAR CHART CARD */}
@@ -347,7 +242,6 @@
                   {variableConfig.metrics["pct_share"] && (
                     <UnknownsMapCard
                       overrideAndWithOr={currentBreakdown === RACE}
->>>>>>> 071f6e5f
                       variableConfig={variableConfig}
                       fips={props.fips}
                       updateFipsCallback={(fips: Fips) => {
