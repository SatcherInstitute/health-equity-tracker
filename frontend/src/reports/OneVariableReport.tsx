--- conflicted
+++ resolved
@@ -131,18 +131,7 @@
           )}
 
           {/* 100k MAP CARD */}
-<<<<<<< HEAD
-          <Grid
-            item
-            xs={12}
-            md={SINGLE_COLUMN_WIDTH}
-            ref={mapRef}
-            {...highlightMatch("#map")}
-            id="mapCard"
-          >
-=======
           <Grid item xs={12} md={SINGLE_COLUMN_WIDTH}>
->>>>>>> 35de22e9
             <MapCard
               variableConfig={variableConfig}
               fips={props.fips}
@@ -156,19 +145,7 @@
           </Grid>
 
           {/* 100K BAR CHART CARD */}
-<<<<<<< HEAD
-          <Grid
-            item
-            xs={12}
-            sm={12}
-            md={SINGLE_COLUMN_WIDTH}
-            ref={barRef}
-            {...highlightMatch("#bar")}
-            id="simpleBarChartCard"
-          >
-=======
           <Grid item xs={12} sm={12} md={SINGLE_COLUMN_WIDTH}>
->>>>>>> 35de22e9
             <LazyLoad offset={600} height={750} once>
               {DEMOGRAPHIC_BREAKDOWNS.map((breakdownVar) => (
                 <Fragment key={breakdownVar}>
@@ -186,19 +163,7 @@
           </Grid>
 
           {/* UNKNOWNS MAP CARD */}
-<<<<<<< HEAD
-          <Grid
-            item
-            xs={12}
-            sm={12}
-            md={SINGLE_COLUMN_WIDTH}
-            ref={unknownsRef}
-            {...highlightMatch("#unknowns")}
-            id="unknownsMapCard"
-          >
-=======
           <Grid item xs={12} sm={12} md={SINGLE_COLUMN_WIDTH}>
->>>>>>> 35de22e9
             <LazyLoad offset={800} height={750} once>
               {variableConfig.metrics["pct_share"] && (
                 <UnknownsMapCard
@@ -215,19 +180,7 @@
           </Grid>
 
           {/* DISPARITY BAR CHART COMPARE VS POPULATION */}
-<<<<<<< HEAD
-          <Grid
-            item
-            xs={12}
-            sm={12}
-            md={SINGLE_COLUMN_WIDTH}
-            ref={disparityRef}
-            {...highlightMatch("#disparity")}
-            id="disparityBarChartCard"
-          >
-=======
           <Grid item xs={12} sm={12} md={SINGLE_COLUMN_WIDTH}>
->>>>>>> 35de22e9
             <LazyLoad offset={800} height={750} once>
               {DEMOGRAPHIC_BREAKDOWNS.map((breakdownVar) => (
                 <Fragment key={breakdownVar}>
@@ -245,18 +198,7 @@
           </Grid>
 
           {/* DATA TABLE CARD */}
-<<<<<<< HEAD
-          <Grid
-            item
-            xs={12}
-            md={SINGLE_COLUMN_WIDTH}
-            ref={tableRef}
-            {...highlightMatch("#table")}
-            id="tableCard"
-          >
-=======
           <Grid item xs={12} md={SINGLE_COLUMN_WIDTH}>
->>>>>>> 35de22e9
             <LazyLoad offset={800} height={750} once>
               {DEMOGRAPHIC_BREAKDOWNS.map((breakdownVar) => (
                 <Fragment key={breakdownVar}>
