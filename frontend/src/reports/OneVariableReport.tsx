--- conflicted
+++ resolved
@@ -225,28 +225,6 @@
                       currentBreakdown={currentBreakdown}
                     />
                   )}
-<<<<<<< HEAD
-                </Fragment>
-              ))}
-            </LazyLoad>
-          </Grid>
-
-          {/* AGE ADJUSTED TABLE CARD */}
-          {variableConfig.metrics.age_adjusted_ratio.ageAdjusted && (
-            <Grid item xs={12} md={SINGLE_COLUMN_WIDTH} id="age-adjusted">
-              <LazyLoad offset={800} height={800} once>
-                <AgeAdjustedTableCard
-                  fips={props.fips}
-                  variableConfig={variableConfig}
-                  dropdownVarId={props.dropdownVarId}
-                  breakdownVar={currentBreakdown}
-                  setVariableConfigWithParam={setVariableConfigWithParam}
-                  jumpToData={props.jumpToData}
-                />
-              </LazyLoad>
-            </Grid>
-          )}
-=======
                 </LazyLoad>
               </Grid>
 
@@ -343,7 +321,6 @@
             isScrolledToTop={props.isScrolledToTop}
             reportSteps={props.reportSteps}
           />
->>>>>>> 0f40d291
         </Grid>
       )}
     </Grid>
