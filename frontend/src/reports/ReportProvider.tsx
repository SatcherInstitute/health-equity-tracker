--- conflicted
+++ resolved
@@ -19,11 +19,7 @@
 import ArrowForward from "@material-ui/icons/ArrowForward";
 import styles from "./Report.module.scss";
 import DisclaimerAlert from "./ui/DisclaimerAlert";
-<<<<<<< HEAD
-import { METRIC_CONFIG } from "../data/config/MetricConfig";
-=======
 import { METRIC_CONFIG, VariableConfig } from "../data/config/MetricConfig";
->>>>>>> d584ddbd
 import { Link } from "react-router-dom";
 import FeedbackBox from "../pages/ui/FeedbackBox";
 import ShareButtons from "./ui/ShareButtons";
@@ -33,45 +29,6 @@
 import DefinitionsList from "./ui/DefinitionsList";
 
 export const SINGLE_COLUMN_WIDTH = 12;
-
-function VariableDefinition(props: { variable: string }) {
-  const condition = METRIC_CONFIG[props.variable];
-  return condition.length > 1 ? (
-    <div>
-      <ul>
-        {condition.map((subVar) => {
-          return (
-            subVar.variableDefinition.text && (
-              <li key={subVar.variableFullDisplayName}>
-                <b>{subVar.variableFullDisplayName}</b>
-                {": "}
-                {subVar.variableDefinition.text}
-                <a href={subVar.variableDefinition.url}>
-                  {subVar.variableDefinition.sourceName}
-                </a>
-              </li>
-            )
-          );
-        })}
-      </ul>
-    </div>
-  ) : (
-    <div>
-      <ul>
-        {condition[0].variableDefinition.text && (
-          <li>
-            <b>{condition[0].variableFullDisplayName}</b>
-            {": "}
-            {condition[0].variableDefinition.text}{" "}
-            <a href={condition[0].variableDefinition.url}>
-              {condition[0].variableDefinition.sourceName}
-            </a>
-          </li>
-        )}
-      </ul>
-    </div>
-  );
-}
 
 function getPhraseValue(madLib: MadLib, segmentIndex: number): string {
   const segment = madLib.phrase[segmentIndex];
@@ -354,24 +311,9 @@
             </Button>
           </a>
 
-<<<<<<< HEAD
-          {/* DEFINITIONS */}
-          <h3 ref={definitionsRef} className={styles.FootnoteLargeHeading}>
-            Definitions
-          </h3>
-
-          {/* Selected Dropdown Variable */}
-          <VariableDefinition variable={getPhraseValue(props.madLib, 1)} />
-
-          {/* 2nd Selected Dropdown Variable (if applicable) */}
-          {props.madLib.id === "comparevars" && (
-            <VariableDefinition variable={getPhraseValue(props.madLib, 3)} />
-          )}
-=======
           <div ref={definitionsRef}>
             <DefinitionsBox madLib={props.madLib} />
           </div>
->>>>>>> d584ddbd
         </aside>
       </div>
 
