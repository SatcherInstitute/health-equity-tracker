--- conflicted
+++ resolved
@@ -21,17 +21,11 @@
 import ShareDialog from "./ui/ShareDialog";
 import DisclaimerAlert from "./ui/DisclaimerAlert";
 import { Grid } from "@material-ui/core";
-import {
-  // UNREPRESENTED_RACE_DEF,
-  VACCINATED_DEF,
-} from "../pages/DataCatalog/MethodologyTab";
-<<<<<<< HEAD
+import { VACCINATED_DEF } from "../pages/DataCatalog/MethodologyTab";
 import { METRIC_CONFIG } from "../data/config/MetricConfig";
+import { Link } from "react-router-dom";
 
 export const SINGLE_COLUMN_WIDTH = 10;
-=======
-import { Link } from "react-router-dom";
->>>>>>> 1c0f3f1f
 
 function getPhraseValue(madLib: MadLib, segmentIndex: number): string {
   const segment = madLib.phrase[segmentIndex];
@@ -154,7 +148,6 @@
   return (
     <>
       <div className={styles.ReportWrapper}>
-<<<<<<< HEAD
         <Grid container justify="center">
           <Grid item xs={12} md={isSingleColumn ? SINGLE_COLUMN_WIDTH : 12}>
             <ShareDialog
@@ -173,35 +166,12 @@
               </Button>
             </div>
           </Grid>
-          <Grid item xs={12} md={isSingleColumn ? SINGLE_COLUMN_WIDTH : 12}>
-            <DisclaimerAlert
-              isSingleColumn={isSingleColumn}
-              jumpToData={() => {
-                if (fieldRef.current) {
-                  fieldRef.current.scrollIntoView();
-                }
-              }}
-            />
-          </Grid>
+          <DisclaimerAlert
+            jumpToData={jumpToData}
+            isSingleColumn={isSingleColumn}
+          />
         </Grid>
-=======
-        <ShareDialog
-          madLib={props.madLib}
-          shareModalOpen={shareModalOpen}
-          setShareModalOpen={setShareModalOpen}
-        />
-        <div className={styles.ReportToolbar}>
-          <Button
-            color="primary"
-            startIcon={<ShareIcon />}
-            onClick={() => setShareModalOpen(true)}
-            data-tip="Share a Link to this Report"
-          >
-            Share
-          </Button>
-        </div>
-        <DisclaimerAlert jumpToData={jumpToData} />
->>>>>>> 1c0f3f1f
+
         {getReport()}
       </div>
       <aside
