--- conflicted
+++ resolved
@@ -24,12 +24,7 @@
   METRIC_CONFIG,
   VariableConfig,
 } from "../data/config/MetricConfig";
-<<<<<<< HEAD
 import { Link, useLocation } from "react-router-dom";
-import FeedbackBox from "../pages/ui/FeedbackBox";
-=======
-import { Link } from "react-router-dom";
->>>>>>> 809f70f3
 import ShareButtons from "./ui/ShareButtons";
 import { Helmet } from "react-helmet-async";
 import { urlMap } from "../utils/externalUrls";
@@ -37,7 +32,6 @@
 import DefinitionsList from "./ui/DefinitionsList";
 import LifelineAlert from "./ui/LifelineAlert";
 import LazyLoad from "react-lazyload";
-import SingleCardAlert from "./ui/SingleCardAlert";
 
 const cardIds = [
   "#Map100k",
@@ -196,11 +190,7 @@
       <div className={reportWrapper}>
         <ShareButtons madLib={props.madLib} />
         {props.showLifeLineAlert && <LifelineAlert />}
-        {singleCard ? (
-          <SingleCardAlert />
-        ) : (
-          <DisclaimerAlert jumpToData={jumpToData} />
-        )}
+        {!singleCard && <DisclaimerAlert jumpToData={jumpToData} />}
         {getReport()}
       </div>
       {!singleCard && (
@@ -330,7 +320,6 @@
               )}
             </div>
 
-<<<<<<< HEAD
             <div className={styles.MissingDataContactUs}>
               <p>
                 Do you have information that belongs on the Health Equity
@@ -343,20 +332,6 @@
           </aside>
         </div>
       )}
-
-      <FeedbackBox />
-=======
-          <div className={styles.MissingDataContactUs}>
-            <p>
-              Do you have information that belongs on the Health Equity Tracker?{" "}
-              <LinkWithStickyParams to={`${CONTACT_TAB_LINK}`}>
-                We would love to hear from you!
-              </LinkWithStickyParams>
-            </p>
-          </div>
-        </aside>
-      </div>
->>>>>>> 809f70f3
     </>
   );
 }
