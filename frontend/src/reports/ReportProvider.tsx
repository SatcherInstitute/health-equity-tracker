import { useState } from 'react'
import { Report } from './Report'
import CompareReport from './CompareReport'
import {
  type MadLib,
  getMadLibWithUpdatedValue,
  getPhraseValue,
  getMadLibPhraseText,
} from '../utils/MadLibs'
import { Fips } from '../data/utils/Fips'
import {
  DATA_CATALOG_PAGE_LINK,
  CONTACT_TAB_LINK,
} from '../utils/internalRoutes'
import ArrowForward from '@mui/icons-material/ArrowForward'
import styles from './Report.module.scss'
import {
  type DropdownVarId,
  METRIC_CONFIG,
  type DataTypeConfig,
} from '../data/config/MetricConfig'
import { Box, Button } from '@mui/material'
import DefinitionsList from './ui/DefinitionsList'
import LifelineAlert from './ui/LifelineAlert'
import LazyLoad from 'react-lazyload'
import IncarceratedChildrenLongAlert from './ui/IncarceratedChildrenLongAlert'
import { type ScrollableHashId } from '../utils/hooks/useStepObserver'
import { LinkWithStickyParams } from '../utils/urlutils'
import {
  MissingCovidData,
  MissingCovidVaccinationData,
  MissingCAWPData,
  MissingHIVData,
  MissingAHRData,
  MissingPrepData,
} from '../pages/DataCatalog/methodologyContent/missingDataBlurbs'
import { AHR_CONDITIONS } from '../data/providers/AhrProvider'

export const SINGLE_COLUMN_WIDTH = 12

interface ReportProviderProps {
  isSingleColumn: boolean
  madLib: MadLib
  handleModeChange: any
  selectedConditions: DataTypeConfig[]
  showLifeLineAlert: boolean
  setMadLib: (madLib: MadLib) => void
  showIncarceratedChildrenAlert: boolean
  isScrolledToTop: boolean
  headerScrollMargin: number
  isMobile: boolean
}

function ReportProvider(props: ReportProviderProps) {
  const [reportStepHashIds, setReportStepHashIds] = useState<
    ScrollableHashId[]
  >([])

  // only show determinants that have definitions
  const definedConditions = props.selectedConditions?.filter(
    (condition) => condition?.dataTypeDefinition
  )

  // create a subset of MetricConfig (with top level string + datatype array)
  // that matches only the selected, defined conditions
  const metricConfigSubset = Object.entries(METRIC_CONFIG).filter(
    (dataTypeArray) =>
      dataTypeArray[1].some((dataType) => definedConditions?.includes(dataType))
  )

  const currentDropDownIds: DropdownVarId[] = metricConfigSubset.map(
    (id) => id?.[0] as DropdownVarId
  )

  const isCovid = currentDropDownIds.includes('covid')
  const isCovidVax = currentDropDownIds.includes('covid_vaccinations')
  const isCAWP = currentDropDownIds.includes('women_in_gov')

  // includes standard and black women topics
  const isHIV = currentDropDownIds.some(
    (condition) =>
      condition.includes('hiv_deaths') ||
      condition.includes('hiv_diagnoses') ||
      condition.includes('hiv_prevalance')
  )
  const isPrep = currentDropDownIds.includes('hiv_prep')
  const isAHR = currentDropDownIds.some((condition) =>
    AHR_CONDITIONS.includes(condition)
  )

  const reportWrapper = props.isSingleColumn
    ? styles.OneColumnReportWrapper
    : styles.TwoColumnReportWrapper

  function getReport() {
    // Each report has a unique key based on its props so it will create a
    // new instance and reset its state when the provided props change.
    switch (props.madLib.id) {
      case 'disparity': {
        const dropdownOption = getPhraseValue(props.madLib, 1)
        return (
          <>
            <Report
              key={dropdownOption}
              dropdownVarId={dropdownOption as DropdownVarId}
              fips={new Fips(getPhraseValue(props.madLib, 3))}
              updateFipsCallback={(fips: Fips) => {
                props.setMadLib(
                  getMadLibWithUpdatedValue(props.madLib, 3, fips.code)
                )
              }}
              isScrolledToTop={props.isScrolledToTop}
              reportStepHashIds={reportStepHashIds}
              setReportStepHashIds={setReportStepHashIds}
              headerScrollMargin={props.headerScrollMargin}
              reportTitle={getMadLibPhraseText(props.madLib)}
              isMobile={props.isMobile}
              trackerMode={props.madLib.id}
              setTrackerMode={props.handleModeChange}
<<<<<<< HEAD
              variablesToDefine={metricConfigSubset}
=======
              dataTypesToDefine={metricConfigSubset}
>>>>>>> 034c0b63
            />
          </>
        )
      }
      case 'comparegeos': {
        const dropdownOption = getPhraseValue(props.madLib, 1)
        const fipsCode1 = getPhraseValue(props.madLib, 3)
        const fipsCode2 = getPhraseValue(props.madLib, 5)
        return (
          <CompareReport
            key={dropdownOption + fipsCode1 + fipsCode2}
            dropdownVarId1={dropdownOption as DropdownVarId}
            dropdownVarId2={dropdownOption as DropdownVarId}
            fips1={new Fips(fipsCode1)}
            fips2={new Fips(fipsCode2)}
            updateFips1Callback={(fips: Fips) => {
              props.setMadLib(
                getMadLibWithUpdatedValue(props.madLib, 3, fips.code)
              )
            }}
            updateFips2Callback={(fips: Fips) => {
              props.setMadLib(
                getMadLibWithUpdatedValue(props.madLib, 5, fips.code)
              )
            }}
            isScrolledToTop={props.isScrolledToTop}
            reportStepHashIds={reportStepHashIds}
            setReportStepHashIds={setReportStepHashIds}
            headerScrollMargin={props.headerScrollMargin}
            reportTitle={getMadLibPhraseText(props.madLib)}
            isMobile={props.isMobile}
            trackerMode={props.madLib.id}
            setTrackerMode={props.handleModeChange}
          />
        )
      }
      case 'comparevars': {
        const dropdownOption1 = getPhraseValue(props.madLib, 1)
        const dropdownOption2 = getPhraseValue(props.madLib, 3)
        const fipsCode = getPhraseValue(props.madLib, 5)
        const updateFips = (fips: Fips) => {
          props.setMadLib(getMadLibWithUpdatedValue(props.madLib, 5, fips.code))
        }
        return (
          <CompareReport
            key={dropdownOption1 + dropdownOption2 + fipsCode}
            dropdownVarId1={dropdownOption1 as DropdownVarId}
            dropdownVarId2={dropdownOption2 as DropdownVarId}
            fips1={new Fips(fipsCode)}
            fips2={new Fips(fipsCode)}
            updateFips1Callback={updateFips}
            updateFips2Callback={updateFips}
            isScrolledToTop={props.isScrolledToTop}
            reportStepHashIds={reportStepHashIds}
            setReportStepHashIds={setReportStepHashIds}
            headerScrollMargin={props.headerScrollMargin}
            reportTitle={getMadLibPhraseText(props.madLib)}
            isMobile={props.isMobile}
            trackerMode={props.madLib.id}
            setTrackerMode={props.handleModeChange}
          />
        )
      }
      default: {
        return <p>Report not found</p>
      }
    }
  }

  return (
    <>
      <div className={reportWrapper}>
        {props.showLifeLineAlert && <LifelineAlert />}
        {props.showIncarceratedChildrenAlert && false && (
          <IncarceratedChildrenLongAlert />
        )}

        {getReport()}
      </div>
      <div className={styles.MissingDataContainer}>
        <aside className={styles.MissingDataInfo}>
          {/* Display condition definition(s) based on the tracker madlib settings */}
          <div>
            {definedConditions?.length > 0 && (
              <Box mb={5}>
                <h3
                  id="definitions-missing-data"
                  className={styles.FootnoteLargeHeading}
                >
                  Definitions:
                </h3>
                <LazyLoad offset={300} height={181} once>
                  <DefinitionsList dataTypesToDefine={metricConfigSubset} />
                </LazyLoad>
              </Box>
            )}
          </div>

          <Box mt={10}>
            <h3 className={styles.FootnoteLargeHeading}>
              What data are missing?
            </h3>
          </Box>

          <p>Unfortunately there are crucial data missing in our sources.</p>
          <h4>Missing and misidentified people</h4>
          <p>
            Currently, there are no required or standardized race and ethnicity
            categories for data collection across state and local jurisdictions.
            The most notable gaps exist for race and ethnic groups, physical and
            mental health status, and sex categories. Many states do not record
            data for <b>American Indian</b>, <b>Alaska Native</b>,{' '}
            <b>Native Hawaiian and Pacific Islander</b> racial categories,
            lumping these people into other groups. Individuals who identify as{' '}
            <b>Hispanic/Latino</b> may not be recorded in their respective race
            category. Neither disability nor mental health status is collected
            with most data sources, and in almost all cases sex is recorded only
            as female, male, or other.
          </p>

          <h4>Missing population data</h4>
          <p>
            We primarily incorporate the U.S. Census Bureau's American Community
            Survey (ACS) 5-year estimates when presenting population
            information. However, certain data sets have required an alternate
            approach due to incompatible or missing data. Any alternate methods
            for the displayed topics on this page are outlined below.
          </p>
          <p>
            Population data for <b>Northern Mariana Islands</b>, <b>Guam</b>,{' '}
            <b>American Samoa</b>, and the <b>U.S. Virgin Islands</b> are not
            reported in the ACS five year estimates; in these territories, for
            current and time-series based population figures back to 2016, we
            incorporate the 2020 Decennial Island Areas report. For time-series
            data from 2009-2015, we incorporate the 2010 release of the
            Decennial report. Note: The NH, or Non-Hispanic race groups are only
            provided by the Decennial report for <b>VI</b> but not the other
            Island Areas. As the overall number of Hispanic-identifying people
            is very low in these Island Areas (hence the Census not providing
            these race groups), we use the ethnicity-agnostic race groups (e.g.{' '}
            <b>Black or African American</b>) even though the condition data may
            use Non-Hispanic race groups (e.g.{' '}
            <b>Black or African American (NH)</b>).
          </p>

          {isCovid && <MissingCovidData />}
          {isCovidVax && <MissingCovidVaccinationData />}
          {isCAWP && <MissingCAWPData />}
          {isHIV && <MissingHIVData />}
          {isPrep && <MissingPrepData />}
          {isAHR && <MissingAHRData />}

          <Button
            className={styles.SeeOurDataSourcesButton}
            href={DATA_CATALOG_PAGE_LINK}
            color="primary"
            endIcon={<ArrowForward />}
          >
            See Our Data Sources
          </Button>

          <div className={styles.MissingDataContactUs}>
            <p>
              Do you have information that belongs on the Health Equity Tracker?{' '}
              <LinkWithStickyParams to={`${CONTACT_TAB_LINK}`}>
                We would love to hear from you!
              </LinkWithStickyParams>
            </p>
          </div>
        </aside>
      </div>
    </>
  )
}

export default ReportProvider<|MERGE_RESOLUTION|>--- conflicted
+++ resolved
@@ -117,11 +117,7 @@
               isMobile={props.isMobile}
               trackerMode={props.madLib.id}
               setTrackerMode={props.handleModeChange}
-<<<<<<< HEAD
-              variablesToDefine={metricConfigSubset}
-=======
               dataTypesToDefine={metricConfigSubset}
->>>>>>> 034c0b63
             />
           </>
         )
