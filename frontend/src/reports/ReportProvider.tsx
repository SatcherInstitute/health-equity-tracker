import React, { useRef, useEffect } from "react";
import { VariableDisparityReport } from "./VariableDisparityReport";
import TwoVariableReport from "./TwoVariableReport";
import {
  MadLib,
  getMadLibWithUpdatedValue,
  DropdownVarId,
  MadLibId,
  getMadLibPhraseText,
} from "../utils/MadLibs";
import { Fips } from "../data/utils/Fips";
import {
  LinkWithStickyParams,
  DATA_CATALOG_PAGE_LINK,
  CONTACT_TAB_LINK,
  METHODOLOGY_TAB_LINK,
} from "../utils/urlutils";
import Button from "@material-ui/core/Button";
import ArrowForward from "@material-ui/icons/ArrowForward";
import styles from "./Report.module.scss";
import DisclaimerAlert from "./ui/DisclaimerAlert";
import { Grid } from "@material-ui/core";
import { VACCINATED_DEF } from "../pages/DataCatalog/MethodologyTab";
import { METRIC_CONFIG } from "../data/config/MetricConfig";
import { Link } from "react-router-dom";
import FeedbackBox from "../pages/ui/FeedbackBox";
import ShareButtons from "./ui/ShareButtons";
import { Helmet } from "react-helmet-async";

export const SINGLE_COLUMN_WIDTH = 10;

function getPhraseValue(madLib: MadLib, segmentIndex: number): string {
  const segment = madLib.phrase[segmentIndex];
  return typeof segment === "string"
    ? segment
    : madLib.activeSelections[segmentIndex];
}

interface ReportProviderProps {
  madLib: MadLib;
  setMadLib: Function;
  doScrollToData?: boolean;
}

function ReportProvider(props: ReportProviderProps) {
  const fieldRef = useRef<HTMLInputElement>(null);
  const isSingleColumn = (props.madLib.id as MadLibId) === "disparity";
  const definitionsRef = useRef<HTMLInputElement>(null);

  // internal page links
  function jumpToDefinitions() {
    if (definitionsRef.current) {
      definitionsRef.current.scrollIntoView({ behavior: "smooth" });
    }
  }
  function jumpToData() {
    if (fieldRef.current) {
      fieldRef.current.scrollIntoView({ behavior: "smooth" });
    }
  }

  // handle incoming #missingDataLink link request, only on page load
  useEffect(() => {
    if (props.doScrollToData) {
      jumpToData();
      // remove hash from URL
      // eslint-disable-next-line no-restricted-globals
      history.pushState(
        "",
        document.title,
        window.location.pathname + window.location.search
      );
    }
  }, [props.doScrollToData]);

  function getReport() {
    // Each report has a unique key based on its props so it will create a
    // new instance and reset its state when the provided props change.
    switch (props.madLib.id as MadLibId) {
      case "disparity":
        const dropdownOption = getPhraseValue(props.madLib, 1);
        return (
          <VariableDisparityReport
            jumpToDefinitions={jumpToDefinitions}
            jumpToData={jumpToData}
            key={dropdownOption}
            dropdownVarId={dropdownOption as DropdownVarId}
            fips={new Fips(getPhraseValue(props.madLib, 3))}
            updateFipsCallback={(fips: Fips) =>
              props.setMadLib(
                getMadLibWithUpdatedValue(props.madLib, 3, fips.code)
              )
            }
          />
        );
      case "comparegeos":
        const compareDisparityVariable = getPhraseValue(props.madLib, 1);
        const fipsCode1 = getPhraseValue(props.madLib, 3);
        const fipsCode2 = getPhraseValue(props.madLib, 5);
        return (
          <TwoVariableReport
            jumpToDefinitions={jumpToDefinitions}
            jumpToData={jumpToData}
            key={compareDisparityVariable + fipsCode1 + fipsCode2}
            dropdownVarId1={compareDisparityVariable as DropdownVarId}
            dropdownVarId2={compareDisparityVariable as DropdownVarId}
            fips1={new Fips(fipsCode1)}
            fips2={new Fips(fipsCode2)}
            updateFips1Callback={(fips: Fips) =>
              props.setMadLib(
                getMadLibWithUpdatedValue(props.madLib, 3, fips.code)
              )
            }
            updateFips2Callback={(fips: Fips) =>
              props.setMadLib(
                getMadLibWithUpdatedValue(props.madLib, 5, fips.code)
              )
            }
          />
        );
      case "comparevars":
        const compareDisparityVariable1 = getPhraseValue(props.madLib, 1);
        const compareDisparityVariable2 = getPhraseValue(props.madLib, 3);
        const fipsCode = getPhraseValue(props.madLib, 5);
        const updateFips = (fips: Fips) =>
          props.setMadLib(
            getMadLibWithUpdatedValue(props.madLib, 5, fips.code)
          );
        return (
          <TwoVariableReport
            jumpToDefinitions={jumpToDefinitions}
            jumpToData={jumpToData}
            key={
              compareDisparityVariable1 + compareDisparityVariable2 + fipsCode
            }
            dropdownVarId1={compareDisparityVariable1 as DropdownVarId}
            dropdownVarId2={compareDisparityVariable2 as DropdownVarId}
            fips1={new Fips(fipsCode)}
            fips2={new Fips(fipsCode)}
            updateFips1Callback={updateFips}
            updateFips2Callback={updateFips}
          />
        );
      default:
        return <p>Report not found</p>;
    }
  }

  return (
    <>
      <Helmet>
        <title>
          {getMadLibPhraseText(props.madLib)} - Health Equity Tracker
        </title>
      </Helmet>
      <div className={styles.ReportWrapper}>
<<<<<<< HEAD
        <Grid container justify="center">
          <Grid item xs={12} md={isSingleColumn ? SINGLE_COLUMN_WIDTH : 12}>
            <ShareDialog
              madLib={props.madLib}
              shareModalOpen={shareModalOpen}
              setShareModalOpen={setShareModalOpen}
            />
            <div className={styles.ReportToolbar}>
              <Button
                color="primary"
                startIcon={<ShareIcon />}
                onClick={() => setShareModalOpen(true)}
                data-tip="Share a Link to this Report"
              >
                Share
              </Button>
            </div>
            <DisclaimerAlert
              jumpToData={jumpToData}
              isSingleColumn={isSingleColumn}
            />
          </Grid>
        </Grid>

=======
        <ShareButtons madLib={props.madLib} />
        <DisclaimerAlert jumpToData={jumpToData} />
>>>>>>> dfebb997
        {getReport()}
      </div>
      <aside
        id="missingDataInfo"
        ref={fieldRef}
        className={styles.MissingDataInfo}
      >
        <h3 className={styles.FootnoteLargeHeading}>What Data Are Missing?</h3>
        <p>Unfortunately there are crucial data missing in our sources.</p>
        <h4>Missing and Misidentified People</h4>
        <p>
          Currently, there are no required or standardized race and ethnicity
          categories for data collection across state and local jurisdictions.
          The most notable gaps exist for race and ethnic groups, physical and
          mental health status, and sex categories. Many states do not record
          data for <b>American Indian</b>, <b>Alaska Native</b>,{" "}
          <b>Native Hawaiian and Pacific Islander</b> racial categories, lumping
          these people into other groups. Individuals who identify as{" "}
          <b>Hispanic/Latino</b> may not be recorded in their respective race
          category. Neither disability nor mental health status is collected
          with the COVID-19 case data. Additionally, sex is recorded only as
          female, male, or other.
        </p>
        <h4>Missing Cases</h4>
        <p>
          For COVID-19 related reports, this tracker uses disaggregated,
          individual{" "}
          <a href="https://www.cdc.gov/coronavirus/2019-ncov/cases-updates/about-us-cases-deaths.html">
            case level data reported by states, territories, and other
            jurisdictions to the CDC
          </a>
          . The following states appear grey on the maps reporting COVID-19
          cases, hospitalizations and deaths because they have not provided
          sufficient disaggregated data to the CDC: <b>Louisiana</b>,{" "}
          <b>Mississippi</b>, <b>Missouri</b>, <b>North Dakota</b>, <b>Texas</b>
          , and <b>West Virginia</b>. The following states' data for COVID-19
          are included, but their data should be interpreted with caution since
          the cases reported may not be representative of the population at
          large: 
          <b>Connecticut</b>, <b>Florida</b>, <b>Kentucky</b>, <b>Michigan</b>,{" "}
          <b>Nebraska</b>, and <b>Ohio</b>.
        </p>
        <h4>Missing Outcomes</h4>
        <p>
          Many COVID-19 case records are incomplete, with an unknown
          hospitalization and/or death status. This means that some states which
          report disaggregated COVID-19 case data still do not provide a
          complete picture of its overall impact. Due to the nature of
          surveillance data, we expect this picture to become more complete over
          time and will use the Health Equity Tracker to record the progress.
          Until then, in accordance with our{" "}
          <Link to={METHODOLOGY_TAB_LINK}>methodology</Link>, the following
          states appear grey when viewing COVID-19 maps featuring
          hospitalizations and deaths: <b>Hawaii</b>, <b>Nebraska</b>,{" "}
          <b>South Dakota</b>, and <b>Wyoming</b>. <b>Delaware</b> is included
          when viewing hospitalizations, but not deaths, and <b>Rhode Island</b>{" "}
          is included when viewing deaths, but not hospitalizations.
        </p>
        <h4>Missing Vaccination Data</h4>
        <p>
          There is no county level vaccine demographic dataset, so we show
          county totals according to the CDC to provide context. Furthermore,{" "}
          <b>Texas</b> does not provide vaccine demographic information to the
          CDC, so all national vaccine numbers exclude Texas, and Texas’
          population isn’t counted in the national per 100k population metrics.
        </p>
        <h4>Missing Population Data</h4>
        <p>
          The census bureau does not release population data for the{" "}
          <b>Northern Mariana Islands</b>, <b>Guam</b>, or the{" "}
          <b>U.S. Virgin Islands</b> in their ACS five year estimates. The last
          reliable population numbers we could find for these territories is
          from the 2010 census, so we use those numbers when calculating the per
          100k COVID-19 rates nationally and for all territory level rates.
        </p>
        <p>
          Because state reported population categories do not always coincide
          with the categories reported by the census, we rely on the Kaiser
          Family Foundation population tabulations for state reported population
          categories, which only include population numbers for <b>Black,</b>{" "}
          <b>White</b>, <b>Asian</b>, and <b>Hispanic</b>. Percent of vaccinated
          metrics for <b>Native Hawaiian and Pacific Islander</b>, and{" "}
          <b>American Indian and Alaska Native</b> are shown with a population
          comparison metric from the American Community Survey 5-year estimates,
          while <b>Some Other Race</b> is shown without any population
          comparison metric.
        </p>
        <div className={styles.MissingDataContactUs}>
          <p>
            Do you have information on health outcomes at the state and local
            level that belong in the Health Equity Tracker?
            <br />
            <LinkWithStickyParams to={`${CONTACT_TAB_LINK}`}>
              We would love to hear from you!
            </LinkWithStickyParams>
          </p>
        </div>
        <a href={DATA_CATALOG_PAGE_LINK}>
          <Button color="primary" endIcon={<ArrowForward />}>
            See Our Data Sources
          </Button>
        </a>

        {/* DEFINITIONS */}
        <h3 ref={definitionsRef} className={styles.FootnoteLargeHeading}>
          Definitions
        </h3>
        <p>
          Across data sets and reporting agencies the definitions of specific
          terminology can vary widely. Below we have defined some of the terms
          used on this site. For more detailed information, please read through
          our{" "}
          <LinkWithStickyParams
            className={styles.MethodologyContactUsLink}
            to={METHODOLOGY_TAB_LINK}
          >
            methodology page
          </LinkWithStickyParams>
          .
        </p>
        <ul>
          <li>
            <b>{METRIC_CONFIG["vaccinations"][0].variableFullDisplayName}</b>
            {": "}
            {VACCINATED_DEF}
          </li>
        </ul>
      </aside>
      <FeedbackBox />
    </>
  );
}

export default ReportProvider;<|MERGE_RESOLUTION|>--- conflicted
+++ resolved
@@ -19,7 +19,6 @@
 import ArrowForward from "@material-ui/icons/ArrowForward";
 import styles from "./Report.module.scss";
 import DisclaimerAlert from "./ui/DisclaimerAlert";
-import { Grid } from "@material-ui/core";
 import { VACCINATED_DEF } from "../pages/DataCatalog/MethodologyTab";
 import { METRIC_CONFIG } from "../data/config/MetricConfig";
 import { Link } from "react-router-dom";
@@ -154,35 +153,11 @@
         </title>
       </Helmet>
       <div className={styles.ReportWrapper}>
-<<<<<<< HEAD
-        <Grid container justify="center">
-          <Grid item xs={12} md={isSingleColumn ? SINGLE_COLUMN_WIDTH : 12}>
-            <ShareDialog
-              madLib={props.madLib}
-              shareModalOpen={shareModalOpen}
-              setShareModalOpen={setShareModalOpen}
-            />
-            <div className={styles.ReportToolbar}>
-              <Button
-                color="primary"
-                startIcon={<ShareIcon />}
-                onClick={() => setShareModalOpen(true)}
-                data-tip="Share a Link to this Report"
-              >
-                Share
-              </Button>
-            </div>
-            <DisclaimerAlert
-              jumpToData={jumpToData}
-              isSingleColumn={isSingleColumn}
-            />
-          </Grid>
-        </Grid>
-
-=======
         <ShareButtons madLib={props.madLib} />
-        <DisclaimerAlert jumpToData={jumpToData} />
->>>>>>> dfebb997
+        <DisclaimerAlert
+          jumpToData={jumpToData}
+          isSingleColumn={isSingleColumn}
+        />
         {getReport()}
       </div>
       <aside
