--- conflicted
+++ resolved
@@ -31,11 +31,8 @@
 import { urlMap } from "../utils/externalUrls";
 import { Box } from "@material-ui/core";
 import DefinitionsList from "./ui/DefinitionsList";
-<<<<<<< HEAD
 import LifelineAlert from "./ui/LifelineAlert";
-=======
 import LazyLoad from "react-lazyload";
->>>>>>> 658c598a
 
 export const SINGLE_COLUMN_WIDTH = 12;
 
@@ -326,7 +323,9 @@
             {definedConditions.length > 0 && (
               <Box mt={5}>
                 <h3 className={styles.FootnoteLargeHeading}>Definitions:</h3>
-                <DefinitionsList variablesToDefine={metricConfigSubset} />
+                <LazyLoad offset={300} height={181} once>
+                  <DefinitionsList variablesToDefine={metricConfigSubset} />
+                </LazyLoad>
               </Box>
             )}
           </div>
@@ -347,31 +346,4 @@
   );
 }
 
-<<<<<<< HEAD
-=======
-/*
-Display heading and condition definition(s) based on the tracker madlib settings
-*/
-function DefinitionsBox(props: { madLib: MadLib }) {
-  // Show Definitions for Selected Condition(s) and their respective Categories
-  const var1 = props.madLib.activeSelections["1"];
-  const var2 =
-    props.madLib.id === "comparevars"
-      ? props.madLib.activeSelections["3"]
-      : undefined;
-  const selectedVariables = Object.entries(METRIC_CONFIG).filter(
-    (variable) => variable[0] === var1 || variable[0] === var2
-  );
-
-  return (
-    <Box mt={5}>
-      <h3 className={styles.FootnoteLargeHeading}>Definitions:</h3>
-      <LazyLoad offset={300} height={350} once>
-        <DefinitionsList variablesToDefine={selectedVariables} />
-      </LazyLoad>
-    </Box>
-  );
-}
-
->>>>>>> 658c598a
 export default ReportProvider;