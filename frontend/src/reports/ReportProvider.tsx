--- conflicted
+++ resolved
@@ -18,15 +18,11 @@
 import ArrowForward from "@material-ui/icons/ArrowForward";
 import styles from "./Report.module.scss";
 import DisclaimerAlert from "./ui/DisclaimerAlert";
-<<<<<<< HEAD
-import { METRIC_CONFIG, VariableConfig } from "../data/config/MetricConfig";
-=======
 import {
   METRIC_CONFIG,
   VariableConfig,
   DropdownVarId,
 } from "../data/config/MetricConfig";
->>>>>>> da7fa690
 import { Link } from "react-router-dom";
 import FeedbackBox from "../pages/ui/FeedbackBox";
 import ShareButtons from "./ui/ShareButtons";
