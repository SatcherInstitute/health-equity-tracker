--- conflicted
+++ resolved
@@ -27,11 +27,8 @@
   VACCINATED_DEF,
 } from "../pages/DataCatalog/MethodologyTab";
 import { Link } from "react-router-dom";
-<<<<<<< HEAD
 import FeedbackBox from "../pages/ui/FeedbackBox";
-=======
 import { Helmet } from "react-helmet-async";
->>>>>>> 8816012f
 
 function getPhraseValue(madLib: MadLib, segmentIndex: number): string {
   const segment = madLib.phrase[segmentIndex];
