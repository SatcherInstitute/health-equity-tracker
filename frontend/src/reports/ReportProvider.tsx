import React, { useState } from "react";
import { Grid } from "@material-ui/core";
import { VariableDisparityReport } from "./VariableDisparityReport";
import TwoVariableReport from "./TwoVariableReport";
import {
  MadLib,
  getMadLibWithUpdatedValue,
  DropdownVarId,
  MadLibId,
} from "../utils/madlib/MadLibs";
import { Fips } from "../utils/madlib/Fips";
import Dialog from "@material-ui/core/Dialog";
import DialogContent from "@material-ui/core/DialogContent";
import DialogContentText from "@material-ui/core/DialogContentText";
import DialogTitle from "@material-ui/core/DialogTitle";
import { getMadLibPhraseText } from "../utils/madlib/MadLibs";
<<<<<<< HEAD
import { linkToMadLib, DATA_CATALOG_PAGE_LINK } from "../utils/urlutils";
=======
import { DATA_CATALOG_PAGE_LINK } from "../utils/urlutils";
import { linkToMadLib } from "../utils/urlutils";
>>>>>>> 32050ec5
import Button from "@material-ui/core/Button";
import ArrowForward from "@material-ui/icons/ArrowForward";
import ShareIcon from "@material-ui/icons/Share";
import styles from "./Report.module.scss";

function getPhraseValue(madLib: MadLib, segmentIndex: number): string {
  const segment = madLib.phrase[segmentIndex];
  return typeof segment === "string"
    ? segment
    : madLib.activeSelections[segmentIndex];
}

function ReportProvider(props: { madLib: MadLib; setMadLib: Function }) {
  const [shareModalOpen, setShareModalOpen] = useState(false);

  function getReport() {
    // Each report has a unique key based on its props so it will create a
    // new instance and reset its state when the provided props change.
    switch (props.madLib.id as MadLibId) {
      case "disparity":
        const dropdownOption = getPhraseValue(props.madLib, 1);
        return (
          <VariableDisparityReport
            key={dropdownOption}
            dropdownVarId={dropdownOption as DropdownVarId}
            fips={new Fips(getPhraseValue(props.madLib, 3))}
            updateFipsCallback={(fips: Fips) =>
              props.setMadLib(
                getMadLibWithUpdatedValue(props.madLib, 3, fips.code)
              )
            }
          />
        );
      case "comparegeos":
        const compareDisparityVariable = getPhraseValue(props.madLib, 1);
        const fipsCode1 = getPhraseValue(props.madLib, 3);
        const fipsCode2 = getPhraseValue(props.madLib, 5);
        return (
          <Grid container spacing={1} alignItems="flex-start">
            <Grid item xs={6}>
              <VariableDisparityReport
                key={compareDisparityVariable + fipsCode1}
                dropdownVarId={compareDisparityVariable as DropdownVarId}
                fips={new Fips(fipsCode1)}
                updateFipsCallback={(fips: Fips) =>
                  props.setMadLib(
                    getMadLibWithUpdatedValue(props.madLib, 3, fips.code)
                  )
                }
                vertical={true}
              />
            </Grid>
            <Grid item xs={6}>
              <VariableDisparityReport
                key={compareDisparityVariable + fipsCode2}
                dropdownVarId={compareDisparityVariable as DropdownVarId}
                fips={new Fips(fipsCode2)}
                updateFipsCallback={(fips: Fips) =>
                  props.setMadLib(
                    getMadLibWithUpdatedValue(props.madLib, 5, fips.code)
                  )
                }
                vertical={true}
              />
            </Grid>
          </Grid>
        );
      case "comparevars":
        const compareDisparityVariable1 = getPhraseValue(props.madLib, 1);
        const compareDisparityVariable2 = getPhraseValue(props.madLib, 3);
        const fipsCode = getPhraseValue(props.madLib, 5);
        return (
          <TwoVariableReport
            key={
              compareDisparityVariable1 + +compareDisparityVariable2 + fipsCode
            }
            dropdownVarId1={compareDisparityVariable1 as DropdownVarId}
            dropdownVarId2={compareDisparityVariable2 as DropdownVarId}
            fips={new Fips(fipsCode)}
            updateFipsCallback={(fips: Fips) =>
              props.setMadLib(
                getMadLibWithUpdatedValue(props.madLib, 5, fips.code)
              )
            }
          />
        );
      default:
        return <p>Report not found</p>;
    }
  }

  return (
    <>
      <div className={styles.ReportWrapper}>
        <Dialog
          open={shareModalOpen}
          onClose={() => setShareModalOpen(false)}
          aria-labelledby="alert-dialog-title"
          aria-describedby="alert-dialog-description"
        >
          <DialogTitle id="alert-dialog-title">Link to this Report</DialogTitle>
          <DialogContent>
            <DialogContentText id="alert-dialog-description">
              {getMadLibPhraseText(props.madLib)}
            </DialogContentText>
            <DialogContentText id="alert-dialog-description">
              {linkToMadLib(
                props.madLib.id,
                props.madLib.activeSelections,
                true
              )}
            </DialogContentText>
          </DialogContent>
        </Dialog>
        <div className={styles.ReportToolbar}>
          <Button
            color="primary"
            startIcon={<ShareIcon />}
            onClick={() => setShareModalOpen(true)}
            data-tip="Share a Link to this Report"
          >
            Share
          </Button>
        </div>
        {getReport()}
      </div>
<<<<<<< HEAD
      {/* TODO- could we extract the names of datasets from the Fake Metdata */}
=======
>>>>>>> 32050ec5
      <div className={styles.MissingDataInfo}>
        <h1>What Data Are Missing?</h1>
        <p>
          In this tracker, we are using <a href="/">COVID Tracking Project</a>,{" "}
<<<<<<< HEAD
          <a href="/">CDC Public Datasets</a>,{" "}
          <a href="/">American Community Survey data</a>. Some soures are more
          "real-time" like case data, but other important data, such as
          information around social determinants of health can lag weeks to
          months. For the moment, this is our best representation of how the
=======
          <a href="/">CDC Public Datasets</a>, and{" "}
          <a href="/">U.S. Census Bureau data</a>. Some soures are more
          “real-time” like case data, but other important data, such as
          information around social determinants of health can lag weeks to
          years. For the moment, this is our best representation of how the
>>>>>>> 32050ec5
          country is doing based on publically available information.
        </p>
        <p>
          Unfortunately, with these publically available data sets, there are
          crucial pieces missing, including but not limited to: comprehensive
          city-, census tract-, and county-level data; comprehensive race and
          ethnicity breakdowns; comprehensive gender and age breakdowns by
          county, etc.
        </p>
        <h3>Known limitations in the data</h3>
        <ul>
          <li>
<<<<<<< HEAD
            Data may be hidden in counties with smaller numbers of COVID-19
            cases, hospitalizations and deaths in order to protect the privacy
            of affected individuals.
          </li>
          <li>
            Racial and ethnic categorization is often at the discretion of
            healthcare professionals and may not be accurate.
          </li>
          <li>
            Racial and ethnic categories differ by source and can obscure severe
            inequity by inappropriately aggregating different communities with
            distinct experiences into a single overly large category (e.g.
            “Other,” “Asian”).
          </li>
          <li>
            US-wide statistics are aggregations of state-wide data. Where data
            has been withheld to protect privacy, and where data is missing
            (such as in states that do not report race/ethnicity breakdowns of
            COVID-19 statistics), US-wide aggregations may be incomplete and
            potentially skewed, if excluded populations differ significantly
            from the country as a whole.
          </li>
          <li>
            While we attempt to update our data sources with newly available
            data within a short time frame (typically a few days), please
            navigate to our data sources directly if you are seeking the newest
            data as soon as it is made available.
=======
            To protect the privacy of affected individuals, COVID-19 data may be
            hidden in counties with smaller numbers of COVID-19 cases,
            hospitalizations and deaths.
          </li>
          <li>
            Racial and ethnic categories are often at the discretion of
            healthcare professionals and may not be accurate.
          </li>
          <li>
            Specific racial and ethnic categories (e.g. “Native Hawaiian,”
            “Alaska Native”) differ by source and can be inappropriately
            obscured by broader categories (e.g. “Other,” “Asian”).
          </li>
          <li>
            National statistics are aggregations of state-wide data. If state
            data is not available, these aggregations may be incomplete and
            potentially skewed.
          </li>
          <li>
            We typically refresh our data sources with newly available data
            within a few days. Seeking the latest information? Please navigate
            to the data sources directly.
>>>>>>> 32050ec5
          </li>
        </ul>
        <a href={DATA_CATALOG_PAGE_LINK}>
          <Button color="primary" endIcon={<ArrowForward />}>
            See Data Sources
          </Button>
        </a>
      </div>
    </>
  );
}

export default ReportProvider;<|MERGE_RESOLUTION|>--- conflicted
+++ resolved
@@ -14,12 +14,7 @@
 import DialogContentText from "@material-ui/core/DialogContentText";
 import DialogTitle from "@material-ui/core/DialogTitle";
 import { getMadLibPhraseText } from "../utils/madlib/MadLibs";
-<<<<<<< HEAD
 import { linkToMadLib, DATA_CATALOG_PAGE_LINK } from "../utils/urlutils";
-=======
-import { DATA_CATALOG_PAGE_LINK } from "../utils/urlutils";
-import { linkToMadLib } from "../utils/urlutils";
->>>>>>> 32050ec5
 import Button from "@material-ui/core/Button";
 import ArrowForward from "@material-ui/icons/ArrowForward";
 import ShareIcon from "@material-ui/icons/Share";
@@ -146,27 +141,16 @@
         </div>
         {getReport()}
       </div>
-<<<<<<< HEAD
       {/* TODO- could we extract the names of datasets from the Fake Metdata */}
-=======
->>>>>>> 32050ec5
       <div className={styles.MissingDataInfo}>
         <h1>What Data Are Missing?</h1>
         <p>
           In this tracker, we are using <a href="/">COVID Tracking Project</a>,{" "}
-<<<<<<< HEAD
-          <a href="/">CDC Public Datasets</a>,{" "}
-          <a href="/">American Community Survey data</a>. Some soures are more
-          "real-time" like case data, but other important data, such as
-          information around social determinants of health can lag weeks to
-          months. For the moment, this is our best representation of how the
-=======
           <a href="/">CDC Public Datasets</a>, and{" "}
           <a href="/">U.S. Census Bureau data</a>. Some soures are more
           “real-time” like case data, but other important data, such as
           information around social determinants of health can lag weeks to
           years. For the moment, this is our best representation of how the
->>>>>>> 32050ec5
           country is doing based on publically available information.
         </p>
         <p>
@@ -179,35 +163,6 @@
         <h3>Known limitations in the data</h3>
         <ul>
           <li>
-<<<<<<< HEAD
-            Data may be hidden in counties with smaller numbers of COVID-19
-            cases, hospitalizations and deaths in order to protect the privacy
-            of affected individuals.
-          </li>
-          <li>
-            Racial and ethnic categorization is often at the discretion of
-            healthcare professionals and may not be accurate.
-          </li>
-          <li>
-            Racial and ethnic categories differ by source and can obscure severe
-            inequity by inappropriately aggregating different communities with
-            distinct experiences into a single overly large category (e.g.
-            “Other,” “Asian”).
-          </li>
-          <li>
-            US-wide statistics are aggregations of state-wide data. Where data
-            has been withheld to protect privacy, and where data is missing
-            (such as in states that do not report race/ethnicity breakdowns of
-            COVID-19 statistics), US-wide aggregations may be incomplete and
-            potentially skewed, if excluded populations differ significantly
-            from the country as a whole.
-          </li>
-          <li>
-            While we attempt to update our data sources with newly available
-            data within a short time frame (typically a few days), please
-            navigate to our data sources directly if you are seeking the newest
-            data as soon as it is made available.
-=======
             To protect the privacy of affected individuals, COVID-19 data may be
             hidden in counties with smaller numbers of COVID-19 cases,
             hospitalizations and deaths.
@@ -230,7 +185,6 @@
             We typically refresh our data sources with newly available data
             within a few days. Seeking the latest information? Please navigate
             to the data sources directly.
->>>>>>> 32050ec5
           </li>
         </ul>
         <a href={DATA_CATALOG_PAGE_LINK}>
