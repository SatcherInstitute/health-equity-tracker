--- conflicted
+++ resolved
@@ -1,4 +1,3 @@
-import React from "react";
 import {
   EmailShareButton,
   FacebookShareButton,
@@ -9,13 +8,8 @@
   LinkedinIcon,
   TwitterIcon,
 } from "react-share";
-<<<<<<< HEAD
 import { Grid } from "@mui/material";
-import { getMadLibPhraseText, MadLib } from "../../utils/MadLibs";
-=======
-import { Grid } from "@material-ui/core";
 import { getMadLibPhraseText, type MadLib } from "../../utils/MadLibs";
->>>>>>> 5ec69e64
 import styles from "./ShareButtons.module.scss";
 import sass from "../../styles/variables.module.scss";
 import { type Article } from "../../pages/WhatIsHealthEquity/NewsTab";
