@import "../../styles/variables.module";

.ShareLabel {
  font-weight: 500;
  color: $alt-green;
<<<<<<< HEAD
  font-size: 1rem;
=======
  font-size: $small;
>>>>>>> 64343c7a
  box-sizing: border-box;
  font-family: "Inter", serif;
  letter-spacing: 0.02857em;
  padding-inline-end: 0.7rem;
  padding-block-end: 4px; // to align with the icons
}<|MERGE_RESOLUTION|>--- conflicted
+++ resolved
@@ -3,11 +3,7 @@
 .ShareLabel {
   font-weight: 500;
   color: $alt-green;
-<<<<<<< HEAD
-  font-size: 1rem;
-=======
   font-size: $small;
->>>>>>> 64343c7a
   box-sizing: border-box;
   font-family: "Inter", serif;
   letter-spacing: 0.02857em;
