--- conflicted
+++ resolved
@@ -1,12 +1,8 @@
 import type { DemographicType } from '../../data/query/Breakdowns'
 import JumpToSelect from '../../pages/ui/JumpToSelect'
 import SimpleSelect from '../../pages/ui/SimpleSelect'
-<<<<<<< HEAD
-=======
 import { MADLIB_MODE_MAP, type MadLibId } from '../../utils/MadLibs'
->>>>>>> 1924b3b9
 import type { ScrollableHashId } from '../../utils/hooks/useStepObserver'
-import { MADLIB_MODE_MAP, type MadLibId } from '../../utils/MadLibs'
 import { reportProviderSteps } from '../ReportProviderSteps'
 
 interface ModeSelectorBoxMobileProps {
@@ -30,13 +26,6 @@
   return (
     <div className='mode-selector-box-mobile m-2 flex justify-start rounded-sm bg-white p-2 shadow-raised md:hidden'>
       <div>
-        {/* <SimpleSelect<DemographicType>
-          label='Demographic'
-          optionsMap={props.enabledDemographicOptionsMap}
-          disabledOptions={props.disabledDemographicOptions}
-          selected={props.demographicType}
-          setSelected={props.setDemographicType}
-        /> */}
         <SimpleSelect<MadLibId>
           label='Compare mode'
           optionsMap={MADLIB_MODE_MAP}
