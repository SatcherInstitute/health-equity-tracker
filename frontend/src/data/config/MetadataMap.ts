import { type DataSourceMetadata } from '../utils/DatasetTypes'

export const GEOGRAPHIES_DATASET_ID = 'geographies'

// ALERT!!! Keep this file in sync with DatasetMetadata while it is present
// All dataset IDs should be in the DatasetMetadata

export type DataSourceId =
  | 'acs'
  | 'ahr'
  | 'bjs'
  | 'cawp'
  | 'cdc_atlas'
  | 'cdc_restricted'
  | 'cdc_svi_county'
  | 'cdc_vaccination_county'
  | 'cdc_vaccination_national'
  | 'census_pop_estimates'
  | 'covid_tracking_project'
  | 'decia_2010_territory_population'
  | 'decia_2020_territory_population'
  | 'geographies_source'
  | 'geo_context'
  | 'kff_vaccination'
  | 'phrma'
  | 'the_unitedstates_project'
  | 'vera'

export const dataSourceMetadataList: DataSourceMetadata[] = [
  {
    id: 'cdc_restricted',
    data_source_name: 'CDC Case Surveillance Restricted Access Detailed Data',
    data_source_pretty_site_name: 'data.cdc.gov',
    data_source_link:
      'https://data.cdc.gov/Case-Surveillance/COVID-19-Case-Surveillance-Restricted-Access-Detai/mbd7-r32t',
    geographic_level: 'National, State, County',
    time_period_range: 'January 2020 - Current',
    demographic_granularity: 'Race/ethnicity, age, sex',
    update_frequency: 'Monthly',
    description:
      'The numbers of confirmed COVID-19 deaths, cases, and hospitalizations nationally and at the state and county levels. The data source is Centers for Disease Control and Prevention, COVID-19 Response. COVID-19 Case Surveillance Data Access, Summary, and Limitations. The last case data included is two (2) weeks before they most recent release from the CDC. The CDC does not take responsibility for the scientific validity or accuracy of methodology, results, statistical analyses, or conclusions presented. We only present the data as rates that are calculated with the American Community Survey (ACS) 2019 5-year estimates, to view the raw data you must apply for access on the CDC website linked above.',
    dataset_ids: [
      'cdc_restricted_data-by_race_national_processed-with_age_adjust',
      'cdc_restricted_data-by_race_county_processed',
      'cdc_restricted_data-by_race_state_processed-with_age_adjust',
      'cdc_restricted_data-by_age_national_processed',
      'cdc_restricted_data-by_age_county_processed',
      'cdc_restricted_data-by_age_state_processed',
      'cdc_restricted_data-by_sex_national_processed',
      'cdc_restricted_data-by_sex_county_processed',
      'cdc_restricted_data-by_sex_state_processed',
      'cdc_restricted_data-by_race_national_processed_time_series',
      'cdc_restricted_data-by_race_county_processed_time_series',
      'cdc_restricted_data-by_race_state_processed_time_series',
      'cdc_restricted_data-by_age_national_processed_time_series',
      'cdc_restricted_data-by_age_county_processed_time_series',
      'cdc_restricted_data-by_age_state_processed_time_series',
      'cdc_restricted_data-by_sex_national_processed_time_series',
      'cdc_restricted_data-by_sex_county_processed_time_series',
      'cdc_restricted_data-by_sex_state_processed_time_series',
    ],
    downloadable: true,
  },
  {
    id: 'acs',
    data_source_name: 'American Community Survey (ACS) 5-year estimates',
    data_source_pretty_site_name: 'census.gov',
    data_source_link:
      'https://www.census.gov/data/developers/data-sets/acs-5year.html',
    geographic_level: 'National, State, County',
    demographic_granularity: 'Race/ethnicity, age, sex',
    update_frequency: 'Annual',
    description:
      'Yearly population percentages, health insurance rates, and poverty rates at the national, state and county levels.',
    dataset_ids: [
      'acs_population-by_race_county',
      'acs_population-by_race_state',
      'acs_population-by_race_national',
      'acs_population-by_age_county',
      'acs_population-by_age_state',
      'acs_population-by_age_national',
      'acs_population-by_sex_county',
      'acs_population-by_sex_state',
      'acs_population-by_sex_national',
      'acs_condition-by_race_county_time_series',
      'acs_condition-by_race_state_time_series',
      'acs_condition-by_race_national_time_series',
      'acs_condition-by_age_county_time_series',
      'acs_condition-by_age_state_time_series',
      'acs_condition-by_age_national_time_series',
      'acs_condition-by_sex_county_time_series',
      'acs_condition-by_sex_state_time_series',
      'acs_condition-by_sex_national_time_series',
    ],
    downloadable: true,
  },
  {
    id: 'decia_2010_territory_population',
    data_source_name: 'Census 2010 Decennial Island Areas',
    data_source_pretty_site_name: 'census.gov',
    data_source_link:
      'https://www.census.gov/data/datasets/2010/dec/virgin-islands.html',
    geographic_level: 'Territory',
    demographic_granularity: 'Race/ethnicity, age, sex',
    update_frequency: 'None',
    description:
      'Population totals and percent shares for 2010 at the territory level for U.S. Virgin Islands, Guam, American Samoa, and the Northern Mariana Islands, which are not available in the Census 5 year American Community Survey (ACS) estimates.',
    dataset_ids: [
      'decia_2010_territory_population-by_race_and_ethnicity_territory_state_level',
      'decia_2010_territory_population-by_sex_territory_state_level',
      'decia_2010_territory_population-by_age_territory_state_level',
    ],
    downloadable: true,
  },
  {
    id: 'decia_2020_territory_population',
    data_source_name: 'Census 2020 Decennial Island Areas',
    data_source_pretty_site_name: 'census.gov',
    data_source_link:
      'https://www.census.gov/data/datasets/2020/dec/virgin-islands.html',
    geographic_level: 'Territory/County-Equivalent',
    demographic_granularity: 'Race/ethnicity, age, sex',
    update_frequency: 'None',
    description:
      'Population totals and percent shares for 2020 at the territory and county-equivalent level for U.S. Virgin Islands, Guam, American Samoa, and the Northern Mariana Islands, which are not available in the 5 year American Community Survey (ACS) estimates.',
    dataset_ids: [
      'decia_2020_territory_population-by_race_and_ethnicity_territory_state_level',
      'decia_2020_territory_population-by_sex_territory_state_level',
      'decia_2020_territory_population-by_age_territory_state_level',
      'decia_2020_territory_population-by_race_and_ethnicity_territory_county_level',
      'decia_2020_territory_population-by_sex_territory_county_level',
      'decia_2020_territory_population-by_age_territory_county_level',
    ],
    downloadable: true,
  },
  {
    id: 'census_pop_estimates',
    data_source_name: 'County Population by Characteristics: 2010-2019',
    data_source_pretty_site_name: 'census.gov',
    data_source_link:
      'https://www.census.gov/data/tables/time-series/demo/popest/2010s-counties-detail.html',
    geographic_level: 'State/County',
    demographic_granularity: 'Race/ethnicity, age, sex',
    update_frequency: 'None',
    description:
      'Population percentage estimates by race/ethnicity, age, and sex to the ' +
      'county level provided by the U.S Census Bureau. We use the single year ' +
      'estimates from 2019.',
    dataset_ids: ['census_pop_estimates-race_and_ethnicity'],
    downloadable: true,
  },
  {
    id: 'cdc_svi_county',
    data_source_name: 'CDC SVI County Rankings',
    data_source_pretty_site_name: 'atsdr.cdc.gov',
    data_source_link:
      'https://www.atsdr.cdc.gov/placeandhealth/svi/documentation/SVI_documentation_2018.html',
    geographic_level: 'County',
    demographic_granularity: 'None',
    update_frequency: 'Biannual',
    description:
      'Every community must prepare for and respond to hazardous events, whether a natural disaster like a tornado or a disease outbreak, or an anthropogenic event such as a harmful chemical spill. The degree to which a community exhibits certain social conditions, including high poverty, low percentage of vehicle access, or crowded households, may affect that community’s ability to prevent human suffering and financial loss in the event of disaster. These factors describe a community’s social vulnerability.',
    dataset_ids: ['cdc_svi_county-age'],
    downloadable: true,
  },
  {
    id: 'cdc_vaccination_county',
    data_source_name: 'CDC COVID-19 Vaccinations in the United States, County',
    data_source_pretty_site_name: 'data.cdc.gov',
    data_source_link:
      'https://data.cdc.gov/Vaccinations/COVID-19-Vaccinations-in-the-United-States-County/8xkx-amqh',
    geographic_level: 'County',
    demographic_granularity: 'None',
    update_frequency: 'Daily',
    description:
      'Overall US COVID-19 Vaccine administration and vaccine equity data at county level ' +
      'Data represents all vaccine partners including jurisdictional partner clinics, ' +
      'retail pharmacies, long-term care facilities, dialysis centers, ' +
      'Federal Emergency Management Agency and Health Resources and Services ' +
      'Administration partner sites, and federal entity facilities.',
    dataset_ids: ['cdc_vaccination_county-alls_county'],
    downloadable: true,
  },
  {
    id: 'cdc_vaccination_national',
    data_source_name:
      'CDC COVID-19 Vaccination Demographics in the United States, National',
    data_source_pretty_site_name: 'data.cdc.gov',
    data_source_link:
      'https://data.cdc.gov/Vaccinations/COVID-19-Vaccination-Demographics-in-the-United-St/km4m-vcsb',
    geographic_level: 'National',
    demographic_granularity: 'Race/ethnicity, age, sex',
    update_frequency: 'Daily',
    description:
      'Overall Demographic Characteristics of People Receiving COVID-19 Vaccinations ' +
      'in the United States at national level. Data represents all vaccine partners ' +
      'including jurisdictional partner clinics, retail pharmacies, long-term care facilities, ' +
      'dialysis centers, Federal Emergency Management Agency and Health Resources and Services ' +
      'Administration partner sites, and federal entity facilities. (CDC 2021)',
    dataset_ids: [
      'cdc_vaccination_national-age_processed',
      'cdc_vaccination_national-race_processed',
      'cdc_vaccination_national-sex_processed',
    ],
    downloadable: true,
  },
  {
    id: 'cdc_atlas',
    data_source_name: 'CDC NCHHSTP AtlasPlus',
    data_source_pretty_site_name: 'cdc.gov',
    data_source_link: 'https://www.cdc.gov/nchhstp/atlas/index.htm',
    geographic_level: 'National, State, County',
    demographic_granularity: 'Race/ethnicity, age, sex',
    update_frequency: 'Yearly',
    description:
      'The Centers for Disease Control and Prevention (CDC) is a primary source of HIV data in the United States, gathering and sharing essential information on HIV diagnoses, deaths, prevalence, linkage to HIV care, and PrEP coverage. Their annual surveillance report comprehensively summarizes diagnosed HIV cases nationwide and its dependent areas. This crucial data enables public health partners, government agencies, nonprofits, academia, and the public to effectively target prevention strategies, allocate resources, develop policies, and track HIV trends, ensuring a well-informed and coordinated response to the epidemic.',
    dataset_ids: [
      'cdc_hiv_data-age_county_time_series',
      'cdc_hiv_data-age_national_time_series',
      'cdc_hiv_data-age_state_time_series',
      'cdc_hiv_data-sex_county_time_series',
      'cdc_hiv_data-sex_national_time_series',
      'cdc_hiv_data-sex_state_time_series',
      'cdc_hiv_data-race_and_ethnicity_county_time_series',
      'cdc_hiv_data-race_and_ethnicity_national_time_series',
      'cdc_hiv_data-race_and_ethnicity_state_time_series',
      'cdc_hiv_data-race_and_ethnicity_national_time_series-with_age_adjust',
      'cdc_hiv_data-race_and_ethnicity_state_time_series-with_age_adjust',
      'cdc_hiv_data-black_women_national_time_series',
      'cdc_hiv_data-black_women_state_time_series',
    ],
    downloadable: true,
  },
  {
    id: 'kff_vaccination',
    data_source_name: 'Kaiser Family Foundation COVID-19 Indicators',
    data_source_pretty_site_name: 'kff.org',
    data_source_link: 'https://www.kff.org/state-category/covid-19/',
    geographic_level: 'State',
    demographic_granularity: 'Race/ethnicity',
    update_frequency: 'Biweekly',
    description:
      'State level vaccination information based off of Kaiser Family Foundation ' +
      'analysis of publicly available data from state websites. Per 100k metrics are found on ' +
      "'COVID-19 Vaccinations by Race/Ethnicity', percent share metrics are found on " +
      "'Percent of Total Population that has Received a COVID-19 Vaccine by Race/Ethnicity' " +
      "and the All metric is found on 'COVID-19 Vaccines Delivered and Administered'",
    dataset_ids: [
      'kff_vaccination-race_and_ethnicity_state',
      'kff_vaccination-alls_state',
    ],
    downloadable: true,
  },
  {
    id: 'ahr',
    data_source_name: "America's Health Rankings",
    data_source_pretty_site_name: 'americashealthrankings.org',
    data_source_link:
      'https://www.americashealthrankings.org/explore/annual/measure/Overall_a/state/ALL',
    geographic_level: 'National, State',
    demographic_granularity: 'Race/ethnicity, age, sex',
    update_frequency: 'Annual',
    description:
      'The prevalence of multiple conditions at the state level, including chronic diseases (COPD, diabetes, chronic kidney disease, cardiovascular diseases), behavioral health indicators (suicide, depression, frequent mental distress, excessive drinking, opioid and other substance misuse), and other social determinants of health (care avoidance due to cost, preventable hospitalizations).',
    dataset_ids: [
      'ahr_data-age_national',
      'ahr_data-race_and_ethnicity_national',
      'ahr_data-sex_national',
      'ahr_data-age_state',
      'ahr_data-race_and_ethnicity_state',
      'ahr_data-sex_state',
    ],
    downloadable: true,
  },
  {
    id: 'bjs',
    data_source_name: 'Bureau of Justice Statistics (BJS)',
    data_source_pretty_site_name: 'bjs.ojp.gov',
    data_source_link: 'https://bjs.ojp.gov',
    geographic_level: 'National, State',
    demographic_granularity: 'Race/ethnicity, age, sex',
    update_frequency: 'Annually',
    description:
      'Rates of individuals, including children, who are confined in a local adult jail facility, or under the jurisdiction of a federal, state, or territory adult prison facility.',
    dataset_ids: [
      'bjs_incarceration_data-race_and_ethnicity_national',
      'bjs_incarceration_data-race_and_ethnicity_state',
      'bjs_incarceration_data-age_national',
      'bjs_incarceration_data-age_state',
      'bjs_incarceration_data-sex_national',
      'bjs_incarceration_data-sex_state',
    ],
    downloadable: true,
  },
  {
    id: 'vera',
    data_source_name: 'Vera Institute of Justice',
    data_source_pretty_site_name: 'vera.org',
    data_source_link: 'https://www.vera.org/projects/incarceration-trends',
    geographic_level: 'County',
    demographic_granularity: 'Race/ethnicity, sex',
    update_frequency: 'None',
    description:
      'Rates of individuals, including children, who are confined in local adult jail facilities, or under the jurisdiction of a state prison system on charges arising from a criminal case in a specific county.',
    dataset_ids: [
      'vera_incarceration_county-by_sex_county_time_series',
      'vera_incarceration_county-by_race_and_ethnicity_county_time_series',
      'vera_incarceration_county-by_age_county_time_series',
    ],
    downloadable: true,
  },
  {
    id: 'cawp',
    data_source_name: 'Center for American Women in Politics (CAWP)',
    data_source_pretty_site_name: 'cawpdata.rutgers.edu',
    data_source_link: 'https://cawpdata.rutgers.edu/',
    geographic_level: 'National, State',
    time_period_range:
      'U.S. Congress: 1915 - Current, State Legislatures: 1983 - Current',
    demographic_granularity: 'Race/ethnicity',
    update_frequency: 'Monthly',
    description:
      'Detailed information on women legislators, by race/ethnicity, in the US Congress and state legislatures, and historical counts of total state legislators of any gender by year by state. A separate table is also available containing legislator names and positions.',
    dataset_ids: [
      'cawp_time_data-race_and_ethnicity_national_time_series',
      'cawp_time_data-race_and_ethnicity_state_time_series',
      'cawp_time_data-race_and_ethnicity_state_time_series_names',
    ],
    downloadable: true,
  },
  {
    id: 'the_unitedstates_project',
    data_source_name: 'The @unitedstates Project',
    data_source_pretty_site_name: 'theunitedstates.io',
    data_source_link: 'https://github.com/unitedstates/congress-legislators',
    geographic_level: 'National, State',
    demographic_granularity: 'N/A',
    update_frequency: 'At least monthly',
    description:
      'Total members of the United States Congress (Senate and House of Representatives including Delegates) both nationally and by state/territory. This dataset is viewable and downloadable in the CAWP datasets.',
    dataset_ids: ['the_unitedstates_project'],
    downloadable: false,
  },
  {
<<<<<<< HEAD
=======
    id: 'geo_context',
    data_source_name: 'Geographic Context - Composite Dataset',
    data_source_pretty_site_name:
      'github.com/SatcherInstitute/health-equity-tracker',
    data_source_link:
      'https://github.com/SatcherInstitute/health-equity-tracker',
    geographic_level: 'National, State, County',
    demographic_granularity: 'N/A',
    update_frequency: 'Yearly',
    description:
      'This is a composite dataset we create for faster loading; it includes population data from ACS and SVI data at the county level from the CDC.',
    dataset_ids: [
      'geo_context-county',
      'geo_context-state',
      'geo_context-national',
    ],
    downloadable: true,
  },
  {
    hideFromUser: true,
>>>>>>> 9f63f44f
    id: 'phrma',
    data_source_name: 'Medicare Administrative Data',
    data_source_pretty_site_name: 'cms.gov',
    data_source_link:
      'https://www.cms.gov/research-statistics-data-and-systems/cms-information-technology/accesstodataapplication',
    geographic_level: 'National, State, County',
    demographic_granularity:
      'Race/ethnicity, sex, age, low-income subsidy (LIS), Medicare eligibility',
    update_frequency: 'None',
    description:
      'Disease rates and medication adherence amongst Medicare fee-for-service beneficiaries 18 years and older, for multiple HIV and cardiovascular conditions.',
    dataset_ids: [
      'phrma_data-race_and_ethnicity_national',
      'phrma_data-race_and_ethnicity_state',
      'phrma_data-race_and_ethnicity_county',
      'phrma_data-age_national',
      'phrma_data-age_state',
      'phrma_data-age_county',
      'phrma_data-sex_national',
      'phrma_data-sex_state',
      'phrma_data-sex_county',
      'phrma_data-lis_national',
      'phrma_data-lis_state',
      'phrma_data-lis_county',
      'phrma_data-eligibility_national',
      'phrma_data-eligibility_state',
      'phrma_data-eligibility_county',
    ],
    downloadable: true,
  },
  {
    id: 'covid_tracking_project',
    data_source_name: 'Covid Tracking Project’s Racial Data Tracker',
    data_source_pretty_site_name: 'covidtracking.com',
    data_source_link: 'https://covidtracking.com/race',
    geographic_level: 'State',
    demographic_granularity: 'Race/ethnicity',
    update_frequency: 'Final update was March 7 2021',
    description:
      'The numbers of confirmed COVID-19 deaths, cases, hospitalizations, and tests at the state level. ' +
      'Please note that Covid Tracking Project data is not used for any visualizations on the tracker, ' +
      'it is only available for download.',
    dataset_ids: [
      'covid_tracking_project-cases_by_race_state',
      'covid_tracking_project-deaths_by_race_state',
      'covid_tracking_project-hospitalizations_by_race_state',
      'covid_tracking_project-tests_by_race_state',
    ],
    downloadable: true,
  },
]

export const DataSourceMetadataMap: Record<string, DataSourceMetadata> =
  Object.fromEntries(dataSourceMetadataList.map((m) => [m.id, m]))<|MERGE_RESOLUTION|>--- conflicted
+++ resolved
@@ -342,8 +342,6 @@
     downloadable: false,
   },
   {
-<<<<<<< HEAD
-=======
     id: 'geo_context',
     data_source_name: 'Geographic Context - Composite Dataset',
     data_source_pretty_site_name:
@@ -364,7 +362,6 @@
   },
   {
     hideFromUser: true,
->>>>>>> 9f63f44f
     id: 'phrma',
     data_source_name: 'Medicare Administrative Data',
     data_source_pretty_site_name: 'cms.gov',
