import { SHOW_PHRMA } from '../providers/PhrmaProvider'
import { type DataSourceMetadata } from '../utils/DatasetTypes'

export const GEOGRAPHIES_DATASET_ID = 'geographies'

// ALERT!!! Keep this file in sync with DatasetMetadata while it is present
// All dataset IDs should be in the DatasetMetadata

export type DataSourceId =
  | 'acs'
  | 'ahr'
  | 'bjs'
  | 'cawp'
  | 'cdc_atlas'
  | 'cdc_restricted'
  | 'cdc_svi_county'
  | 'cdc_vaccination_county'
  | 'cdc_vaccination_national'
  | 'census_pop_estimates'
  | 'covid_tracking_project'
  | 'decia_2010_territory_population'
  | 'decia_2020_territory_population'
  | 'geographies_source'
  | 'geo_context'
  | 'kff_vaccination'
  | 'phrma'
  | 'the_unitedstates_project'
  | 'vera'

export const dataSourceMetadataList: DataSourceMetadata[] = [
  {
    id: 'cdc_restricted',
    data_source_name: 'CDC Case Surveillance Restricted Access Detailed Data',
    data_source_pretty_site_name: 'data.cdc.gov',
    data_source_link:
      'https://data.cdc.gov/Case-Surveillance/COVID-19-Case-Surveillance-Restricted-Access-Detai/mbd7-r32t',
    geographic_level: 'National, State, County',
    time_period_range: 'January 2020 - Current',
    demographic_granularity: 'Race/ethnicity, age, sex',
    update_frequency: 'Monthly',
    description:
      'The numbers of confirmed COVID-19 deaths, cases, and hospitalizations nationally and at the state and county levels. The data source is Centers for Disease Control and Prevention, COVID-19 Response. COVID-19 Case Surveillance Data Access, Summary, and Limitations. The last case data included is two (2) weeks before they most recent release from the CDC. The CDC does not take responsibility for the scientific validity or accuracy of methodology, results, statistical analyses, or conclusions presented. We only present the data as rates that are calculated with the American Community Survey (ACS) 2019 5-year estimates, to view the raw data you must apply for access on the CDC website linked above.',
    dataset_ids: [
      'cdc_restricted_data-by_race_national_processed-with_age_adjust',
      'cdc_restricted_data-by_race_county_processed',
      'cdc_restricted_data-by_race_state_processed-with_age_adjust',
      'cdc_restricted_data-by_age_national_processed',
      'cdc_restricted_data-by_age_county_processed',
      'cdc_restricted_data-by_age_state_processed',
      'cdc_restricted_data-by_sex_national_processed',
      'cdc_restricted_data-by_sex_county_processed',
      'cdc_restricted_data-by_sex_state_processed',
      'cdc_restricted_data-by_race_national_processed_time_series',
      'cdc_restricted_data-by_race_county_processed_time_series',
      'cdc_restricted_data-by_race_state_processed_time_series',
      'cdc_restricted_data-by_age_national_processed_time_series',
      'cdc_restricted_data-by_age_county_processed_time_series',
      'cdc_restricted_data-by_age_state_processed_time_series',
      'cdc_restricted_data-by_sex_national_processed_time_series',
      'cdc_restricted_data-by_sex_county_processed_time_series',
      'cdc_restricted_data-by_sex_state_processed_time_series',
    ],
    downloadable: true,
  },
  {
    id: 'acs',
    data_source_name: 'American Community Survey (ACS) 5-year estimates',
    data_source_pretty_site_name: 'census.gov',
    data_source_link:
      'https://www.census.gov/data/developers/data-sets/acs-5year.html',
    geographic_level: 'National, State, County',
    demographic_granularity: 'Race/ethnicity, age, sex',
    update_frequency: 'Annual',
    description:
      'Yearly population percentages, health insurance rates, and poverty rates at the national, state and county levels.',
    dataset_ids: [
      'acs_population-by_race_county',
      'acs_population-by_race_state',
      'acs_population-by_race_national',
      'acs_population-by_age_county',
      'acs_population-by_age_state',
      'acs_population-by_age_national',
      'acs_population-by_sex_county',
      'acs_population-by_sex_state',
      'acs_population-by_sex_national',
      'acs_condition-by_race_county_time_series',
      'acs_condition-by_race_state_time_series',
      'acs_condition-by_race_national_time_series',
      'acs_condition-by_age_county_time_series',
      'acs_condition-by_age_state_time_series',
      'acs_condition-by_age_national_time_series',
      'acs_condition-by_sex_county_time_series',
      'acs_condition-by_sex_state_time_series',
      'acs_condition-by_sex_national_time_series',
    ],
    downloadable: true,
  },
  {
    id: 'decia_2010_territory_population',
    data_source_name: 'Census 2010 Decennial Island Areas',
    data_source_pretty_site_name: 'census.gov',
    data_source_link:
      'https://www.census.gov/data/datasets/2010/dec/virgin-islands.html',
    geographic_level: 'Territory',
    demographic_granularity: 'Race/ethnicity, age, sex',
    update_frequency: 'None',
    description:
      'Population totals and percent shares for 2010 at the territory level for U.S. Virgin Islands, Guam, American Samoa, and the Northern Mariana Islands, which are not available in the Census 5 year American Community Survey (ACS) estimates.',
    dataset_ids: [
      'decia_2010_territory_population-by_race_and_ethnicity_territory_state_level',
      'decia_2010_territory_population-by_sex_territory_state_level',
      'decia_2010_territory_population-by_age_territory_state_level',
    ],
    downloadable: true,
  },
  {
    id: 'decia_2020_territory_population',
    data_source_name: 'Census 2020 Decennial Island Areas',
    data_source_pretty_site_name: 'census.gov',
    data_source_link:
      'https://www.census.gov/data/datasets/2020/dec/virgin-islands.html',
    geographic_level: 'Territory/County-Equivalent',
    demographic_granularity: 'Race/ethnicity, age, sex',
    update_frequency: 'None',
    description:
      'Population totals and percent shares for 2020 at the territory and county-equivalent level for U.S. Virgin Islands, Guam, American Samoa, and the Northern Mariana Islands, which are not available in the 5 year American Community Survey (ACS) estimates.',
    dataset_ids: [
      'decia_2020_territory_population-by_race_and_ethnicity_territory_state_level',
      'decia_2020_territory_population-by_sex_territory_state_level',
      'decia_2020_territory_population-by_age_territory_state_level',
      'decia_2020_territory_population-by_race_and_ethnicity_territory_county_level',
      'decia_2020_territory_population-by_sex_territory_county_level',
      'decia_2020_territory_population-by_age_territory_county_level',
    ],
    downloadable: true,
  },
  {
    id: 'census_pop_estimates',
    data_source_name: 'County Population by Characteristics: 2010-2019',
    data_source_pretty_site_name: 'census.gov',
    data_source_link:
      'https://www.census.gov/data/tables/time-series/demo/popest/2010s-counties-detail.html',
    geographic_level: 'State/County',
    demographic_granularity: 'Race/ethnicity, age, sex',
    update_frequency: 'None',
    description:
      'Population percentage estimates by race/ethnicity, age, and sex to the ' +
      'county level provided by the U.S Census Bureau. We use the single year ' +
      'estimates from 2019.',
    dataset_ids: ['census_pop_estimates-race_and_ethnicity'],
    downloadable: true,
  },
  {
    id: 'cdc_svi_county',
    data_source_name: 'CDC SVI County Rankings',
    data_source_pretty_site_name: 'atsdr.cdc.gov',
    data_source_link:
      'https://www.atsdr.cdc.gov/placeandhealth/svi/documentation/SVI_documentation_2018.html',
    geographic_level: 'County',
    demographic_granularity: 'None',
    update_frequency: 'Biannual',
    description:
      'Every community must prepare for and respond to hazardous events, whether a natural disaster like a tornado or a disease outbreak, or an anthropogenic event such as a harmful chemical spill. The degree to which a community exhibits certain social conditions, including high poverty, low percentage of vehicle access, or crowded households, may affect that community’s ability to prevent human suffering and financial loss in the event of disaster. These factors describe a community’s social vulnerability.',
    dataset_ids: ['cdc_svi_county-age'],
    downloadable: true,
  },
  {
    id: 'cdc_vaccination_county',
    data_source_name: 'CDC COVID-19 Vaccinations in the United States, County',
    data_source_pretty_site_name: 'data.cdc.gov',
    data_source_link:
      'https://data.cdc.gov/Vaccinations/COVID-19-Vaccinations-in-the-United-States-County/8xkx-amqh',
    geographic_level: 'County',
    demographic_granularity: 'None',
    update_frequency: 'Daily',
    description:
      'Overall US COVID-19 Vaccine administration and vaccine equity data at county level ' +
      'Data represents all vaccine partners including jurisdictional partner clinics, ' +
      'retail pharmacies, long-term care facilities, dialysis centers, ' +
      'Federal Emergency Management Agency and Health Resources and Services ' +
      'Administration partner sites, and federal entity facilities.',
    dataset_ids: ['cdc_vaccination_county-alls_county'],
    downloadable: true,
  },
  {
    id: 'cdc_vaccination_national',
    data_source_name:
      'CDC COVID-19 Vaccination Demographics in the United States, National',
    data_source_pretty_site_name: 'data.cdc.gov',
    data_source_link:
      'https://data.cdc.gov/Vaccinations/COVID-19-Vaccination-Demographics-in-the-United-St/km4m-vcsb',
    geographic_level: 'National',
    demographic_granularity: 'Race/ethnicity, age, sex',
    update_frequency: 'Daily',
    description:
      'Overall Demographic Characteristics of People Receiving COVID-19 Vaccinations ' +
      'in the United States at national level. Data represents all vaccine partners ' +
      'including jurisdictional partner clinics, retail pharmacies, long-term care facilities, ' +
      'dialysis centers, Federal Emergency Management Agency and Health Resources and Services ' +
      'Administration partner sites, and federal entity facilities. (CDC 2021)',
    dataset_ids: [
      'cdc_vaccination_national-age_processed',
      'cdc_vaccination_national-race_processed',
      'cdc_vaccination_national-sex_processed',
    ],
    downloadable: true,
  },
  {
    id: 'cdc_atlas',
    data_source_name: 'CDC NCHHSTP AtlasPlus',
    data_source_pretty_site_name: 'cdc.gov',
    data_source_link: 'https://www.cdc.gov/nchhstp/atlas/index.htm',
    geographic_level: 'National, State, County',
    demographic_granularity: 'Race/ethnicity, age, sex',
    update_frequency: 'Yearly',
    description:
      'The Centers for Disease Control and Prevention (CDC) is a primary source of HIV data in the United States, gathering and sharing essential information on HIV diagnoses, deaths, prevalence, linkage to HIV care, and PrEP coverage. Their annual surveillance report comprehensively summarizes diagnosed HIV cases nationwide and its dependent areas. This crucial data enables public health partners, government agencies, nonprofits, academia, and the public to effectively target prevention strategies, allocate resources, develop policies, and track HIV trends, ensuring a well-informed and coordinated response to the epidemic.',
    dataset_ids: [
      'cdc_hiv_data-age_county_time_series',
      'cdc_hiv_data-age_national_time_series',
      'cdc_hiv_data-age_state_time_series',
      'cdc_hiv_data-sex_county_time_series',
      'cdc_hiv_data-sex_national_time_series',
      'cdc_hiv_data-sex_state_time_series',
      'cdc_hiv_data-race_and_ethnicity_county_time_series',
      'cdc_hiv_data-race_and_ethnicity_national_time_series',
      'cdc_hiv_data-race_and_ethnicity_state_time_series',
      'cdc_hiv_data-race_and_ethnicity_national_time_series-with_age_adjust',
      'cdc_hiv_data-race_and_ethnicity_state_time_series-with_age_adjust',
      'cdc_hiv_data-black_women_national_time_series',
      'cdc_hiv_data-black_women_state_time_series',
    ],
    downloadable: true,
  },
  {
    id: 'kff_vaccination',
    data_source_name: 'Kaiser Family Foundation COVID-19 Indicators',
    data_source_pretty_site_name: 'kff.org',
    data_source_link: 'https://www.kff.org/state-category/covid-19/',
    geographic_level: 'State',
    demographic_granularity: 'Race/ethnicity',
    update_frequency: 'Biweekly',
    description:
      'State level vaccination information based off of Kaiser Family Foundation ' +
      'analysis of publicly available data from state websites. Per 100k metrics are found on ' +
      "'COVID-19 Vaccinations by Race/Ethnicity', percent share metrics are found on " +
      "'Percent of Total Population that has Received a COVID-19 Vaccine by Race/Ethnicity' " +
      "and the All metric is found on 'COVID-19 Vaccines Delivered and Administered'",
    dataset_ids: [
      'kff_vaccination-race_and_ethnicity_state',
      'kff_vaccination-alls_state',
    ],
    downloadable: true,
  },
  {
    id: 'ahr',
    data_source_name: "America's Health Rankings",
    data_source_pretty_site_name: 'americashealthrankings.org',
    data_source_link:
      'https://www.americashealthrankings.org/explore/annual/measure/Overall_a/state/ALL',
    geographic_level: 'National, State',
    demographic_granularity: 'Race/ethnicity, age, sex',
    update_frequency: 'Annual',
    description:
      'The prevalence of multiple conditions at the state level, including chronic diseases (COPD, diabetes, chronic kidney disease, cardiovascular diseases), behavioral health indicators (suicide, depression, frequent mental distress, excessive drinking, opioid and other substance misuse), and other social determinants of health (care avoidance due to cost, preventable hospitalizations).',
    dataset_ids: [
      'ahr_data-age_national',
      'ahr_data-race_and_ethnicity_national',
      'ahr_data-sex_national',
      'ahr_data-age_state',
      'ahr_data-race_and_ethnicity_state',
      'ahr_data-sex_state',
    ],
    downloadable: true,
  },
  {
    id: 'bjs',
    data_source_name: 'Bureau of Justice Statistics (BJS)',
    data_source_pretty_site_name: 'bjs.ojp.gov',
    data_source_link: 'https://bjs.ojp.gov',
    geographic_level: 'National, State',
    demographic_granularity: 'Race/ethnicity, age, sex',
    update_frequency: 'Annually',
    description:
      'Rates of individuals, including children, who are confined in a local adult jail facility, or under the jurisdiction of a federal, state, or territory adult prison facility.',
    dataset_ids: [
      'bjs_incarceration_data-race_and_ethnicity_national',
      'bjs_incarceration_data-race_and_ethnicity_state',
      'bjs_incarceration_data-age_national',
      'bjs_incarceration_data-age_state',
      'bjs_incarceration_data-sex_national',
      'bjs_incarceration_data-sex_state',
    ],
    downloadable: true,
  },
  {
    id: 'vera',
    data_source_name: 'Vera Institute of Justice',
    data_source_pretty_site_name: 'vera.org',
    data_source_link: 'https://www.vera.org/projects/incarceration-trends',
    geographic_level: 'County',
    demographic_granularity: 'Race/ethnicity, sex',
    update_frequency: 'None',
    description:
      'Rates of individuals, including children, who are confined in local adult jail facilities, or under the jurisdiction of a state prison system on charges arising from a criminal case in a specific county.',
    dataset_ids: [
      'vera_incarceration_county-by_sex_county_time_series',
      'vera_incarceration_county-by_race_and_ethnicity_county_time_series',
      'vera_incarceration_county-by_age_county_time_series',
    ],
    downloadable: true,
  },
  {
    id: 'cawp',
    data_source_name: 'Center for American Women in Politics (CAWP)',
    data_source_pretty_site_name: 'cawpdata.rutgers.edu',
    data_source_link: 'https://cawpdata.rutgers.edu/',
    geographic_level: 'National, State',
    time_period_range:
      'U.S. Congress: 1915 - Current, State Legislatures: 1983 - Current',
    demographic_granularity: 'Race/ethnicity',
    update_frequency: 'Monthly',
    description:
      'Detailed information on women legislators, by race/ethnicity, in the US Congress and state legislatures, and historical counts of total state legislators of any gender by year by state. A separate table is also available containing legislator names and positions.',
    dataset_ids: [
      'cawp_time_data-race_and_ethnicity_national_time_series',
      'cawp_time_data-race_and_ethnicity_state_time_series',
      'cawp_time_data-race_and_ethnicity_state_time_series_names',
    ],
    downloadable: true,
  },
  {
    id: 'the_unitedstates_project',
    data_source_name: 'The @unitedstates Project',
    data_source_pretty_site_name: 'theunitedstates.io',
    data_source_link: 'https://github.com/unitedstates/congress-legislators',
    geographic_level: 'National, State',
    demographic_granularity: 'N/A',
    update_frequency: 'At least monthly',
    description:
      'Total members of the United States Congress (Senate and House of Representatives including Delegates) both nationally and by state/territory. This dataset is viewable and downloadable in the CAWP datasets.',
    dataset_ids: ['the_unitedstates_project'],
    downloadable: false,
  },
  {
    id: 'geo_context',
    data_source_name: 'Geographic Context - Composite Dataset',
    data_source_pretty_site_name:
      'github.com/SatcherInstitute/health-equity-tracker',
    data_source_link:
      'https://github.com/SatcherInstitute/health-equity-tracker',
    geographic_level: 'National, State, County',
    demographic_granularity: 'N/A',
    update_frequency: 'Yearly',
    description:
      'This is a composite dataset we create for faster loading; it includes population data from ACS and SVI data at the county level from the CDC.',
    dataset_ids: [
      'geo_context-county',
      'geo_context-state',
      'geo_context-national',
    ],
    downloadable: true,
  },
  {
<<<<<<< HEAD
    hideFromUser: !SHOW_PHRMA,
=======
    hideFromUser: !SHOW_PHRMA, // TODO: remove this once PHRMA merged
>>>>>>> 6f3f0c98
    id: 'phrma',
    data_source_name: 'Medicare Administrative Data',
    data_source_pretty_site_name: 'cms.gov',
    data_source_link:
      'https://www.cms.gov/research-statistics-data-and-systems/cms-information-technology/accesstodataapplication',
    geographic_level: 'National, State, County',
    demographic_granularity:
      'Race/ethnicity, sex, age, low-income subsidy (LIS), Medicare eligibility',
    update_frequency: 'None',
    description:
      'Data Source: Medicare Administrative Data (January 1, 2020 - December 31st, 2020). Source Population: Medicare beneficiaries who were enrolled in Medicare FFS and Part D in 2020. Disease rates and medication adherence amongst 18 years and older, for multiple HIV and cardiovascular conditions.',
    dataset_ids: [
      'phrma_data-race_and_ethnicity_national',
      'phrma_data-race_and_ethnicity_state',
      'phrma_data-race_and_ethnicity_county',
      'phrma_data-age_national',
      'phrma_data-age_state',
      'phrma_data-age_county',
      'phrma_data-sex_national',
      'phrma_data-sex_state',
      'phrma_data-sex_county',
      'phrma_data-lis_national',
      'phrma_data-lis_state',
      'phrma_data-lis_county',
      'phrma_data-eligibility_national',
      'phrma_data-eligibility_state',
      'phrma_data-eligibility_county',
    ],
    downloadable: true,
  },
  {
    id: 'covid_tracking_project',
    data_source_name: 'Covid Tracking Project’s Racial Data Tracker',
    data_source_pretty_site_name: 'covidtracking.com',
    data_source_link: 'https://covidtracking.com/race',
    geographic_level: 'State',
    demographic_granularity: 'Race/ethnicity',
    update_frequency: 'Final update was March 7 2021',
    description:
      'The numbers of confirmed COVID-19 deaths, cases, hospitalizations, and tests at the state level. ' +
      'Please note that Covid Tracking Project data is not used for any visualizations on the tracker, ' +
      'it is only available for download.',
    dataset_ids: [
      'covid_tracking_project-cases_by_race_state',
      'covid_tracking_project-deaths_by_race_state',
      'covid_tracking_project-hospitalizations_by_race_state',
      'covid_tracking_project-tests_by_race_state',
    ],
    downloadable: true,
  },
]

export const DataSourceMetadataMap: Record<string, DataSourceMetadata> =
  Object.fromEntries(dataSourceMetadataList.map((m) => [m.id, m]))<|MERGE_RESOLUTION|>--- conflicted
+++ resolved
@@ -362,11 +362,7 @@
     downloadable: true,
   },
   {
-<<<<<<< HEAD
-    hideFromUser: !SHOW_PHRMA,
-=======
     hideFromUser: !SHOW_PHRMA, // TODO: remove this once PHRMA merged
->>>>>>> 6f3f0c98
     id: 'phrma',
     data_source_name: 'Medicare Administrative Data',
     data_source_pretty_site_name: 'cms.gov',
