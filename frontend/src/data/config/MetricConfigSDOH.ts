import {
  medicareHigherIsWorseMapConfig,
  defaultHigherIsWorseMapConfig,
} from '../../charts/mapGlobals'
import { type DataTypeConfig } from './MetricConfig'
import {
  populationPctShortLabel,
  populationPctTitle,
} from './MetricConfigUtils'
import { SHOW_GUN_VIOLENCE } from '../providers/GunViolenceProvider'

console.log('Gun violence preview enabled')

export const SDOH_CATEGORY_DROPDOWNIDS = [
  'avoided_care',
  'health_insurance',
  ...(SHOW_GUN_VIOLENCE ? ['gun_violence'] : []),
  'gun_violence_youth',
  'poverty',
  'preventable_hospitalizations',
] as const

export type SDOHDataTypeId =
  | 'gun_violence_homicide'
  | 'gun_violence_injuries'
  | 'gun_violence_suicide'
  | 'gun_violence_legal_intervention'
  | 'poverty'
  | 'health_insurance'
  | 'preventable_hospitalizations'
  | 'avoided_care'

  export type SDOHMetricId =
  | 'ahr_population_pct'
  | 'avoided_care_pct_rate'
  | 'avoided_care_pct_share'
  | 'fatal_population_pct'
  | 'fatal_population'
  | 'gun_violence_homicide_estimated_total'
  | 'gun_violence_homicide_per_100k'
  | 'gun_violence_homicide_pct_relative_inequity'
  | 'gun_violence_homicide_pct_share'
  | 'gun_violence_injuries_estimated_total'
  | 'gun_violence_injuries_per_100k'
  | 'gun_violence_injuries_pct_relative_inequity'
  | 'gun_violence_injuries_pct_share'
  | 'gun_violence_legal_intervention_estimated_total'
  | 'gun_violence_legal_intervention_per_100k'
  | 'gun_violence_legal_intervention_pct_relative_inequity'
  | 'gun_violence_legal_intervention_pct_share'
  | 'gun_violence_suicide_estimated_total'
  | 'gun_violence_suicide_per_100k'
  | 'gun_violence_suicide_pct_relative_inequity'
  | 'gun_violence_suicide_pct_share'
  | 'gun_violence_youth_deaths_estimated_total'
  | 'gun_violence_youth_deaths_per_100k'
  | 'gun_violence_youth_deaths_pct_relative_inequity'
  | 'gun_violence_youth_deaths_pct_share'
  | 'non_fatal_population_pct'
  | 'poverty_count'
  | 'poverty_estimated_total'
  | 'poverty_pct_rate'
  | 'poverty_pct_relative_inequity'
  | 'poverty_pct_share'
  | 'poverty_pop_estimated_total'
  | 'poverty_population_pct'
  | 'preventable_hospitalizations_per_100k'
<<<<<<< HEAD
  | 'preventable_hospitalizations_pct_share'
=======
  | 'non_fatal_population_pct'
  | 'non_fatal_population'
  | 'uninsured_pct_share'
  | 'uninsured_pct_rate'
  | 'uninsured_population_pct'
  | 'uninsured_pct_relative_inequity'
>>>>>>> cefd17af
  | 'uninsured_estimated_total'
  | 'uninsured_pop_estimated_total'
  | 'uninsured_pct_rate'
  | 'uninsured_pct_relative_inequity'
  | 'uninsured_pct_share'
  | 'uninsured_population_pct'

export const UNINSURANCE_METRICS: DataTypeConfig[] = [
  {
    categoryId: 'sdoh',
    dataTypeId: 'health_insurance',
    mapConfig: defaultHigherIsWorseMapConfig,
    dataTypeShortLabel: 'Uninsured people',
    fullDisplayName: 'Uninsured people',
    fullDisplayNameInline: 'uninsured people',
    definition: {
      text: `Health insurance coverage in the ACS and other Census Bureau surveys define coverage to
      include plans and programs that provide comprehensive health coverage. Plans that provide
      insurance only for specific conditions or situations such as cancer and long-term care policies
      are not considered comprehensive health coverage. Likewise, other types of insurance like
      dental, vision, life, and disability insurance are not considered comprehensive health
      insurance coverage.`,
    },
    description: {
      text: 'Health insurance is important for ensuring that people have access to quality healthcare. People of color and people with low incomes are less likely to have health insurance. Studying health insurance can help us understand why these disparities exist and how to address them.',
    },
    dataTableTitle: 'Breakdown summary for uninsured people',
    metrics: {
      sub_population_count: {
        chartTitle: '',
        metricId: 'uninsured_pop_estimated_total',
        shortLabel: 'Total Population for Insurance Rate',
        type: 'count',
      },
      pct_rate: {
        metricId: 'uninsured_pct_rate',
        chartTitle: 'Uninsured people',
        trendsCardTitleName: 'Rates of uninsurance over time',
        columnTitleHeader: 'Uninsured people',
        shortLabel: '% uninsured',
        type: 'pct_rate',
        rateNumeratorMetric: {
          metricId: 'uninsured_estimated_total',
          shortLabel: 'Without insurance',
          chartTitle: '',
          type: 'count',
        },
        rateDenominatorMetric: {
          metricId: 'uninsured_pop_estimated_total',
          shortLabel: 'Total population',
          chartTitle: '',
          type: 'count',
        },
      },
      pct_share: {
        chartTitle: 'Share of uninsured people',
        metricId: 'uninsured_pct_share',
        columnTitleHeader: 'Share of uninsured people',
        shortLabel: '% of uninsured',
        type: 'pct_share',
        populationComparisonMetric: {
          chartTitle: 'Population vs. distribution of total uninsured people',
          metricId: 'uninsured_population_pct',
          columnTitleHeader: populationPctTitle,
          shortLabel: populationPctShortLabel,
          type: 'pct_share',
        },
      },
      pct_relative_inequity: {
        chartTitle: 'Relative inequity for uninsurance',
        metricId: 'uninsured_pct_relative_inequity',
        shortLabel: '% relative inequity',
        type: 'pct_relative_inequity',
      },
    },
  },
]

export const POVERTY_METRICS: DataTypeConfig[] = [
  {
    categoryId: 'sdoh',
    dataTypeId: 'poverty',
    mapConfig: defaultHigherIsWorseMapConfig,
    dataTypeShortLabel: 'Poverty',
    fullDisplayName: 'People below the poverty line',
    fullDisplayNameInline: 'people below the poverty line',
    definition: {
      text: `Following the Office of Management and Budget's (OMB) Statistical Policy Directive 14, the Census Bureau uses a set of money income thresholds that vary by family size and composition to determine who is in poverty. If a family's total income is less than the family's threshold, then that family and every individual in it is considered in poverty. The official poverty thresholds do not vary geographically, but they are updated for inflation using the Consumer Price Index (CPI-U). The official poverty definition uses money income before taxes and does not include capital gains or noncash benefits (such as public housing, Medicaid, and food stamps).`,
    },
    description: {
      text: 'Poverty is a major determinant of health. People who are poor are more likely to experience a number of health problems, including chronic diseases, mental illness, and substance use disorders. Studying poverty can help us understand why these disparities exist and how to address them.',
    },
    dataTableTitle: 'Breakdown summary for people below the poverty line',
    metrics: {
      sub_population_count: {
        chartTitle: '',
        metricId: 'poverty_pop_estimated_total',
        shortLabel: 'Total Population for Poverty Rate',
        type: 'count',
      },
      pct_rate: {
        metricId: 'poverty_pct_rate',
        chartTitle: 'People below the poverty line',
        trendsCardTitleName: 'Rates of poverty over time',
        columnTitleHeader: 'People below the poverty line',
        shortLabel: '% in poverty',
        type: 'pct_rate',
        rateNumeratorMetric: {
          metricId: 'poverty_estimated_total',
          shortLabel: 'In poverty',
          chartTitle: '',
          type: 'count',
        },
        rateDenominatorMetric: {
          metricId: 'poverty_pop_estimated_total',
          shortLabel: 'Total population',
          chartTitle: '',
          type: 'count',
        },
      },
      pct_share: {
        chartTitle: 'Share of poverty',
        metricId: 'poverty_pct_share',
        columnTitleHeader: 'Share of poverty',
        shortLabel: '% of impoverished',
        type: 'pct_share',
        populationComparisonMetric: {
          chartTitle:
            'Population vs. distribution of total people below the poverty line',
          metricId: 'poverty_population_pct',
          columnTitleHeader: populationPctTitle,
          shortLabel: populationPctShortLabel,
          type: 'pct_share',
        },
      },
      pct_relative_inequity: {
        chartTitle: 'Relative inequity for poverty',
        metricId: 'poverty_pct_relative_inequity',
        shortLabel: '% relative inequity',
        type: 'pct_relative_inequity',
      },
    },
  },
]

export const CARE_AVOIDANCE_METRICS: DataTypeConfig[] = [
  {
    categoryId: 'sdoh',
    dataTypeId: 'avoided_care',
    mapConfig: defaultHigherIsWorseMapConfig,
    dataTypeShortLabel: 'Avoided Care',
    fullDisplayName: 'Care avoidance due to cost',
    fullDisplayNameInline: 'care avoidance due to cost',
    definition: {
      text: `Adults who reported a time in the past 12 months when they needed to see a doctor but could not because of cost.`,
    },
    description: {
      text: 'Avoiding care can lead to worse health outcomes. Studying avoided care in regard to health equity can help us to understand why people avoid care and how to reduce these barriers.',
    },
    surveyCollectedData: true,
    dataTableTitle: 'Breakdown summary for care avoidance due to cost',
    metrics: {
      pct_rate: {
        metricId: 'avoided_care_pct_rate',
        chartTitle: 'Care avoidance due to cost',
        columnTitleHeader: 'Care avoidance due to cost',
        shortLabel: '% avoided care',
        type: 'pct_rate',
      },
      pct_share: {
        chartTitle: 'Share of all care avoidance due to cost',
        metricId: 'avoided_care_pct_share',
        columnTitleHeader: 'Share of all care avoidance due to cost for adults',
        shortLabel: '% of avoidances',
        type: 'pct_share',
        populationComparisonMetric: {
          chartTitle:
            'Population vs. distribution of total care avoidance due to cost',
          metricId: 'ahr_population_pct',
          columnTitleHeader: populationPctTitle,
          shortLabel: populationPctShortLabel,
          type: 'pct_share',
        },
      },
    },
  },
]

export const PREVENTABLE_HOSP_METRICS: DataTypeConfig[] = [
  {
    categoryId: 'sdoh',
    dataTypeId: 'preventable_hospitalizations',
    mapConfig: medicareHigherIsWorseMapConfig,
    dataTypeShortLabel: 'Preventable hospitalizations',
    fullDisplayName: 'Preventable hospitalizations',
    fullDisplayNameInline: 'preventable hospitalizations',
    definition: {
      text: `Discharges following hospitalization for diabetes with short- or long-term complications, uncontrolled diabetes without complications, diabetes with lower-extremity amputation, chronic obstructive pulmonary disease, angina without a procedure, asthma, hypertension, heart failure, dehydration, bacterial pneumonia or urinary tract infection per 100,000 Medicare beneficiaries ages 18 and older continuously enrolled in Medicare fee-for-service Part A.`,
    },
    description: {
      text: 'Studying preventable hospitalizations can help us understand why these disparities exist and how to address them.',
    },
    dataTableTitle: 'Breakdown summary for preventable hospitalizations',
    metrics: {
      per100k: {
        metricId: 'preventable_hospitalizations_per_100k',
        chartTitle: 'Preventable hospitalizations',
        columnTitleHeader:
          'Preventable hospitalizations per 100k adult Medicare enrollees',
        shortLabel: 'cases per 100k',
        type: 'per100k',
      },
      pct_share: {
        chartTitle: 'Share of all preventable hospitalizations',
        metricId: 'preventable_hospitalizations_pct_share',
        columnTitleHeader: 'Share of all preventable hospitalizations',
        shortLabel: '% of hospitalizations',
        type: 'pct_share',
        populationComparisonMetric: {
          chartTitle:
            'Population vs. distribution of total preventable hospitalizations',
          metricId: 'ahr_population_pct',
          columnTitleHeader: populationPctTitle,
          shortLabel: populationPctShortLabel,
          type: 'pct_share',
        },
      },
    },
  },
]

export const GUN_VIOLENCE_METRICS: DataTypeConfig[] = [
  {
    categoryId: 'sdoh',
    dataTableTitle: 'Breakdown summary of gun homicides amongst adults',
    dataTypeId: 'gun_violence_homicide',
    dataTypeShortLabel: 'Homicides',
    definition: {
      text: 'Deaths caused by firearms used with the intent to harm others.',
    },
    description: {
      text: 'Homicide fatalities by guns are a critical public health issue, as they often occur in contexts of other societal issues like poverty, inequality, and limited access to mental health services. Focusing on reducing gun-related homicides is essential for advancing health equity, especially in vulnerable populations.',
    },
    fullDisplayName: 'Gun homicides',
    fullDisplayNameInline: 'gun homicides',
    mapConfig: defaultHigherIsWorseMapConfig,
    metrics: {
      sub_population_count: {
        chartTitle: '',
        metricId: 'fatal_population',
        shortLabel: 'Total Population for Gun Homicide Rates',
        type: 'count',
      },
      pct_relative_inequity: {
        chartTitle:
          'Historical relative inequity of gun homicides amongst adults',
        metricId: 'gun_violence_homicide_pct_relative_inequity',
        shortLabel: '% relative inequity',
        type: 'pct_relative_inequity',
      },
      pct_share: {
        chartTitle: 'Share of total gun homicides amongst adults',
        columnTitleHeader: 'Share of total gun homicides amongst adults',
        metricId: 'gun_violence_homicide_pct_share',
        populationComparisonMetric: {
          chartTitle:
            'Population vs. distribution of total gun homicides amongst adults',
          columnTitleHeader: populationPctTitle,
          metricId: 'fatal_population_pct',
          shortLabel: populationPctShortLabel,
          type: 'pct_share',
        },
        shortLabel: '% of homicides',
        type: 'pct_share',
      },
      per100k: {
        chartTitle: 'Rates of gun homicides amongst adults',
        columnTitleHeader: 'Gun homicides per 100k people',
        metricId: 'gun_violence_homicide_per_100k',
        shortLabel: 'homicides per 100k',
        trendsCardTitleName: 'Rates of gun homicides amongst adults over time',
        type: 'per100k',
        rateNumeratorMetric: {
          chartTitle: '',
          metricId: 'gun_violence_homicide_estimated_total',
          shortLabel: 'Gun homicides',
          type: 'count',
        },
        rateDenominatorMetric: {
          chartTitle: '',
          metricId: 'fatal_population',
          shortLabel: 'Total Population',
          type: 'count',
        }
      },

    },
  },
  {
    categoryId: 'sdoh',
    dataTableTitle:
      'Breakdown summary of non-fatal gun injuries amongst adults',
    dataTypeId: 'gun_violence_injuries',
    dataTypeShortLabel: 'Non-Fatal Injuries',
    definition: {
      text: 'Injuries that do not result in death, caused by the discharge of firearms, including both intentional acts and accidents.',
    },
    description: {
      text: 'Non-fatal gun injuries are significant in health equity as they disproportionately affect certain demographics, particularly in communities with higher poverty rates. Addressing these injuries is crucial for reducing healthcare disparities and improving community health.',
    },
    fullDisplayName: 'Non-fatal gun injuries',
    fullDisplayNameInline: 'Non-fatal gun injuries',
    mapConfig: defaultHigherIsWorseMapConfig,
    metrics: {
      sub_population_count: {
        chartTitle: '',
        metricId: 'non_fatal_population',
        shortLabel: 'Total Population for Gun Non-Fatal Rates',
        type: 'count',
      },
      pct_relative_inequity: {
        chartTitle:
          'Historical relative inequity of non-fatal gun injuries amongst adults',
        metricId: 'gun_violence_injuries_pct_relative_inequity',
        shortLabel: '% relative inequity',
        type: 'pct_relative_inequity',
      },
      pct_share: {
        chartTitle: 'Share of total non-fatal gun injuries amongst adults',
        columnTitleHeader: 'Share of total non-fatal gun injuries',
        metricId: 'gun_violence_injuries_pct_share',
        populationComparisonMetric: {
          chartTitle:
            'Population vs. distribution of total non-fatal gun injuries amongst adults',
          columnTitleHeader: populationPctTitle,
          metricId: 'fatal_population_pct',
          shortLabel: populationPctShortLabel,
          type: 'pct_share',
        },
        shortLabel: '% of non-fatal gun injuries',
        type: 'pct_share',
      },
      per100k: {
        chartTitle: 'Rates of non-fatal gun injuries amongst adults',
        columnTitleHeader: 'Non-fatal gun injuries per 100k people',
        metricId: 'gun_violence_injuries_per_100k',
        shortLabel: 'non-fatal injuries per 100k',
        trendsCardTitleName:
          'Rates of non-fatal gun injuries amongst adults over time',
        type: 'per100k',
        rateNumeratorMetric: {
          chartTitle: '',
          metricId: 'gun_violence_injuries_estimated_total',
          shortLabel: 'Non-fatal gun injuries',
          type: 'count',
        },
        rateDenominatorMetric: {
          chartTitle: '',
          metricId: 'non_fatal_population',
          shortLabel: 'Total Population',
          type: 'count',
        }
      },
    },
  },
  {
    categoryId: 'sdoh',
    dataTableTitle:
      'Breakdown summary of gun-related deaths by legal intervention',
    dataTypeId: 'gun_violence_legal_intervention',
    dataTypeShortLabel: 'Legal Interventions',
    definition: {
      text: 'Deaths caused by firearms during legal interventions, such as law enforcement activities.',
    },
    description: {
      text: 'Understanding and addressing these fatalities are important for health equity, as they often reflect broader issues of social justice, community trust in law enforcement, and the need for equitable legal practices.',
    },
    fullDisplayName: 'Gun-related legal interventions',
    fullDisplayNameInline: 'gun-related legal interventions',
    mapConfig: defaultHigherIsWorseMapConfig,
    metrics: {
      sub_population_count: {
        chartTitle: '',
        metricId: 'fatal_population',
        shortLabel: 'Total Population for Gun Deaths by Legal Intervention',
        type: 'count',
      },
      pct_relative_inequity: {
        chartTitle:
          'Historical relative inequity of gun-related deaths by legal intervention amongst adults',
        metricId: 'gun_violence_legal_intervention_pct_relative_inequity',
        shortLabel: '% relative inequity',
        type: 'pct_relative_inequity',
      },
      pct_share: {
        chartTitle:
          'Share of total gun-related deaths by legal intervention amongst adults',
        columnTitleHeader:
          'Share of total gun-related deaths by legal intervention',
        metricId: 'gun_violence_legal_intervention_pct_share',
        populationComparisonMetric: {
          chartTitle:
            'Population vs. distribution of gun-related deaths by legal intervention amongst adults',
          columnTitleHeader: populationPctTitle,
          metricId: 'fatal_population_pct',
          shortLabel: populationPctShortLabel,
          type: 'pct_share',
        },
        shortLabel: '% of legal interventions',
        type: 'pct_share',
      },
      per100k: {
        chartTitle:
          'Rates of gun-related deaths by legal intervention amongst adults',
        columnTitleHeader:
          'Gun-related deaths by legal intervention per 100k people',
        metricId: 'gun_violence_legal_intervention_per_100k',
        shortLabel: 'legal interventions per 100k',
        trendsCardTitleName:
          'Rates of gun-related deaths by legal intervention amongst adults over time',
        type: 'per100k',
        rateNumeratorMetric: {
          chartTitle: '',
          metricId: 'gun_violence_legal_intervention_estimated_total',
          shortLabel: 'Gun deaths by legal intervention',
          type: 'count',
        },
        rateDenominatorMetric: {
          chartTitle: '',
          metricId: 'fatal_population',
          shortLabel: 'Total Population',
          type: 'count',
        }
      },
    },
  },
  {
    categoryId: 'sdoh',
    dataTableTitle: 'Breakdown summary for gun suicides amongst adults',
    dataTypeId: 'gun_violence_suicide',
    dataTypeShortLabel: 'Suicides',
    definition: {
      text: 'Deaths resulting from individuals using firearms to inflict self-harm.',
    },
    description: {
      text: 'Gun suicides represent a significant portion of firearm deaths. Addressing this issue is vital for health equity as it involves improving mental health services, access to care, and community support systems, particularly in areas with limited resources.',
    },
    fullDisplayName: 'Gun suicides',
    fullDisplayNameInline: 'gun suicides',
    mapConfig: defaultHigherIsWorseMapConfig,
    metrics: {
      sub_population_count: {
        chartTitle: '',
        metricId: 'fatal_population',
        shortLabel: 'Total Population for Gun Suicide Rates',
        type: 'count',
      },
      pct_relative_inequity: {
        chartTitle:
          'Historical relative inequity of gun suicides amongst adults',
        metricId: 'gun_violence_suicide_pct_relative_inequity',
        shortLabel: '% relative inequity',
        type: 'pct_relative_inequity',
      },
      pct_share: {
        chartTitle: 'Share of total gun suicides amongst adults',
        columnTitleHeader: 'Share of total gun suicides',
        metricId: 'gun_violence_suicide_pct_share',
        populationComparisonMetric: {
          chartTitle:
            'Population vs. distribution of gun suicides amongst adults',
          columnTitleHeader: populationPctTitle,
          metricId: 'fatal_population_pct',
          shortLabel: populationPctShortLabel,
          type: 'pct_share',
        },
        shortLabel: '% of suicides',
        type: 'pct_share',
      },
      per100k: {
        chartTitle: 'Rates of gun suicides amongst adults',
        columnTitleHeader: 'Gun suicides per 100k people',
        metricId: 'gun_violence_suicide_per_100k',
        shortLabel: 'suicides per 100k',
        trendsCardTitleName: 'Rates of gun suicides amongst adults over time',
        type: 'per100k',
        rateNumeratorMetric: {
          chartTitle: '',
          metricId: 'gun_violence_suicide_estimated_total',
          shortLabel: 'Gun suicides',
          type: 'count',
        },
        rateDenominatorMetric: {
          chartTitle: '',
          metricId: 'fatal_population',
          shortLabel: 'Total Population',
          type: 'count',
        }
      },
    },
  },
]

export const GUN_VIOLENCE_YOUTH_METRICS: DataTypeConfig[] = [
  {
    categoryId: 'sdoh', 
    dataTableTitle: 'Breakdown summary of gun deaths amongst youth', 
    dataTypeId: 'gun_violence_youth', 
    dataTypeShortLabel: 'Gun Deaths', 
    definition: {
      text: 'Deaths of individuals under the age of 26 caused by firearms.'
    }, 
    description: { 
      text: 'Measuring gun deaths among youth is crucial because it helps us understand the impact of firearm violence on younger populations, guiding the development of targeted interventions and policies to protect our most vulnerable citizens and prevent future tragedies.'
    },
    fullDisplayName: 'Gun deaths', 
    fullDisplayNameInline: 'gun deaths',
    mapConfig: defaultHigherIsWorseMapConfig, 
    metrics: {
      sub_population_count: {
        chartTitle: 'Estimated total of gun deaths amgonst youth',
        metricId: 'gun_violence_youth_deaths_estimated_total',
        shortLabel: 'estimated total', 
        type: 'count',
      }, 
      pct_relative_inequity: {
        chartTitle: 'Historical realative inequity of gun deaths amongst youth', 
        metricId: 'gun_violence_youth_deaths_pct_relative_inequity', 
        shortLabel: '% relative inequity',
        type: 'pct_relative_inequity',
      }, 
      pct_share: {
        chartTitle: 'Share of total gun deaths agmonst youth', 
        columnTitleHeader: 'Share of total gun deaths amongst youth', 
        metricId: 'gun_violence_youth_deaths_pct_share',
        populationComparisonMetric: {
          chartTitle: 'Population vs. distribution of total gun deaths amongst youth', 
          columnTitleHeader: `${populationPctTitle} (ages 0-25)`, 
          metricId: 'population_pct', 
          shortLabel: populationPctShortLabel, 
          type: 'pct_share'
        },
        shortLabel: '% of gun deaths', 
        type: 'pct_share',
      },
      per100k: {
        chartTitle: 'Rates of gun deaths amonst youth',
        columnTitleHeader: 'Gun deaths amongst youth per 100k people',
        metricId: 'gun_violence_youth_deaths_per_100k', 
        shortLabel: 'deaths per 100k',
        trendsCardTitleName: 'Rates of gun deaths amongst youth over time', 
        type: 'per100k'
      }
    }
  }
]<|MERGE_RESOLUTION|>--- conflicted
+++ resolved
@@ -65,16 +65,9 @@
   | 'poverty_pop_estimated_total'
   | 'poverty_population_pct'
   | 'preventable_hospitalizations_per_100k'
-<<<<<<< HEAD
   | 'preventable_hospitalizations_pct_share'
-=======
   | 'non_fatal_population_pct'
   | 'non_fatal_population'
-  | 'uninsured_pct_share'
-  | 'uninsured_pct_rate'
-  | 'uninsured_population_pct'
-  | 'uninsured_pct_relative_inequity'
->>>>>>> cefd17af
   | 'uninsured_estimated_total'
   | 'uninsured_pop_estimated_total'
   | 'uninsured_pct_rate'
