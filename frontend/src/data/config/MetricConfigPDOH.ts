--- conflicted
+++ resolved
@@ -105,11 +105,7 @@
         },
         rateDenominatorMetric: {
           metricId: 'total_us_congress_count',
-<<<<<<< HEAD
-          shortLabel: 'total members',
-=======
           shortLabel: 'Total members',
->>>>>>> c78b5e1d
           chartTitle: '',
           type: 'count',
         },
@@ -166,11 +162,7 @@
         },
         rateDenominatorMetric: {
           metricId: 'total_state_leg_count',
-<<<<<<< HEAD
-          shortLabel: 'total legislators',
-=======
           shortLabel: 'Total legislators',
->>>>>>> c78b5e1d
           chartTitle: '',
           type: 'count',
         },
