--- conflicted
+++ resolved
@@ -22,9 +22,6 @@
     ...new Set(dataSourceMetadataIds),
   ]
 
-<<<<<<< HEAD
-    expect(new Set(sourceIds)).toEqual(new Set(setIds))
-=======
   test('There are no extra datasetMetadaIds', () => {
     const extraIdsFromDatasetMetadaIds = datasetMetadaIds.filter(
       (id) => !uniqueDataSourceMetadataIds.includes(id as DatasetId)
@@ -36,6 +33,5 @@
       (id) => !datasetMetadaIds.includes(id as DatasetId)
     )
     expect(extraIdsFromDataSourceMetadaIds).toEqual([])
->>>>>>> 9f63f44f
   })
 })