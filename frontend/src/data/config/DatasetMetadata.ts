--- conflicted
+++ resolved
@@ -154,36 +154,21 @@
   },
   {
     id: "uhc_data-age",
-<<<<<<< HEAD
     name:
       "COPD, Diabetes, Depression, Suicide, Illicit Opioid Use, Non-medical Drug Use and Excessive Drinking Prevalence by Age and State",
-    update_time: "2019",
+    update_time: "2021",
   },
   {
     id: "uhc_data-race_and_ethnicity",
     name:
       "COPD, Diabetes, Depression, Suicide, Illicit Opioid Use, Non-medical Drug Use and Excessive Drinking Prevalence by Race and State",
-    update_time: "2019",
+    update_time: "2021",
   },
   {
     id: "uhc_data-sex",
     name:
       "COPD, Diabetes, Depression, Suicide, Illicit Opioid Use, Non-medical Drug Use and Excessive Drinking Prevalence by Sex and State",
-    update_time: "2019",
-=======
-    name: "COPD and Diabetes Prevalence by Age and State",
     update_time: "2021",
-  },
-  {
-    id: "uhc_data-race_and_ethnicity",
-    name: "COPD and Diabetes Prevalence by Race and State",
-    update_time: "2021",
-  },
-  {
-    id: "uhc_data-sex",
-    name: "COPD and Diabetes Prevalence by Sex and State",
-    update_time: "2021",
->>>>>>> 94a5f1d0
   },
   {
     id: GEOGRAPHIES_DATASET_ID,
