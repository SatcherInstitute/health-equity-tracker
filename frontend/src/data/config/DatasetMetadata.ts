import { DatasetMetadata } from "../utils/DatasetTypes";
import { DataSourceMetadataMap, GEOGRAPHIES_DATASET_ID } from "./MetadataMap";

export const datasetMetadataList: DatasetMetadata[] = [
  {
    id: "acs_population-by_race_county",
    name: "Population by race/ethnicity and county",
    update_time: "2019",
  },
  {
    id: "acs_population-by_race_state",
    name: "Population by race/ethnicity and state",
    update_time: "2019",
  },
  {
    id: "acs_population-by_race_national",
    name: "Population by race/ethnicity nationally",
    update_time: "2019",
  },
  {
    id: "acs_population-by_age_county",
    name: "Population by age and county",
    update_time: "2019",
  },
  {
    id: "acs_population-by_age_state",
    name: "Population by age and state",
    update_time: "2019",
  },
  {
    id: "acs_population-by_age_national",
    name: "Population by age nationally",
    update_time: "2019",
  },
  {
    id: "acs_population-by_sex_county",
    name: "Population by sex and county",
    update_time: "2019",
  },
  {
    id: "acs_population-by_sex_state",
    name: "Population by sex and state",
    update_time: "2019",
  },
  {
    id: "acs_population-by_sex_national",
    name: "Population by sex nationally",
    update_time: "2019",
  },
  {
    id: "cdc_hiv_data-race_and_ethnicity_county_time_series",
    name: "HIV diagnoses, deaths, and PrEP coverage by race/ethnicity and county",
    update_time: "2019",
    contains_nh: true,
  },
  {
    id: "cdc_hiv_data-race_and_ethnicity_state_time_series",
    name: "HIV diagnoses, deaths, and PrEP coverage by race/ethnicity and state",
    update_time: "2019",
    contains_nh: true,
    contains_other_nh: true,
  },
  {
    id: "cdc_hiv_data-race_and_ethnicity_national_time_series",
    name: "HIV diagnoses, deaths, and PrEP coverage by race/ethnicity nationally",
    update_time: "2019",
    contains_nh: true,
    contains_other_nh: true,
  },
  {
    id: "cdc_hiv_data-age_county_time_series",
    name: "HIV diagnoses, deaths, and PrEP coverage by age and county",
    update_time: "2019",
    contains_nh: true,
  },
  {
    id: "cdc_hiv_data-age_state_time_series",
    name: "HIV diagnoses, deaths, and PrEP coverage by age and state",
    update_time: "2019",
    contains_nh: true,
  },
  {
    id: "cdc_hiv_data-age_national_time_series",
    name: "HIV diagnoses, deaths, and PrEP coverage by age nationally",
    update_time: "2019",
    contains_nh: true,
  },
  {
    id: "cdc_hiv_data-sex_county_time_series",
    name: "HIV diagnoses, deaths, and PrEP coverage by sex and county",
    update_time: "2019",
    contains_nh: true,
  },
  {
    id: "cdc_hiv_data-sex_state_time_series",
    name: "HIV diagnoses, deaths, and PrEP coverage by sex and state",
    update_time: "2019",
    contains_nh: true,
  },
  {
    id: "cdc_hiv_data-sex_national_time_series",
    name: "HIV diagnoses, deaths, and PrEP coverage by sex nationally",
    update_time: "2019",
    contains_nh: true,
  },
  {
    id: "decia_2010_territory_population-by_race_and_ethnicity_territory_state_level",
    name: "Population by race/ethnicity and Census Island Area territory",
    update_time: "2010",
  },
  {
    id: "decia_2010_territory_population-by_sex_territory_state_level",
    name: "Population by sex and Census Island Area territory",
    update_time: "2010",
  },
  {
    id: "decia_2010_territory_population-by_age_territory_state_level",
    name: "Population by age and Census Island Area territory",
    update_time: "2010",
  },
  {
    id: "decia_2020_territory_population-by_race_and_ethnicity_territory_state_level",
    name: "Population by race/ethnicity and Census Island Area territory",
    update_time: "2020",
  },
  {
    id: "decia_2020_territory_population-by_sex_territory_state_level",
    name: "Population by sex and Census Island Area territory",
    update_time: "2020",
  },
  {
    id: "decia_2020_territory_population-by_age_territory_state_level",
    name: "Population by age and Census Island Area territory",
    update_time: "2020",
  },
  {
    id: "decia_2020_territory_population-by_race_and_ethnicity_territory_county_level",
    name: "Population by race/ethnicity and Census Island Area territory county-equivalent",
    update_time: "2020",
  },
  {
    id: "decia_2020_territory_population-by_sex_territory_county_level",
    name: "Population by sex and Census Island Area territory county-equivalent",
    update_time: "2020",
  },
  {
    id: "decia_2020_territory_population-by_age_territory_county_level",
    name: "Population by age and Census Island Area territory county-equivalent",
    update_time: "2020",
  },
  {
    id: "covid_tracking_project-cases_by_race_state",
    name: "COVID-19 cases by race/ethnicity and state",
    update_time: "April 2021",
  },
  {
    id: "covid_tracking_project-deaths_by_race_state",
    name: "COVID-19 deaths by race/ethnicity and state",
    update_time: "April 2021",
  },
  {
    id: "covid_tracking_project-hospitalizations_by_race_state",
    name: "COVID-19 hospitalizations by race/ethnicity and state",
    update_time: "April 2021",
  },
  {
    id: "covid_tracking_project-tests_by_race_state",
    name: "COVID-19 tests by race/ethnicity and state",
    update_time: "April 2021",
  },
  {
    id: "acs_condition-by_age_county_processed",
    name: "Health insurance and poverty by age and county",
    update_time: "2019",
  },
  {
    id: "acs_condition-by_age_state_processed",
    name: "Health insurance and poverty by age and state",
    update_time: "2019",
  },
  {
    id: "acs_condition-by_age_national_processed",
    name: "Health insurance and poverty by age at the national level",
    update_time: "2019",
  },
  {
    id: "acs_condition-by_sex_county_processed",
    name: "Health insurance and poverty by sex and county",
    update_time: "2019",
  },
  {
    id: "acs_condition-by_sex_state_processed",
    name: "Health insurance and poverty by sex and state",
    update_time: "2019",
  },
  {
    id: "acs_condition-by_sex_national_processed",
    name: "Health insurance and poverty by sex at the national level",
    update_time: "2019",
  },
  {
    id: "acs_condition-by_race_county_processed",
    name: "Health insurance and poverty by race and county",
    update_time: "2019",
  },
  {
    id: "acs_condition-by_race_state_processed",
    name: "Health insurance and poverty by race and state",
    update_time: "2019",
  },
  {
    id: "acs_condition-by_race_national_processed",
    name: "Health insurance and poverty by race at the national level",
    update_time: "2019",
  },
  {
    id: "cdc_restricted_data-by_race_county_processed_time_series",
    name: "Monthly COVID-19 deaths, cases, and hospitalizations by race/ethnicity and county",
    update_time: "March 2023",
    contains_nh: true,
  },
  {
    id: "cdc_restricted_data-by_race_state_processed_time_series",
    name: "Monthly COVID-19 deaths, cases, and hospitalizations by race/ethnicity and state",
    update_time: "March 2023",
    contains_nh: true,
  },
  {
    id: "cdc_restricted_data-by_race_national_processed_time_series",
    name: "Monthly COVID-19 deaths, cases, and hospitalizations by race/ethnicity, nationally",
    update_time: "March 2023",
    contains_nh: true,
  },
  {
    id: "cdc_restricted_data-by_age_county_processed_time_series",
    name: "Monthly COVID-19 deaths, cases, and hospitalizations by age and county",
    update_time: "March 2023",
  },
  {
    id: "cdc_restricted_data-by_age_state_processed_time_series",
    name: "Monthly COVID-19 deaths, cases, and hospitalizations by age and state",
    update_time: "March 2023",
  },
  {
    id: "cdc_restricted_data-by_age_national_processed_time_series",
    name: "Monthly COVID-19 deaths, cases, and hospitalizations by age, nationally",
    update_time: "March 2023",
  },
  {
    id: "cdc_restricted_data-by_sex_county_processed_time_series",
    name: "Monthly COVID-19 deaths, cases, and hospitalizations by sex and county",
    update_time: "March 2023",
  },
  {
    id: "cdc_restricted_data-by_sex_state_processed_time_series",
    name: "Monthly COVID-19 deaths, cases, and hospitalizations by sex and state",
    update_time: "March 2023",
  },
  {
    id: "cdc_restricted_data-by_sex_national_processed_time_series",
    name: "Monthly COVID-19 deaths, cases, and hospitalizations by sex, nationally",
    update_time: "March 2023",
  },
  {
    id: "cdc_restricted_data-by_race_county_processed",
    name: "COVID-19 deaths, cases, and hospitalizations since January 2020 by race/ethnicity and county",
    update_time: "March 2023",
    contains_nh: true,
  },
  {
    id: "cdc_restricted_data-by_race_state_processed-with_age_adjust",
    name: "COVID-19 deaths, cases, and hospitalizations with age-adjusted risk ratios since January 2020 by race/ethnicity and state",
    update_time: "March 2023",
    contains_nh: true,
  },
  {
    id: "cdc_restricted_data-by_race_national_processed-with_age_adjust",
    name: "COVID-19 deaths, cases, and hospitalizations with age-adjusted risk ratios since January 2020 by race/ethnicity, nationally",
    update_time: "March 2023",
    contains_nh: true,
  },
  {
    id: "cdc_restricted_data-by_age_county_processed",
    name: "COVID-19 deaths, cases, and hospitalizations since January 2020 by age and county",
    update_time: "March 2023",
  },
  {
    id: "cdc_restricted_data-by_age_state_processed",
    name: "COVID-19 deaths, cases, and hospitalizations since January 2020 by age and state",
    update_time: "March 2023",
  },
  {
    id: "cdc_restricted_data-by_age_national_processed",
    name: "COVID-19 deaths, cases, and hospitalizations since January 2020 by age, nationally",
    update_time: "March 2023",
  },
  {
    id: "cdc_restricted_data-by_sex_county_processed",
    name: "COVID-19 deaths, cases, and hospitalizations since January 2020 by sex and county",
    update_time: "March 2023",
  },
  {
    id: "cdc_restricted_data-by_sex_state_processed",
    name: "COVID-19 deaths, cases, and hospitalizations since January 2020 by sex and state",
    update_time: "March 2023",
  },
  {
    id: "cdc_restricted_data-by_sex_national_processed",
    name: "COVID-19 deaths, cases, and hospitalizations since January 2020 by sex, nationally",
    update_time: "March 2023",
  },
  {
    id: "cdc_svi_county-age",
    name: "National SVI (Social Vulnerability Index) by county",
    update_time: "2020",
  },
  {
    id: "cdc_vaccination_county-race_and_ethnicity_processed",
    name: "COVID-19 vaccinations by county",
    contains_nh: true,
    update_time: "March 2023",
  },
  {
<<<<<<< HEAD
    id: "cdc_vaccination_national-age",
    name: "COVID-19 vaccinations by age, nationally",
    update_time: "October 2022",
  },
  {
    id: "cdc_vaccination_national-sex",
    name: "COVID-19 vaccinations by sex, nationally",
    update_time: "October 2022",
  },
  {
    id: "cdc_vaccination_national-race_and_ethnicity",
    name: "COVID-19 vaccinations by race and ethnicity, nationally",
    update_time: "October 2022",
=======
    id: "cdc_vaccination_national-age_processed",
    name: "COVID-19 vaccinations by age nationally",
    update_time: "March 2023",
  },
  {
    id: "cdc_vaccination_national-sex_processed",
    name: "COVID-19 vaccinations by sexnationally",
    update_time: "March 2023",
  },
  {
    id: "cdc_vaccination_national-race_processed",
    name: "COVID-19 vaccinations by race and ethnicity nationally",
    update_time: "March 2023",
>>>>>>> 070fcb8b
    contains_nh: true,
  },
  {
    id: "kff_vaccination-race_and_ethnicity_processed",
    name: "COVID-19 vaccinations by race and ethnicity by state/territory",
    update_time: "July 2022",
    contains_nh: true,
  },
  {
    id: "uhc_data-age_national",
    name: "Prevalence of multiple chronic disease, behavioral health, and social determinants of health by age, nationally",
    update_time: "2021",
  },
  {
    id: "uhc_data-race_and_ethnicity_national",
    name: "Prevalence of multiple chronic disease, behavioral health, and social determinants of health by race/ethnicity, nationally",
    update_time: "2021",
    contains_nh: true,
  },
  {
    id: "uhc_data-sex_national",
    name: "Prevalence of multiple chronic disease, behavioral health, and social determinants of health by sex, nationally",
    update_time: "2021",
  },
  {
    id: "uhc_data-age_state",
    name: "Prevalence of multiple chronic disease, behavioral health, and social determinants of health by age and state",
    update_time: "2021",
  },
  {
    id: "uhc_data-race_and_ethnicity_state",
    name: "Prevalence of multiple chronic disease, behavioral health, and social determinants of health by race/ethnicity and state",
    update_time: "2021",
    contains_nh: true,
  },
  {
    id: "uhc_data-sex_state",
    name: "Prevalence of multiple chronic disease, behavioral health, and social determinants of health by sex and state",
    update_time: "2021",
  },
  {
    id: "bjs_incarceration_data-age_national",
    name: "National rates of sentenced individuals under the jurisdiction of federal or state adult prison facilities, or confined in local adult jail facilities, by age",
    update_time: "2019 for jail, 2020 for prison",
  },
  {
    id: "bjs_incarceration_data-age_state",
    name: "Rates of individuals under the jurisdiction of state or territory prison facilities, by state/territory (totals only), or confined in local adult jail facilities by age, by state/territory",
    update_time: "2019 for jail, 2020 for prison",
  },
  {
    id: "bjs_incarceration_data-race_and_ethnicity_national",
    name: "National rates of individuals under the jurisdiction of federal or state adult prison facilities or confined in local adult jail facilities, by race/ethnicity",
    update_time: "2019 for jail, 2020 for prison",
    contains_nh: true,
  },
  {
    id: "bjs_incarceration_data-race_and_ethnicity_state",
    name: "Rates of individuals under the jurisdiction of state or territory prison facilities or confined in local adult jail facilities, by race/ethnicity and state/territory",
    update_time: "2019 for jail, 2020 for prison",
    contains_nh: true,
  },
  {
    id: "bjs_incarceration_data-sex_national",
    name: "National rates of individuals under the jurisdiction of federal or state adult prison facilities or confined in local adult jail facilities, by sex",
    update_time: "2019 for jail, 2020 for prison",
  },
  {
    id: "bjs_incarceration_data-sex_state",
    name: "Rates of individuals under the jurisdiction of state or territory prison facilities or confined in local adult jail facilities, by sex and state/territory",
    update_time: "2019 for jail, 2020 for prison",
  },
  {
    id: "vera_incarceration_county-by_race_and_ethnicity_county_time_series",
    name: "Rates of individuals under the jurisdiction of a state prison system on charges arising from a criminal case in a specific county. or confined in local adult jail facilities, by race/ethnicity",
    update_time: "2016 for prison, 2018 for jail",
    contains_nh: true,
  },
  {
    id: "vera_incarceration_county-by_age_county_time_series",
    name: "Rates of individuals under the jurisdiction of a state prison system on charges arising from a criminal case in a specific county. or confined in local adult jail facilities, by age",
    update_time: "2016 for prison, 2018 for jail",
    contains_nh: true,
  },
  {
    id: "vera_incarceration_county-by_sex_county_time_series",
    name: "Rates of individuals under the jurisdiction of a state prison system on charges arising from a criminal case in a specific county. or confined in local adult jail facilities, by sex",
    update_time: "2016 for prison, 2018 for jail",
    contains_nh: true,
  },
  {
    id: "cawp_time_data-race_and_ethnicity_national_time_series",
    name: "National representation of women by race/ethnicity in the U.S. Congress and state/territory legislatures, over time",
    update_time: "September 2022",
  },
  {
    id: "cawp_time_data-race_and_ethnicity_state_time_series",
    name: "Representation of women by race/ethnicity from each state and territory to the U.S. Congress and to their respective state/territory legislature over time",
    update_time: "September 2022",
  },
  {
    id: "cawp_time_data-race_and_ethnicity_state_time_series_names",
    name: "By-state and by-territory lists of legislator names, yearly back to 1915 including: all members of U.S Congress, regardless of race or gender; all women members of U.S. Congress, by race/ethnicity; and all women members of state and territory legislatures, by race/ethnicity",
    update_time: "September 2022",
  },
  {
    id: "the_unitedstates_project",
    name: "@unitedstates is a shared commons of data and tools for the United States. Made by the public, used by the public. Featuring work from people with the Sunlight Foundation, GovTrack.us, the New York Times, the Electronic Frontier Foundation, and the internet.",
    update_time: "December 2022",
  },
  {
    id: GEOGRAPHIES_DATASET_ID,
    name: "U.S. Geographic Data",
    update_time: "2020",
  },
  {
    id: "census_pop_estimates-race_and_ethnicity",
    name: "Census County Population by Characteristics: 2010-2019",
    update_time: "2019",
    contains_nh: true,
  },
];

export const DatasetMetadataMap: Record<string, DatasetMetadata> =
  Object.fromEntries(
    datasetMetadataList.map((m) => {
      let metadataWithSource = m;
      const dataSource = Object.values(DataSourceMetadataMap).find((metadata) =>
        metadata.dataset_ids.includes(m.id)
      );
      metadataWithSource.source_id = dataSource ? dataSource.id : "error";
      return [m.id, metadataWithSource];
    })
  );<|MERGE_RESOLUTION|>--- conflicted
+++ resolved
@@ -321,35 +321,19 @@
     update_time: "March 2023",
   },
   {
-<<<<<<< HEAD
-    id: "cdc_vaccination_national-age",
+    id: "cdc_vaccination_national-age_processed",
     name: "COVID-19 vaccinations by age, nationally",
-    update_time: "October 2022",
-  },
-  {
-    id: "cdc_vaccination_national-sex",
+    update_time: "March 2023",
+  },
+  {
+    id: "cdc_vaccination_national-sex_processed",
     name: "COVID-19 vaccinations by sex, nationally",
-    update_time: "October 2022",
-  },
-  {
-    id: "cdc_vaccination_national-race_and_ethnicity",
+    update_time: "March 2023",
+  },
+  {
+    id: "cdc_vaccination_national-race_processed",
     name: "COVID-19 vaccinations by race and ethnicity, nationally",
-    update_time: "October 2022",
-=======
-    id: "cdc_vaccination_national-age_processed",
-    name: "COVID-19 vaccinations by age nationally",
-    update_time: "March 2023",
-  },
-  {
-    id: "cdc_vaccination_national-sex_processed",
-    name: "COVID-19 vaccinations by sexnationally",
-    update_time: "March 2023",
-  },
-  {
-    id: "cdc_vaccination_national-race_processed",
-    name: "COVID-19 vaccinations by race and ethnicity nationally",
-    update_time: "March 2023",
->>>>>>> 070fcb8b
+    update_time: "March 2023",
     contains_nh: true,
   },
   {
