import { DatasetMetadata } from "../utils/DatasetTypes";
import { DataSourceMetadataMap, GEOGRAPHIES_DATASET_ID } from "./MetadataMap";

export const datasetMetadataList: DatasetMetadata[] = [
  {
    id: "acs_population-by_race_county_std",
    name: "Population by Race and County",
    update_time: "2019",
    contains_nh: true,
  },
  {
    id: "acs_population-by_race_state_std",
    name: "Population by Race and State",
    update_time: "2019",
    contains_nh: true,
  },
  {
    id: "acs_population-by_race_national",
    name: "Population by Race Nationally",
    update_time: "2019",
    contains_nh: true,
  },
  {
    id: "acs_population-by_age_county",
    name: "Population by Age and County",
    update_time: "2019",
  },
  {
    id: "acs_population-by_age_state",
    name: "Population by Age and State",
    update_time: "2019",
  },
  {
    id: "acs_population-by_age_national",
    name: "Population by Age Nationally",
    update_time: "2019",
  },
  {
    id: "acs_population-by_sex_county",
    name: "Population by Sex and County",
    update_time: "2019",
  },
  {
    id: "acs_population-by_sex_state",
    name: "Population by Sex and State",
    update_time: "2019",
  },
  {
    id: "acs_population-by_sex_national",
    name: "Population by Sex Nationally",
    update_time: "2019",
  },
  {
    id: "acs_2010_population-by_race_and_ethnicity_territory",
    name: "Population by Race and Territory",
    update_time: "2010",
  },
  {
    id: "acs_2010_population-by_sex_territory",
    name: "Population by Sex and Territory",
    update_time: "2010",
  },
  {
    id: "acs_2010_population-by_age_territory",
    name: "Population by Age and Territory",
    update_time: "2010",
  },
  {
    id: "covid_tracking_project-cases_by_race_state",
    name: "COVID-19 Cases by Race and State",
    update_time: "April 2021",
  },
  {
    id: "covid_tracking_project-deaths_by_race_state",
    name: "COVID-19 Deaths by Race and State",
    update_time: "April 2021",
  },
  {
    id: "covid_tracking_project-hospitalizations_by_race_state",
    name: "COVID-19 Hospitalizations by Race and State",
    update_time: "April 2021",
  },
  {
    id: "covid_tracking_project-tests_by_race_state",
    name: "COVID-19 Tests by Race and State",
    update_time: "April 2021",
  },
  {
    id: "acs_health_insurance-health_insurance_by_sex_age_county",
    name: "Health Insurance by Sex, Age and County",
    update_time: "2019",
  },
  {
    id: "acs_health_insurance-health_insurance_by_sex_age_state",
    name: "Health Insurance by Sex, Age and State",
    update_time: "2019",
  },
  {
    id: "acs_health_insurance-health_insurance_by_race_age_state",
    name: "Health Insurance by Race, Age and State",
    update_time: "2019",
  },
  {
    id: "acs_health_insurance-health_insurance_by_race_age_county",
    name: "Health Insurance by Race, Age and County",
    update_time: "2019",
  },
  {
    id: "acs_poverty_dataset-poverty_by_race_state",
    name: "Poverty by Race and State",
    update_time: "2019",
  },
  {
    id: "acs_poverty_dataset-poverty_by_race_county",
    name: "Poverty by Race and County",
    update_time: "2019",
  },
  {
    id: "acs_poverty_dataset-poverty_by_sex_state",
    name: "Poverty by Sex and State",
    update_time: "2019",
  },
  {
    id: "acs_poverty_dataset-poverty_by_sex_county",
    name: "Poverty by Sex and County",
    update_time: "2019",
  },
  {
    id: "acs_poverty_dataset-poverty_by_age_state",
    name: "Poverty by Age and State",
    update_time: "2019",
  },
  {
    id: "acs_poverty_dataset-poverty_by_age_county",
    name: "Poverty by Age and County",
    update_time: "2019",
  },
  {
    id: "cdc_restricted_data-by_race_county_processed_time_series",
    name: "COVID-19 Deaths, Cases, and Hospitalizations by Race and County",
    update_time: "July 2022",
    contains_nh: true,
  },
  {
    id: "cdc_restricted_data-by_race_state_processed_time_series",
    name: "COVID-19 Deaths, Cases, and Hospitalizations by Race and State",
    update_time: "July 2022",
    contains_nh: true,
  },
  {
    id: "cdc_restricted_data-by_race_national_processed_time_series",
    name: "COVID-19 Deaths, Cases, and Hospitalizations by Race Nationally",
    update_time: "July 2022",
    contains_nh: true,
  },
  {
    id: "cdc_restricted_data-by_age_county_processed_time_series",
    name: "COVID-19 Deaths, Cases, and Hospitalizations by Age and County",
    update_time: "July 2022",
  },
  {
    id: "cdc_restricted_data-by_age_state_processed_time_series",
    name: "COVID-19 Deaths, Cases, and Hospitalizations by Age and State",
    update_time: "July 2022",
  },
  {
    id: "cdc_restricted_data-by_age_national_processed_time_series",
    name: "COVID-19 Deaths, Cases, and Hospitalizations by Age Nationally",
    update_time: "July 2022",
  },
  {
    id: "cdc_restricted_data-by_sex_county_processed_time_series",
    name: "COVID-19 Deaths, Cases, and Hospitalizations by Sex and County",
    update_time: "July 2022",
  },
  {
    id: "cdc_restricted_data-by_sex_state_processed_time_series",
    name: "COVID-19 Deaths, Cases, and Hospitalizations by Sex and State",
    update_time: "July 2022",
  },
  {
    id: "cdc_restricted_data-by_sex_national_processed_time_series",
    name: "COVID-19 Deaths, Cases, and Hospitalizations by Sex Nationally",
    update_time: "July 2022",
  },
  {
    id: "cdc_restricted_data-by_race_county_processed",
    name: "COVID-19 Deaths, Cases, and Hospitalizations by Race and County",
<<<<<<< HEAD
    update_time: "July 2022",
    contains_nh: true,
=======
    update_time: "August 2022",
>>>>>>> 49bd7c07
  },
  {
    id: "cdc_restricted_data-by_race_state_processed-with_age_adjust",
    name: "COVID-19 Deaths, Cases, and Hospitalizations by Race and State",
<<<<<<< HEAD
    update_time: "July 2022",
    contains_nh: true,
=======
    update_time: "August 2022",
>>>>>>> 49bd7c07
  },
  {
    id: "cdc_restricted_data-by_race_national_processed-with_age_adjust",
    name: "COVID-19 Deaths, Cases, and Hospitalizations by Race Nationally",
<<<<<<< HEAD
    update_time: "July 2022",
    contains_nh: true,
=======
    update_time: "August 2022",
>>>>>>> 49bd7c07
  },
  {
    id: "cdc_restricted_data-by_age_county_processed",
    name: "COVID-19 Deaths, Cases, and Hospitalizations by Age and County",
    update_time: "August 2022",
  },
  {
    id: "cdc_restricted_data-by_age_state_processed",
    name: "COVID-19 Deaths, Cases, and Hospitalizations by Age and State",
    update_time: "August 2022",
  },
  {
    id: "cdc_restricted_data-by_age_national_processed",
    name: "COVID-19 Deaths, Cases, and Hospitalizations by Age Nationally",
    update_time: "August 2022",
  },
  {
    id: "cdc_restricted_data-by_sex_county_processed",
    name: "COVID-19 Deaths, Cases, and Hospitalizations by Sex and County",
    update_time: "August 2022",
  },
  {
    id: "cdc_restricted_data-by_sex_state_processed",
    name: "COVID-19 Deaths, Cases, and Hospitalizations by Sex and State",
    update_time: "August 2022",
  },
  {
    id: "cdc_restricted_data-by_sex_national_processed",
    name: "COVID-19 Deaths, Cases, and Hospitalizations by Sex Nationally",
    update_time: "August 2022",
  },
  {
    id: "cdc_svi_county-age",
    name: "National Social Vulnerability Index by County",
    update_time: "2018",
  },
  {
    id: "cdc_vaccination_county-race_and_ethnicity",
    name: "COVID-19 Vaccinations by County",
    update_time: "July 2022",
    contains_nh: true,
  },
  {
    id: "cdc_vaccination_national-age",
    name: "COVID-19 Vaccination Demographics by Age",
    update_time: "July 2022",
  },
  {
    id: "cdc_vaccination_national-sex",
    name: "COVID-19 Vaccination Demographics by Sex",
    update_time: "July 2022",
  },
  {
    id: "cdc_vaccination_national-race_and_ethnicity",
    name: "COVID-19 Vaccination Demographics by Race",
    update_time: "July 2022",
    contains_nh: true,
  },
  {
    id: "kff_vaccination-race_and_ethnicity",
    name: "COVID-19 Indicators",
    update_time: "April 2022",
    contains_nh: true,
  },
  {
    id: "uhc_data-age_national",
    name: "Prevalence of multiple chronic disease, behavioral health, and social determinants of health by Age, National",
    update_time: "2021",
  },
  {
    id: "uhc_data-race_and_ethnicity_national",
    name: "Prevalence of multiple chronic disease, behavioral health, and social determinants of health by Race, National",
    update_time: "2021",
    contains_nh: true,
  },
  {
    id: "uhc_data-sex_national",
    name: "Prevalence of multiple chronic disease, behavioral health, and social determinants of health by Sex, National",
    update_time: "2021",
  },
  {
    id: "uhc_data-age_state",
    name: "Prevalence of multiple chronic disease, behavioral health, and social determinants of health by Age and State",
    update_time: "2021",
  },
  {
    id: "uhc_data-race_and_ethnicity_state",
    name: "Prevalence of multiple chronic disease, behavioral health, and social determinants of health by Race and State",
    update_time: "2021",
    contains_nh: true,
  },
  {
    id: "uhc_data-sex_state",
    name: "Prevalence of multiple chronic disease, behavioral health, and social determinants of health by Sex and State",
    update_time: "2021",
  },
  {
    id: "bjs_incarceration_data-age_national",
    name: "National rates of sentenced individuals under the jurisdiction of federal or state adult prison facilities, or confined in local adult jail facilities, by Age",
    update_time: "2019 for Jail, 2020 for Prison",
  },
  {
    id: "bjs_incarceration_data-age_state",
    name: "Rates of individuals under the jurisdiction of state or territory prison facilities, by State/Territory (totals only), or confined in local adult jail facilities by Age, by State/Territory",
    update_time: "2019 for Jail, 2020 for Prison",
  },
  {
    id: "bjs_incarceration_data-race_and_ethnicity_national",
    name: "National rates of individuals under the jurisdiction of federal or state adult prison facilities or confined in local adult jail facilities, by Race/Ethnicity",
    update_time: "2019 for Jail, 2020 for Prison",
    contains_nh: true,
  },
  {
    id: "bjs_incarceration_data-race_and_ethnicity_state",
    name: "Rates of individuals under the jurisdiction of state or territory prison facilities or confined in local adult jail facilities, by Race/Ethnicity and State/Territory",
    update_time: "2019 for Jail, 2020 for Prison",
    contains_nh: true,
  },
  {
    id: "bjs_incarceration_data-sex_national",
    name: "National rates of individuals under the jurisdiction of federal or state adult prison facilities or confined in local adult jail facilities, by Sex",
    update_time: "2019 for Jail, 2020 for Prison",
  },
  {
    id: "bjs_incarceration_data-sex_state",
    name: "Rates of individuals under the jurisdiction of state or territory prison facilities or confined in local adult jail facilities, by Sex and State/Territory",
    update_time: "2019 for Jail, 2020 for Prison",
  },
  {
    id: "vera_incarceration_county-jail_age_county",
    name: "Rates of individuals within a county incarcerated in local jail facilities, by Age (totals only)",
    update_time: "2018",
  },
  {
    id: "vera_incarceration_county-jail_sex_county",
    name: "Rates of individuals within a county incarcerated in local jail facilities, by Sex",
    update_time: "2018",
  },
  {
    id: "vera_incarceration_county-jail_race_and_ethnicity_county",
    name: "Rates of individuals within a county incarcerated in local jail facilities, by Race/Ethnicity",
    update_time: "2018",
    contains_nh: true,
  },
  {
    id: "vera_incarceration_county-prison_age_county",
    name: "Rates of individuals within a county incarcerated in state prison facilities, by Age (totals only)",
    update_time: "2016",
  },
  {
    id: "vera_incarceration_county-prison_sex_county",
    name: "Rates of individuals within a county incarcerated in state prison facilities, by Sex",
    update_time: "2016",
  },
  {
    id: "vera_incarceration_county-prison_race_and_ethnicity_county",
    name: "Rates of individuals within a county incarcerated in state prison facilities, by Race/Ethnicity",
    update_time: "2016",
    contains_nh: true,
  },
  {
    id: "cawp_data-race_and_ethnicity_national",
    name: "National representation of women by race/ethnicity in the US Congress and across county and territory legislatures",
    update_time: "2022",
    contains_nh: true,
  },
  {
    id: "cawp_data-race_and_ethnicity_state",
    name: "Representation of women by race/ethnicity from each state and territory to the US Congress and their respective state legislature",
    update_time: "2022",
    contains_nh: true,
  },
  {
    id: "propublica_congress",
    name: "The ProPublica Congress API provides near real-time access to legislative data from the House of Representatives, the Senate and the Library of Congress. It includes details about members, votes, bills and other aspects of congressional activity.",
    update_time: "2022",
  },
  {
    id: GEOGRAPHIES_DATASET_ID,
    name: "U.S. Geographic Data",
    update_time: "2020",
  },
  {
    id: "census_pop_estimates-race_and_ethnicity",
    name: "Census County Population by Characteristics: 2010-2019",
    update_time: "2019",
    contains_nh: true,
  },
];

export const DatasetMetadataMap: Record<string, DatasetMetadata> =
  Object.fromEntries(
    datasetMetadataList.map((m) => {
      let metadataWithSource = m;
      const dataSource = Object.values(DataSourceMetadataMap).find((metadata) =>
        metadata.dataset_ids.includes(m.id)
      );
      metadataWithSource.source_id = dataSource ? dataSource.id : "error";
      return [m.id, metadataWithSource];
    })
  );<|MERGE_RESOLUTION|>--- conflicted
+++ resolved
@@ -186,32 +186,20 @@
   {
     id: "cdc_restricted_data-by_race_county_processed",
     name: "COVID-19 Deaths, Cases, and Hospitalizations by Race and County",
-<<<<<<< HEAD
-    update_time: "July 2022",
-    contains_nh: true,
-=======
-    update_time: "August 2022",
->>>>>>> 49bd7c07
+    update_time: "August 2022",
+    contains_nh: true,
   },
   {
     id: "cdc_restricted_data-by_race_state_processed-with_age_adjust",
     name: "COVID-19 Deaths, Cases, and Hospitalizations by Race and State",
-<<<<<<< HEAD
-    update_time: "July 2022",
-    contains_nh: true,
-=======
-    update_time: "August 2022",
->>>>>>> 49bd7c07
+    update_time: "August 2022",
+    contains_nh: true,
   },
   {
     id: "cdc_restricted_data-by_race_national_processed-with_age_adjust",
     name: "COVID-19 Deaths, Cases, and Hospitalizations by Race Nationally",
-<<<<<<< HEAD
-    update_time: "July 2022",
-    contains_nh: true,
-=======
-    update_time: "August 2022",
->>>>>>> 49bd7c07
+    update_time: "August 2022",
+    contains_nh: true,
   },
   {
     id: "cdc_restricted_data-by_age_county_processed",
