import { DatasetMetadata } from "../utils/DatasetTypes";
import { DataSourceMetadataMap, GEOGRAPHIES_DATASET_ID } from "./MetadataMap";

export const datasetMetadataList: DatasetMetadata[] = [
  {
    id: "acs_population-by_race_county_std",
    name: "Population by Race and County",
    update_time: "2019",
    contains_nh: true,
  },
  {
    id: "acs_population-by_race_state_std",
    name: "Population by Race and State",
    update_time: "2019",
    contains_nh: true,
  },
  {
    id: "acs_population-by_race_national",
    name: "Population by Race Nationally",
    update_time: "2019",
    contains_nh: true,
  },
  {
    id: "acs_population-by_age_county",
    name: "Population by Age and County",
    update_time: "2019",
  },
  {
    id: "acs_population-by_age_state",
    name: "Population by Age and State",
    update_time: "2019",
  },
  {
    id: "acs_population-by_age_national",
    name: "Population by Age Nationally",
    update_time: "2019",
  },
  {
    id: "acs_population-by_sex_county",
    name: "Population by Sex and County",
    update_time: "2019",
  },
  {
    id: "acs_population-by_sex_state",
    name: "Population by Sex and State",
    update_time: "2019",
  },
  {
    id: "acs_population-by_sex_national",
    name: "Population by Sex Nationally",
    update_time: "2019",
  },
  {
    id: "acs_2010_population-by_race_and_ethnicity_territory",
    name: "Population by Race and Territory",
    update_time: "2010",
  },
  {
    id: "acs_2010_population-by_sex_territory",
    name: "Population by Sex and Territory",
    update_time: "2010",
  },
  {
    id: "acs_2010_population-by_age_territory",
    name: "Population by Age and Territory",
    update_time: "2010",
  },
  {
    id: "covid_tracking_project-cases_by_race_state",
    name: "COVID-19 Cases by Race and State",
    update_time: "April 2021",
  },
  {
    id: "covid_tracking_project-deaths_by_race_state",
    name: "COVID-19 Deaths by Race and State",
    update_time: "April 2021",
  },
  {
    id: "covid_tracking_project-hospitalizations_by_race_state",
    name: "COVID-19 Hospitalizations by Race and State",
    update_time: "April 2021",
  },
  {
    id: "covid_tracking_project-tests_by_race_state",
    name: "COVID-19 Tests by Race and State",
    update_time: "April 2021",
  },
  {
    id: "acs_health_insurance-health_insurance_by_sex_age_county",
    name: "Health Insurance by Sex, Age and County",
    update_time: "2019",
  },
  {
    id: "acs_health_insurance-health_insurance_by_sex_age_state",
    name: "Health Insurance by Sex, Age and State",
    update_time: "2019",
  },
  {
    id: "acs_health_insurance-health_insurance_by_race_age_state",
    name: "Health Insurance by Race, Age and State",
    update_time: "2019",
  },
  {
    id: "acs_health_insurance-health_insurance_by_race_age_county",
    name: "Health Insurance by Race, Age and County",
    update_time: "2019",
  },
  {
    id: "acs_poverty_dataset-poverty_by_race_state",
    name: "Poverty by Race and State",
    update_time: "2019",
  },
  {
    id: "acs_poverty_dataset-poverty_by_race_county",
    name: "Poverty by Race and County",
    update_time: "2019",
  },
  {
    id: "acs_poverty_dataset-poverty_by_sex_state",
    name: "Poverty by Sex and State",
    update_time: "2019",
  },
  {
    id: "acs_poverty_dataset-poverty_by_sex_county",
    name: "Poverty by Sex and County",
    update_time: "2019",
  },
  {
    id: "acs_poverty_dataset-poverty_by_age_state",
    name: "Poverty by Age and State",
    update_time: "2019",
  },
  {
    id: "acs_poverty_dataset-poverty_by_age_county",
    name: "Poverty by Age and County",
    update_time: "2019",
  },
  {
    id: "cdc_restricted_data-by_race_county_processed_time_series",
    name: "COVID-19 Deaths, Cases, and Hospitalizations by Race and County",
    update_time: "July 2022",
    contains_nh: true,
  },
  {
    id: "cdc_restricted_data-by_race_state_processed_time_series",
    name: "COVID-19 Deaths, Cases, and Hospitalizations by Race and State",
    update_time: "July 2022",
    contains_nh: true,
  },
  {
    id: "cdc_restricted_data-by_race_national_processed_time_series",
    name: "COVID-19 Deaths, Cases, and Hospitalizations by Race Nationally",
    update_time: "July 2022",
    contains_nh: true,
  },
  {
    id: "cdc_restricted_data-by_age_county_processed_time_series",
    name: "COVID-19 Deaths, Cases, and Hospitalizations by Age and County",
    update_time: "July 2022",
  },
  {
    id: "cdc_restricted_data-by_age_state_processed_time_series",
    name: "COVID-19 Deaths, Cases, and Hospitalizations by Age and State",
    update_time: "July 2022",
  },
  {
    id: "cdc_restricted_data-by_age_national_processed_time_series",
    name: "COVID-19 Deaths, Cases, and Hospitalizations by Age Nationally",
    update_time: "July 2022",
  },
  {
    id: "cdc_restricted_data-by_sex_county_processed_time_series",
    name: "COVID-19 Deaths, Cases, and Hospitalizations by Sex and County",
    update_time: "July 2022",
  },
  {
    id: "cdc_restricted_data-by_sex_state_processed_time_series",
    name: "COVID-19 Deaths, Cases, and Hospitalizations by Sex and State",
    update_time: "July 2022",
  },
  {
    id: "cdc_restricted_data-by_sex_national_processed_time_series",
    name: "COVID-19 Deaths, Cases, and Hospitalizations by Sex Nationally",
    update_time: "July 2022",
  },
  {
    id: "cdc_restricted_data-by_race_county_processed",
    name: "COVID-19 Deaths, Cases, and Hospitalizations by Race and County",
<<<<<<< HEAD
    update_time: "August 2022",
    contains_nh: true,
=======
    update_time: "September 2022",
>>>>>>> 071f6e5f
  },
  {
    id: "cdc_restricted_data-by_race_state_processed-with_age_adjust",
    name: "COVID-19 Deaths, Cases, and Hospitalizations by Race and State",
<<<<<<< HEAD
    update_time: "August 2022",
    contains_nh: true,
=======
    update_time: "September 2022",
>>>>>>> 071f6e5f
  },
  {
    id: "cdc_restricted_data-by_race_national_processed-with_age_adjust",
    name: "COVID-19 Deaths, Cases, and Hospitalizations by Race Nationally",
<<<<<<< HEAD
    update_time: "August 2022",
    contains_nh: true,
=======
    update_time: "September 2022",
>>>>>>> 071f6e5f
  },
  {
    id: "cdc_restricted_data-by_age_county_processed",
    name: "COVID-19 Deaths, Cases, and Hospitalizations by Age and County",
    update_time: "September 2022",
  },
  {
    id: "cdc_restricted_data-by_age_state_processed",
    name: "COVID-19 Deaths, Cases, and Hospitalizations by Age and State",
    update_time: "September 2022",
  },
  {
    id: "cdc_restricted_data-by_age_national_processed",
    name: "COVID-19 Deaths, Cases, and Hospitalizations by Age Nationally",
    update_time: "September 2022",
  },
  {
    id: "cdc_restricted_data-by_sex_county_processed",
    name: "COVID-19 Deaths, Cases, and Hospitalizations by Sex and County",
    update_time: "September 2022",
  },
  {
    id: "cdc_restricted_data-by_sex_state_processed",
    name: "COVID-19 Deaths, Cases, and Hospitalizations by Sex and State",
    update_time: "September 2022",
  },
  {
    id: "cdc_restricted_data-by_sex_national_processed",
    name: "COVID-19 Deaths, Cases, and Hospitalizations by Sex Nationally",
    update_time: "September 2022",
  },
  {
    id: "cdc_svi_county-age",
    name: "National Social Vulnerability Index by County",
    update_time: "2018",
  },
  {
    id: "cdc_vaccination_county-race_and_ethnicity",
    name: "COVID-19 Vaccinations by County",
<<<<<<< HEAD
    update_time: "July 2022",
    contains_nh: true,
=======
    update_time: "September 2022",
>>>>>>> 071f6e5f
  },
  {
    id: "cdc_vaccination_national-age",
    name: "COVID-19 Vaccination Demographics by Age",
    update_time: "September 2022",
  },
  {
    id: "cdc_vaccination_national-sex",
    name: "COVID-19 Vaccination Demographics by Sex",
    update_time: "September 2022",
  },
  {
    id: "cdc_vaccination_national-race_and_ethnicity",
    name: "COVID-19 Vaccination Demographics by Race",
<<<<<<< HEAD
    update_time: "July 2022",
    contains_nh: true,
=======
    update_time: "September 2022",
>>>>>>> 071f6e5f
  },
  {
    id: "kff_vaccination-race_and_ethnicity",
    name: "COVID-19 Indicators",
<<<<<<< HEAD
    update_time: "April 2022",
    contains_nh: true,
=======
    update_time: "July 2022",
>>>>>>> 071f6e5f
  },
  {
    id: "uhc_data-age_national",
    name: "Prevalence of multiple chronic disease, behavioral health, and social determinants of health by Age, National",
    update_time: "2021",
  },
  {
    id: "uhc_data-race_and_ethnicity_national",
    name: "Prevalence of multiple chronic disease, behavioral health, and social determinants of health by Race, National",
    update_time: "2021",
    contains_nh: true,
  },
  {
    id: "uhc_data-sex_national",
    name: "Prevalence of multiple chronic disease, behavioral health, and social determinants of health by Sex, National",
    update_time: "2021",
  },
  {
    id: "uhc_data-age_state",
    name: "Prevalence of multiple chronic disease, behavioral health, and social determinants of health by Age and State",
    update_time: "2021",
  },
  {
    id: "uhc_data-race_and_ethnicity_state",
    name: "Prevalence of multiple chronic disease, behavioral health, and social determinants of health by Race and State",
    update_time: "2021",
    contains_nh: true,
  },
  {
    id: "uhc_data-sex_state",
    name: "Prevalence of multiple chronic disease, behavioral health, and social determinants of health by Sex and State",
    update_time: "2021",
  },
  {
    id: "bjs_incarceration_data-age_national",
    name: "National rates of sentenced individuals under the jurisdiction of federal or state adult prison facilities, or confined in local adult jail facilities, by Age",
    update_time: "2019 for Jail, 2020 for Prison",
  },
  {
    id: "bjs_incarceration_data-age_state",
    name: "Rates of individuals under the jurisdiction of state or territory prison facilities, by State/Territory (totals only), or confined in local adult jail facilities by Age, by State/Territory",
    update_time: "2019 for Jail, 2020 for Prison",
  },
  {
    id: "bjs_incarceration_data-race_and_ethnicity_national",
    name: "National rates of individuals under the jurisdiction of federal or state adult prison facilities or confined in local adult jail facilities, by Race/Ethnicity",
    update_time: "2019 for Jail, 2020 for Prison",
    contains_nh: true,
  },
  {
    id: "bjs_incarceration_data-race_and_ethnicity_state",
    name: "Rates of individuals under the jurisdiction of state or territory prison facilities or confined in local adult jail facilities, by Race/Ethnicity and State/Territory",
    update_time: "2019 for Jail, 2020 for Prison",
    contains_nh: true,
  },
  {
    id: "bjs_incarceration_data-sex_national",
    name: "National rates of individuals under the jurisdiction of federal or state adult prison facilities or confined in local adult jail facilities, by Sex",
    update_time: "2019 for Jail, 2020 for Prison",
  },
  {
    id: "bjs_incarceration_data-sex_state",
    name: "Rates of individuals under the jurisdiction of state or territory prison facilities or confined in local adult jail facilities, by Sex and State/Territory",
    update_time: "2019 for Jail, 2020 for Prison",
  },
  {
    id: "vera_incarceration_county-jail_age_county",
    name: "Rates of individuals within a county incarcerated in local jail facilities, by Age (totals only)",
    update_time: "2018",
  },
  {
    id: "vera_incarceration_county-jail_sex_county",
    name: "Rates of individuals within a county incarcerated in local jail facilities, by Sex",
    update_time: "2018",
  },
  {
    id: "vera_incarceration_county-jail_race_and_ethnicity_county",
    name: "Rates of individuals within a county incarcerated in local jail facilities, by Race/Ethnicity",
    update_time: "2018",
    contains_nh: true,
  },
  {
    id: "vera_incarceration_county-prison_age_county",
    name: "Rates of individuals within a county incarcerated in state prison facilities, by Age (totals only)",
    update_time: "2016",
  },
  {
    id: "vera_incarceration_county-prison_sex_county",
    name: "Rates of individuals within a county incarcerated in state prison facilities, by Sex",
    update_time: "2016",
  },
  {
    id: "vera_incarceration_county-prison_race_and_ethnicity_county",
    name: "Rates of individuals within a county incarcerated in state prison facilities, by Race/Ethnicity",
    update_time: "2016",
    contains_nh: true,
  },
  {
    id: "cawp_data-race_and_ethnicity_national",
    name: "National representation of women by race/ethnicity in the US Congress and across county and territory legislatures",
<<<<<<< HEAD
    update_time: "2022",
    contains_nh: true,
=======
    update_time: "September 2022",
>>>>>>> 071f6e5f
  },
  {
    id: "cawp_data-race_and_ethnicity_state",
    name: "Representation of women by race/ethnicity from each state and territory to the US Congress and their respective state legislature",
<<<<<<< HEAD
    update_time: "2022",
    contains_nh: true,
=======
    update_time: "September 2022",
>>>>>>> 071f6e5f
  },
  {
    id: "propublica_congress",
    name: "The ProPublica Congress API provides near real-time access to legislative data from the House of Representatives, the Senate and the Library of Congress. It includes details about members, votes, bills and other aspects of congressional activity.",
    update_time: "September 2022",
  },
  {
    id: GEOGRAPHIES_DATASET_ID,
    name: "U.S. Geographic Data",
    update_time: "2020",
  },
  {
    id: "census_pop_estimates-race_and_ethnicity",
    name: "Census County Population by Characteristics: 2010-2019",
    update_time: "2019",
    contains_nh: true,
  },
];

export const DatasetMetadataMap: Record<string, DatasetMetadata> =
  Object.fromEntries(
    datasetMetadataList.map((m) => {
      let metadataWithSource = m;
      const dataSource = Object.values(DataSourceMetadataMap).find((metadata) =>
        metadata.dataset_ids.includes(m.id)
      );
      metadataWithSource.source_id = dataSource ? dataSource.id : "error";
      return [m.id, metadataWithSource];
    })
  );<|MERGE_RESOLUTION|>--- conflicted
+++ resolved
@@ -186,32 +186,20 @@
   {
     id: "cdc_restricted_data-by_race_county_processed",
     name: "COVID-19 Deaths, Cases, and Hospitalizations by Race and County",
-<<<<<<< HEAD
-    update_time: "August 2022",
-    contains_nh: true,
-=======
-    update_time: "September 2022",
->>>>>>> 071f6e5f
+    update_time: "September 2022",
+    contains_nh: true,
   },
   {
     id: "cdc_restricted_data-by_race_state_processed-with_age_adjust",
     name: "COVID-19 Deaths, Cases, and Hospitalizations by Race and State",
-<<<<<<< HEAD
-    update_time: "August 2022",
-    contains_nh: true,
-=======
-    update_time: "September 2022",
->>>>>>> 071f6e5f
+    update_time: "September 2022",
+    contains_nh: true,
   },
   {
     id: "cdc_restricted_data-by_race_national_processed-with_age_adjust",
     name: "COVID-19 Deaths, Cases, and Hospitalizations by Race Nationally",
-<<<<<<< HEAD
-    update_time: "August 2022",
-    contains_nh: true,
-=======
-    update_time: "September 2022",
->>>>>>> 071f6e5f
+    update_time: "September 2022",
+    contains_nh: true,
   },
   {
     id: "cdc_restricted_data-by_age_county_processed",
@@ -251,12 +239,8 @@
   {
     id: "cdc_vaccination_county-race_and_ethnicity",
     name: "COVID-19 Vaccinations by County",
-<<<<<<< HEAD
-    update_time: "July 2022",
-    contains_nh: true,
-=======
-    update_time: "September 2022",
->>>>>>> 071f6e5f
+    update_time: "September 2022",
+    contains_nh: true,
   },
   {
     id: "cdc_vaccination_national-age",
@@ -271,22 +255,14 @@
   {
     id: "cdc_vaccination_national-race_and_ethnicity",
     name: "COVID-19 Vaccination Demographics by Race",
-<<<<<<< HEAD
-    update_time: "July 2022",
-    contains_nh: true,
-=======
-    update_time: "September 2022",
->>>>>>> 071f6e5f
+    update_time: "September 2022",
+    contains_nh: true,
   },
   {
     id: "kff_vaccination-race_and_ethnicity",
     name: "COVID-19 Indicators",
-<<<<<<< HEAD
-    update_time: "April 2022",
-    contains_nh: true,
-=======
-    update_time: "July 2022",
->>>>>>> 071f6e5f
+    update_time: "July 2022",
+    contains_nh: true,
   },
   {
     id: "uhc_data-age_national",
@@ -387,22 +363,14 @@
   {
     id: "cawp_data-race_and_ethnicity_national",
     name: "National representation of women by race/ethnicity in the US Congress and across county and territory legislatures",
-<<<<<<< HEAD
-    update_time: "2022",
-    contains_nh: true,
-=======
-    update_time: "September 2022",
->>>>>>> 071f6e5f
+    update_time: "September 2022",
+    contains_nh: true,
   },
   {
     id: "cawp_data-race_and_ethnicity_state",
     name: "Representation of women by race/ethnicity from each state and territory to the US Congress and their respective state legislature",
-<<<<<<< HEAD
-    update_time: "2022",
-    contains_nh: true,
-=======
-    update_time: "September 2022",
->>>>>>> 071f6e5f
+    update_time: "September 2022",
+    contains_nh: true,
   },
   {
     id: "propublica_congress",
