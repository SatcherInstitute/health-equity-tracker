--- conflicted
+++ resolved
@@ -3,23 +3,13 @@
 
 export const datasetMetadataList: DatasetMetadata[] = [
   {
-<<<<<<< HEAD
     id: "acs_population-by_race_county",
-    name: "Population by Race and County",
+    name: "Population by race/ethnicity and county",
     update_time: "2019",
   },
   {
     id: "acs_population-by_race_state",
-    name: "Population by Race and State",
-=======
-    id: "acs_population-by_race_county_std",
-    name: "Population by race/ethnicity and county",
-    update_time: "2019",
-  },
-  {
-    id: "acs_population-by_race_state_std",
     name: "Population by race/ethnicity and state",
->>>>>>> 55de4b20
     update_time: "2019",
   },
   {
