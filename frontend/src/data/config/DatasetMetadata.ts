--- conflicted
+++ resolved
@@ -453,65 +453,61 @@
     update_time: '2019',
     contains_nh: true,
   },
-<<<<<<< HEAD
-  {
-    id: "phrma-race_and_ethnicity_national",
-    name: "Phrma Dataset by race/ethnicity, nationally (Naming TBD)",
-    update_time: "2023",
-    contains_nh: true,
-  },
-  {
-    id: "phrma-race_and_ethnicity_state",
-    name: "Phrma Dataset by race/ethnicity, by state (Naming TBD)",
-    update_time: "2023",
-    contains_nh: true,
-  },
-  {
-    id: "phrma-race_and_ethnicity_county",
-    name: "Phrma Dataset by race/ethnicity, by county (Naming TBD)",
-    update_time: "2023",
-    contains_nh: true,
-  },
-  {
-    id: "phrma-age_national",
-    name: "Phrma Dataset by age, nationally (Naming TBD)",
-    update_time: "2023",
-    contains_nh: true,
-  },
-  {
-    id: "phrma-age_state",
-    name: "Phrma Dataset by age, by state (Naming TBD)",
-    update_time: "2023",
-    contains_nh: true,
-  },
-  {
-    id: "phrma-age_county",
-    name: "Phrma Dataset by age, by county (Naming TBD)",
-    update_time: "2023",
-    contains_nh: true,
-  },
-  {
-    id: "phrma-sex_national",
-    name: "Phrma Dataset by sex, nationally (Naming TBD)",
-    update_time: "2023",
-    contains_nh: true,
-  },
-  {
-    id: "phrma-sex_state",
-    name: "Phrma Dataset by sex, by state (Naming TBD)",
-    update_time: "2023",
-    contains_nh: true,
-  },
-  {
-    id: "phrma-sex_county",
-    name: "Phrma Dataset by sex, by county (Naming TBD)",
-    update_time: "2023",
-    contains_nh: true,
-  },
-];
-=======
+  {
+    id: 'phrma-race_and_ethnicity_national',
+    name: 'Phrma Dataset by race/ethnicity, nationally (Naming TBD)',
+    update_time: '2023',
+    contains_nh: true,
+  },
+  {
+    id: 'phrma-race_and_ethnicity_state',
+    name: 'Phrma Dataset by race/ethnicity, by state (Naming TBD)',
+    update_time: '2023',
+    contains_nh: true,
+  },
+  {
+    id: 'phrma-race_and_ethnicity_county',
+    name: 'Phrma Dataset by race/ethnicity, by county (Naming TBD)',
+    update_time: '2023',
+    contains_nh: true,
+  },
+  {
+    id: 'phrma-age_national',
+    name: 'Phrma Dataset by age, nationally (Naming TBD)',
+    update_time: '2023',
+    contains_nh: true,
+  },
+  {
+    id: 'phrma-age_state',
+    name: 'Phrma Dataset by age, by state (Naming TBD)',
+    update_time: '2023',
+    contains_nh: true,
+  },
+  {
+    id: 'phrma-age_county',
+    name: 'Phrma Dataset by age, by county (Naming TBD)',
+    update_time: '2023',
+    contains_nh: true,
+  },
+  {
+    id: 'phrma-sex_national',
+    name: 'Phrma Dataset by sex, nationally (Naming TBD)',
+    update_time: '2023',
+    contains_nh: true,
+  },
+  {
+    id: 'phrma-sex_state',
+    name: 'Phrma Dataset by sex, by state (Naming TBD)',
+    update_time: '2023',
+    contains_nh: true,
+  },
+  {
+    id: 'phrma-sex_county',
+    name: 'Phrma Dataset by sex, by county (Naming TBD)',
+    update_time: '2023',
+    contains_nh: true,
+  },
 ]
->>>>>>> c6a418b6
 
 export const DatasetMetadataMap: Record<string, DatasetMetadata> =
   Object.fromEntries(
