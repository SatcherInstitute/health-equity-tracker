--- conflicted
+++ resolved
@@ -329,8 +329,6 @@
     update_time: "February",
     fields: [],
   },
-<<<<<<< HEAD
-=======
   {
     id: "cdc_restricted_data-by_race_county",
     name: "COVID-19 deaths, cases, and hospitalizations by race and county",
@@ -367,7 +365,6 @@
     update_time: "February",
     fields: [],
   },
->>>>>>> aa66b2f9
 ];
 
 export const FakeDatasetMetadataMap: Record<
