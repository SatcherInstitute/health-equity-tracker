//  IDs for the selectable conditions in the madlib
// NOTE: these strings are displayed to the user if the data type toggle is enabled.
// Underscores become spaces, and all letters are capitalized
// TODO: integrate strings from Category / Madlib into the Metric Config
// so ALL related topic data is contained in a single object

import { LESS_THAN_1 } from '../utils/Constants'

const dropdownVarIds = [
<<<<<<< HEAD
  'covid',
  'hiv_care',
  'hiv_prep',
  'hiv',
  'hiv_black_women',
  'diabetes',
  'copd',
  'health_insurance',
  'poverty',
  'covid_vaccinations',
  'depression',
  'suicide',
  'substance',
  'frequent_mental_distress',
  'excessive_drinking',
  'preventable_hospitalizations',
  'avoided_care',
  'chronic_kidney_disease',
  'cardiovascular_diseases',
  'asthma',
  'voter_participation',
  'women_in_us_congress',
  'women_in_state_legislature',
  'prison',
  'jail',
  'cardiovascular_medications_adherence',
=======
  'asthma',
  'avoided_care',
  'cardiovascular_diseases',
  'chronic_kidney_disease',
  'copd',
  'covid_vaccinations',
  'covid',
  'depression',
  'diabetes',
  'excessive_drinking',
  'frequent_mental_distress',
  'health_insurance',
  'hiv_black_women',
  'hiv_care',
  'hiv_prep',
  'hiv',
  'jail',
  'poverty',
  'preventable_hospitalizations',
  'prison',
  'substance',
  'suicide',
  'voter_participation',
  'women_in_gov',
>>>>>>> 034c0b63
] as const

export type DropdownVarId = (typeof dropdownVarIds)[number]

export function isDropdownVarId(str: string): str is DropdownVarId {
  return !!dropdownVarIds.find((dropdown) => str === dropdown)
}

<<<<<<< HEAD
export type AgeAdjustedVariableId = 'covid_deaths' | 'covid_hospitalizations'

// IDs for the sub-data types (if any) for theDropDownId
export type VariableId =
  | DropdownVarId
  | AgeAdjustedVariableId
  | 'covid_cases'
  | 'covid_deaths'
  | 'covid_hospitalizations'
  | 'population'
  | 'population_decia'
=======
export type AgeAdjustedDataTypeId = 'covid_deaths' | 'covid_hospitalizations'

// IDs for the sub-data types (if any) for theDropDownId
export type DataTypeId =
  | DropdownVarId
  | AgeAdjustedDataTypeId
  | 'covid_cases'
  | 'covid_deaths'
  | 'covid_hospitalizations'
  | 'covid_vaccinations'
  | 'health_coverage'
  | 'hiv_deaths_black_women'
  | 'hiv_deaths'
  | 'hiv_diagnoses_black_women'
  | 'hiv_diagnoses'
  | 'hiv_prevalence_black_women'
  | 'hiv_prevalence'
>>>>>>> 034c0b63
  | 'non_medical_drug_use'
  | 'poverty'
  | 'suicides'
<<<<<<< HEAD
  | 'covid_vaccinations'
  | 'svi'
  | 'beta_blockers_adherence'
  | 'statins_adherence'
  | 'rasa_adherence'
  | 'hiv_diagnoses'
  | 'hiv_diagnoses_black_women'
  | 'hiv_deaths'
  | 'hiv_deaths_black_women'
  | 'hiv_prevalence'
  | 'hiv_prevalence_black_women'
=======
  | 'women_in_state_legislature'
  | 'women_in_us_congress'
>>>>>>> 034c0b63

export type MetricId =
  | 'acs_vaccinated_pop_pct'
  | 'ahr_population_pct'
  | 'asthma_pct_relative_inequity'
  | 'asthma_pct_share'
  | 'asthma_per_100k'
  | 'asthma_ratio_age_adjusted'
  | 'avoided_care_pct_relative_inequity'
  | 'avoided_care_pct_share'
  | 'avoided_care_pct_rate'
  | 'avoided_care_ratio_age_adjusted'
  | 'black_women_population_pct'
  | 'cardiovascular_diseases_pct_relative_inequity'
  | 'cardiovascular_diseases_pct_share'
  | 'cardiovascular_diseases_per_100k'
  | 'cardiovascular_diseases_ratio_age_adjusted'
  | 'cases_ratio_age_adjusted'
  | 'cawp_population_pct'
  | 'chronic_kidney_disease_pct_relative_inequity'
  | 'chronic_kidney_disease_pct_share'
  | 'chronic_kidney_disease_per_100k'
  | 'chronic_kidney_disease_ratio_age_adjusted'
  | 'copd_pct_relative_inequity'
  | 'copd_pct_share'
  | 'copd_per_100k'
  | 'copd_ratio_age_adjusted'
  | 'covid_cases_pct_relative_inequity'
  | 'covid_cases_per_100k'
  | 'covid_cases_reporting_population_pct'
  | 'covid_cases_reporting_population'
  | 'covid_cases_share_of_known'
  | 'covid_cases_share'
  | 'covid_cases'
  | 'covid_deaths_pct_relative_inequity'
  | 'covid_deaths_per_100k'
  | 'covid_deaths_reporting_population_pct'
  | 'covid_deaths_reporting_population'
  | 'covid_deaths_share_of_known'
  | 'covid_deaths_share'
  | 'covid_deaths'
  | 'covid_hosp_pct_relative_inequity'
  | 'covid_hosp_per_100k'
  | 'covid_hosp_reporting_population_pct'
  | 'covid_hosp_reporting_population'
  | 'covid_hosp_share_of_known'
  | 'covid_hosp_share'
  | 'covid_hosp'
  | 'covid_population_pct'
  | 'death_ratio_age_adjusted'
  | 'depression_pct_relative_inequity'
  | 'depression_pct_share'
  | 'depression_per_100k'
  | 'depression_ratio_age_adjusted'
  | 'diabetes_pct_relative_inequity'
  | 'diabetes_pct_share'
  | 'diabetes_per_100k'
  | 'diabetes_ratio_age_adjusted'
  | 'excessive_drinking_pct_relative_inequity'
  | 'excessive_drinking_pct_share'
  | 'excessive_drinking_per_100k'
  | 'excessive_drinking_ratio_age_adjusted'
  | 'frequent_mental_distress_pct_relative_inequity'
  | 'frequent_mental_distress_pct_share'
  | 'frequent_mental_distress_per_100k'
  | 'frequent_mental_distress_ratio_age_adjusted'
  | 'geo_context'
  | 'hiv_care_linkage'
  | 'hiv_care_pct_relative_inequity'
  | 'hiv_care_pct_share'
  | 'hiv_care_population_pct'
  | 'hiv_care_ratio_age_adjusted'
  | 'hiv_deaths_black_women_pct_relative_inequity'
  | 'hiv_deaths_black_women_pct_share'
  | 'hiv_deaths_black_women_per_100k'
  | 'hiv_deaths_black_women_ratio_age_adjusted'
  | 'hiv_deaths_pct_relative_inequity'
  | 'hiv_deaths_pct_share'
  | 'hiv_deaths_per_100k'
  | 'hiv_deaths_ratio_age_adjusted'
  | 'hiv_diagnoses_black_women_pct_relative_inequity'
  | 'hiv_diagnoses_black_women_pct_share'
  | 'hiv_diagnoses_black_women_per_100k'
  | 'hiv_diagnoses_black_women_ratio_age_adjusted'
  | 'hiv_diagnoses_pct_relative_inequity'
  | 'hiv_diagnoses_pct_share'
  | 'hiv_diagnoses_per_100k'
  | 'hiv_diagnoses_ratio_age_adjusted'
  | 'hiv_population_pct'
  | 'hiv_prep_coverage'
  | 'hiv_prep_pct_relative_inequity'
  | 'hiv_prep_pct_share'
  | 'hiv_prep_population_pct'
  | 'hiv_prep_ratio_age_adjusted'
  | 'hiv_prevalence_black_women_pct_relative_inequity'
  | 'hiv_prevalence_black_women_pct_share'
  | 'hiv_prevalence_black_women_per_100k'
  | 'hiv_prevalence_black_women_ratio_age_adjusted'
  | 'hiv_prevalence_pct_relative_inequity'
  | 'hiv_prevalence_pct_share'
  | 'hiv_prevalence_per_100k'
  | 'hiv_prevalence_ratio_age_adjusted'
  | 'hosp_ratio_age_adjusted'
  | 'incarceration_population_pct'
  | 'jail_pct_relative_inequity'
  | 'jail_pct_share'
  | 'jail_per_100k'
  | 'jail_ratio_age_adjusted'
  | 'non_medical_drug_use_pct_relative_inequity'
  | 'non_medical_drug_use_pct_share'
  | 'non_medical_drug_use_per_100k'
  | 'non_medical_drug_use_ratio_age_adjusted'
  | 'pct_share_of_state_leg'
  | 'pct_share_of_us_congress'
  | 'pct_share_of_women_state_leg'
  | 'pct_share_of_women_us_congress'
  | 'population_decia'
  | 'population_pct_decia'
  | 'population_pct'
  | 'population'
  | 'poverty_count'
  | 'poverty_pct_relative_inequity'
  | 'poverty_pct_share'
  | 'poverty_per_100k'
  | 'poverty_population_pct'
  | 'poverty_ratio_age_adjusted'
  | 'preventable_hospitalizations_pct_relative_inequity'
  | 'preventable_hospitalizations_pct_share'
  | 'preventable_hospitalizations_per_100k'
  | 'preventable_hospitalizations_ratio_age_adjusted'
  | 'prison_pct_relative_inequity'
  | 'prison_pct_share'
  | 'prison_per_100k'
  | 'prison_ratio_age_adjusted'
  | 'suicide_pct_relative_inequity'
  | 'suicide_pct_share'
  | 'suicide_per_100k'
  | 'suicide_ratio_age_adjusted'
  | 'svi'
  | 'total_confined_children'
  | 'total_state_leg_count'
  | 'total_us_congress_count'
  | 'total_us_congress_names'
  | 'uninsured_pct_relative_inequity'
  | 'uninsured_pct_share'
  | 'uninsured_per_100k'
  | 'uninsured_population_pct'
  | 'uninsured_ratio_age_adjusted'
  | 'vaccinated_pct_relative_inequity'
  | 'vaccinated_pct_share'
  | 'vaccinated_per_100k'
  | 'vaccinated_pop_pct'
  | 'vaccinated_ratio_age_adjusted'
  | 'vaccinated_share_of_known'
  | 'voter_participation_pct_relative_inequity'
  | 'voter_participation_pct_share'
  | 'voter_participation_pct_rate'
  | 'voter_participation_ratio_age_adjusted'
  | 'women_state_leg_pct_relative_inequity'
  | 'statins_adherence_pct_rate'
  | 'statins_adherence_pct_share'
  | 'statins_beneficiaries_pct_share'
  | 'statins_adherence_pct_relative_inequity'
  | 'statins_adherence_ratio_age_adjusted'
  | 'beta_blockers_adherence_pct_rate'
  | 'beta_blockers_adherence_pct_share'
  | 'beta_blockers_beneficiaries_pct_share'
  | 'beta_blockers_adherence_pct_relative_inequity'
  | 'beta_blockers_adherence_ratio_age_adjusted'
  | 'rasa_adherence_pct_rate'
  | 'rasa_adherence_pct_share'
  | 'rasa_beneficiaries_pct_share'
  | 'rasa_adherence_pct_relative_inequity'
  | 'rasa_adherence_ratio_age_adjusted'
  | 'women_state_leg_ratio_age_adjusted'
  | 'women_this_race_state_leg_count'
  | 'women_this_race_us_congress_count'
  | 'women_this_race_us_congress_names'
  | 'women_us_congress_pct_relative_inequity'
  | 'women_us_congress_ratio_age_adjusted'

// The type of metric indicates where and how this a MetricConfig is represented in the frontend:
// What chart types are applicable, what metrics are shown together, display names, etc.
export type MetricType =
  | 'count'
  | 'pct_share'
  | 'per100k'
  | 'pct_relative_inequity'
  | 'pct_rate'
  | 'index'
  | 'ratio'
  | 'age_adjusted_ratio'

export interface MetricConfig {
  metricId: MetricId
  columnTitleHeader?: string
  trendsCardTitleName?: string
  chartTitle: string
  shortLabel: string
  unknownsVegaLabel?: string
  type: MetricType
  populationComparisonMetric?: MetricConfig
  ageAdjusted?: boolean
  isMonthly?: boolean

  // This metric is one where the denominator only includes records where
  // demographics are known. For example, for "share of covid cases" in the US
  // for the "Asian" demographic, this metric would be equal to
  // (# of Asian covid cases in the US) divided by
  // (# of covid cases in the US excluding those with unknown race/ethnicity).
  knownBreakdownComparisonMetric?: MetricConfig
  secondaryPopulationComparisonMetric?: MetricConfig
}

<<<<<<< HEAD
export interface VariableConfig {
  variableId: VariableId
  dataTypeName: string
  variableFullDisplayName: string
  variableDefinition?: string
  metrics: Record<string, MetricConfig> // TODO: strongly type key
=======
export interface DataTypeConfig {
  dataTypeId: DataTypeId
  dataTypeShortLabel: string
  fullDisplayName: string
  dataTypeDefinition?: string
  metrics: {
    count?: MetricConfig
    pct_share: MetricConfig
    per100k?: MetricConfig
    pct_relative_inequity?: MetricConfig
    pct_rate?: MetricConfig
    index?: MetricConfig
    ratio?: MetricConfig
    age_adjusted_ratio?: MetricConfig
  }
>>>>>>> 034c0b63
  surveyCollectedData?: boolean
  timeSeriesData?: boolean
  dataTableTitle?: string
}

const populationPctTitle = 'Population share'
const populationPctShortLabel = '% of population'

<<<<<<< HEAD
export const POPULATION_VARIABLE_CONFIG: VariableConfig = {
  variableId: 'population',
  dataTypeName: 'Population',
  variableFullDisplayName: 'Population',
  metrics: {
    count: {
      chartTitle: '',
      metricId: 'population',
      columnTitleHeader: 'Population',
      shortLabel: 'people',
      type: 'count',
    },
    pct_share: {
      chartTitle: '',
      metricId: 'population_pct',
      columnTitleHeader: populationPctTitle,
      shortLabel: populationPctShortLabel,
      type: 'pct_share',
    },
  },
}

=======
>>>>>>> 034c0b63
export const SYMBOL_TYPE_LOOKUP: Record<MetricType, string> = {
  per100k: 'per 100k',
  pct_share: '% share',
  count: 'people',
  index: '',
  ratio: '×',
  age_adjusted_ratio: '×',
  pct_relative_inequity: '%',
  pct_rate: '%',
}

export function isPctType(metricType: MetricType) {
  return ['pct_share', 'pct_relative_inequity', 'pct_rate'].includes(metricType)
}

/**
 * @param metricType The type of the metric to format.
 * @param value The value to format.
 * @param omitPctSymbol Whether to omit the % symbol if the metric is a %. This
 *     can be used for example if the % symbol is part of the description.
 * @returns A formatted version of a field value based on the type specified by
 *     the field name
 */
export function formatFieldValue(
  metricType: MetricType,
  value: any,
  omitPctSymbol: boolean = false
): string {
  if (value === null || value === undefined) {
    return ''
  }

  // if values are numeric but rounded down to 0, instead replace with "less than 1"
  if (value === 0 && metricType === 'per100k') return LESS_THAN_1

  const isRatio = metricType.includes('ratio')
  const formatOptions = isPctType(metricType)
    ? { minimumFractionDigits: 1 }
    : {}
  const formattedValue: string =
    typeof value === 'number'
      ? value.toLocaleString('en', formatOptions)
      : value
  const percentSuffix = isPctType(metricType) && !omitPctSymbol ? '%' : ''
  const ratioSuffix = isRatio ? '×' : ''
  return `${formattedValue}${percentSuffix}${ratioSuffix}`
}

export function getRateAndPctShareMetrics(
  dataTypeConfig: DataTypeConfig
): MetricConfig[] {
  const tableFields: MetricConfig[] = []
  if (dataTypeConfig) {
    if (dataTypeConfig.metrics?.per100k) {
      tableFields.push(dataTypeConfig.metrics.per100k)
    }
    if (dataTypeConfig.metrics?.pct_rate) {
      tableFields.push(dataTypeConfig.metrics.pct_rate)
    }
    if (dataTypeConfig.metrics.pct_share) {
      tableFields.push(dataTypeConfig.metrics.pct_share)
      if (dataTypeConfig.metrics.pct_share.populationComparisonMetric) {
        tableFields.push(
          dataTypeConfig.metrics.pct_share.populationComparisonMetric
        )
      }
    }
  }
  return tableFields
}

export function getAgeAdjustedRatioMetric(
  dataTypeConfig: DataTypeConfig
): MetricConfig[] {
  const tableFields: MetricConfig[] = []
  if (dataTypeConfig) {
    if (
      dataTypeConfig.metrics.age_adjusted_ratio &&
      dataTypeConfig.metrics.pct_share
    ) {
      // Ratios for Table
      tableFields.push(dataTypeConfig.metrics.age_adjusted_ratio)
      // pct_share for Unknowns Alert
      tableFields.push(dataTypeConfig.metrics.pct_share)
    }
  }
  return tableFields
}

// TODO: count and pct_share metric types should require populationComparisonMetric
// Note: metrics must be declared in a consistent order because the UI relies
// on this to build data type toggles.
// TODO: make the UI consistent regardless of metric config order.
<<<<<<< HEAD
export const METRIC_CONFIG: Record<DropdownVarId, VariableConfig[]> = {
  covid: [
    {
      variableId: 'covid_cases',
      dataTypeName: 'Cases',
      variableFullDisplayName: 'COVID-19 cases',
      variableDefinition: `A COVID-19 case is an individual who has been determined to have COVID-19 using a set of criteria known as a case definition. cases can be classified as suspect, probable, or confirmed. CDC counts include probable and confirmed cases and deaths. Suspect cases and deaths are excluded.`,
=======
export const METRIC_CONFIG: Record<DropdownVarId, DataTypeConfig[]> = {
  covid: [
    {
      dataTypeId: 'covid_cases',
      dataTypeShortLabel: 'Cases',
      fullDisplayName: 'COVID-19 cases',
      dataTypeDefinition: `A COVID-19 case is an individual who has been determined to have COVID-19 using a set of criteria known as a case definition. cases can be classified as suspect, probable, or confirmed. CDC counts include probable and confirmed cases and deaths. Suspect cases and deaths are excluded.`,
>>>>>>> 034c0b63
      timeSeriesData: true,
      dataTableTitle: 'Breakdown summary for COVID-19 cases',
      metrics: {
        pct_share: {
          chartTitle: 'Share of total COVID-19 cases',
          metricId: 'covid_cases_share',
          columnTitleHeader: 'Share of total COVID-19 cases',
          unknownsVegaLabel: '% unknown',
          shortLabel: '% of COVID-19 cases',
          type: 'pct_share',
          populationComparisonMetric: {
            chartTitle:
              'Population vs. distribution of total COVID-19 cases since Jan 2020',
            metricId: 'covid_population_pct',
            columnTitleHeader: populationPctTitle,
            shortLabel: populationPctShortLabel,
            type: 'pct_share',
          },
        },
        pct_relative_inequity: {
          chartTitle: 'Relative inequity for COVID-19 cases',
          metricId: 'covid_cases_pct_relative_inequity',
          shortLabel: '% relative inequity',
          type: 'pct_relative_inequity',
          isMonthly: true,
        },
        per100k: {
          metricId: 'covid_cases_per_100k',
          chartTitle: 'Rates of COVID-19 cases since Jan 2020',
          trendsCardTitleName: 'Monthly COVID-19 cases per 100k',
          columnTitleHeader: 'Rates of COVID-19 cases',
          shortLabel: 'cases per 100k',
          type: 'per100k',
          isMonthly: true,
        },
      },
    },
    {
<<<<<<< HEAD
      variableId: 'covid_deaths',
      dataTypeName: 'Deaths',
      variableFullDisplayName: 'COVID-19 deaths',
      variableDefinition: `The number of people who died due to COVID-19.`,
=======
      dataTypeId: 'covid_deaths',
      dataTypeShortLabel: 'Deaths',
      fullDisplayName: 'COVID-19 deaths',
      dataTypeDefinition: `The number of people who died due to COVID-19.`,
>>>>>>> 034c0b63
      timeSeriesData: true,
      dataTableTitle: 'Breakdown summary for COVID-19 deaths',
      metrics: {
        pct_share: {
          chartTitle: 'Share of total COVID-19 deaths',
          metricId: 'covid_deaths_share',
          columnTitleHeader: 'Share of total COVID-19 deaths',
          shortLabel: '% of COVID-19 deaths',
          unknownsVegaLabel: '% unknown',
          type: 'pct_share',
          populationComparisonMetric: {
            chartTitle:
              'Population vs. distribution of total COVID-19 deaths since Jan 2020',
            metricId: 'covid_population_pct',
            columnTitleHeader: populationPctTitle,
            shortLabel: populationPctShortLabel,
            type: 'pct_share',
          },
        },
        per100k: {
          metricId: 'covid_deaths_per_100k',
          chartTitle: 'Rates of COVID-19 deaths since Jan 2020',
          columnTitleHeader: 'Rates of COVID-19 deaths',
          trendsCardTitleName: 'Monthly COVID-19 deaths per 100k',
          shortLabel: 'deaths per 100k',
          type: 'per100k',
          isMonthly: true,
        },
        pct_relative_inequity: {
          chartTitle: 'Relative inequity for COVID-19 deaths',
          metricId: 'covid_deaths_pct_relative_inequity',
          shortLabel: '% relative inequity',
          type: 'pct_relative_inequity',
          isMonthly: true,
        },
        age_adjusted_ratio: {
          metricId: 'death_ratio_age_adjusted',
          chartTitle:
            'Age-adjusted risk of COVID-19 death compared to White (NH)',
          shortLabel: 'Risk of COVID-19 Death', // table header-row label
          type: 'age_adjusted_ratio',
          ageAdjusted: true,
        },
      },
    },
    {
<<<<<<< HEAD
      variableId: 'covid_hospitalizations',
      dataTypeName: 'Hospitalizations',
      variableFullDisplayName: 'COVID-19 hospitalizations',
      variableDefinition: `The number of people hospitalized at any point while ill with COVID-19.`,
=======
      dataTypeId: 'covid_hospitalizations',
      dataTypeShortLabel: 'Hospitalizations',
      fullDisplayName: 'COVID-19 hospitalizations',
      dataTypeDefinition: `The number of people hospitalized at any point while ill with COVID-19.`,
>>>>>>> 034c0b63
      timeSeriesData: true,
      dataTableTitle: 'Breakdown summary for COVID-19 hospitalizations',
      metrics: {
        pct_share: {
          chartTitle: 'Share of total COVID-19 hospitalizations',
          metricId: 'covid_hosp_share',
          columnTitleHeader: 'Share of total COVID-19 hospitalizations',
          shortLabel: '% of COVID-19 hospitalizations',
          unknownsVegaLabel: '% unknown',
          type: 'pct_share',
          populationComparisonMetric: {
            chartTitle:
              'Population vs. distribution of total COVID-19 hospitalizations since Jan 2020',

            metricId: 'covid_population_pct',
            columnTitleHeader: populationPctTitle,
            shortLabel: populationPctShortLabel,
            type: 'pct_share',
          },
        },
        pct_relative_inequity: {
          chartTitle: 'Relative inequity for COVID-19 hospitalizations',
          metricId: 'covid_hosp_pct_relative_inequity',
          shortLabel: '% relative inequity',
          type: 'pct_relative_inequity',
          isMonthly: true,
        },
        per100k: {
          metricId: 'covid_hosp_per_100k',
          chartTitle: 'Rates of COVID-19 hospitalizations since Jan 2020',
          columnTitleHeader: 'Rates of COVID-19 hospitalizations',
          trendsCardTitleName: 'Monthly COVID-19 hospitalizations per 100k',
          shortLabel: 'hospitalizations per 100k',
          type: 'per100k',
          isMonthly: true,
        },
        age_adjusted_ratio: {
          metricId: 'hosp_ratio_age_adjusted',
          shortLabel: 'Risk of COVID-19 hospitalization', // Table header-row label
          chartTitle:
            'Age-adjusted risk of COVID-19 hospitalization compared to White (NH)',
          type: 'age_adjusted_ratio',
          ageAdjusted: true,
        },
      },
    },
  ],
  covid_vaccinations: [
    {
<<<<<<< HEAD
      variableId: 'covid_vaccinations',
      dataTypeName: 'Vaccinations',
      variableFullDisplayName: 'COVID-19 vaccinations',
      variableDefinition: `For the national level and most states this indicates people who have received at least one dose of a COVID-19 vaccine.`,
=======
      dataTypeId: 'covid_vaccinations',
      dataTypeShortLabel: 'Vaccinations',
      fullDisplayName: 'COVID-19 vaccinations',
      dataTypeDefinition: `For the national level and most states this indicates people who have received at least one dose of a COVID-19 vaccine.`,
>>>>>>> 034c0b63
      dataTableTitle: 'Breakdown summary for COVID-19 vaccinations',
      metrics: {
        per100k: {
          metricId: 'vaccinated_per_100k',
          chartTitle: 'COVID-19 vaccinations per 100k people',
          columnTitleHeader: 'COVID-19 vaccinations per 100k people',
          shortLabel: 'COVID-19 vaccinations per 100k',
          type: 'per100k',
        },
        pct_share: {
          chartTitle: 'Share of total COVID-19 vaccinations',
          metricId: 'vaccinated_pct_share',
          columnTitleHeader: 'Share of total COVID-19 vaccinations',
          unknownsVegaLabel: '% unknown',
          shortLabel: '% of vaccinations',
          type: 'pct_share',
          populationComparisonMetric: {
            chartTitle:
              'Population vs. distribution of total COVID-19 vaccinations',
            metricId: 'vaccinated_pop_pct',
            columnTitleHeader: populationPctTitle,
            shortLabel: populationPctShortLabel,
            type: 'pct_share',
          },
          knownBreakdownComparisonMetric: {
            chartTitle: '',
            metricId: 'vaccinated_pct_share',
            columnTitleHeader: 'Share of total COVID-19 vaccinations',
            shortLabel: '% of vaccinations',
            type: 'pct_share',
          },
          secondaryPopulationComparisonMetric: {
            chartTitle: '',
            metricId: 'acs_vaccinated_pop_pct',
            columnTitleHeader: 'Population percentage according to ACS',
            shortLabel: 'pop. % according to acs',
            type: 'pct_share',
          },
        },
      },
    },
  ],
  hiv_care: [
    {
<<<<<<< HEAD
      variableId: 'hiv_care',
      dataTypeName: 'Linkage to HIV care',
      variableFullDisplayName: 'Linkage to HIV care',
      variableDefinition: `Individuals ages 13+ with linkage to HIV care in a particular year (single-year charts use data from 2019).`,
=======
      dataTypeId: 'hiv_care',
      dataTypeShortLabel: 'Linkage to HIV care',
      fullDisplayName: 'Linkage to HIV care',
      dataTypeDefinition: `Individuals ages 13+ with linkage to HIV care in a particular year (single-year charts use data from 2019).`,
>>>>>>> 034c0b63
      timeSeriesData: true,
      dataTableTitle: 'Breakdown summary for linkage to HIV care',
      metrics: {
        pct_share: {
          chartTitle: 'Share of total linkage to HIV care',
          metricId: 'hiv_care_pct_share',
          columnTitleHeader: 'Share of total linkage to HIV care',
          trendsCardTitleName:
            'Inequitable share of linkage to HIV care over time',
          shortLabel: '% linkage',
          type: 'pct_share',
          populationComparisonMetric: {
            chartTitle:
              'Diagnosed population vs. distribution of linkage to HIV care',
            metricId: 'hiv_care_population_pct',
            columnTitleHeader: 'Diagnosed population share (ages 13+)', // populationPctTitle,
            shortLabel: '% of diagnosed population',
            type: 'pct_share',
          },
        },
        per100k: {
          metricId: 'hiv_care_linkage',
          chartTitle: 'Linkage to HIV care',
          trendsCardTitleName: 'Rates of linkage to HIV care over time',
          columnTitleHeader: 'Linkage to HIV care',
          shortLabel: '% linkage',
          type: 'pct_share',
        },
        pct_relative_inequity: {
          chartTitle: 'Historical relative inequity in linkage to HIV care',
          metricId: 'hiv_care_pct_relative_inequity',
          shortLabel: '% relative inequity',
          type: 'pct_relative_inequity',
        },
      },
    },
  ],
  hiv: [
    {
<<<<<<< HEAD
      variableId: 'hiv_diagnoses',
      dataTypeName: 'New diagnoses',
      variableFullDisplayName: 'New HIV diagnoses',
      variableDefinition: `Individuals ages 13+ diagnosed with HIV in a particular year (single-year charts use data from 2019).`,
=======
      dataTypeId: 'hiv_prevalence',
      dataTypeShortLabel: 'Prevalence',
      fullDisplayName: 'HIV prevalence',
      dataTypeDefinition: `Individuals ages 13+ living with HIV (diagnosed & undiagnosed) in a particular year (single-year charts use data from 2019).`,
      timeSeriesData: true,
      dataTableTitle: 'Breakdown summary for HIV prevalence',
      metrics: {
        pct_share: {
          chartTitle: 'Share of total HIV prevalence',
          metricId: 'hiv_prevalence_pct_share',
          columnTitleHeader: 'Share of total HIV prevalence',
          trendsCardTitleName: 'Inequitable share of HIV prevalence over time',
          shortLabel: '% of HIV prevalence',
          type: 'pct_share',
          populationComparisonMetric: {
            chartTitle: 'Population vs. distribution of total HIV prevalence',
            metricId: 'hiv_population_pct',
            columnTitleHeader: 'Population share (ages 13+)', // populationPctTitle,
            shortLabel: populationPctShortLabel,
            type: 'pct_share',
          },
        },
        per100k: {
          metricId: 'hiv_prevalence_per_100k',
          chartTitle: 'HIV prevalence',
          trendsCardTitleName: 'HIV prevalence over time',
          columnTitleHeader: 'HIV prevalence per 100k people',
          shortLabel: 'HIV prevalence per 100k',
          type: 'per100k',
        },
        pct_relative_inequity: {
          chartTitle: 'Historical relative inequity for HIV prevalence',
          metricId: 'hiv_prevalence_pct_relative_inequity',
          shortLabel: '% relative inequity',
          type: 'pct_relative_inequity',
        },
      },
    },
    {
      dataTypeId: 'hiv_diagnoses',
      dataTypeShortLabel: 'New diagnoses',
      fullDisplayName: 'New HIV diagnoses',
      dataTypeDefinition: `Individuals ages 13+ diagnosed with HIV in a particular year (single-year charts use data from 2019).`,
>>>>>>> 034c0b63
      timeSeriesData: true,
      dataTableTitle: 'Breakdown summary for new HIV diagnoses',
      metrics: {
        pct_share: {
          chartTitle: 'Share of total new HIV diagnoses',
          metricId: 'hiv_diagnoses_pct_share',
          columnTitleHeader: 'Share of total new HIV diagnoses',
          trendsCardTitleName:
            'Inequitable share of new HIV diagnoses over time',
          shortLabel: '% of new HIV diagnoses',
          type: 'pct_share',
          populationComparisonMetric: {
            chartTitle:
              'Population vs. distribution of total new HIV diagnoses',

            metricId: 'hiv_population_pct',
            columnTitleHeader: 'Population share (ages 13+)', // populationPctTitle,
            shortLabel: populationPctShortLabel,
            type: 'pct_share',
          },
        },
        per100k: {
          metricId: 'hiv_diagnoses_per_100k',
          chartTitle: 'New HIV diagnoses',
          trendsCardTitleName: 'Rates of new HIV diagnoses over time',
          columnTitleHeader: 'New HIV diagnoses per 100k',
          shortLabel: 'diagnoses per 100k',
          type: 'per100k',
        },
        pct_relative_inequity: {
          chartTitle: 'Historical relative inequity for new HIV diagnoses',
          metricId: 'hiv_diagnoses_pct_relative_inequity',
          shortLabel: '% relative inequity',
          type: 'pct_relative_inequity',
        },
      },
    },
    {
      dataTypeId: 'hiv_deaths',
      dataTypeShortLabel: 'Deaths',
      fullDisplayName: 'HIV deaths',
      dataTypeDefinition: `Individuals ages 13+ who died from HIV or AIDS in a particular year (single-year charts use data from 2019).`,
      timeSeriesData: true,
      dataTableTitle: 'Breakdown summary for HIV deaths',
      metrics: {
        pct_share: {
          chartTitle: 'Share of total HIV deaths',
          metricId: 'hiv_deaths_pct_share',
          columnTitleHeader: 'Share of total HIV deaths',
          trendsCardTitleName: 'Inequitable share of HIV deaths over time',
          shortLabel: '% of HIV deaths',
          type: 'pct_share',
          populationComparisonMetric: {
            chartTitle: 'Population vs. distribution of total HIV deaths',

            metricId: 'hiv_population_pct',
            columnTitleHeader: 'Population share (ages 13+)', // populationPctTitle,
            shortLabel: populationPctShortLabel,
            type: 'pct_share',
          },
        },
        per100k: {
          metricId: 'hiv_deaths_per_100k',
          chartTitle: 'HIV deaths',
          trendsCardTitleName: 'Rates of HIV deaths over time',
          columnTitleHeader: 'HIV deaths per 100k people',
          shortLabel: 'deaths per 100k',
          type: 'per100k',
        },
        pct_relative_inequity: {
          chartTitle: 'Historical relative inequity for HIV deaths',
          metricId: 'hiv_deaths_pct_relative_inequity',
          shortLabel: '% relative inequity',
          type: 'pct_relative_inequity',
        },
      },
    },
<<<<<<< HEAD
    {
      variableId: 'hiv_deaths',
      dataTypeName: 'Deaths',
      variableFullDisplayName: 'HIV deaths',
      variableDefinition: `Individuals ages 13+ who died from HIV or AIDS in a particular year (single-year charts use data from 2019).`,
=======
  ],
  hiv_black_women: [
    {
      dataTypeId: 'hiv_prevalence_black_women',
      dataTypeShortLabel: 'Prevalence',
      fullDisplayName: 'HIV prevalence for Black women',
      dataTypeDefinition: `Black or African-American (NH) women ages 13+ living with HIV (diagnosed & undiagnosed) in a particular year (single-year charts use data from 2019).`,
      timeSeriesData: true,
      dataTableTitle:
        'Breakdown summary for HIV prevalence for Black (NH) women',
      metrics: {
        pct_share: {
          chartTitle: 'Share of total HIV prevalence for Black (NH) women',
          metricId: 'hiv_prevalence_black_women_pct_share',
          columnTitleHeader:
            'Share of total HIV prevalence for Black (NH) women',
          trendsCardTitleName:
            'Inequitable share of HIV prevalence for Black (NH) women over time',
          shortLabel: '% of HIV prevalence (Black women)',
          type: 'pct_share',
          populationComparisonMetric: {
            chartTitle:
              'Population vs. distribution of total HIV prevalence for Black (NH) women',
            metricId: 'black_women_population_pct',
            columnTitleHeader: 'Population share (ages 13+)', // populationPctTitle,
            shortLabel: '% of population (Black women)',
            type: 'pct_share',
          },
        },
        per100k: {
          metricId: 'hiv_prevalence_black_women_per_100k',
          chartTitle: 'HIV prevalence for Black (NH) women',
          trendsCardTitleName: 'HIV prevalence for Black (NH) women over time',
          columnTitleHeader:
            'HIV prevalence for Black (NH) women per 100k people',
          shortLabel: 'prevalence per 100k',
          type: 'per100k',
        },
        pct_relative_inequity: {
          chartTitle:
            'Historical relative inequity of HIV prevalence for Black (NH) women',
          metricId: 'hiv_prevalence_black_women_pct_relative_inequity',
          shortLabel: '% relative inequity',
          type: 'pct_relative_inequity',
        },
      },
    },
    {
      dataTypeId: 'hiv_diagnoses_black_women',
      dataTypeShortLabel: 'New diagnoses',
      fullDisplayName: 'New HIV diagnoses for Black women',
      dataTypeDefinition: `Black or African-American (NH) women ages 13+ diagnosed with HIV in a particular year (single-year charts use data from 2019).`,
>>>>>>> 034c0b63
      timeSeriesData: true,
      dataTableTitle:
        'Breakdown summary for new HIV diagnoses for Black (NH) women',
      metrics: {
        pct_share: {
          chartTitle: 'Share of total new HIV diagnoses for Black (NH) women',
          metricId: 'hiv_diagnoses_black_women_pct_share',
          columnTitleHeader:
            'Share of total new HIV diagnoses for Black (NH) women',
          trendsCardTitleName:
            'Inequitable share of new HIV diagnoses for Black (NH) women over time',
          shortLabel: '% of new HIV diagnoses (Black women)',
          type: 'pct_share',
          populationComparisonMetric: {
            chartTitle:
              'Population vs. distribution of total new HIV diagnoses for Black (NH) women',
            metricId: 'black_women_population_pct',
            columnTitleHeader: 'Population share (ages 13+)', // populationPctTitle,
            shortLabel: '% of population (Black women)',
            type: 'pct_share',
          },
        },
        per100k: {
          metricId: 'hiv_diagnoses_black_women_per_100k',
          chartTitle: 'New HIV diagnoses for Black (NH) women',
          trendsCardTitleName:
            'Rates of new HIV diagnoses for Black (NH) women over time',
          columnTitleHeader: 'New HIV diagnoses for Black (NH) women per 100k',
          shortLabel: 'diagnoses per 100k',
          type: 'per100k',
        },
        pct_relative_inequity: {
          chartTitle:
            'Historical relative inequity of new HIV diagnoses for Black (NH) women',
          metricId: 'hiv_diagnoses_black_women_pct_relative_inequity',
          shortLabel: '% relative inequity',
          type: 'pct_relative_inequity',
        },
      },
    },
    {
<<<<<<< HEAD
      variableId: 'hiv_prevalence',
      dataTypeName: 'Prevalence',
      variableFullDisplayName: 'HIV prevalence',
      variableDefinition: `Individuals ages 13+ living with HIV (diagnosed & undiagnosed) in a particular year (single-year charts use data from 2019).`,
=======
      dataTypeId: 'hiv_deaths_black_women',
      dataTypeShortLabel: 'Deaths',
      fullDisplayName: 'HIV deaths for Black women',
      dataTypeDefinition: `Black or African-American (NH) women ages 13+ who died from HIV or AIDS in a particular year (single-year charts use data from 2019).`,
>>>>>>> 034c0b63
      timeSeriesData: true,
      dataTableTitle: 'Breakdown summary for HIV prevalence',
      metrics: {
        pct_share: {
          chartTitle: 'Share of total HIV prevalence',
          metricId: 'hiv_prevalence_pct_share',
          columnTitleHeader: 'Share of total HIV prevalence',
          trendsCardTitleName: 'Inequitable share of HIV prevalence over time',
          shortLabel: '% of HIV prevalence',
          type: 'pct_share',
          populationComparisonMetric: {
            chartTitle: 'Population vs. distribution of total HIV prevalence',

            metricId: 'hiv_population_pct',
            columnTitleHeader: 'Population share (ages 13+)', // populationPctTitle,
            shortLabel: populationPctShortLabel,
            type: 'pct_share',
          },
        },
        per100k: {
          metricId: 'hiv_prevalence_per_100k',
          chartTitle: 'HIV prevalence',
          trendsCardTitleName: 'HIV prevalence over time',
          columnTitleHeader: 'HIV prevalence per 100k people',
          shortLabel: 'HIV prevalence per 100k',
          type: 'per100k',
        },
        pct_relative_inequity: {
          chartTitle: 'Historical relative inequity for HIV prevalence',
          metricId: 'hiv_prevalence_pct_relative_inequity',
          shortLabel: '% relative inequity',
          type: 'pct_relative_inequity',
        },
<<<<<<< HEAD
        age_adjusted_ratio: {
          chartTitle:
            'Age-adjusted risk of HIV prevalence compared to White (NH)',

          metricId: 'hiv_prevalence_ratio_age_adjusted',
          shortLabel: '',
          type: 'ratio',
        },
=======
>>>>>>> 034c0b63
      },
    },
  ],
  hiv_black_women: [
    {
<<<<<<< HEAD
      variableId: 'hiv_diagnoses_black_women',
      dataTypeName: 'New diagnoses',
      variableFullDisplayName: 'New HIV diagnoses for Black women',
      variableDefinition: `Black or African-American (NH) women ages 13+ diagnosed with HIV in a particular year (single-year charts use data from 2019).`,
=======
      dataTypeId: 'hiv_prep',
      dataTypeShortLabel: 'PrEP coverage',
      fullDisplayName: 'PrEP coverage',
      dataTypeDefinition: `Individuals ages 16+ prescribed PrEP medication in a particular year (single-year charts use data from 2019).`,
>>>>>>> 034c0b63
      timeSeriesData: true,
      dataTableTitle:
        'Breakdown summary for new HIV diagnoses for Black (NH) women',
      metrics: {
        pct_share: {
          chartTitle: 'Share of total new HIV diagnoses for Black (NH) women',
          metricId: 'hiv_diagnoses_black_women_pct_share',
          columnTitleHeader:
            'Share of total new HIV diagnoses for Black (NH) women',
          trendsCardTitleName:
            'Inequitable share of new HIV diagnoses for Black (NH) women over time',
          shortLabel: '% of new HIV diagnoses (Black women)',
          type: 'pct_share',
          populationComparisonMetric: {
            chartTitle:
<<<<<<< HEAD
              'Population vs. distribution of total new HIV diagnoses for Black (NH) women',
            metricId: 'black_women_population_pct',
            columnTitleHeader: 'Population share (ages 13+)', // populationPctTitle,
            shortLabel: '% of population (Black women)',
=======
              'PrEP-eligible population vs. distribution of total PrEP prescriptions',
            metricId: 'hiv_prep_population_pct',
            columnTitleHeader: 'PrEP-eligible population share (ages 16+)', // populationPctTitle,
            shortLabel: '% of PrEP-eligible population',
>>>>>>> 034c0b63
            type: 'pct_share',
          },
        },
        per100k: {
          metricId: 'hiv_diagnoses_black_women_per_100k',
          chartTitle: 'New HIV diagnoses for Black (NH) women',
          trendsCardTitleName:
            'Rates of new HIV diagnoses for Black (NH) women over time',
          columnTitleHeader: 'New HIV diagnoses for Black (NH) women per 100k',
          shortLabel: 'diagnoses per 100k',
          type: 'per100k',
        },
        pct_relative_inequity: {
          chartTitle:
            'Historical relative inequity of new HIV diagnoses for Black (NH) women',
          metricId: 'hiv_diagnoses_black_women_pct_relative_inequity',
          shortLabel: '% relative inequity',
          type: 'pct_relative_inequity',
        },
<<<<<<< HEAD
        age_adjusted_ratio: {
          chartTitle:
            'Age-adjusted risk of new HIV diagnosis for Black (NH) women compared to White (NH)',
          metricId: 'hiv_diagnoses_black_women_ratio_age_adjusted',
          shortLabel: '',
          type: 'ratio',
        },
      },
    },
    {
      variableId: 'hiv_deaths_black_women',
      dataTypeName: 'Deaths',
      variableFullDisplayName: 'HIV deaths for Black women',
      variableDefinition: `Black or African-American (NH) women ages 13+ who died from HIV or AIDS in a particular year (single-year charts use data from 2019).`,
      timeSeriesData: true,
      dataTableTitle: 'Breakdown summary for HIV deaths for Black (NH) women',
      metrics: {
        pct_share: {
          chartTitle: 'Share of total HIV deaths for Black (NH) Women',
          metricId: 'hiv_deaths_black_women_pct_share',
          columnTitleHeader: 'Share of total HIV deaths for Black women',
          trendsCardTitleName:
            'Inequitable share of HIV deaths for Black women over time',
          shortLabel: '% of HIV deaths (Black women)',
          type: 'pct_share',
          populationComparisonMetric: {
            chartTitle:
              'Population vs. distribution of total HIV deaths for Black (NH) women',
            metricId: 'black_women_population_pct',
            columnTitleHeader: 'Population share (ages 13+)', // populationPctTitle,
            shortLabel: '% of population (Black women)',
            type: 'pct_share',
          },
        },
        per100k: {
          metricId: 'hiv_deaths_black_women_per_100k',
          chartTitle: 'HIV deaths for Black (NH) women',
          trendsCardTitleName:
            'Rates of HIV deaths for Black (NH) women over time',
          columnTitleHeader: 'HIV deaths for Black (NH) women per 100k people',
          shortLabel: 'deaths per 100k',
          type: 'per100k',
        },
        pct_relative_inequity: {
          chartTitle:
            'Historical relative inequity of HIV deaths for Black (NH) women',
          metricId: 'hiv_deaths_black_women_pct_relative_inequity',
          shortLabel: '% relative inequity',
          type: 'pct_relative_inequity',
        },
        age_adjusted_ratio: {
          chartTitle:
            'Age-adjusted risk of HIV deaths for Black women compared to White (NH)',
          metricId: 'hiv_deaths_black_women_ratio_age_adjusted',
          shortLabel: '',
          type: 'ratio',
        },
      },
    },
    {
      variableId: 'hiv_prevalence_black_women',
      dataTypeName: 'Prevalence',
      variableFullDisplayName: 'HIV prevalence for Black women',
      variableDefinition: `Black or African-American (NH) women ages 13+ living with HIV (diagnosed & undiagnosed) in a particular year (single-year charts use data from 2019).`,
      timeSeriesData: true,
      dataTableTitle:
        'Breakdown summary for HIV prevalence for Black (NH) women',
      metrics: {
        pct_share: {
          chartTitle: 'Share of total HIV prevalence for Black (NH) women',
          metricId: 'hiv_prevalence_black_women_pct_share',
          columnTitleHeader:
            'Share of total HIV prevalence for Black (NH) women',
          trendsCardTitleName:
            'Inequitable share of HIV prevalence for Black (NH) women over time',
          shortLabel: '% of HIV prevalence (Black women)',
          type: 'pct_share',
          populationComparisonMetric: {
            chartTitle:
              'Population vs. distribution of total HIV prevalence for Black (NH) women',
            metricId: 'black_women_population_pct',
            columnTitleHeader: 'Population share (ages 13+)', // populationPctTitle,
            shortLabel: '% of population (Black women)',
            type: 'pct_share',
          },
        },
        per100k: {
          metricId: 'hiv_prevalence_black_women_per_100k',
          chartTitle: 'HIV prevalence for Black (NH) women',
          trendsCardTitleName: 'HIV prevalence for Black (NH) women over time',
          columnTitleHeader:
            'HIV prevalence for Black (NH) women per 100k people',
          shortLabel: 'prevalence per 100k',
          type: 'per100k',
        },
        pct_relative_inequity: {
          chartTitle:
            'Historical relative inequity of HIV prevalence for Black (NH) women',
          metricId: 'hiv_prevalence_black_women_pct_relative_inequity',
          shortLabel: '% relative inequity',
          type: 'pct_relative_inequity',
        },
        age_adjusted_ratio: {
          chartTitle:
            'Age-adjusted risk of HIV prevalence for Black (NH) women compared to White (NH)',
          metricId: 'hiv_prevalence_black_women_ratio_age_adjusted',
          shortLabel: '',
          type: 'ratio',
        },
=======
>>>>>>> 034c0b63
      },
    },
  ],
  hiv_prep: [
    {
      variableId: 'hiv_prep',
      dataTypeName: 'PrEP coverage',
      variableFullDisplayName: 'PrEP coverage',
      variableDefinition: `Individuals ages 16+ prescribed PrEP medication in a particular year (single-year charts use data from 2019).`,
      timeSeriesData: true,
      dataTableTitle: 'Breakdown summary for PrEP coverage',
      metrics: {
        pct_share: {
          chartTitle: 'Share of total PrEP prescriptions',
          metricId: 'hiv_prep_pct_share',
          columnTitleHeader: 'Share of total PrEP prescriptions',
          trendsCardTitleName:
            'Inequitable share of PrEP prescriptions over time',
          shortLabel: '% of PrEP prescriptions',
          type: 'pct_share',
          populationComparisonMetric: {
            chartTitle:
              'PrEP-eligible population vs. distribution of total PrEP prescriptions',

            metricId: 'hiv_prep_population_pct',
            columnTitleHeader: 'PrEP-eligible population share (ages 16+)', // populationPctTitle,
            shortLabel: '% of PrEP-eligible population',
            type: 'pct_share',
          },
        },
        per100k: {
          metricId: 'hiv_prep_coverage',
          chartTitle: 'PrEP coverage',
          trendsCardTitleName: 'Rates of PrEP coverage over time',
          columnTitleHeader: 'PrEP coverage',
          shortLabel: '% PrEP coverage',
          type: 'pct_share',
        },
        pct_relative_inequity: {
          chartTitle: 'Historical relative inequity for PrEP coverage',
          metricId: 'hiv_prep_pct_relative_inequity',
          shortLabel: '% relative inequity',
          type: 'pct_relative_inequity',
        },
        age_adjusted_ratio: {
          chartTitle:
            'Age-adjusted risk of PrEP coverage compared to White (NH)',

          metricId: 'hiv_prep_ratio_age_adjusted',
          shortLabel: '',
          type: 'ratio',
        },
      },
    },
  ],
  suicide: [
    {
<<<<<<< HEAD
      variableId: 'suicide',
      dataTypeName: 'Cases',
      variableFullDisplayName: 'Suicides',
      variableDefinition: `Deaths due to intentional self-harm.`,
=======
      dataTypeId: 'suicide',
      dataTypeShortLabel: 'Cases',
      fullDisplayName: 'Suicides',
      dataTypeDefinition: `Deaths due to intentional self-harm.`,
>>>>>>> 034c0b63
      surveyCollectedData: true,
      dataTableTitle: 'Breakdown summary for suicides',
      metrics: {
        pct_share: {
          chartTitle: 'Share of total suicides',
          metricId: 'suicide_pct_share',
          columnTitleHeader: 'Share of total suicides',
          shortLabel: '% of suicides',
          type: 'pct_share',
          populationComparisonMetric: {
            chartTitle: 'Population vs. distribution of total suicide cases',
            metricId: 'ahr_population_pct',
            columnTitleHeader: populationPctTitle,
            shortLabel: populationPctShortLabel,
            type: 'pct_share',
          },
        },
        per100k: {
          metricId: 'suicide_per_100k',
          chartTitle: 'Suicides',
          columnTitleHeader: 'Suicides per 100k people',
          shortLabel: 'suicides per 100k',
          type: 'per100k',
        },
      },
    },
  ],
  depression: [
    {
<<<<<<< HEAD
      variableId: 'depression',
      dataTypeName: 'Cases',
      variableFullDisplayName: 'Depression cases',
      variableDefinition: `Adults who reported being told by a health professional that they have a depressive disorder including depression, major depression, minor depression or dysthymia.`,
=======
      dataTypeId: 'depression',
      dataTypeShortLabel: 'Cases',
      fullDisplayName: 'Depression cases',
      dataTypeDefinition: `Adults who reported being told by a health professional that they have a depressive disorder including depression, major depression, minor depression or dysthymia.`,
>>>>>>> 034c0b63
      surveyCollectedData: true,
      dataTableTitle: 'Breakdown summary for depression cases',
      metrics: {
        pct_share: {
          chartTitle: 'Share of total depression cases',
          metricId: 'depression_pct_share',
          columnTitleHeader: 'Share of total depression cases',
          shortLabel: '% of cases',
          type: 'pct_share',
          populationComparisonMetric: {
            chartTitle: 'Population vs. distribution of total depression cases',
            metricId: 'ahr_population_pct',
            columnTitleHeader: populationPctTitle,
            shortLabel: populationPctShortLabel,
            type: 'pct_share',
          },
        },
        per100k: {
          metricId: 'depression_per_100k',
          chartTitle: 'Depression',
          columnTitleHeader: 'Cases of depression per 100k adults',
          shortLabel: 'cases per 100k adults',
          type: 'per100k',
        },
      },
    },
  ],
  excessive_drinking: [
    {
<<<<<<< HEAD
      variableId: 'excessive_drinking',
      dataTypeName: 'Cases',
      variableFullDisplayName: 'Excessive drinking cases',
      variableDefinition: `Adults who reported binge drinking (four or more [females] or five or more [males] drinks on one occasion in the past 30 days) or heavy drinking (eight or more [females] or 15 or more [males] drinks per week).`,
=======
      dataTypeId: 'excessive_drinking',
      dataTypeShortLabel: 'Cases',
      fullDisplayName: 'Excessive drinking cases',
      dataTypeDefinition: `Adults who reported binge drinking (four or more [females] or five or more [males] drinks on one occasion in the past 30 days) or heavy drinking (eight or more [females] or 15 or more [males] drinks per week).`,
>>>>>>> 034c0b63
      surveyCollectedData: true,
      dataTableTitle: 'Breakdown summary for excessive drinking cases',
      metrics: {
        pct_share: {
          chartTitle: 'Share of all excessive drinking cases',
          metricId: 'excessive_drinking_pct_share',
          columnTitleHeader: 'Share of all excessive drinking cases',
          shortLabel: '% of all cases',
          type: 'pct_share',
          populationComparisonMetric: {
            chartTitle:
              'Population vs. distribution of total excessive drinking cases',
            metricId: 'ahr_population_pct',
            columnTitleHeader: populationPctTitle,
            shortLabel: populationPctShortLabel,
            type: 'pct_share',
          },
        },
        per100k: {
          metricId: 'excessive_drinking_per_100k',
          columnTitleHeader: 'Excessive drinking cases per 100k adults',
          chartTitle: 'Excessive drinking cases',
          shortLabel: 'cases per 100k adults',
          type: 'per100k',
        },
      },
    },
  ],
  substance: [
    {
      // parent data type
<<<<<<< HEAD
      variableId: 'non_medical_drug_use',
      dataTypeName: 'Opioid and other non-medical drug use',
      variableFullDisplayName: 'Opioid and other non-medical drug use',
      variableDefinition: `Adults who reported using prescription drugs non-medically (including pain relievers, stimulants, sedatives) or illicit drugs (excluding cannabis) in the last 12 months.`,
=======
      dataTypeId: 'non_medical_drug_use',
      dataTypeShortLabel: 'Opioid and other non-medical drug use',
      fullDisplayName: 'Opioid and other non-medical drug use',
      dataTypeDefinition: `Adults who reported using prescription drugs non-medically (including pain relievers, stimulants, sedatives) or illicit drugs (excluding cannabis) in the last 12 months.`,
>>>>>>> 034c0b63
      surveyCollectedData: true,
      dataTableTitle:
        'Breakdown summary for opioid and other non-medical drug use',
      metrics: {
        pct_share: {
          chartTitle: 'Share of total non-medical drug use',
          metricId: 'non_medical_drug_use_pct_share',
          columnTitleHeader: 'Share of total non-medical drug use',
          shortLabel: '% of cases',
          type: 'pct_share',
          populationComparisonMetric: {
            chartTitle:
              'Population vs. distribution of total non-medical drug use',
            metricId: 'ahr_population_pct',
            columnTitleHeader: populationPctTitle,
            shortLabel: populationPctShortLabel,
            type: 'pct_share',
          },
        },
        per100k: {
          metricId: 'non_medical_drug_use_per_100k',
          columnTitleHeader: 'Non-medical drug use per 100k adults',
          chartTitle: 'Non-medical drug use',
          shortLabel: 'cases per 100k adults',
          type: 'per100k',
        },
      },
    },
  ],

  frequent_mental_distress: [
    {
<<<<<<< HEAD
      variableId: 'frequent_mental_distress',
      dataTypeName: 'Cases',
      variableFullDisplayName: 'Frequent mental distress cases',
      variableDefinition: `Adults who reported their mental health was not good 14 or more days in the past 30 days.`,
=======
      dataTypeId: 'frequent_mental_distress',
      dataTypeShortLabel: 'Cases',
      fullDisplayName: 'Frequent mental distress cases',
      dataTypeDefinition: `Adults who reported their mental health was not good 14 or more days in the past 30 days.`,
>>>>>>> 034c0b63
      surveyCollectedData: true,
      dataTableTitle: 'Breakdown summary for frequent mental distress cases',
      metrics: {
        pct_share: {
          chartTitle: 'Share of all frequent mental distress cases',
          metricId: 'frequent_mental_distress_pct_share',
          columnTitleHeader: 'Share of all frequent mental distress cases',
          shortLabel: '% of cases',
          type: 'pct_share',
          populationComparisonMetric: {
            chartTitle:
              'Population vs. distribution of total frequent mental distress cases',
            metricId: 'ahr_population_pct',
            columnTitleHeader: populationPctTitle,
            shortLabel: populationPctShortLabel,
            type: 'pct_share',
          },
        },
        per100k: {
          metricId: 'frequent_mental_distress_per_100k',
          chartTitle: 'Frequent mental distress',
          columnTitleHeader: 'Frequent mental distress cases per 100k adults',
          shortLabel: 'cases per 100k adults',
          type: 'per100k',
        },
      },
    },
  ],
  diabetes: [
    {
<<<<<<< HEAD
      variableId: 'diabetes',
      dataTypeName: 'Cases',
      variableFullDisplayName: 'Diabetes',
      variableDefinition: `Adults who reported being told by a health professional that they have diabetes (excluding prediabetes and gestational diabetes).`,
=======
      dataTypeId: 'diabetes',
      dataTypeShortLabel: 'Cases',
      fullDisplayName: 'Diabetes',
      dataTypeDefinition: `Adults who reported being told by a health professional that they have diabetes (excluding prediabetes and gestational diabetes).`,
>>>>>>> 034c0b63
      surveyCollectedData: true,
      dataTableTitle: 'Breakdown summary for diabetes',
      metrics: {
        pct_share: {
          chartTitle: 'Share of total diabetes cases',
          metricId: 'diabetes_pct_share',
          columnTitleHeader: 'Share of total diabetes cases',
          shortLabel: '% of cases',
          type: 'pct_share',
          populationComparisonMetric: {
            chartTitle: 'Population vs. distribution of total diabetes cases',
            metricId: 'ahr_population_pct',
            columnTitleHeader: populationPctTitle,
            shortLabel: populationPctShortLabel,
            type: 'pct_share',
          },
        },
        per100k: {
          metricId: 'diabetes_per_100k',
          chartTitle: 'Diabetes',
          columnTitleHeader: 'Diabetes cases per 100k adults',
          shortLabel: 'cases per 100k adults',
          type: 'per100k',
        },
      },
    },
  ],
  copd: [
    {
<<<<<<< HEAD
      variableId: 'copd',
      dataTypeName: 'Cases',
      variableFullDisplayName: 'COPD',
      variableDefinition: `Adults who reported being told by a health professional that they have chronic obstructive pulmonary disease, emphysema or chronic bronchitis.`,
=======
      dataTypeId: 'copd',
      dataTypeShortLabel: 'Cases',
      fullDisplayName: 'COPD',
      dataTypeDefinition: `Adults who reported being told by a health professional that they have chronic obstructive pulmonary disease, emphysema or chronic bronchitis.`,
>>>>>>> 034c0b63
      surveyCollectedData: true,
      dataTableTitle: 'Breakdown summary for COPD',
      metrics: {
        pct_share: {
          chartTitle: 'Share of total COPD cases',
          metricId: 'copd_pct_share',
          columnTitleHeader: 'Share of total COPD cases',
          shortLabel: '% of cases',
          type: 'pct_share',
          populationComparisonMetric: {
            chartTitle: 'Population vs. distribution of total COPD cases',
            metricId: 'ahr_population_pct',
            columnTitleHeader: populationPctTitle,
            shortLabel: populationPctShortLabel,
            type: 'pct_share',
          },
        },
        per100k: {
          metricId: 'copd_per_100k',
          chartTitle: 'COPD',
          columnTitleHeader: 'COPD cases per 100k adults',
          shortLabel: 'cases per 100k adults',
          type: 'per100k',
        },
      },
    },
  ],

  health_insurance: [
    {
<<<<<<< HEAD
      variableId: 'health_insurance',
      dataTypeName: 'Uninsured people',
      variableFullDisplayName: 'Uninsured people',
      variableDefinition: `Health insurance coverage in the ACS and other Census Bureau surveys define coverage to
=======
      dataTypeId: 'health_insurance',
      dataTypeShortLabel: 'Uninsured people',
      fullDisplayName: 'Uninsured people',
      dataTypeDefinition: `Health insurance coverage in the ACS and other Census Bureau surveys define coverage to
>>>>>>> 034c0b63
        include plans and programs that provide comprehensive health coverage. Plans that provide
        insurance only for specific conditions or situations such as cancer and long-term care policies
        are not considered comprehensive health coverage. Likewise, other types of insurance like
        dental, vision, life, and disability insurance are not considered comprehensive health
        insurance coverage.`,
      dataTableTitle: 'Breakdown summary for uninsured people',
      metrics: {
        per100k: {
          metricId: 'uninsured_per_100k',
          chartTitle: 'Uninsured people',
          columnTitleHeader: 'Uninsured people per 100k',
          shortLabel: 'uninsured people per 100k',
          type: 'per100k',
        },
        pct_share: {
          chartTitle: 'Share of uninsured people',
          metricId: 'uninsured_pct_share',
          columnTitleHeader: 'Share of uninsured people',
          shortLabel: '% of uninsured',
          type: 'pct_share',
          populationComparisonMetric: {
            chartTitle: 'Population vs. distribution of total uninsured people',
            metricId: 'uninsured_population_pct',
            columnTitleHeader: populationPctTitle,
            shortLabel: populationPctShortLabel,
            type: 'pct_share',
          },
        },
      },
    },
  ],
  poverty: [
    {
<<<<<<< HEAD
      variableId: 'poverty',
      dataTypeName: 'Poverty',
      variableFullDisplayName: 'People below the poverty line',
      variableDefinition: `Following the Office of Management and Budget's (OMB) Statistical Policy Directive 14, the Census Bureau uses a set of money income thresholds that vary by family size and composition to determine who is in poverty. If a family's total income is less than the family's threshold, then that family and every individual in it is considered in poverty. The official poverty thresholds do not vary geographically, but they are updated for inflation using the Consumer Price Index (CPI-U). The official poverty definition uses money income before taxes and does not include capital gains or noncash benefits (such as public housing, Medicaid, and food stamps).`,
=======
      dataTypeId: 'poverty',
      dataTypeShortLabel: 'Poverty',
      fullDisplayName: 'People below the poverty line',
      dataTypeDefinition: `Following the Office of Management and Budget's (OMB) Statistical Policy Directive 14, the Census Bureau uses a set of money income thresholds that vary by family size and composition to determine who is in poverty. If a family's total income is less than the family's threshold, then that family and every individual in it is considered in poverty. The official poverty thresholds do not vary geographically, but they are updated for inflation using the Consumer Price Index (CPI-U). The official poverty definition uses money income before taxes and does not include capital gains or noncash benefits (such as public housing, Medicaid, and food stamps).`,
>>>>>>> 034c0b63
      dataTableTitle: 'Breakdown summary for people below the poverty line',
      metrics: {
        per100k: {
          metricId: 'poverty_per_100k',
          chartTitle: 'People below the poverty line',
          columnTitleHeader: 'People below the poverty line per 100k',
          shortLabel: 'poverty per 100k',
          type: 'per100k',
        },
        pct_share: {
          chartTitle: 'Share of poverty',
          metricId: 'poverty_pct_share',
          columnTitleHeader: 'Share of poverty',
          shortLabel: '% of impoverished',
          type: 'pct_share',
          populationComparisonMetric: {
            chartTitle:
              'Population vs. distribution of total people below the poverty line',
            metricId: 'poverty_population_pct',
            columnTitleHeader: populationPctTitle,
            shortLabel: populationPctShortLabel,
            type: 'pct_share',
          },
        },
      },
    },
  ],
  preventable_hospitalizations: [
    {
<<<<<<< HEAD
      variableId: 'preventable_hospitalizations',
      dataTypeName: 'Preventable hospitalizations',
      variableFullDisplayName: 'Preventable hospitalizations',
      variableDefinition: `Discharges following hospitalization for diabetes with short- or long-term complications, uncontrolled diabetes without complications, diabetes with lower-extremity amputation, chronic obstructive pulmonary disease, angina without a procedure, asthma, hypertension, heart failure, dehydration, bacterial pneumonia or urinary tract infection per 100,000 Medicare beneficiaries ages 18 and older continuously enrolled in Medicare fee-for-service Part A.`,
=======
      dataTypeId: 'preventable_hospitalizations',
      dataTypeShortLabel: 'Preventable hospitalizations',
      fullDisplayName: 'Preventable hospitalizations',
      dataTypeDefinition: `Discharges following hospitalization for diabetes with short- or long-term complications, uncontrolled diabetes without complications, diabetes with lower-extremity amputation, chronic obstructive pulmonary disease, angina without a procedure, asthma, hypertension, heart failure, dehydration, bacterial pneumonia or urinary tract infection per 100,000 Medicare beneficiaries ages 18 and older continuously enrolled in Medicare fee-for-service Part A.`,
>>>>>>> 034c0b63
      dataTableTitle: 'Breakdown summary for preventable hospitalizations',
      metrics: {
        per100k: {
          metricId: 'preventable_hospitalizations_per_100k',
          chartTitle: 'Preventable hospitalizations',
          columnTitleHeader:
            'Preventable hospitalizations per 100k adult Medicare enrollees',
          shortLabel: 'cases per 100k',
          type: 'per100k',
        },
        pct_share: {
          chartTitle: 'Share of all preventable hospitalizations',
          metricId: 'preventable_hospitalizations_pct_share',
          columnTitleHeader: 'Share of all preventable hospitalizations',
          shortLabel: '% of hospitalizations',
          type: 'pct_share',
          populationComparisonMetric: {
            chartTitle:
              'Population vs. distribution of total preventable hospitalizations',
            metricId: 'ahr_population_pct',
            columnTitleHeader: populationPctTitle,
            shortLabel: populationPctShortLabel,
            type: 'pct_share',
          },
        },
      },
    },
  ],
  avoided_care: [
    {
<<<<<<< HEAD
      variableId: 'avoided_care',
      dataTypeName: 'Avoided Care',
      variableFullDisplayName: 'Care avoidance due to cost',
      variableDefinition: `Adults who reported a time in the past 12 months when they needed to see a doctor but could not because of cost.`,
=======
      dataTypeId: 'avoided_care',
      dataTypeShortLabel: 'Avoided Care',
      fullDisplayName: 'Care avoidance due to cost',
      dataTypeDefinition: `Adults who reported a time in the past 12 months when they needed to see a doctor but could not because of cost.`,
>>>>>>> 034c0b63
      surveyCollectedData: true,
      dataTableTitle: 'Breakdown summary for care avoidance due to cost',
      metrics: {
        pct_rate: {
          metricId: 'avoided_care_pct_rate',
          chartTitle: 'Care avoidance due to cost',
          columnTitleHeader: 'Care avoidance due to cost',
          shortLabel: '% avoided care',
          type: 'pct_rate',
        },
        pct_share: {
          chartTitle: 'Share of all care avoidance due to cost',
          metricId: 'avoided_care_pct_share',
          columnTitleHeader: 'Share of all care avoidance due to cost',
          shortLabel: '% of avoidances',
          type: 'pct_share',
          populationComparisonMetric: {
            chartTitle:
              'Population vs. distribution of total care avoidance due to cost',
            metricId: 'ahr_population_pct',
            columnTitleHeader: populationPctTitle,
            shortLabel: populationPctShortLabel,
            type: 'pct_share',
          },
        },
      },
    },
  ],
  asthma: [
    {
<<<<<<< HEAD
      variableId: 'asthma',
      dataTypeName: 'Asthma',
      variableFullDisplayName: 'Asthma cases',
=======
      dataTypeId: 'asthma',
      dataTypeShortLabel: 'Asthma',
      fullDisplayName: 'Asthma cases',
>>>>>>> 034c0b63
      surveyCollectedData: true,
      dataTableTitle: 'Breakdown summary for asthma cases',
      dataTypeDefinition: `Adults who reported being told by a health professional that they currently have asthma.`,
      metrics: {
        per100k: {
          metricId: 'asthma_per_100k',
          chartTitle: 'Asthma',
          columnTitleHeader: 'Asthma cases per 100k adults',
          shortLabel: 'asthma per 100k adults',
          type: 'per100k',
        },
        pct_share: {
          chartTitle: 'Share of all asthma cases',
          metricId: 'asthma_pct_share',
          columnTitleHeader: 'Share of all asthma cases',
          shortLabel: '% of cases',
          type: 'pct_share',
          populationComparisonMetric: {
            chartTitle: 'Population vs. distribution of total asthma cases',
            metricId: 'ahr_population_pct',
            columnTitleHeader: populationPctTitle,
            shortLabel: populationPctShortLabel,
            type: 'pct_share',
          },
        },
      },
    },
  ],
  cardiovascular_diseases: [
    {
<<<<<<< HEAD
      variableId: 'cardiovascular_diseases',
      dataTypeName: 'Cardiovascular diseases',
      variableFullDisplayName: 'Cases of cardiovascular diseases',
=======
      dataTypeId: 'cardiovascular_diseases',
      dataTypeShortLabel: 'Cardiovascular diseases',
      fullDisplayName: 'Cases of cardiovascular diseases',
>>>>>>> 034c0b63
      surveyCollectedData: true,
      dataTableTitle: 'Breakdown summary for cases of cardiovascular diseases',
      dataTypeDefinition: `Adults who reported being told by a health professional that they had angina or coronary heart disease; a heart attack or myocardial infarction; or a stroke.`,
      metrics: {
        per100k: {
          metricId: 'cardiovascular_diseases_per_100k',
          chartTitle: 'Cardiovascular diseases',
          columnTitleHeader: 'Cases of cardiovascular diseases per 100k adults',
          shortLabel: 'cases per 100k adults',
          type: 'per100k',
        },
        pct_share: {
          chartTitle: 'Share of all cases of cardiovascular diseases',
          metricId: 'cardiovascular_diseases_pct_share',
          columnTitleHeader: 'Share of all cases of cardiovascular diseases',
          shortLabel: '% of cases',
          type: 'pct_share',
          populationComparisonMetric: {
            chartTitle:
              'Population vs. distribution of total cases of cardiovascular diseases',
            metricId: 'ahr_population_pct',
            columnTitleHeader: populationPctTitle,
            shortLabel: populationPctShortLabel,
            type: 'pct_share',
          },
        },
      },
    },
  ],
  chronic_kidney_disease: [
    {
<<<<<<< HEAD
      variableId: 'chronic_kidney_disease',
      dataTypeName: 'Chronic kidney disease',
=======
      dataTypeId: 'chronic_kidney_disease',
      dataTypeShortLabel: 'Chronic kidney disease',
>>>>>>> 034c0b63
      surveyCollectedData: true,
      fullDisplayName: 'Cases of chronic kidney disease',
      dataTypeDefinition: `Adults who reported being told by a health professional that they have kidney disease not including kidney stones, bladder infection or incontinence.`,
      dataTableTitle: 'Breakdown summary for cases of chronic kidney disease',
      metrics: {
        per100k: {
          metricId: 'chronic_kidney_disease_per_100k',
          chartTitle: 'Chronic kidney disease',
          columnTitleHeader: 'Chronic kidney disease per 100k adults',
          shortLabel: 'cases per 100k adults',
          type: 'per100k',
        },
        pct_share: {
          chartTitle: 'Share of all chronic kidney disease cases',
          metricId: 'chronic_kidney_disease_pct_share',
          columnTitleHeader: 'Share of all chronic kidney disease cases',
          shortLabel: '% of cases',
          type: 'pct_share',
          populationComparisonMetric: {
            chartTitle:
              'Population vs. distribution of total cases of chronic kidney disease',
            metricId: 'ahr_population_pct',
            columnTitleHeader: populationPctTitle,
            shortLabel: populationPctShortLabel,
            type: 'pct_share',
          },
        },
      },
    },
  ],
  voter_participation: [
    {
<<<<<<< HEAD
      variableId: 'voter_participation',
      dataTypeName: 'Voter participation',
      variableFullDisplayName: 'Voter participation',
=======
      dataTypeId: 'voter_participation',
      dataTypeShortLabel: 'Voter participation',
      fullDisplayName: 'Voter participation',
>>>>>>> 034c0b63
      surveyCollectedData: true,
      dataTableTitle: 'Breakdown summary for voter participation',
      dataTypeDefinition: `U.S. citizens ages 18 and older who voted in the last presidential election.`,
      metrics: {
        per100k: {
          metricId: 'voter_participation_pct_rate',
          columnTitleHeader: 'Voter Participation',
          chartTitle: 'Voter participation',
          shortLabel: '% voter participation',
          type: 'pct_rate',
        },
        pct_share: {
          chartTitle: 'Share of all voter participation',
          metricId: 'voter_participation_pct_share',
          columnTitleHeader: 'Share of all voter participation',
          shortLabel: '% of voters',
          type: 'pct_share',
          populationComparisonMetric: {
            chartTitle:
              'Population vs. distribution of total voter participation',
            metricId: 'ahr_population_pct',
            columnTitleHeader: populationPctTitle,
            shortLabel: populationPctShortLabel,
            type: 'pct_share',
          },
        },
      },
    },
  ],
  women_in_gov: [
    {
<<<<<<< HEAD
      variableId: 'women_in_us_congress',
      dataTypeName: 'Women in US Congress',
      variableFullDisplayName: 'Women in US Congress',
=======
      dataTypeId: 'women_in_us_congress',
      dataTypeShortLabel: 'US Congress',
      fullDisplayName: 'Women in US Congress',
>>>>>>> 034c0b63
      surveyCollectedData: true,
      timeSeriesData: true,
      dataTypeDefinition: `Individuals identifying as women who have served in the Congress of the United States, including members of the U.S. Senate and members, territorial delegates, and resident commissioners of the U.S. House of Representatives. Women who self-identify as more than one race/ethnicity are included in the rates for each group with which they identify.`,
      dataTableTitle: 'Breakdown summary for Women in US Congress',
      metrics: {
        per100k: {
          metricId: 'pct_share_of_us_congress',
          trendsCardTitleName:
            'Yearly rates of US Congress members identifying as women',
          columnTitleHeader: 'Share of Congress for women of each race',
          chartTitle:
            'Current rates of US Congress members identifying as women',
          shortLabel: '% women in Congress',
          type: 'pct_share',
        },
        pct_share: {
          chartTitle: 'Percent share of women US Congress members',
          metricId: 'pct_share_of_women_us_congress',
          trendsCardTitleName:
            'Inequitable share of women in U.S. Congress over time',
          columnTitleHeader: 'Percent share of women US Congress members',
          shortLabel: '% of women members',
          type: 'pct_share',
          populationComparisonMetric: {
            chartTitle:
              'Population vs. distribution of total women in US congress',
            metricId: 'cawp_population_pct',
            columnTitleHeader: 'Total population share (all genders)',
            shortLabel: `${populationPctShortLabel} (all genders)`,
            type: 'pct_share',
          },
        },
        pct_relative_inequity: {
          chartTitle:
            'Relative racial inequity of women in US Congress over time',
          metricId: 'women_us_congress_pct_relative_inequity',
          shortLabel: '% relative inequity',
          type: 'pct_relative_inequity',
        },
      },
    },
    {
<<<<<<< HEAD
      variableId: 'women_in_state_legislature',
      dataTypeName: 'Women in state legislatures', // DATA TOGGLE
      variableFullDisplayName: 'Women in state legislatures', // TABLE TITLE,
=======
      dataTypeId: 'women_in_state_legislature',
      dataTypeShortLabel: 'State legislatures', // DATA TOGGLE
      fullDisplayName: 'Women in state legislatures', // TABLE TITLE,
>>>>>>> 034c0b63
      surveyCollectedData: true,
      timeSeriesData: true,
      dataTypeDefinition: `Individuals identifying as women currently serving in their state or territory’s legislature. Women who self-identify as more than one race/ethnicity are included in the rates for each group with which they identify.
      `,
      dataTableTitle: 'Breakdown summary for Women in state legislatures',
      metrics: {
        per100k: {
          metricId: 'pct_share_of_state_leg',
          chartTitle: 'Percentage of state legislators identifying as women',
          // MAP CARD HEADING, SIMPLE BAR TITLE, MAP INFO ALERT, TABLE COL HEADER, HI/LOW DROPDOWN FOOTNOTE
          trendsCardTitleName: 'Rates of women in state legislatures over time',
          columnTitleHeader: 'Percentage of women state legislators',
          shortLabel: '% women in state legislature', // SIMPLE BAR LEGEND, MAP LEGEND, INFO BOX IN MAP CARD
          type: 'pct_share',
        },
        pct_share: {
          chartTitle: 'Percent share of women state legislators', // UNKNOWNS MAP TITLE, DISPARITY BAR TITLE
          metricId: 'pct_share_of_women_state_leg',
          trendsCardTitleName:
            'Inequitable share of women in state legislatures over time',
          columnTitleHeader: 'Percent share of women state legislators',
          shortLabel: '% of women legislators', // DISPARITY BAR LEGEND
          unknownsVegaLabel: '% unknown race',
          type: 'pct_share',
          populationComparisonMetric: {
            chartTitle:
              'Population vs. distribution of total women in state legislatures',
            metricId: 'cawp_population_pct',
            columnTitleHeader: 'Total population share (all genders)', // TABLE COLUMN HEADER
            shortLabel: `${populationPctShortLabel} (all genders)`, // DISPARITY BAR LEGEND/AXIS
            type: 'pct_share',
          },
        },
        pct_relative_inequity: {
          chartTitle:
            'Relative racial inequity of women state legislators over time',
          metricId: 'women_state_leg_pct_relative_inequity',
          shortLabel: '% relative inequity',
          type: 'pct_relative_inequity',
        },
      },
    },
  ],
  prison: [
    {
<<<<<<< HEAD
      variableId: 'prison',
      dataTypeName: 'Prison',
      variableFullDisplayName: 'People in prison',
=======
      dataTypeId: 'prison',
      dataTypeShortLabel: 'Prison',
      fullDisplayName: 'People in prison',
>>>>>>> 034c0b63
      surveyCollectedData: true,
      timeSeriesData: true,
      dataTypeDefinition: `Individuals of any age, including children, under the jurisdiction of an adult prison facility. ‘Age’ reports at the national level include only the subset of this jurisdictional population who have been sentenced to one year or more, which accounted for 97% of the total U.S. prison population in 2020. For all national reports, this rate includes both state and federal prisons. For state and territory level reports, only the prisoners under the jurisdiction of that geography are included. For county level reports, Vera reports the
      number of people incarcerated under the jurisdiction of a state prison system on charges arising from a criminal case in that specific county, which are not available in every state. The county of court commitment is generally where a person was convicted; it is not necessarily the person’s county of residence, and may not even be the county where the crime was committed, but nevertheless is likely to be both.  AK, CT, DE, HI, RI, and VT each operate an integrated system that combines prisons and jails; in accordance with the data sources we include those facilities as adult prisons but not as local jails. Prisons are longer-term facilities run by the state or the federal government that typically hold felons and persons with sentences of more than one year. Definitions may vary by state.`,
      dataTableTitle: 'Breakdown summary for people in prison',
      metrics: {
        per100k: {
          metricId: 'prison_per_100k',
          chartTitle: 'Prison incarceration',
          trendsCardTitleName: 'Rates of prison incarceration over time',
          columnTitleHeader: 'People in prison per 100k',
          shortLabel: 'prison per 100k',
          type: 'per100k',
        },
        pct_share: {
          chartTitle: 'Percent share of total prison population',
          metricId: 'prison_pct_share',
          trendsCardTitleName:
            'Inequitable share of prison incarceration over time',
          columnTitleHeader: 'Percent share of total prison population',
          shortLabel: '% of prison pop.',
          type: 'pct_share',
          populationComparisonMetric: {
            chartTitle: 'Population vs. distribution of total people in prison',
            metricId: 'incarceration_population_pct',
            columnTitleHeader: 'Total population share',
            shortLabel: populationPctShortLabel,
            type: 'pct_share',
          },
          knownBreakdownComparisonMetric: {
            chartTitle: '',
            metricId: 'prison_pct_share',
            columnTitleHeader: 'Percent share of total prison population',
            shortLabel: '% of total prison population',
            type: 'pct_share',
          },
        },
        pct_relative_inequity: {
          chartTitle: 'Relative inequity of prison incarceration over time',
          metricId: 'prison_pct_relative_inequity',
          shortLabel: '% relative inequity',
          type: 'pct_relative_inequity',
        },
      },
    },
  ],
  jail: [
    {
<<<<<<< HEAD
      variableId: 'jail',
      dataTypeName: 'Jail',
      variableFullDisplayName: 'People in jail',
=======
      dataTypeId: 'jail',
      dataTypeShortLabel: 'Jail',
      fullDisplayName: 'People in jail',
>>>>>>> 034c0b63
      surveyCollectedData: true,
      timeSeriesData: true,
      dataTypeDefinition: `Individuals of any age, including children, confined in a local, adult jail facility. AK, CT, DE, HI, RI, and VT each operate an integrated system that combines prisons and jails; in accordance with the data sources we include those facilities as adult prisons but not as local jails. Jails are locally operated short-term facilities that hold inmates awaiting trial or sentencing or both, and inmates sentenced to a term of less than one year, typically misdemeanants. Definitions may vary by state.`,
      dataTableTitle: 'Breakdown summary for people in jail',
      metrics: {
        per100k: {
          metricId: 'jail_per_100k',
          chartTitle: 'Jail incarceration',
          trendsCardTitleName: 'Rates of jail incarceration over time',
          columnTitleHeader: 'People in jail per 100k',
          shortLabel: 'jail per 100k',
          type: 'per100k',
        },
        pct_share: {
          chartTitle: 'Percent share of total jail population',
          metricId: 'jail_pct_share',
          trendsCardTitleName:
            'Inequitable share of jail incarceration over time',
          columnTitleHeader: 'Percent share of total jail population',
          shortLabel: '% of total jail population',
          type: 'pct_share',
          populationComparisonMetric: {
            chartTitle: 'Population vs. distribution of total people in jail',
            metricId: 'incarceration_population_pct',
            columnTitleHeader: 'Total population share',
            shortLabel: populationPctShortLabel,
            type: 'pct_share',
          },
          knownBreakdownComparisonMetric: {
            chartTitle: '',
            metricId: 'jail_pct_share',
            columnTitleHeader: 'Percent share of total jail population',
            shortLabel: '% of total jail population',
            type: 'pct_share',
          },
        },
        pct_relative_inequity: {
          chartTitle: 'Relative inequity of jail incarceration over time',
          metricId: 'jail_pct_relative_inequity',
          shortLabel: '% relative inequity',
          type: 'pct_relative_inequity',
        },
      },
    },
  ],
  cardiovascular_medications_adherence: [
    {
      variableId: 'statins_adherence',
      dataTypeName: 'Statins',
      variableFullDisplayName: 'Adherence to statins',
      surveyCollectedData: true,
      variableDefinition: `Sample definition from statins adherence data`,
      metrics: {
        pct_rate: {
          metricId: 'statins_adherence_pct_rate',
          chartTitle: 'Adherence to statins',
          shortLabel: '% adherent',
          type: 'pct_rate',
        },
        pct_share: {
          chartTitle: 'Percent share of total statins adherence',
          metricId: 'statins_adherence_pct_share',
          columnTitleHeader: 'Percent share of total statins adherence',
          shortLabel: '% of total adherence',
          type: 'pct_share',
          populationComparisonMetric: {
            chartTitle:
              'Share of statins beneficiary population vs. share of total adherence',
            metricId: 'statins_beneficiaries_pct_share',
            columnTitleHeader: 'Share of all Medicare statins beneficiaries',
            shortLabel: '% of beneficiary pop.',
            type: 'pct_share',
          },
        },
        pct_relative_inequity: {
          chartTitle: '',
          metricId: 'statins_adherence_pct_relative_inequity',
          shortLabel: '',
          type: 'pct_relative_inequity',
        },
        age_adjusted_ratio: {
          chartTitle: '',
          metricId: 'statins_adherence_ratio_age_adjusted',
          shortLabel: '',
          type: 'ratio',
        },
      },
    },
    {
      variableId: 'beta_blockers_adherence',
      dataTypeName: 'Beta-Blockers',
      variableFullDisplayName: 'Adherence to beta-blockers',
      surveyCollectedData: true,
      variableDefinition: `Sample definition from beta-blockers adherence data`,
      metrics: {
        pct_rate: {
          metricId: 'beta_blockers_adherence_pct_rate',
          chartTitle: 'Adherence to beta-blockers',
          shortLabel: '% adherent',
          type: 'pct_rate',
        },
        pct_share: {
          chartTitle: 'Percent share of total beta-blockers adherence',
          metricId: 'beta_blockers_adherence_pct_share',
          columnTitleHeader: 'Percent share of total beta-blockers adherence',
          shortLabel: '% of total adherence',
          type: 'pct_share',
          populationComparisonMetric: {
            chartTitle:
              'Share of beta-blockers beneficiary population vs. share of total adherence',
            metricId: 'beta_blockers_beneficiaries_pct_share',
            columnTitleHeader:
              'Share of all Medicare beta-blockers beneficiaries',
            shortLabel: '% of beneficiary pop.',
            type: 'pct_share',
          },
        },
        pct_relative_inequity: {
          chartTitle: '',
          metricId: 'beta_blockers_adherence_pct_relative_inequity',
          shortLabel: '% relative inequity',
          type: 'pct_relative_inequity',
        },
        age_adjusted_ratio: {
          chartTitle: '',
          metricId: 'beta_blockers_adherence_ratio_age_adjusted',
          shortLabel: '',
          type: 'ratio',
        },
      },
    },
    {
      variableId: 'rasa_adherence',
      dataTypeName: 'RAS-Antagonists',
      variableFullDisplayName: 'Adherence to RAS antagonists',
      surveyCollectedData: true,
      variableDefinition: `Sample definition from RAS antagonists adherence data`,
      metrics: {
        pct_rate: {
          metricId: 'rasa_adherence_pct_rate',
          chartTitle: 'Adherence to RAS antagonists',
          shortLabel: '% adherent',
          type: 'pct_rate',
        },
        pct_share: {
          chartTitle: 'Percent share of total RAS antagonists adherence',
          metricId: 'rasa_adherence_pct_share',
          columnTitleHeader: 'Percent share of total RAS antagonists adherence',
          shortLabel: '% of total adherence',
          type: 'pct_share',
          populationComparisonMetric: {
            chartTitle:
              'Share of RASA beneficiary population vs. share of total adherence',
            metricId: 'rasa_beneficiaries_pct_share',
            columnTitleHeader:
              'Share of all Medicare RAS antagonists beneficiaries',
            shortLabel: '% of beneficiary pop.',
            type: 'pct_share',
          },
        },
        pct_relative_inequity: {
          chartTitle: '',
          metricId: 'rasa_adherence_pct_relative_inequity',
          shortLabel: '% relative inequity',
          type: 'pct_relative_inequity',
        },
        age_adjusted_ratio: {
          chartTitle: '',
          metricId: 'rasa_adherence_ratio_age_adjusted',
          shortLabel: '',
          type: 'ratio',
        },
      },
    },
  ],
}<|MERGE_RESOLUTION|>--- conflicted
+++ resolved
@@ -7,37 +7,10 @@
 import { LESS_THAN_1 } from '../utils/Constants'
 
 const dropdownVarIds = [
-<<<<<<< HEAD
-  'covid',
-  'hiv_care',
-  'hiv_prep',
-  'hiv',
-  'hiv_black_women',
-  'diabetes',
-  'copd',
-  'health_insurance',
-  'poverty',
-  'covid_vaccinations',
-  'depression',
-  'suicide',
-  'substance',
-  'frequent_mental_distress',
-  'excessive_drinking',
-  'preventable_hospitalizations',
-  'avoided_care',
-  'chronic_kidney_disease',
-  'cardiovascular_diseases',
-  'asthma',
-  'voter_participation',
-  'women_in_us_congress',
-  'women_in_state_legislature',
-  'prison',
-  'jail',
-  'cardiovascular_medications_adherence',
-=======
   'asthma',
   'avoided_care',
   'cardiovascular_diseases',
+  'cardiovascular_medications_adherence',
   'chronic_kidney_disease',
   'copd',
   'covid_vaccinations',
@@ -59,7 +32,6 @@
   'suicide',
   'voter_participation',
   'women_in_gov',
->>>>>>> 034c0b63
 ] as const
 
 export type DropdownVarId = (typeof dropdownVarIds)[number]
@@ -68,25 +40,13 @@
   return !!dropdownVarIds.find((dropdown) => str === dropdown)
 }
 
-<<<<<<< HEAD
-export type AgeAdjustedVariableId = 'covid_deaths' | 'covid_hospitalizations'
-
-// IDs for the sub-data types (if any) for theDropDownId
-export type VariableId =
-  | DropdownVarId
-  | AgeAdjustedVariableId
-  | 'covid_cases'
-  | 'covid_deaths'
-  | 'covid_hospitalizations'
-  | 'population'
-  | 'population_decia'
-=======
 export type AgeAdjustedDataTypeId = 'covid_deaths' | 'covid_hospitalizations'
 
 // IDs for the sub-data types (if any) for theDropDownId
 export type DataTypeId =
   | DropdownVarId
   | AgeAdjustedDataTypeId
+  | 'beta_blockers_adherence'
   | 'covid_cases'
   | 'covid_deaths'
   | 'covid_hospitalizations'
@@ -98,26 +58,12 @@
   | 'hiv_diagnoses'
   | 'hiv_prevalence_black_women'
   | 'hiv_prevalence'
->>>>>>> 034c0b63
   | 'non_medical_drug_use'
   | 'poverty'
-  | 'suicides'
-<<<<<<< HEAD
-  | 'covid_vaccinations'
-  | 'svi'
-  | 'beta_blockers_adherence'
+  | 'rasa_adherence'
   | 'statins_adherence'
-  | 'rasa_adherence'
-  | 'hiv_diagnoses'
-  | 'hiv_diagnoses_black_women'
-  | 'hiv_deaths'
-  | 'hiv_deaths_black_women'
-  | 'hiv_prevalence'
-  | 'hiv_prevalence_black_women'
-=======
   | 'women_in_state_legislature'
   | 'women_in_us_congress'
->>>>>>> 034c0b63
 
 export type MetricId =
   | 'acs_vaccinated_pop_pct'
@@ -332,14 +278,6 @@
   secondaryPopulationComparisonMetric?: MetricConfig
 }
 
-<<<<<<< HEAD
-export interface VariableConfig {
-  variableId: VariableId
-  dataTypeName: string
-  variableFullDisplayName: string
-  variableDefinition?: string
-  metrics: Record<string, MetricConfig> // TODO: strongly type key
-=======
 export interface DataTypeConfig {
   dataTypeId: DataTypeId
   dataTypeShortLabel: string
@@ -355,7 +293,6 @@
     ratio?: MetricConfig
     age_adjusted_ratio?: MetricConfig
   }
->>>>>>> 034c0b63
   surveyCollectedData?: boolean
   timeSeriesData?: boolean
   dataTableTitle?: string
@@ -364,31 +301,6 @@
 const populationPctTitle = 'Population share'
 const populationPctShortLabel = '% of population'
 
-<<<<<<< HEAD
-export const POPULATION_VARIABLE_CONFIG: VariableConfig = {
-  variableId: 'population',
-  dataTypeName: 'Population',
-  variableFullDisplayName: 'Population',
-  metrics: {
-    count: {
-      chartTitle: '',
-      metricId: 'population',
-      columnTitleHeader: 'Population',
-      shortLabel: 'people',
-      type: 'count',
-    },
-    pct_share: {
-      chartTitle: '',
-      metricId: 'population_pct',
-      columnTitleHeader: populationPctTitle,
-      shortLabel: populationPctShortLabel,
-      type: 'pct_share',
-    },
-  },
-}
-
-=======
->>>>>>> 034c0b63
 export const SYMBOL_TYPE_LOOKUP: Record<MetricType, string> = {
   per100k: 'per 100k',
   pct_share: '% share',
@@ -482,15 +394,6 @@
 // Note: metrics must be declared in a consistent order because the UI relies
 // on this to build data type toggles.
 // TODO: make the UI consistent regardless of metric config order.
-<<<<<<< HEAD
-export const METRIC_CONFIG: Record<DropdownVarId, VariableConfig[]> = {
-  covid: [
-    {
-      variableId: 'covid_cases',
-      dataTypeName: 'Cases',
-      variableFullDisplayName: 'COVID-19 cases',
-      variableDefinition: `A COVID-19 case is an individual who has been determined to have COVID-19 using a set of criteria known as a case definition. cases can be classified as suspect, probable, or confirmed. CDC counts include probable and confirmed cases and deaths. Suspect cases and deaths are excluded.`,
-=======
 export const METRIC_CONFIG: Record<DropdownVarId, DataTypeConfig[]> = {
   covid: [
     {
@@ -498,7 +401,6 @@
       dataTypeShortLabel: 'Cases',
       fullDisplayName: 'COVID-19 cases',
       dataTypeDefinition: `A COVID-19 case is an individual who has been determined to have COVID-19 using a set of criteria known as a case definition. cases can be classified as suspect, probable, or confirmed. CDC counts include probable and confirmed cases and deaths. Suspect cases and deaths are excluded.`,
->>>>>>> 034c0b63
       timeSeriesData: true,
       dataTableTitle: 'Breakdown summary for COVID-19 cases',
       metrics: {
@@ -537,17 +439,10 @@
       },
     },
     {
-<<<<<<< HEAD
-      variableId: 'covid_deaths',
-      dataTypeName: 'Deaths',
-      variableFullDisplayName: 'COVID-19 deaths',
-      variableDefinition: `The number of people who died due to COVID-19.`,
-=======
       dataTypeId: 'covid_deaths',
       dataTypeShortLabel: 'Deaths',
       fullDisplayName: 'COVID-19 deaths',
       dataTypeDefinition: `The number of people who died due to COVID-19.`,
->>>>>>> 034c0b63
       timeSeriesData: true,
       dataTableTitle: 'Breakdown summary for COVID-19 deaths',
       metrics: {
@@ -594,17 +489,10 @@
       },
     },
     {
-<<<<<<< HEAD
-      variableId: 'covid_hospitalizations',
-      dataTypeName: 'Hospitalizations',
-      variableFullDisplayName: 'COVID-19 hospitalizations',
-      variableDefinition: `The number of people hospitalized at any point while ill with COVID-19.`,
-=======
       dataTypeId: 'covid_hospitalizations',
       dataTypeShortLabel: 'Hospitalizations',
       fullDisplayName: 'COVID-19 hospitalizations',
       dataTypeDefinition: `The number of people hospitalized at any point while ill with COVID-19.`,
->>>>>>> 034c0b63
       timeSeriesData: true,
       dataTableTitle: 'Breakdown summary for COVID-19 hospitalizations',
       metrics: {
@@ -654,17 +542,10 @@
   ],
   covid_vaccinations: [
     {
-<<<<<<< HEAD
-      variableId: 'covid_vaccinations',
-      dataTypeName: 'Vaccinations',
-      variableFullDisplayName: 'COVID-19 vaccinations',
-      variableDefinition: `For the national level and most states this indicates people who have received at least one dose of a COVID-19 vaccine.`,
-=======
       dataTypeId: 'covid_vaccinations',
       dataTypeShortLabel: 'Vaccinations',
       fullDisplayName: 'COVID-19 vaccinations',
       dataTypeDefinition: `For the national level and most states this indicates people who have received at least one dose of a COVID-19 vaccine.`,
->>>>>>> 034c0b63
       dataTableTitle: 'Breakdown summary for COVID-19 vaccinations',
       metrics: {
         per100k: {
@@ -709,17 +590,10 @@
   ],
   hiv_care: [
     {
-<<<<<<< HEAD
-      variableId: 'hiv_care',
-      dataTypeName: 'Linkage to HIV care',
-      variableFullDisplayName: 'Linkage to HIV care',
-      variableDefinition: `Individuals ages 13+ with linkage to HIV care in a particular year (single-year charts use data from 2019).`,
-=======
       dataTypeId: 'hiv_care',
       dataTypeShortLabel: 'Linkage to HIV care',
       fullDisplayName: 'Linkage to HIV care',
       dataTypeDefinition: `Individuals ages 13+ with linkage to HIV care in a particular year (single-year charts use data from 2019).`,
->>>>>>> 034c0b63
       timeSeriesData: true,
       dataTableTitle: 'Breakdown summary for linkage to HIV care',
       metrics: {
@@ -759,12 +633,6 @@
   ],
   hiv: [
     {
-<<<<<<< HEAD
-      variableId: 'hiv_diagnoses',
-      dataTypeName: 'New diagnoses',
-      variableFullDisplayName: 'New HIV diagnoses',
-      variableDefinition: `Individuals ages 13+ diagnosed with HIV in a particular year (single-year charts use data from 2019).`,
-=======
       dataTypeId: 'hiv_prevalence',
       dataTypeShortLabel: 'Prevalence',
       fullDisplayName: 'HIV prevalence',
@@ -808,7 +676,6 @@
       dataTypeShortLabel: 'New diagnoses',
       fullDisplayName: 'New HIV diagnoses',
       dataTypeDefinition: `Individuals ages 13+ diagnosed with HIV in a particular year (single-year charts use data from 2019).`,
->>>>>>> 034c0b63
       timeSeriesData: true,
       dataTableTitle: 'Breakdown summary for new HIV diagnoses',
       metrics: {
@@ -886,13 +753,6 @@
         },
       },
     },
-<<<<<<< HEAD
-    {
-      variableId: 'hiv_deaths',
-      dataTypeName: 'Deaths',
-      variableFullDisplayName: 'HIV deaths',
-      variableDefinition: `Individuals ages 13+ who died from HIV or AIDS in a particular year (single-year charts use data from 2019).`,
-=======
   ],
   hiv_black_women: [
     {
@@ -945,7 +805,6 @@
       dataTypeShortLabel: 'New diagnoses',
       fullDisplayName: 'New HIV diagnoses for Black women',
       dataTypeDefinition: `Black or African-American (NH) women ages 13+ diagnosed with HIV in a particular year (single-year charts use data from 2019).`,
->>>>>>> 034c0b63
       timeSeriesData: true,
       dataTableTitle:
         'Breakdown summary for new HIV diagnoses for Black (NH) women',
@@ -987,17 +846,10 @@
       },
     },
     {
-<<<<<<< HEAD
-      variableId: 'hiv_prevalence',
-      dataTypeName: 'Prevalence',
-      variableFullDisplayName: 'HIV prevalence',
-      variableDefinition: `Individuals ages 13+ living with HIV (diagnosed & undiagnosed) in a particular year (single-year charts use data from 2019).`,
-=======
       dataTypeId: 'hiv_deaths_black_women',
       dataTypeShortLabel: 'Deaths',
       fullDisplayName: 'HIV deaths for Black women',
       dataTypeDefinition: `Black or African-American (NH) women ages 13+ who died from HIV or AIDS in a particular year (single-year charts use data from 2019).`,
->>>>>>> 034c0b63
       timeSeriesData: true,
       dataTableTitle: 'Breakdown summary for HIV prevalence',
       metrics: {
@@ -1031,33 +883,15 @@
           shortLabel: '% relative inequity',
           type: 'pct_relative_inequity',
         },
-<<<<<<< HEAD
-        age_adjusted_ratio: {
-          chartTitle:
-            'Age-adjusted risk of HIV prevalence compared to White (NH)',
-
-          metricId: 'hiv_prevalence_ratio_age_adjusted',
-          shortLabel: '',
-          type: 'ratio',
-        },
-=======
->>>>>>> 034c0b63
-      },
-    },
-  ],
-  hiv_black_women: [
-    {
-<<<<<<< HEAD
-      variableId: 'hiv_diagnoses_black_women',
-      dataTypeName: 'New diagnoses',
-      variableFullDisplayName: 'New HIV diagnoses for Black women',
-      variableDefinition: `Black or African-American (NH) women ages 13+ diagnosed with HIV in a particular year (single-year charts use data from 2019).`,
-=======
+      },
+    },
+  ],
+  hiv_prep: [
+    {
       dataTypeId: 'hiv_prep',
       dataTypeShortLabel: 'PrEP coverage',
       fullDisplayName: 'PrEP coverage',
       dataTypeDefinition: `Individuals ages 16+ prescribed PrEP medication in a particular year (single-year charts use data from 2019).`,
->>>>>>> 034c0b63
       timeSeriesData: true,
       dataTableTitle:
         'Breakdown summary for new HIV diagnoses for Black (NH) women',
@@ -1073,17 +907,10 @@
           type: 'pct_share',
           populationComparisonMetric: {
             chartTitle:
-<<<<<<< HEAD
-              'Population vs. distribution of total new HIV diagnoses for Black (NH) women',
-            metricId: 'black_women_population_pct',
-            columnTitleHeader: 'Population share (ages 13+)', // populationPctTitle,
-            shortLabel: '% of population (Black women)',
-=======
               'PrEP-eligible population vs. distribution of total PrEP prescriptions',
             metricId: 'hiv_prep_population_pct',
             columnTitleHeader: 'PrEP-eligible population share (ages 16+)', // populationPctTitle,
             shortLabel: '% of PrEP-eligible population',
->>>>>>> 034c0b63
             type: 'pct_share',
           },
         },
@@ -1103,186 +930,15 @@
           shortLabel: '% relative inequity',
           type: 'pct_relative_inequity',
         },
-<<<<<<< HEAD
-        age_adjusted_ratio: {
-          chartTitle:
-            'Age-adjusted risk of new HIV diagnosis for Black (NH) women compared to White (NH)',
-          metricId: 'hiv_diagnoses_black_women_ratio_age_adjusted',
-          shortLabel: '',
-          type: 'ratio',
-        },
-      },
-    },
-    {
-      variableId: 'hiv_deaths_black_women',
-      dataTypeName: 'Deaths',
-      variableFullDisplayName: 'HIV deaths for Black women',
-      variableDefinition: `Black or African-American (NH) women ages 13+ who died from HIV or AIDS in a particular year (single-year charts use data from 2019).`,
-      timeSeriesData: true,
-      dataTableTitle: 'Breakdown summary for HIV deaths for Black (NH) women',
-      metrics: {
-        pct_share: {
-          chartTitle: 'Share of total HIV deaths for Black (NH) Women',
-          metricId: 'hiv_deaths_black_women_pct_share',
-          columnTitleHeader: 'Share of total HIV deaths for Black women',
-          trendsCardTitleName:
-            'Inequitable share of HIV deaths for Black women over time',
-          shortLabel: '% of HIV deaths (Black women)',
-          type: 'pct_share',
-          populationComparisonMetric: {
-            chartTitle:
-              'Population vs. distribution of total HIV deaths for Black (NH) women',
-            metricId: 'black_women_population_pct',
-            columnTitleHeader: 'Population share (ages 13+)', // populationPctTitle,
-            shortLabel: '% of population (Black women)',
-            type: 'pct_share',
-          },
-        },
-        per100k: {
-          metricId: 'hiv_deaths_black_women_per_100k',
-          chartTitle: 'HIV deaths for Black (NH) women',
-          trendsCardTitleName:
-            'Rates of HIV deaths for Black (NH) women over time',
-          columnTitleHeader: 'HIV deaths for Black (NH) women per 100k people',
-          shortLabel: 'deaths per 100k',
-          type: 'per100k',
-        },
-        pct_relative_inequity: {
-          chartTitle:
-            'Historical relative inequity of HIV deaths for Black (NH) women',
-          metricId: 'hiv_deaths_black_women_pct_relative_inequity',
-          shortLabel: '% relative inequity',
-          type: 'pct_relative_inequity',
-        },
-        age_adjusted_ratio: {
-          chartTitle:
-            'Age-adjusted risk of HIV deaths for Black women compared to White (NH)',
-          metricId: 'hiv_deaths_black_women_ratio_age_adjusted',
-          shortLabel: '',
-          type: 'ratio',
-        },
-      },
-    },
-    {
-      variableId: 'hiv_prevalence_black_women',
-      dataTypeName: 'Prevalence',
-      variableFullDisplayName: 'HIV prevalence for Black women',
-      variableDefinition: `Black or African-American (NH) women ages 13+ living with HIV (diagnosed & undiagnosed) in a particular year (single-year charts use data from 2019).`,
-      timeSeriesData: true,
-      dataTableTitle:
-        'Breakdown summary for HIV prevalence for Black (NH) women',
-      metrics: {
-        pct_share: {
-          chartTitle: 'Share of total HIV prevalence for Black (NH) women',
-          metricId: 'hiv_prevalence_black_women_pct_share',
-          columnTitleHeader:
-            'Share of total HIV prevalence for Black (NH) women',
-          trendsCardTitleName:
-            'Inequitable share of HIV prevalence for Black (NH) women over time',
-          shortLabel: '% of HIV prevalence (Black women)',
-          type: 'pct_share',
-          populationComparisonMetric: {
-            chartTitle:
-              'Population vs. distribution of total HIV prevalence for Black (NH) women',
-            metricId: 'black_women_population_pct',
-            columnTitleHeader: 'Population share (ages 13+)', // populationPctTitle,
-            shortLabel: '% of population (Black women)',
-            type: 'pct_share',
-          },
-        },
-        per100k: {
-          metricId: 'hiv_prevalence_black_women_per_100k',
-          chartTitle: 'HIV prevalence for Black (NH) women',
-          trendsCardTitleName: 'HIV prevalence for Black (NH) women over time',
-          columnTitleHeader:
-            'HIV prevalence for Black (NH) women per 100k people',
-          shortLabel: 'prevalence per 100k',
-          type: 'per100k',
-        },
-        pct_relative_inequity: {
-          chartTitle:
-            'Historical relative inequity of HIV prevalence for Black (NH) women',
-          metricId: 'hiv_prevalence_black_women_pct_relative_inequity',
-          shortLabel: '% relative inequity',
-          type: 'pct_relative_inequity',
-        },
-        age_adjusted_ratio: {
-          chartTitle:
-            'Age-adjusted risk of HIV prevalence for Black (NH) women compared to White (NH)',
-          metricId: 'hiv_prevalence_black_women_ratio_age_adjusted',
-          shortLabel: '',
-          type: 'ratio',
-        },
-=======
->>>>>>> 034c0b63
-      },
-    },
-  ],
-  hiv_prep: [
-    {
-      variableId: 'hiv_prep',
-      dataTypeName: 'PrEP coverage',
-      variableFullDisplayName: 'PrEP coverage',
-      variableDefinition: `Individuals ages 16+ prescribed PrEP medication in a particular year (single-year charts use data from 2019).`,
-      timeSeriesData: true,
-      dataTableTitle: 'Breakdown summary for PrEP coverage',
-      metrics: {
-        pct_share: {
-          chartTitle: 'Share of total PrEP prescriptions',
-          metricId: 'hiv_prep_pct_share',
-          columnTitleHeader: 'Share of total PrEP prescriptions',
-          trendsCardTitleName:
-            'Inequitable share of PrEP prescriptions over time',
-          shortLabel: '% of PrEP prescriptions',
-          type: 'pct_share',
-          populationComparisonMetric: {
-            chartTitle:
-              'PrEP-eligible population vs. distribution of total PrEP prescriptions',
-
-            metricId: 'hiv_prep_population_pct',
-            columnTitleHeader: 'PrEP-eligible population share (ages 16+)', // populationPctTitle,
-            shortLabel: '% of PrEP-eligible population',
-            type: 'pct_share',
-          },
-        },
-        per100k: {
-          metricId: 'hiv_prep_coverage',
-          chartTitle: 'PrEP coverage',
-          trendsCardTitleName: 'Rates of PrEP coverage over time',
-          columnTitleHeader: 'PrEP coverage',
-          shortLabel: '% PrEP coverage',
-          type: 'pct_share',
-        },
-        pct_relative_inequity: {
-          chartTitle: 'Historical relative inequity for PrEP coverage',
-          metricId: 'hiv_prep_pct_relative_inequity',
-          shortLabel: '% relative inequity',
-          type: 'pct_relative_inequity',
-        },
-        age_adjusted_ratio: {
-          chartTitle:
-            'Age-adjusted risk of PrEP coverage compared to White (NH)',
-
-          metricId: 'hiv_prep_ratio_age_adjusted',
-          shortLabel: '',
-          type: 'ratio',
-        },
       },
     },
   ],
   suicide: [
     {
-<<<<<<< HEAD
-      variableId: 'suicide',
-      dataTypeName: 'Cases',
-      variableFullDisplayName: 'Suicides',
-      variableDefinition: `Deaths due to intentional self-harm.`,
-=======
       dataTypeId: 'suicide',
       dataTypeShortLabel: 'Cases',
       fullDisplayName: 'Suicides',
       dataTypeDefinition: `Deaths due to intentional self-harm.`,
->>>>>>> 034c0b63
       surveyCollectedData: true,
       dataTableTitle: 'Breakdown summary for suicides',
       metrics: {
@@ -1312,17 +968,10 @@
   ],
   depression: [
     {
-<<<<<<< HEAD
-      variableId: 'depression',
-      dataTypeName: 'Cases',
-      variableFullDisplayName: 'Depression cases',
-      variableDefinition: `Adults who reported being told by a health professional that they have a depressive disorder including depression, major depression, minor depression or dysthymia.`,
-=======
       dataTypeId: 'depression',
       dataTypeShortLabel: 'Cases',
       fullDisplayName: 'Depression cases',
       dataTypeDefinition: `Adults who reported being told by a health professional that they have a depressive disorder including depression, major depression, minor depression or dysthymia.`,
->>>>>>> 034c0b63
       surveyCollectedData: true,
       dataTableTitle: 'Breakdown summary for depression cases',
       metrics: {
@@ -1352,17 +1001,10 @@
   ],
   excessive_drinking: [
     {
-<<<<<<< HEAD
-      variableId: 'excessive_drinking',
-      dataTypeName: 'Cases',
-      variableFullDisplayName: 'Excessive drinking cases',
-      variableDefinition: `Adults who reported binge drinking (four or more [females] or five or more [males] drinks on one occasion in the past 30 days) or heavy drinking (eight or more [females] or 15 or more [males] drinks per week).`,
-=======
       dataTypeId: 'excessive_drinking',
       dataTypeShortLabel: 'Cases',
       fullDisplayName: 'Excessive drinking cases',
       dataTypeDefinition: `Adults who reported binge drinking (four or more [females] or five or more [males] drinks on one occasion in the past 30 days) or heavy drinking (eight or more [females] or 15 or more [males] drinks per week).`,
->>>>>>> 034c0b63
       surveyCollectedData: true,
       dataTableTitle: 'Breakdown summary for excessive drinking cases',
       metrics: {
@@ -1394,17 +1036,10 @@
   substance: [
     {
       // parent data type
-<<<<<<< HEAD
-      variableId: 'non_medical_drug_use',
-      dataTypeName: 'Opioid and other non-medical drug use',
-      variableFullDisplayName: 'Opioid and other non-medical drug use',
-      variableDefinition: `Adults who reported using prescription drugs non-medically (including pain relievers, stimulants, sedatives) or illicit drugs (excluding cannabis) in the last 12 months.`,
-=======
       dataTypeId: 'non_medical_drug_use',
       dataTypeShortLabel: 'Opioid and other non-medical drug use',
       fullDisplayName: 'Opioid and other non-medical drug use',
       dataTypeDefinition: `Adults who reported using prescription drugs non-medically (including pain relievers, stimulants, sedatives) or illicit drugs (excluding cannabis) in the last 12 months.`,
->>>>>>> 034c0b63
       surveyCollectedData: true,
       dataTableTitle:
         'Breakdown summary for opioid and other non-medical drug use',
@@ -1437,17 +1072,10 @@
 
   frequent_mental_distress: [
     {
-<<<<<<< HEAD
-      variableId: 'frequent_mental_distress',
-      dataTypeName: 'Cases',
-      variableFullDisplayName: 'Frequent mental distress cases',
-      variableDefinition: `Adults who reported their mental health was not good 14 or more days in the past 30 days.`,
-=======
       dataTypeId: 'frequent_mental_distress',
       dataTypeShortLabel: 'Cases',
       fullDisplayName: 'Frequent mental distress cases',
       dataTypeDefinition: `Adults who reported their mental health was not good 14 or more days in the past 30 days.`,
->>>>>>> 034c0b63
       surveyCollectedData: true,
       dataTableTitle: 'Breakdown summary for frequent mental distress cases',
       metrics: {
@@ -1478,17 +1106,10 @@
   ],
   diabetes: [
     {
-<<<<<<< HEAD
-      variableId: 'diabetes',
-      dataTypeName: 'Cases',
-      variableFullDisplayName: 'Diabetes',
-      variableDefinition: `Adults who reported being told by a health professional that they have diabetes (excluding prediabetes and gestational diabetes).`,
-=======
       dataTypeId: 'diabetes',
       dataTypeShortLabel: 'Cases',
       fullDisplayName: 'Diabetes',
       dataTypeDefinition: `Adults who reported being told by a health professional that they have diabetes (excluding prediabetes and gestational diabetes).`,
->>>>>>> 034c0b63
       surveyCollectedData: true,
       dataTableTitle: 'Breakdown summary for diabetes',
       metrics: {
@@ -1518,17 +1139,10 @@
   ],
   copd: [
     {
-<<<<<<< HEAD
-      variableId: 'copd',
-      dataTypeName: 'Cases',
-      variableFullDisplayName: 'COPD',
-      variableDefinition: `Adults who reported being told by a health professional that they have chronic obstructive pulmonary disease, emphysema or chronic bronchitis.`,
-=======
       dataTypeId: 'copd',
       dataTypeShortLabel: 'Cases',
       fullDisplayName: 'COPD',
       dataTypeDefinition: `Adults who reported being told by a health professional that they have chronic obstructive pulmonary disease, emphysema or chronic bronchitis.`,
->>>>>>> 034c0b63
       surveyCollectedData: true,
       dataTableTitle: 'Breakdown summary for COPD',
       metrics: {
@@ -1559,17 +1173,10 @@
 
   health_insurance: [
     {
-<<<<<<< HEAD
-      variableId: 'health_insurance',
-      dataTypeName: 'Uninsured people',
-      variableFullDisplayName: 'Uninsured people',
-      variableDefinition: `Health insurance coverage in the ACS and other Census Bureau surveys define coverage to
-=======
       dataTypeId: 'health_insurance',
       dataTypeShortLabel: 'Uninsured people',
       fullDisplayName: 'Uninsured people',
       dataTypeDefinition: `Health insurance coverage in the ACS and other Census Bureau surveys define coverage to
->>>>>>> 034c0b63
         include plans and programs that provide comprehensive health coverage. Plans that provide
         insurance only for specific conditions or situations such as cancer and long-term care policies
         are not considered comprehensive health coverage. Likewise, other types of insurance like
@@ -1603,17 +1210,10 @@
   ],
   poverty: [
     {
-<<<<<<< HEAD
-      variableId: 'poverty',
-      dataTypeName: 'Poverty',
-      variableFullDisplayName: 'People below the poverty line',
-      variableDefinition: `Following the Office of Management and Budget's (OMB) Statistical Policy Directive 14, the Census Bureau uses a set of money income thresholds that vary by family size and composition to determine who is in poverty. If a family's total income is less than the family's threshold, then that family and every individual in it is considered in poverty. The official poverty thresholds do not vary geographically, but they are updated for inflation using the Consumer Price Index (CPI-U). The official poverty definition uses money income before taxes and does not include capital gains or noncash benefits (such as public housing, Medicaid, and food stamps).`,
-=======
       dataTypeId: 'poverty',
       dataTypeShortLabel: 'Poverty',
       fullDisplayName: 'People below the poverty line',
       dataTypeDefinition: `Following the Office of Management and Budget's (OMB) Statistical Policy Directive 14, the Census Bureau uses a set of money income thresholds that vary by family size and composition to determine who is in poverty. If a family's total income is less than the family's threshold, then that family and every individual in it is considered in poverty. The official poverty thresholds do not vary geographically, but they are updated for inflation using the Consumer Price Index (CPI-U). The official poverty definition uses money income before taxes and does not include capital gains or noncash benefits (such as public housing, Medicaid, and food stamps).`,
->>>>>>> 034c0b63
       dataTableTitle: 'Breakdown summary for people below the poverty line',
       metrics: {
         per100k: {
@@ -1643,17 +1243,10 @@
   ],
   preventable_hospitalizations: [
     {
-<<<<<<< HEAD
-      variableId: 'preventable_hospitalizations',
-      dataTypeName: 'Preventable hospitalizations',
-      variableFullDisplayName: 'Preventable hospitalizations',
-      variableDefinition: `Discharges following hospitalization for diabetes with short- or long-term complications, uncontrolled diabetes without complications, diabetes with lower-extremity amputation, chronic obstructive pulmonary disease, angina without a procedure, asthma, hypertension, heart failure, dehydration, bacterial pneumonia or urinary tract infection per 100,000 Medicare beneficiaries ages 18 and older continuously enrolled in Medicare fee-for-service Part A.`,
-=======
       dataTypeId: 'preventable_hospitalizations',
       dataTypeShortLabel: 'Preventable hospitalizations',
       fullDisplayName: 'Preventable hospitalizations',
       dataTypeDefinition: `Discharges following hospitalization for diabetes with short- or long-term complications, uncontrolled diabetes without complications, diabetes with lower-extremity amputation, chronic obstructive pulmonary disease, angina without a procedure, asthma, hypertension, heart failure, dehydration, bacterial pneumonia or urinary tract infection per 100,000 Medicare beneficiaries ages 18 and older continuously enrolled in Medicare fee-for-service Part A.`,
->>>>>>> 034c0b63
       dataTableTitle: 'Breakdown summary for preventable hospitalizations',
       metrics: {
         per100k: {
@@ -1684,17 +1277,10 @@
   ],
   avoided_care: [
     {
-<<<<<<< HEAD
-      variableId: 'avoided_care',
-      dataTypeName: 'Avoided Care',
-      variableFullDisplayName: 'Care avoidance due to cost',
-      variableDefinition: `Adults who reported a time in the past 12 months when they needed to see a doctor but could not because of cost.`,
-=======
       dataTypeId: 'avoided_care',
       dataTypeShortLabel: 'Avoided Care',
       fullDisplayName: 'Care avoidance due to cost',
       dataTypeDefinition: `Adults who reported a time in the past 12 months when they needed to see a doctor but could not because of cost.`,
->>>>>>> 034c0b63
       surveyCollectedData: true,
       dataTableTitle: 'Breakdown summary for care avoidance due to cost',
       metrics: {
@@ -1725,15 +1311,9 @@
   ],
   asthma: [
     {
-<<<<<<< HEAD
-      variableId: 'asthma',
-      dataTypeName: 'Asthma',
-      variableFullDisplayName: 'Asthma cases',
-=======
       dataTypeId: 'asthma',
       dataTypeShortLabel: 'Asthma',
       fullDisplayName: 'Asthma cases',
->>>>>>> 034c0b63
       surveyCollectedData: true,
       dataTableTitle: 'Breakdown summary for asthma cases',
       dataTypeDefinition: `Adults who reported being told by a health professional that they currently have asthma.`,
@@ -1764,15 +1344,9 @@
   ],
   cardiovascular_diseases: [
     {
-<<<<<<< HEAD
-      variableId: 'cardiovascular_diseases',
-      dataTypeName: 'Cardiovascular diseases',
-      variableFullDisplayName: 'Cases of cardiovascular diseases',
-=======
       dataTypeId: 'cardiovascular_diseases',
       dataTypeShortLabel: 'Cardiovascular diseases',
       fullDisplayName: 'Cases of cardiovascular diseases',
->>>>>>> 034c0b63
       surveyCollectedData: true,
       dataTableTitle: 'Breakdown summary for cases of cardiovascular diseases',
       dataTypeDefinition: `Adults who reported being told by a health professional that they had angina or coronary heart disease; a heart attack or myocardial infarction; or a stroke.`,
@@ -1804,13 +1378,8 @@
   ],
   chronic_kidney_disease: [
     {
-<<<<<<< HEAD
-      variableId: 'chronic_kidney_disease',
-      dataTypeName: 'Chronic kidney disease',
-=======
       dataTypeId: 'chronic_kidney_disease',
       dataTypeShortLabel: 'Chronic kidney disease',
->>>>>>> 034c0b63
       surveyCollectedData: true,
       fullDisplayName: 'Cases of chronic kidney disease',
       dataTypeDefinition: `Adults who reported being told by a health professional that they have kidney disease not including kidney stones, bladder infection or incontinence.`,
@@ -1843,15 +1412,9 @@
   ],
   voter_participation: [
     {
-<<<<<<< HEAD
-      variableId: 'voter_participation',
-      dataTypeName: 'Voter participation',
-      variableFullDisplayName: 'Voter participation',
-=======
       dataTypeId: 'voter_participation',
       dataTypeShortLabel: 'Voter participation',
       fullDisplayName: 'Voter participation',
->>>>>>> 034c0b63
       surveyCollectedData: true,
       dataTableTitle: 'Breakdown summary for voter participation',
       dataTypeDefinition: `U.S. citizens ages 18 and older who voted in the last presidential election.`,
@@ -1883,15 +1446,9 @@
   ],
   women_in_gov: [
     {
-<<<<<<< HEAD
-      variableId: 'women_in_us_congress',
-      dataTypeName: 'Women in US Congress',
-      variableFullDisplayName: 'Women in US Congress',
-=======
       dataTypeId: 'women_in_us_congress',
       dataTypeShortLabel: 'US Congress',
       fullDisplayName: 'Women in US Congress',
->>>>>>> 034c0b63
       surveyCollectedData: true,
       timeSeriesData: true,
       dataTypeDefinition: `Individuals identifying as women who have served in the Congress of the United States, including members of the U.S. Senate and members, territorial delegates, and resident commissioners of the U.S. House of Representatives. Women who self-identify as more than one race/ethnicity are included in the rates for each group with which they identify.`,
@@ -1934,15 +1491,9 @@
       },
     },
     {
-<<<<<<< HEAD
-      variableId: 'women_in_state_legislature',
-      dataTypeName: 'Women in state legislatures', // DATA TOGGLE
-      variableFullDisplayName: 'Women in state legislatures', // TABLE TITLE,
-=======
       dataTypeId: 'women_in_state_legislature',
       dataTypeShortLabel: 'State legislatures', // DATA TOGGLE
       fullDisplayName: 'Women in state legislatures', // TABLE TITLE,
->>>>>>> 034c0b63
       surveyCollectedData: true,
       timeSeriesData: true,
       dataTypeDefinition: `Individuals identifying as women currently serving in their state or territory’s legislature. Women who self-identify as more than one race/ethnicity are included in the rates for each group with which they identify.
@@ -1988,15 +1539,9 @@
   ],
   prison: [
     {
-<<<<<<< HEAD
-      variableId: 'prison',
-      dataTypeName: 'Prison',
-      variableFullDisplayName: 'People in prison',
-=======
       dataTypeId: 'prison',
       dataTypeShortLabel: 'Prison',
       fullDisplayName: 'People in prison',
->>>>>>> 034c0b63
       surveyCollectedData: true,
       timeSeriesData: true,
       dataTypeDefinition: `Individuals of any age, including children, under the jurisdiction of an adult prison facility. ‘Age’ reports at the national level include only the subset of this jurisdictional population who have been sentenced to one year or more, which accounted for 97% of the total U.S. prison population in 2020. For all national reports, this rate includes both state and federal prisons. For state and territory level reports, only the prisoners under the jurisdiction of that geography are included. For county level reports, Vera reports the
@@ -2045,15 +1590,9 @@
   ],
   jail: [
     {
-<<<<<<< HEAD
-      variableId: 'jail',
-      dataTypeName: 'Jail',
-      variableFullDisplayName: 'People in jail',
-=======
       dataTypeId: 'jail',
       dataTypeShortLabel: 'Jail',
       fullDisplayName: 'People in jail',
->>>>>>> 034c0b63
       surveyCollectedData: true,
       timeSeriesData: true,
       dataTypeDefinition: `Individuals of any age, including children, confined in a local, adult jail facility. AK, CT, DE, HI, RI, and VT each operate an integrated system that combines prisons and jails; in accordance with the data sources we include those facilities as adult prisons but not as local jails. Jails are locally operated short-term facilities that hold inmates awaiting trial or sentencing or both, and inmates sentenced to a term of less than one year, typically misdemeanants. Definitions may vary by state.`,
@@ -2101,11 +1640,11 @@
   ],
   cardiovascular_medications_adherence: [
     {
-      variableId: 'statins_adherence',
-      dataTypeName: 'Statins',
-      variableFullDisplayName: 'Adherence to statins',
-      surveyCollectedData: true,
-      variableDefinition: `Sample definition from statins adherence data`,
+      dataTypeId: 'statins_adherence',
+      dataTypeShortLabel: 'Statins',
+      fullDisplayName: 'Adherence to statins',
+      surveyCollectedData: true,
+      dataTypeDefinition: `Sample definition from statins adherence data`,
       metrics: {
         pct_rate: {
           metricId: 'statins_adherence_pct_rate',
@@ -2143,11 +1682,11 @@
       },
     },
     {
-      variableId: 'beta_blockers_adherence',
-      dataTypeName: 'Beta-Blockers',
-      variableFullDisplayName: 'Adherence to beta-blockers',
-      surveyCollectedData: true,
-      variableDefinition: `Sample definition from beta-blockers adherence data`,
+      dataTypeId: 'beta_blockers_adherence',
+      dataTypeShortLabel: 'Beta-Blockers',
+      fullDisplayName: 'Adherence to beta-blockers',
+      surveyCollectedData: true,
+      dataTypeDefinition: `Sample definition from beta-blockers adherence data`,
       metrics: {
         pct_rate: {
           metricId: 'beta_blockers_adherence_pct_rate',
@@ -2186,11 +1725,11 @@
       },
     },
     {
-      variableId: 'rasa_adherence',
-      dataTypeName: 'RAS-Antagonists',
-      variableFullDisplayName: 'Adherence to RAS antagonists',
-      surveyCollectedData: true,
-      variableDefinition: `Sample definition from RAS antagonists adherence data`,
+      dataTypeId: 'rasa_adherence',
+      dataTypeShortLabel: 'RAS-Antagonists',
+      fullDisplayName: 'Adherence to RAS antagonists',
+      surveyCollectedData: true,
+      dataTypeDefinition: `Sample definition from RAS antagonists adherence data`,
       metrics: {
         pct_rate: {
           metricId: 'rasa_adherence_pct_rate',
