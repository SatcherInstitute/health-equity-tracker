//  IDs for the selectable conditions in the madlib
// NOTE: these strings are displayed to the user if the data type toggle is enabled.
// Underscores become spaces, and all letters are capitalized
// TODO: integrate strings from Category / Madlib into the Metric Config
// so ALL related topic data is contained in a single object

export type DropdownVarId =
  | "covid"
  | "diabetes"
  | "copd"
  | "health_insurance"
  | "poverty"
  | "covid_vaccinations"
  | "depression"
  | "suicide"
  | "substance"
  | "frequent_mental_distress"
  | "excessive_drinking"
  | "preventable_hospitalizations"
  | "avoided_care"
  | "chronic_kidney_disease"
  | "cardiovascular_diseases"
  | "asthma"
  | "voter_participation"
  | "women_in_legislative_office"
  | "incarceration";

export type AgeAdjustedVariableId = "covid_deaths" | "covid_hospitalizations";

// IDs for the sub-data types (if any) for theDropDownId
export type VariableId =
  | DropdownVarId
  | AgeAdjustedVariableId
  | "population"
  | "population_2010"
  | "covid_cases"
  | "non_medical_drug_use"
  | "non_medical_rx_opioid_use"
  | "illicit_opioid_use"
  | "health_coverage"
  | "poverty"
  | "suicides"
  | "women_us_congress"
  | "women_state_legislatures"
  | "prison"
  | "jail"
  | "covid_vaccinations";

export type MetricId =
  | "acs_vaccine_population_pct"
  | "svi"
  | "brfss_population_pct"
  | "cawp_population_pct"
  | "bjs_population_pct"
  | "vera_population_pct"
  | "incarceration_population_pct"
  | "copd_pct_share"
  | "copd_per_100k"
  | "copd_ratio_age_adjusted"
  | "covid_cases"
  | "covid_cases_per_100k"
  | "covid_cases_reporting_population"
  | "covid_cases_reporting_population_pct"
  | "covid_cases_share"
  | "covid_cases_share_of_known"
  | "cases_ratio_age_adjusted"
  | "covid_deaths"
  | "covid_deaths_per_100k"
  | "covid_deaths_reporting_population"
  | "covid_deaths_reporting_population_pct"
  | "covid_deaths_share"
  | "covid_deaths_share_of_known"
  | "death_ratio_age_adjusted"
  | "covid_hosp"
  | "covid_hosp_per_100k"
  | "covid_hosp_reporting_population"
  | "covid_hosp_reporting_population_pct"
  | "covid_hosp_share"
  | "covid_hosp_share_of_known"
  | "covid_population_pct"
  | "hosp_ratio_age_adjusted"
  | "diabetes_pct_share"
  | "diabetes_per_100k"
  | "diabetes_ratio_age_adjusted"
  | "health_insurance_count"
  | "health_insurance_pct_share"
  | "health_insurance_per_100k"
  | "health_insurance_population_pct"
  | "health_insurance_ratio_age_adjusted"
  | "population"
  | "population_pct"
  | "population_2010"
  | "population_pct_2010"
  | "poverty_count"
  | "poverty_pct_share"
  | "poverty_per_100k"
  | "poverty_population_pct"
  | "poverty_ratio_age_adjusted"
  | "vaccinated_pct_share"
  | "vaccinated_share_of_known"
  | "vaccinated_per_100k"
  | "vaccine_population_pct"
  | "vaccinated_ratio_age_adjusted"
  | "frequent_mental_distress_pct_share"
  | "frequent_mental_distress_per_100k"
  | "frequent_mental_distress_ratio_age_adjusted"
  | "depression_pct_share"
  | "depression_per_100k"
  | "depression_ratio_age_adjusted"
  | "suicide_pct_share"
  | "suicide_per_100k"
  | "suicide_ratio_age_adjusted"
  | "excessive_drinking_pct_share"
  | "excessive_drinking_per_100k"
  | "excessive_drinking_ratio_age_adjusted"
  | "illicit_opioid_use_pct_share"
  | "illicit_opioid_use_per_100k"
  | "illicit_opioid_use_ratio_age_adjusted"
  | "non_medical_drug_use_pct_share"
  | "non_medical_drug_use_per_100k"
  | "non_medical_drug_use_ratio_age_adjusted"
  | "non_medical_rx_opioid_use_pct_share"
  | "non_medical_rx_opioid_use_per_100k"
  | "non_medical_rx_opioid_use_ratio_age_adjusted"
  | "preventable_hospitalizations_pct_share"
  | "preventable_hospitalizations_per_100k"
  | "preventable_hospitalizations_ratio_age_adjusted"
  | "avoided_care_pct_share"
  | "avoided_care_per_100k"
  | "avoided_care_ratio_age_adjusted"
  | "chronic_kidney_disease_pct_share"
  | "chronic_kidney_disease_per_100k"
  | "chronic_kidney_disease_ratio_age_adjusted"
  | "cardiovascular_diseases_pct_share"
  | "cardiovascular_diseases_per_100k"
  | "cardiovascular_diseases_ratio_age_adjusted"
  | "asthma_pct_share"
  | "asthma_per_100k"
  | "asthma_ratio_age_adjusted"
  | "voter_participation_pct_share"
  | "voter_participation_per_100k"
  | "voter_participation_ratio_age_adjusted"
  | "women_state_leg_pct"
  | "women_state_leg_pct_share"
  | "women_state_leg_ratio_age_adjusted"
  | "women_us_congress_pct"
  | "women_us_congress_pct_share"
  | "women_us_congress_ratio_age_adjusted"
  | "prison_pct_share"
  | "prison_per_100k"
  | "prison_ratio_age_adjusted"
  | "jail_pct_share"
  | "jail_per_100k"
  | "jail_ratio_age_adjusted"
  | "total_confined_children";

// The type of metric indicates where and how this a MetricConfig is represented in the frontend:
// What chart types are applicable, what metrics are shown together, display names, etc.
export type MetricType =
  | "count"
  | "pct_share"
  | "pct_share_to_pop_ratio"
  | "per100k"
  | "pct"
  | "index"
  | "ratio";

export type MetricConfig = {
  metricId: MetricId;
  fullCardTitleName: string;
  trendsCardTitleName?: string;
  shortLabel: string;
  unknownsVegaLabel?: string;
  type: MetricType;
  populationComparisonMetric?: MetricConfig;
  ageAdjusted?: boolean;

  // This metric is one where the denominator only includes records where
  // demographics are known. For example, for "share of covid cases" in the US
  // for the "Asian" demographic, this metric would be equal to
  // (# of Asian covid cases in the US) divided by
  // (# of covid cases in the US excluding those with unknown race/ethnicity).
  knownBreakdownComparisonMetric?: MetricConfig;
  secondaryPopulationComparisonMetric?: MetricConfig;
};

export type VariableConfig = {
  variableId: VariableId;
  variableDisplayName: string;
  variableFullDisplayName: string;
  variableDefinition?: string;
  metrics: Record<string, MetricConfig>; // TODO - strongly type key
  surveyCollectedData?: boolean;
  timeSeriesData?: boolean;
};

const populationPctTitle = "Population share";
const populationPctShortLabel = "% of population";

export const POPULATION_VARIABLE_CONFIG: VariableConfig = {
  variableId: "population",
  variableDisplayName: "Population",
  variableFullDisplayName: "Population",
  metrics: {
    count: {
      metricId: "population",
      fullCardTitleName: "Population",
      shortLabel: "people",
      type: "count",
    },
    pct_share: {
      metricId: "population_pct",
      fullCardTitleName: populationPctTitle,
      shortLabel: populationPctShortLabel,
      type: "pct_share",
    },
  },
};

export const POPULATION_VARIABLE_CONFIG_2010: VariableConfig = {
  variableId: "population_2010",
  variableDisplayName: "Population",
  variableFullDisplayName: "Population",
  metrics: {
    count: {
      metricId: "population_2010",
      fullCardTitleName: "Population",
      shortLabel: "people",
      type: "count",
    },
    pct_share: {
      metricId: "population_pct_2010",
      fullCardTitleName: populationPctTitle,
      shortLabel: populationPctShortLabel,
      type: "pct_share",
    },
  },
};

export const SYMBOL_TYPE_LOOKUP: Record<MetricType, string> = {
  per100k: "per 100k",
  pct_share: "% share",
  count: "people",
  index: "",
  pct_share_to_pop_ratio: "",
  ratio: "×",
  pct: "%",
};

export function isPctType(metricType: MetricType) {
  return metricType === "pct_share" || metricType === "pct";
}

/**
 * @param metricType The type of the metric to format.
 * @param value The value to format.
 * @param omitPctSymbol Whether to omit the % symbol if the metric is a %. This
 *     can be used for example if the % symbol is part of the description.
 * @returns A formatted version of a field value based on the type specified by
 *     the field name
 */
export function formatFieldValue(
  metricType: MetricType,
  value: any,
  omitPctSymbol: boolean = false
): string {
  if (value === null || value === undefined) {
    return "";
  }
  const isRatio = metricType.includes("ratio");
  let formatOptions = isPctType(metricType) ? { minimumFractionDigits: 1 } : {};
  const formattedValue =
    typeof value === "number"
      ? value.toLocaleString("en", formatOptions)
      : value;
  const percentSuffix = isPctType(metricType) && !omitPctSymbol ? "%" : "";
  const ratioSuffix = isRatio ? "×" : "";
  return `${formattedValue}${percentSuffix}${ratioSuffix}`;
}

export function getPer100kAndPctShareMetrics(
  variableConfig: VariableConfig
): MetricConfig[] {
  let tableFields: MetricConfig[] = [];
  if (variableConfig) {
    if (variableConfig.metrics["per100k"]) {
      tableFields.push(variableConfig.metrics["per100k"]);
    }
    if (variableConfig.metrics["pct_share"]) {
      tableFields.push(variableConfig.metrics["pct_share"]);
      if (variableConfig.metrics["pct_share"].populationComparisonMetric) {
        tableFields.push(
          variableConfig.metrics["pct_share"].populationComparisonMetric
        );
      }
    }
  }
  return tableFields;
}

export function getAgeAdjustedRatioMetric(
  variableConfig: VariableConfig
): MetricConfig[] {
  let tableFields: MetricConfig[] = [];
  if (variableConfig) {
    if (variableConfig.metrics["age_adjusted_ratio"]) {
      // Ratios for Table
      tableFields.push(variableConfig.metrics["age_adjusted_ratio"]);
      // pct_share for Unknowns Alert
      tableFields.push(variableConfig.metrics["pct_share"]);
    }
  }
  return tableFields;
}

// TODO - count and pct_share metric types should require populationComparisonMetric

// Note: metrics must be declared in a consistent order because the UI relies
// on this to build toggles.
// TODO: make the UI consistent regardless of metric config order.
export const METRIC_CONFIG: Record<DropdownVarId, VariableConfig[]> = {
  covid: [
    {
      variableId: "covid_cases",
      variableDisplayName: "Cases",
      variableFullDisplayName: "COVID-19 cases",
      variableDefinition: `A COVID-19 case is an individual who has been determined to have COVID-19 using a set of criteria known as a case definition. cases can be classified as suspect, probable, or confirmed. CDC counts include probable and confirmed cases and deaths. Suspect cases and deaths are excluded.`,
      timeSeriesData: true,
      metrics: {
        pct_share: {
          metricId: "covid_cases_share",
          fullCardTitleName: "Share of total COVID-19 cases",
          trendsCardTitleName: "Inequitable burden of COVID-19 cases",
          unknownsVegaLabel: "% unknown",
          shortLabel: "% of COVID-19 cases",
          type: "pct_share",
          populationComparisonMetric: {
            metricId: "covid_population_pct",
            fullCardTitleName: populationPctTitle,
            shortLabel: populationPctShortLabel,
            type: "pct_share",
          },
        },
        per100k: {
          metricId: "covid_cases_per_100k",
          fullCardTitleName: "Current rates of COVID-19 cases",
          trendsCardTitleName: "Monthly rates of COVID-19 cases",
          shortLabel: "cases per 100k",
          type: "per100k",
        },
        age_adjusted_ratio: {
          metricId: "cases_ratio_age_adjusted",
          fullCardTitleName:
<<<<<<< HEAD
            "Age-adjusted risk of COVID-19 compared to White (Non-Hispanic)",
=======
            "Age-Adjusted Risk of COVID-19 Compared to White (NH)",
>>>>>>> cd68fbb6
          shortLabel: "Risk of COVID-19",
          type: "ratio",
        },
      },
    },
    {
      variableId: "covid_deaths",
      variableDisplayName: "Deaths",
      variableFullDisplayName: "COVID-19 Deaths",
      variableDefinition: `The number of people who died due to COVID-19.`,
      timeSeriesData: true,

      metrics: {
        pct_share: {
          metricId: "covid_deaths_share",
          fullCardTitleName: "Share of total COVID-19 deaths",
          trendsCardTitleName: "Inequitable burden of COVID-19 deaths",
          shortLabel: "% of COVID-19 deaths",
          unknownsVegaLabel: "% unknown",
          type: "pct_share",
          populationComparisonMetric: {
            metricId: "covid_population_pct",
            fullCardTitleName: populationPctTitle,
            shortLabel: populationPctShortLabel,
            type: "pct_share",
          },
        },
        per100k: {
          metricId: "covid_deaths_per_100k",
          fullCardTitleName: "Current rates of COVID-19 deaths",
          trendsCardTitleName: "Monthly rates of COVID-19 deaths",
          shortLabel: "deaths per 100k",
          type: "per100k",
        },
        age_adjusted_ratio: {
          metricId: "death_ratio_age_adjusted",
          fullCardTitleName:
<<<<<<< HEAD
            "Age-adjusted risk of COVID-19 Death compared to White (Non-Hispanic)",
=======
            "Age-Adjusted Risk of COVID-19 Death Compared to White (NH)",
>>>>>>> cd68fbb6
          shortLabel: "Risk of COVID-19 Death", // table header-row label
          type: "ratio",
          ageAdjusted: true,
        },
      },
    },
    {
      variableId: "covid_hospitalizations",
      variableDisplayName: "Hospitalizations",
      variableFullDisplayName: "COVID-19 hospitalizations",
      variableDefinition: `The number of people hospitalized at any point while ill with COVID-19.`,
      timeSeriesData: true,

      metrics: {
        pct_share: {
          metricId: "covid_hosp_share",
          fullCardTitleName: "Share of total COVID-19 hospitalizations",
          trendsCardTitleName:
            "Inequitable burden of COVID-19 hospitalizations",
          shortLabel: "% of COVID-19 hospitalizations",
          unknownsVegaLabel: "% unknown",
          type: "pct_share",
          populationComparisonMetric: {
            metricId: "covid_population_pct",
            fullCardTitleName: populationPctTitle,
            shortLabel: populationPctShortLabel,
            type: "pct_share",
          },
        },
        per100k: {
          metricId: "covid_hosp_per_100k",
          fullCardTitleName: "Current rates of COVID-19 hospitalizations",
          trendsCardTitleName: "Monthly rates of COVID-19 hospitalizations",
          shortLabel: "hospitalizations per 100k",
          type: "per100k",
        },
        age_adjusted_ratio: {
          metricId: "hosp_ratio_age_adjusted",
          fullCardTitleName:
<<<<<<< HEAD
            "Age-adjusted risk of COVID-19 hospitalization compared to White (Non-Hispanic)",
          shortLabel: "Risk of COVID-19 hospitalization", // Table header-row label
=======
            "Age-Adjusted Risk of COVID-19 Hospitalization Compared to White (NH)",
          shortLabel: "Risk of COVID-19 Hospitalization", // Table header-row label
>>>>>>> cd68fbb6
          type: "ratio",
          ageAdjusted: true,
        },
      },
    },
  ],

  covid_vaccinations: [
    {
      variableId: "covid_vaccinations",
      variableDisplayName: "Vaccinations",
      variableFullDisplayName: "COVID-19 vaccinations",
      variableDefinition: `For the national level and most states this indicates people who have received at least one dose of a COVID-19 vaccine.`,
      metrics: {
        per100k: {
          metricId: "vaccinated_per_100k",
          fullCardTitleName: "COVID-19 vaccinations per 100k people",
          trendsCardTitleName: "Rates of COVID-19 vaccinations over time",

          shortLabel: "COVID-19 vaccinations per 100k",
          type: "per100k",
        },
        age_adjusted_ratio: {
          metricId: "vaccinated_ratio_age_adjusted",
          fullCardTitleName:
<<<<<<< HEAD
            "Age-adjusted ratio of COVID-19 vaccination compared to White (Non-Hispanic)",
=======
            "Age-Adjusted Ratio of COVID-19 Vaccination Compared to White (NH)",
>>>>>>> cd68fbb6
          shortLabel: "",
          type: "ratio",
        },
        pct_share: {
          metricId: "vaccinated_pct_share",
          fullCardTitleName: "Share of total COVID-19 vaccinations",
          trendsCardTitleName:
            "Inequitable share of COVID-19 vaccinations over time",

          unknownsVegaLabel: "% unknown",
          shortLabel: "% of vaccinations",
          type: "pct_share",
          populationComparisonMetric: {
            metricId: "vaccine_population_pct",
            fullCardTitleName: populationPctTitle,
            shortLabel: populationPctShortLabel,
            type: "pct_share",
          },
          knownBreakdownComparisonMetric: {
            metricId: "vaccinated_share_of_known",
            fullCardTitleName: "Share of total COVID-19 vaccinations",
            shortLabel: "% of vaccinations",
            type: "pct_share",
          },
          secondaryPopulationComparisonMetric: {
            metricId: "acs_vaccine_population_pct",
            fullCardTitleName: "Population percentage According to ACS",
            shortLabel: "pop. % according to acs",
            type: "pct_share",
          },
        },
      },
    },
  ],

  suicide: [
    {
      variableId: "suicide",
      variableDisplayName: "Cases",
      variableFullDisplayName: "Suicides",
      variableDefinition: `Deaths due to intentional self-harm.`,
      surveyCollectedData: true,
      timeSeriesData: true,

      metrics: {
        pct_share: {
          metricId: "suicide_pct_share",
          fullCardTitleName: "Share of total suicides",
          trendsCardTitleName: "Inequitable share of suicide over time",

          shortLabel: "% of suicides",
          type: "pct_share",
          populationComparisonMetric: {
            metricId: "brfss_population_pct",
            fullCardTitleName: populationPctTitle,
            shortLabel: populationPctShortLabel,
            type: "pct_share",
          },
        },
        per100k: {
          metricId: "suicide_per_100k",
          fullCardTitleName: "Suicides per 100k people",
          trendsCardTitleName: "Rates of suicide over time",

          shortLabel: "suicides per 100k",
          type: "per100k",
        },
        age_adjusted_ratio: {
          metricId: "suicide_ratio_age_adjusted",
          fullCardTitleName:
<<<<<<< HEAD
            "Age-adjusted risk of suicide compared to White (Non-Hispanic)",
=======
            "Age-Adjusted Risk of Suicide Compared to White (NH)",
>>>>>>> cd68fbb6
          shortLabel: "",
          type: "ratio",
        },
      },
    },
  ],
  depression: [
    {
      variableId: "depression",
      variableDisplayName: "Cases",
      variableFullDisplayName: "Depression cases",
      variableDefinition: `Adults who reported being told by a health professional that they have a depressive disorder including depression, major depression, minor depression or dysthymia.`,
      surveyCollectedData: true,
      timeSeriesData: true,

      metrics: {
        pct_share: {
          metricId: "depression_pct_share",
          fullCardTitleName: "Share of total depression cases",
          trendsCardTitleName: "Inequitable share of depression over time",

          shortLabel: "% of cases",
          type: "pct_share",
          populationComparisonMetric: {
            metricId: "brfss_population_pct",
            fullCardTitleName: populationPctTitle,
            shortLabel: populationPctShortLabel,
            type: "pct_share",
          },
        },
        per100k: {
          metricId: "depression_per_100k",
          fullCardTitleName: "Cases of depression per 100k people",
          trendsCardTitleName: "Rates of depression over time",

          shortLabel: "cases of depression per 100k",
          type: "per100k",
        },
        age_adjusted_ratio: {
          metricId: "depression_ratio_age_adjusted",
          fullCardTitleName:
<<<<<<< HEAD
            "Age-adjusted risk of depression compared to White (Non-Hispanic)",
=======
            "Age-Adjusted Risk of Depression Compared to White (NH)",
>>>>>>> cd68fbb6
          shortLabel: "",
          type: "ratio",
        },
      },
    },
  ],
  excessive_drinking: [
    {
      variableId: "excessive_drinking",
      variableDisplayName: "Cases",
      variableFullDisplayName: "Excessive drinking cases",
      variableDefinition: `Adults who reported binge drinking (four or more [females] or five or more [males] drinks on one occasion in the past 30 days) or heavy drinking (eight or more [females] or 15 or more [males] drinks per week).`,
      surveyCollectedData: true,
      timeSeriesData: true,

      metrics: {
        pct_share: {
          metricId: "excessive_drinking_pct_share",
          fullCardTitleName: "Share of all excessive drinking cases",
          trendsCardTitleName:
            "Inequitable share of excessive drinking over time",

          shortLabel: "% of all cases",
          type: "pct_share",
          populationComparisonMetric: {
            metricId: "brfss_population_pct",
            fullCardTitleName: populationPctTitle,
            shortLabel: populationPctShortLabel,
            type: "pct_share",
          },
        },
        per100k: {
          metricId: "excessive_drinking_per_100k",
          fullCardTitleName: "Cases of excessive drinking per 100k people",
          trendsCardTitleName: "Rates of excessive drinking over time",

          shortLabel: "cases of excessive drinking per 100k",
          type: "per100k",
        },
        age_adjusted_ratio: {
          metricId: "excessive_drinking_ratio_age_adjusted",
          fullCardTitleName:
<<<<<<< HEAD
            "Age-adjusted risk of excessive drinking compared to White (Non-Hispanic)",
=======
            "Age-Adjusted Risk of Excessive Drinking Compared to White (NH)",
>>>>>>> cd68fbb6
          shortLabel: "",
          type: "ratio",
        },
      },
    },
  ],
  substance: [
    {
      // parent data type
      variableId: "non_medical_drug_use",
      variableDisplayName: "Non-medical drugs",
      variableFullDisplayName: "Non-medical drug use",
      variableDefinition: `Adults who reported using prescription drugs non-medically (including pain relievers, stimulants, sedatives) or illicit drugs (excluding cannabis) in the last 12 months. Note: This data type includes both of the other opioid-related data types: “Non-medical use of prescription opioids” and “Use of Illicit opioids”.`,
      surveyCollectedData: true,
      timeSeriesData: true,

      metrics: {
        pct_share: {
          metricId: "non_medical_drug_use_pct_share",
          fullCardTitleName: "Share of total non-medical drug use",
          trendsCardTitleName:
            "Inequitable share of non-medical drug use over time",

          shortLabel: "% of cases",
          type: "pct_share",
          populationComparisonMetric: {
            metricId: "brfss_population_pct",
            fullCardTitleName: populationPctTitle,
            shortLabel: populationPctShortLabel,
            type: "pct_share",
          },
        },
        per100k: {
          metricId: "non_medical_drug_use_per_100k",
          fullCardTitleName: "Cases of non-medical drug use per 100k people",
          trendsCardTitleName: "Rates of non-medical drug use over time",

          shortLabel: "cases of non-medical drug use per 100k",
          type: "per100k",
        },
        age_adjusted_ratio: {
          metricId: "non_medical_drug_use_ratio_age_adjusted",
          fullCardTitleName:
<<<<<<< HEAD
            "Age-adjusted risk of non-medical drug use compared to White (Non-Hispanic)",
=======
            "Age-Adjusted Risk of Non-medical Drug Use Compared to White (NH)",
>>>>>>> cd68fbb6
          shortLabel: "",
          type: "ratio",
        },
      },
    },
    {
      variableId: "non_medical_rx_opioid_use",
      variableDisplayName: "Non-medical prescription opioids",
      variableFullDisplayName: "Non-medical prescription opioid use",
      variableDefinition: `Adults who reported using illicit opioids. Note: This is a subset of the “Non-medical drug use” data type.`,
      surveyCollectedData: true,
      timeSeriesData: true,

      metrics: {
        pct_share: {
          metricId: "non_medical_rx_opioid_use_pct_share",
          fullCardTitleName:
            "Share of total Non-medical prescription opioid use",
          trendsCardTitleName:
            "Inequitable share of non-medical prescription opioid use over time",

          shortLabel: "% of cases",
          type: "pct_share",
          populationComparisonMetric: {
            metricId: "brfss_population_pct",
            fullCardTitleName: populationPctTitle,
            shortLabel: populationPctShortLabel,
            type: "pct_share",
          },
        },
        per100k: {
          metricId: "non_medical_rx_opioid_use_per_100k",
          fullCardTitleName:
            "Cases of Non-medical prescription opioid use per 100k people",
          trendsCardTitleName:
            "Rates of non-medical prescription opioid use over time",

          shortLabel: "cases of non-medical rx opioid use per 100k",
          type: "per100k",
        },
        age_adjusted_ratio: {
          metricId: "non_medical_rx_opioid_use_ratio_age_adjusted",
          fullCardTitleName:
<<<<<<< HEAD
            "Age-adjusted risk of Non-medical prescription opioid use compared to White (Non-Hispanic)",
=======
            "Age-Adjusted Risk of Non-medical Prescription Opioid Use Compared to White (NH)",
>>>>>>> cd68fbb6
          shortLabel: "",
          type: "ratio",
        },
      },
    },
    {
      variableId: "illicit_opioid_use",
      variableDisplayName: "Illicit opioids",
      variableFullDisplayName: "Illicit opioid use",
      variableDefinition: `Adults who reported using prescription opioids non-medically. Note: This is a subset of the “Non-medical drug use” data type.`,
      surveyCollectedData: true,
      timeSeriesData: true,

      metrics: {
        pct_share: {
          metricId: "illicit_opioid_use_pct_share",
          fullCardTitleName: "Share of total illicit opioid use",
          trendsCardTitleName:
            "Inequitable share of illicit opioid use over time",

          shortLabel: "% of cases",
          type: "pct_share",
          populationComparisonMetric: {
            metricId: "brfss_population_pct",
            fullCardTitleName: populationPctTitle,
            shortLabel: populationPctShortLabel,
            type: "pct_share",
          },
        },
        per100k: {
          metricId: "illicit_opioid_use_per_100k",
          fullCardTitleName: "Cases of illicit opioid use per 100k people",
          trendsCardTitleName: "Rates of illicit opioid use over time",

          shortLabel: "cases of illicit opioid use per 100k",
          type: "per100k",
        },
        age_adjusted_ratio: {
          metricId: "illicit_opioid_use_ratio_age_adjusted",
          fullCardTitleName:
<<<<<<< HEAD
            "Age-adjusted risk of illicit opioid use compared to White (Non-Hispanic)",
=======
            "Age-Adjusted Risk of Illicit Opioid Use Compared to White (NH)",
>>>>>>> cd68fbb6
          shortLabel: "",
          type: "ratio",
        },
      },
    },
  ],

  frequent_mental_distress: [
    {
      variableId: "frequent_mental_distress",
      variableDisplayName: "Cases",
      variableFullDisplayName: "Frequent mental distress cases",
      variableDefinition: `Adults who reported their mental health was not good 14 or more days in the past 30 days.`,
      surveyCollectedData: true,
      timeSeriesData: true,

      metrics: {
        pct_share: {
          metricId: "frequent_mental_distress_pct_share",
          fullCardTitleName: "Share of all frequent mental distress cases",
          trendsCardTitleName:
            "Inequitable share of frequent mental distress over time",

          shortLabel: "% of cases",
          type: "pct_share",
          populationComparisonMetric: {
            metricId: "brfss_population_pct",
            fullCardTitleName: populationPctTitle,
            shortLabel: populationPctShortLabel,
            type: "pct_share",
          },
        },
        per100k: {
          metricId: "frequent_mental_distress_per_100k",
          fullCardTitleName: "Frequent mental distress cases per 100k people",
          trendsCardTitleName: "Rates of frequent mental distress over time",

          shortLabel: "frequent mental distress cases per 100k",
          type: "per100k",
        },
        age_adjusted_ratio: {
          metricId: "frequent_mental_distress_ratio_age_adjusted",
          fullCardTitleName:
<<<<<<< HEAD
            "Age-adjusted risk of frequent mental distress compared to White (Non-Hispanic)",
=======
            "Age-Adjusted Risk of Frequent Mental Distress Compared to White (NH)",
>>>>>>> cd68fbb6
          shortLabel: "",
          type: "ratio",
        },
      },
    },
  ],
  diabetes: [
    {
      variableId: "diabetes",
      variableDisplayName: "Cases",
      variableFullDisplayName: "Diabetes",
      variableDefinition: `Adults who reported being told by a health professional that they have diabetes (excluding prediabetes and gestational diabetes).`,
      surveyCollectedData: true,
      timeSeriesData: true,

      metrics: {
        pct_share: {
          metricId: "diabetes_pct_share",
          fullCardTitleName: "Share of total diabetes cases",
          trendsCardTitleName: "Inequitable share of diabetes over time",

          shortLabel: "% of cases",
          type: "pct_share",
          populationComparisonMetric: {
            metricId: "brfss_population_pct",
            fullCardTitleName: populationPctTitle,
            shortLabel: populationPctShortLabel,
            type: "pct_share",
          },
        },
        per100k: {
          metricId: "diabetes_per_100k",
          fullCardTitleName: "Diabetes cases per 100k people",
          trendsCardTitleName: "Rates of diabetes over time",

          shortLabel: "diabetes cases per 100k",
          type: "per100k",
        },
        age_adjusted_ratio: {
          metricId: "diabetes_ratio_age_adjusted",
          fullCardTitleName:
<<<<<<< HEAD
            "Age-adjusted risk of diabetes compared to White (Non-Hispanic)",
=======
            "Age-Adjusted Risk of Diabetes Compared to White (NH)",
>>>>>>> cd68fbb6
          shortLabel: "",
          type: "ratio",
        },
      },
    },
  ],
  copd: [
    {
      variableId: "copd",
      variableDisplayName: "Cases",
      variableFullDisplayName: "COPD",
      variableDefinition: `Adults who reported being told by a health professional that they have chronic obstructive pulmonary disease, emphysema or chronic bronchitis.`,
      surveyCollectedData: true,
      timeSeriesData: true,

      metrics: {
        pct_share: {
          metricId: "copd_pct_share",
          fullCardTitleName: "Share of total COPD cases",
          trendsCardTitleName: "Inequitable share of COPD over time",

          shortLabel: "% of cases",
          type: "pct_share",
          populationComparisonMetric: {
            metricId: "brfss_population_pct",
            fullCardTitleName: populationPctTitle,
            shortLabel: populationPctShortLabel,
            type: "pct_share",
          },
        },
        per100k: {
          metricId: "copd_per_100k",
          fullCardTitleName: "COPD cases per 100k people",
          trendsCardTitleName: "Rates of COPD over time",

          shortLabel: "COPD cases per 100k",
          type: "per100k",
        },
        age_adjusted_ratio: {
          metricId: "copd_ratio_age_adjusted",
<<<<<<< HEAD
          fullCardTitleName:
            "Age-adjusted risk of COPD compared to White (Non-Hispanic)",
=======
          fullCardTitleName: "Age-Adjusted Risk of COPD Compared to White (NH)",
>>>>>>> cd68fbb6
          shortLabel: "",
          type: "ratio",
        },
      },
    },
  ],

  health_insurance: [
    {
      variableId: "health_insurance",
      variableDisplayName: "Uninsured individuals",
      variableFullDisplayName: "Uninsured individuals",
      variableDefinition: `Health insurance coverage in the ACS and other Census Bureau surveys define coverage to
        include plans and programs that provide comprehensive health coverage. Plans that provide
        insurance only for specific conditions or situations such as cancer and long-term care policies
        are not considered comprehensive health coverage. Likewise, other types of insurance like
        dental, vision, life, and disability insurance are not considered comprehensive health
        insurance coverage.`,
      metrics: {
        per100k: {
          metricId: "health_insurance_per_100k",
          fullCardTitleName: "Uninsured individuals per 100k people",
          trendsCardTitleName: "Rates of uninsurance over time",

          shortLabel: "uninsured individuals per 100k",
          type: "per100k",
        },
        pct_share: {
          metricId: "health_insurance_pct_share",
          fullCardTitleName: "Share Of uninsured individuals",
          trendsCardTitleName: "Inequitable share of uninsurance over time",

          shortLabel: "% of uninsured",
          type: "pct_share",
          populationComparisonMetric: {
            metricId: "health_insurance_population_pct",
            fullCardTitleName: populationPctTitle,
            shortLabel: populationPctShortLabel,
            type: "pct_share",
          },
        },
        age_adjusted_ratio: {
          metricId: "health_insurance_ratio_age_adjusted",
          fullCardTitleName:
<<<<<<< HEAD
            "Age-adjusted risk of being uninsured compared to White (Non-Hispanic)",
=======
            "Age-Adjusted Risk of Being Uninsured Compared to White (NH)",
>>>>>>> cd68fbb6
          shortLabel: "",
          type: "ratio",
        },
      },
    },
  ],
  poverty: [
    {
      variableId: "poverty",
      variableDisplayName: "Poverty",
      variableFullDisplayName: "Individuals below the poverty line",
      variableDefinition: `Following the Office of Management and Budget's (OMB) Statistical Policy Directive 14, the Census Bureau uses a set of money income thresholds that vary by family size and composition to determine who is in poverty. If a family's total income is less than the family's threshold, then that family and every individual in it is considered in poverty. The official poverty thresholds do not vary geographically, but they are updated for inflation using the Consumer Price Index (CPI-U). The official poverty definition uses money income before taxes and does not include capital gains or noncash benefits (such as public housing, Medicaid, and food stamps).`,
      metrics: {
        per100k: {
          metricId: "poverty_per_100k",
          fullCardTitleName:
            "Individuals below the poverty line per 100k people",
          trendsCardTitleName: "Rates of poverty over time",

          shortLabel: "individuals below the poverty line per 100k",
          type: "per100k",
        },
        pct_share: {
          metricId: "poverty_pct_share",
          fullCardTitleName: "Share Of Poverty",
          trendsCardTitleName: "Inequitable share of poverty over time",

          shortLabel: "% of impoverished",
          type: "pct_share",
          populationComparisonMetric: {
            metricId: "poverty_population_pct",
            fullCardTitleName: populationPctTitle,
            shortLabel: populationPctShortLabel,
            type: "pct_share",
          },
        },
        age_adjusted_ratio: {
          metricId: "poverty_ratio_age_adjusted",
          fullCardTitleName:
<<<<<<< HEAD
            "Age-adjusted risk of poverty compared to White (Non-Hispanic)",
=======
            "Age-Adjusted Risk of Poverty Compared to White (NH)",
>>>>>>> cd68fbb6
          shortLabel: "",
          type: "ratio",
        },
      },
    },
  ],
  preventable_hospitalizations: [
    {
      variableId: "preventable_hospitalizations",
      variableDisplayName: "Preventable hospitalizations",
      variableFullDisplayName: "Preventable hospitalizations",
      variableDefinition: `Discharges following hospitalization for diabetes with short- or long-term complications, uncontrolled diabetes without complications, diabetes with lower-extremity amputation, chronic obstructive pulmonary disease, angina without a procedure, asthma, hypertension, heart failure, dehydration, bacterial pneumonia or urinary tract infection per 100,000 Medicare beneficiaries ages 18 and older continuously enrolled in Medicare fee-for-service Part A.`,
      metrics: {
        per100k: {
          metricId: "preventable_hospitalizations_per_100k",
          fullCardTitleName: "Preventable hospitalizations per 100k people",
          trendsCardTitleName:
            "Rates of preventable hospitalizations over time",

          shortLabel: "preventable hospitalizations per 100k",
          type: "per100k",
        },
        pct_share: {
          metricId: "preventable_hospitalizations_pct_share",
          fullCardTitleName: "Share of all preventable hospitalizations",
          trendsCardTitleName:
            "Inequitable share of preventable hospitalizations over time",

          shortLabel: "% of hospitalizations",
          type: "pct_share",
          populationComparisonMetric: {
            metricId: "brfss_population_pct",
            fullCardTitleName: populationPctTitle,
            shortLabel: populationPctShortLabel,
            type: "pct_share",
          },
        },
        age_adjusted_ratio: {
          metricId: "preventable_hospitalizations_ratio_age_adjusted",
          fullCardTitleName:
<<<<<<< HEAD
            "Age-adjusted risk of preventable Hospitalization compared to White (Non-Hispanic)",
=======
            "Age-Adjusted Risk of Preventable Hospitalization Compared to White (NH)",
>>>>>>> cd68fbb6
          shortLabel: "",
          type: "ratio",
        },
      },
    },
  ],
  avoided_care: [
    {
      variableId: "avoided_care",
      variableDisplayName: "Avoided Care",
      variableFullDisplayName: "Care avoidance due to cost",
      variableDefinition: `Adults who reported a time in the past 12 months when they needed to see a doctor but could not because of cost.`,
      surveyCollectedData: true,
      timeSeriesData: true,

      metrics: {
        per100k: {
          metricId: "avoided_care_per_100k",
          fullCardTitleName:
            "Individuals Who Avoided Care Due to Cost per 100k people",
          trendsCardTitleName: "Rates of care avoidance over time",

          shortLabel: "individuals who avoided care per 100k",
          type: "per100k",
        },
        pct_share: {
          metricId: "avoided_care_pct_share",
          fullCardTitleName: "Share of all Care avoidance due to cost",
          trendsCardTitleName: "Inequitable share of care avoidance over time",

          shortLabel: "% of avoidance",
          type: "pct_share",
          populationComparisonMetric: {
            metricId: "brfss_population_pct",
            fullCardTitleName: populationPctTitle,
            shortLabel: populationPctShortLabel,
            type: "pct_share",
          },
        },
        age_adjusted_ratio: {
          metricId: "avoided_care_ratio_age_adjusted",
          fullCardTitleName:
<<<<<<< HEAD
            "Age-adjusted risk of care avoidance due to cost compared to White (Non-Hispanic)",
=======
            "Age-Adjusted Risk of Care Avoidance Due to Cost Compared to White (NH)",
>>>>>>> cd68fbb6
          shortLabel: "",
          type: "ratio",
        },
      },
    },
  ],
  asthma: [
    {
      variableId: "asthma",
      variableDisplayName: "Asthma",
      variableFullDisplayName: "Asthma cases",
      surveyCollectedData: true,
      timeSeriesData: true,

      variableDefinition: `Adults who reported being told by a health professional that they currently have asthma.`,
      metrics: {
        per100k: {
          metricId: "asthma_per_100k",
          fullCardTitleName: "Individuals with asthma per 100k people",
          trendsCardTitleName: "Rates of asthma over time",

          shortLabel: "asthma per 100k",
          type: "per100k",
        },
        pct_share: {
          metricId: "asthma_pct_share",
          fullCardTitleName: "Share of all asthma cases",
          trendsCardTitleName: "Inequitable share of asthma over time",

          shortLabel: "% of cases",
          type: "pct_share",
          populationComparisonMetric: {
            metricId: "brfss_population_pct",
            fullCardTitleName: populationPctTitle,
            shortLabel: populationPctShortLabel,
            type: "pct_share",
          },
        },
        age_adjusted_ratio: {
          metricId: "asthma_ratio_age_adjusted",
          fullCardTitleName:
<<<<<<< HEAD
            "Age-adjusted risk of asthma compared to White (Non-Hispanic)",
=======
            "Age-Adjusted Risk of Asthma Compared to White (NH)",
>>>>>>> cd68fbb6
          shortLabel: "",
          type: "ratio",
        },
      },
    },
  ],
  cardiovascular_diseases: [
    {
      variableId: "cardiovascular_diseases",
      variableDisplayName: "Cardiovascular diseases",
      variableFullDisplayName: "Cases of cardiovascular diseases",
      surveyCollectedData: true,
      timeSeriesData: true,

      variableDefinition: `Adults who reported being told by a health professional that they had angina or coronary heart disease; a heart attack or myocardial infarction; or a stroke.`,
      metrics: {
        per100k: {
          metricId: "cardiovascular_diseases_per_100k",
          fullCardTitleName: "Cases of cardiovascular diseases per 100k people",
          trendsCardTitleName: "Rates of cardiovascular diseases over time",

          shortLabel: "cases of cardiovascular diseases per 100k",
          type: "per100k",
        },
        pct_share: {
          metricId: "cardiovascular_diseases_pct_share",
          fullCardTitleName: "Share of all cases of cardiovascular diseases",
          trendsCardTitleName:
            "Inequitable share of cardiovascular diseases over time",

          shortLabel: "% of cases",
          type: "pct_share",
          populationComparisonMetric: {
            metricId: "brfss_population_pct",
            fullCardTitleName: populationPctTitle,
            shortLabel: populationPctShortLabel,
            type: "pct_share",
          },
        },
        age_adjusted_ratio: {
          metricId: "cardiovascular_diseases_ratio_age_adjusted",
          fullCardTitleName:
<<<<<<< HEAD
            "Age-adjusted risk of cardiovascular diseases compared to White (Non-Hispanic)",
=======
            "Age-Adjusted Risk of Cardiovascular Diseases Compared to White (NH)",
>>>>>>> cd68fbb6
          shortLabel: "",
          type: "ratio",
        },
      },
    },
  ],
  chronic_kidney_disease: [
    {
      variableId: "chronic_kidney_disease",
      variableDisplayName: "Chronic kidney disease",
      surveyCollectedData: true,
      timeSeriesData: true,

      variableFullDisplayName: "Cases of chronic kidney disease",
      variableDefinition: `Adults who reported being told by a health professional that they have kidney disease not including kidney stones, bladder infection or incontinence.`,
      metrics: {
        per100k: {
          metricId: "chronic_kidney_disease_per_100k",
          fullCardTitleName: "Cases of chronic kidney disease per 100k people",
          trendsCardTitleName: "Rates of chronic kidney disease over time",

          shortLabel: "cases of chronic kidney disease per 100k",
          type: "per100k",
        },
        pct_share: {
          metricId: "chronic_kidney_disease_pct_share",
          fullCardTitleName: "Share of all chronic kidney disease cases",
          trendsCardTitleName:
            "Inequitable share of chronic kidney disease over time",

          shortLabel: "% of cases",
          type: "pct_share",
          populationComparisonMetric: {
            metricId: "brfss_population_pct",
            fullCardTitleName: populationPctTitle,
            shortLabel: populationPctShortLabel,
            type: "pct_share",
          },
        },
        age_adjusted_ratio: {
          metricId: "chronic_kidney_disease_ratio_age_adjusted",
          fullCardTitleName:
<<<<<<< HEAD
            "Age-adjusted risk of chronic kidney disease compared to White (Non-Hispanic)",
=======
            "Age-Adjusted Risk of Chronic Kidney Disease Compared to White (NH)",
>>>>>>> cd68fbb6
          shortLabel: "",
          type: "ratio",
        },
      },
    },
  ],
  voter_participation: [
    {
      variableId: "voter_participation",
      variableDisplayName: "Voter participation",
      variableFullDisplayName: "Voter participation",
      surveyCollectedData: true,
      timeSeriesData: true,

      variableDefinition: `U.S. citizens ages 18 and older who voted in either the last presidential election, the last midterm national election, or the average of both where that data is available.`,
      metrics: {
        per100k: {
          metricId: "voter_participation_per_100k",
          fullCardTitleName: "Participating Voters per 100k people",
          trendsCardTitleName: "Rates of voter participation over time",

          shortLabel: "voters per 100k",
          type: "per100k",
        },
        pct_share: {
          metricId: "voter_participation_pct_share",
          fullCardTitleName: "Share of all voter participation",
          trendsCardTitleName:
            "Inequitable share of voter participation over time",

          shortLabel: "% of voters",
          type: "pct_share",
          populationComparisonMetric: {
            metricId: "brfss_population_pct",
            fullCardTitleName: populationPctTitle,
            shortLabel: populationPctShortLabel,
            type: "pct_share",
          },
        },
        age_adjusted_ratio: {
          metricId: "voter_participation_ratio_age_adjusted",
          fullCardTitleName:
<<<<<<< HEAD
            "Age-adjusted voter participation ratio compared to White (Non-Hispanic)",
=======
            "Age-Adjusted Voter Participation Ratio Compared to White (NH)",
>>>>>>> cd68fbb6
          shortLabel: "",
          type: "ratio",
        },
      },
    },
  ],
  women_in_legislative_office: [
    {
      variableId: "women_us_congress",
      variableDisplayName: "Women in US Congress",
      variableFullDisplayName: "Women in US Congress",
      surveyCollectedData: true,
      variableDefinition: `Individuals identifying as women who are currently serving in the Congress of the United States, including members of the U.S. Senate and members, territorial delegates, and resident commissioners of the U.S. House of Representatives. Women who self-identify as more than one race/ethnicity are included in the rates for each group with which they identify.`,
      metrics: {
        per100k: {
          metricId: "women_us_congress_pct",
          fullCardTitleName: "Percentage of US Congress members",
          trendsCardTitleName: "Rates of women in U.S. Congress over time",

          shortLabel: "% women in US congress",
          type: "pct",
        },
        pct_share: {
          metricId: "women_us_congress_pct_share",
          fullCardTitleName: "Percent share of women US Congress members",
          trendsCardTitleName:
            "Inequitable share of women in U.S. Congress over time",

          shortLabel: "% of women members",
          type: "pct_share",
          populationComparisonMetric: {
            metricId: "cawp_population_pct",
            fullCardTitleName: "Total population share (all genders)",
            shortLabel: `${populationPctShortLabel} (all genders)`,
            type: "pct_share",
          },
          knownBreakdownComparisonMetric: {
            metricId: "women_us_congress_pct_share",
            fullCardTitleName: "Percent share of women US Congress members",
            shortLabel: "% of women members",
            type: "pct_share",
          },
        },
        age_adjusted_ratio: {
          metricId: "women_us_congress_ratio_age_adjusted",
          fullCardTitleName:
<<<<<<< HEAD
            "Age-adjusted representation ratio of women in U.S. Congress compared to White (Non-Hispanic)",
=======
            "Age-Adjusted Representation Ratio of Women in U.S. Congress Compared to White (NH)",
>>>>>>> cd68fbb6
          shortLabel: "",
          type: "ratio",
        },
      },
    },
    {
      variableId: "women_state_legislatures",
      variableDisplayName: "Women in state legislatures", // DATA TOGGLE
      variableFullDisplayName: "Women in state legislatures", // TABLE TITLE,
      surveyCollectedData: true,
      variableDefinition: `Individuals identifying as women currently serving in their state or territory’s legislature. Women who self-identify as more than one race/ethnicity are included in the rates for each group with which they identify.
      `,
      metrics: {
        per100k: {
          metricId: "women_state_leg_pct",
          fullCardTitleName: "Percentage of state Legislators", // MAP CARD HEADING, SIMPLE BAR TITLE, MAP INFO ALERT, TABLE COL HEADER, HI/LOW DROPDOWN FOOTNOTE
          trendsCardTitleName: "Rates of women in state legislatures over time",

          shortLabel: "% of state legislators identifying as women", // SIMPLE BAR LEGEND, MAP LEGEND, INFO BOX IN MAP CARD
          type: "pct",
        },
        pct_share: {
          metricId: "women_state_leg_pct_share",
          fullCardTitleName: "Percent share of women state legislators", // UNKNOWNS MAP TITLE, DISPARITY BAR TITLE
          trendsCardTitleName:
            "Inequitable share of women in state legislatures over time",

          shortLabel: "% of women legislators", // DISPARITY BAR LEGEND
          type: "pct_share",
          populationComparisonMetric: {
            metricId: "cawp_population_pct",
            fullCardTitleName: "Total population share (gll Genders)", // TABLE COLUMN HEADER
            shortLabel: `${populationPctShortLabel} (all genders)`, // DISPARITY BAR LEGEND/AXIS
            type: "pct_share",
          },
          knownBreakdownComparisonMetric: {
            metricId: "women_state_leg_pct_share",
            fullCardTitleName: "Percent share of women state legislators", // TABLE COL HEADER
            shortLabel: "% of women legislators", // UNKNOWNS MAP ALERT, DISPARITY BAR LABELS/AXIS
            type: "pct_share",
          },
        },
        age_adjusted_ratio: {
          metricId: "women_state_leg_ratio_age_adjusted",
          fullCardTitleName:
<<<<<<< HEAD
            "Age-adjusted representation ratio of women in state legislatures compared to White (Non-Hispanic)",
=======
            "Age-Adjusted Representation Ratio of Women in State Legislatures Compared to White (NH)",
>>>>>>> cd68fbb6
          shortLabel: "",
          type: "ratio",
        },
      },
    },
  ],

  incarceration: [
    {
      variableId: "prison",
      variableDisplayName: "Prison",
      variableFullDisplayName: "Individuals in prison",
      surveyCollectedData: true,
      variableDefinition: `Individuals of any age, including children, under the jurisdiction of an adult prison facility. ‘Age’ reports at the national level include only the subset of this jurisdictional population who have been sentenced to one year or more, which accounted for 97% of the total U.S. prison population in 2020. For all national reports, this rate includes both state and federal prisons. For state and territory level reports, only the prisoners under the jurisdiction of that geography are included. For county level reports, Vera reports the
      number of people incarcerated under the jurisdiction of a state prison system on charges arising from a criminal case in that specific county, which are not available in every state. The county of court commitment is generally where a person was convicted; it is not necessarily the person’s county of residence, and may not even be the county where the crime was committed, but nevertheless is likely to be both.  AK, CT, DE, HI, RI, and VT each operate an integrated system that combines prisons and jails; in accordance with the data sources we include those facilities as adult prisons but not as local jails. Prisons are longer-term facilities run by the state or the federal government that typically holds felons and persons with sentences of more than one year. Definitions may vary by state.`,
      metrics: {
        per100k: {
          metricId: "prison_per_100k",
          fullCardTitleName: "Individuals in prison per 100k",
          trendsCardTitleName: "Rates of prison incarceration over time",

          shortLabel: "individuals in prison per 100k",
          type: "per100k",
        },
        pct_share: {
          metricId: "prison_pct_share",
          fullCardTitleName: "Percent share of total prison population",
          trendsCardTitleName:
            "Inequitable share of prison incarceration over time",

          shortLabel: "% of prison pop.",
          type: "pct_share",
          populationComparisonMetric: {
            metricId: "population_pct",
            fullCardTitleName: "Total population share",
            shortLabel: populationPctShortLabel,
            type: "pct_share",
          },
          knownBreakdownComparisonMetric: {
            metricId: "prison_pct_share",
            fullCardTitleName: "Percent share of total prison population",
            shortLabel: "% of total prison population",
            type: "pct_share",
          },
        },
        age_adjusted_ratio: {
          metricId: "prison_ratio_age_adjusted",
          fullCardTitleName:
<<<<<<< HEAD
            "Age-adjusted imprisonment ratio compared to White (Non-Hispanic)",
=======
            "Age-Adjusted Imprisonment Ratio Compared to White (NH)",
>>>>>>> cd68fbb6
          shortLabel: "",
          type: "ratio",
        },
      },
    },

    {
      variableId: "jail",
      variableDisplayName: "Jail",
      variableFullDisplayName: "Individuals in jail",
      surveyCollectedData: true,
      variableDefinition: `Individuals of any age, including children, confined in a local, adult jail facility. AK, CT, DE, HI, RI, and VT each operate an integrated system that combines prisons and jails; in accordance with the data sources we include those facilities as adult prisons but not as local jails. Jails are locally operated short-term facilities that hold inmates awaiting trial or sentencing or both, and inmates sentenced to a term of less than one year, typically misdemeanants. Definitions may vary by state.`,
      metrics: {
        per100k: {
          metricId: "jail_per_100k",
          fullCardTitleName: "Individuals in jail per 100k",
          trendsCardTitleName: "Rates of jail incarceration over time",

          shortLabel: "Individuals in jail per 100k",
          type: "per100k",
        },
        pct_share: {
          metricId: "jail_pct_share",
          fullCardTitleName: "Percent share of total jail population",
          trendsCardTitleName:
            "Inequitable share of jail incarceration over time",

          shortLabel: "% of total jail population",
          type: "pct_share",
          populationComparisonMetric: {
            metricId: "population_pct",
            fullCardTitleName: "Total population share",
            shortLabel: populationPctShortLabel,
            type: "pct_share",
          },
          knownBreakdownComparisonMetric: {
            metricId: "jail_pct_share",
            fullCardTitleName: "Percent share of total jail population",
            shortLabel: "% of total jail population",
            type: "pct_share",
          },
        },
        age_adjusted_ratio: {
          metricId: "jail_ratio_age_adjusted",
<<<<<<< HEAD
          fullCardTitleName:
            "Age-adjusted jailed ratio compared to White (Non-Hispanic)",
=======
          fullCardTitleName: "Age-Adjusted Jailed Ratio Compared to White (NH)",
>>>>>>> cd68fbb6
          shortLabel: "",
          type: "ratio",
        },
      },
    },
  ],
};<|MERGE_RESOLUTION|>--- conflicted
+++ resolved
@@ -351,11 +351,7 @@
         age_adjusted_ratio: {
           metricId: "cases_ratio_age_adjusted",
           fullCardTitleName:
-<<<<<<< HEAD
-            "Age-adjusted risk of COVID-19 compared to White (Non-Hispanic)",
-=======
-            "Age-Adjusted Risk of COVID-19 Compared to White (NH)",
->>>>>>> cd68fbb6
+            "Age-adjusted risk of COVID-19 compared to White (NH)",
           shortLabel: "Risk of COVID-19",
           type: "ratio",
         },
@@ -393,11 +389,7 @@
         age_adjusted_ratio: {
           metricId: "death_ratio_age_adjusted",
           fullCardTitleName:
-<<<<<<< HEAD
-            "Age-adjusted risk of COVID-19 Death compared to White (Non-Hispanic)",
-=======
-            "Age-Adjusted Risk of COVID-19 Death Compared to White (NH)",
->>>>>>> cd68fbb6
+            "Age-adjusted risk of COVID-19 death compared to White (NH)",
           shortLabel: "Risk of COVID-19 Death", // table header-row label
           type: "ratio",
           ageAdjusted: true,
@@ -437,13 +429,8 @@
         age_adjusted_ratio: {
           metricId: "hosp_ratio_age_adjusted",
           fullCardTitleName:
-<<<<<<< HEAD
-            "Age-adjusted risk of COVID-19 hospitalization compared to White (Non-Hispanic)",
+            "Age-adjusted risk of COVID-19 hospitalization compared to White (NH)",
           shortLabel: "Risk of COVID-19 hospitalization", // Table header-row label
-=======
-            "Age-Adjusted Risk of COVID-19 Hospitalization Compared to White (NH)",
-          shortLabel: "Risk of COVID-19 Hospitalization", // Table header-row label
->>>>>>> cd68fbb6
           type: "ratio",
           ageAdjusted: true,
         },
@@ -469,11 +456,7 @@
         age_adjusted_ratio: {
           metricId: "vaccinated_ratio_age_adjusted",
           fullCardTitleName:
-<<<<<<< HEAD
-            "Age-adjusted ratio of COVID-19 vaccination compared to White (Non-Hispanic)",
-=======
-            "Age-Adjusted Ratio of COVID-19 Vaccination Compared to White (NH)",
->>>>>>> cd68fbb6
+            "Age-adjusted ratio of COVID-19 vaccination compared to White (NH)",
           shortLabel: "",
           type: "ratio",
         },
@@ -544,11 +527,7 @@
         age_adjusted_ratio: {
           metricId: "suicide_ratio_age_adjusted",
           fullCardTitleName:
-<<<<<<< HEAD
-            "Age-adjusted risk of suicide compared to White (Non-Hispanic)",
-=======
-            "Age-Adjusted Risk of Suicide Compared to White (NH)",
->>>>>>> cd68fbb6
+            "Age-adjusted risk of suicide compared to White (NH)",
           shortLabel: "",
           type: "ratio",
         },
@@ -590,11 +569,7 @@
         age_adjusted_ratio: {
           metricId: "depression_ratio_age_adjusted",
           fullCardTitleName:
-<<<<<<< HEAD
-            "Age-adjusted risk of depression compared to White (Non-Hispanic)",
-=======
-            "Age-Adjusted Risk of Depression Compared to White (NH)",
->>>>>>> cd68fbb6
+            "Age-adjusted risk of depression compared to White (NH)",
           shortLabel: "",
           type: "ratio",
         },
@@ -637,11 +612,7 @@
         age_adjusted_ratio: {
           metricId: "excessive_drinking_ratio_age_adjusted",
           fullCardTitleName:
-<<<<<<< HEAD
-            "Age-adjusted risk of excessive drinking compared to White (Non-Hispanic)",
-=======
-            "Age-Adjusted Risk of Excessive Drinking Compared to White (NH)",
->>>>>>> cd68fbb6
+            "Age-adjusted risk of excessive drinking compared to White (NH)",
           shortLabel: "",
           type: "ratio",
         },
@@ -685,11 +656,7 @@
         age_adjusted_ratio: {
           metricId: "non_medical_drug_use_ratio_age_adjusted",
           fullCardTitleName:
-<<<<<<< HEAD
-            "Age-adjusted risk of non-medical drug use compared to White (Non-Hispanic)",
-=======
-            "Age-Adjusted Risk of Non-medical Drug Use Compared to White (NH)",
->>>>>>> cd68fbb6
+            "Age-adjusted risk of non-medical drug use compared to White (NH)",
           shortLabel: "",
           type: "ratio",
         },
@@ -733,11 +700,7 @@
         age_adjusted_ratio: {
           metricId: "non_medical_rx_opioid_use_ratio_age_adjusted",
           fullCardTitleName:
-<<<<<<< HEAD
-            "Age-adjusted risk of Non-medical prescription opioid use compared to White (Non-Hispanic)",
-=======
-            "Age-Adjusted Risk of Non-medical Prescription Opioid Use Compared to White (NH)",
->>>>>>> cd68fbb6
+            "Age-adjusted risk of Non-medical prescription opioid use compared to White (NH)",
           shortLabel: "",
           type: "ratio",
         },
@@ -778,11 +741,7 @@
         age_adjusted_ratio: {
           metricId: "illicit_opioid_use_ratio_age_adjusted",
           fullCardTitleName:
-<<<<<<< HEAD
-            "Age-adjusted risk of illicit opioid use compared to White (Non-Hispanic)",
-=======
-            "Age-Adjusted Risk of Illicit Opioid Use Compared to White (NH)",
->>>>>>> cd68fbb6
+            "Age-adjusted risk of illicit opioid use compared to White (NH)",
           shortLabel: "",
           type: "ratio",
         },
@@ -826,11 +785,7 @@
         age_adjusted_ratio: {
           metricId: "frequent_mental_distress_ratio_age_adjusted",
           fullCardTitleName:
-<<<<<<< HEAD
-            "Age-adjusted risk of frequent mental distress compared to White (Non-Hispanic)",
-=======
-            "Age-Adjusted Risk of Frequent Mental Distress Compared to White (NH)",
->>>>>>> cd68fbb6
+            "Age-adjusted risk of frequent mental distress compared to White (NH)",
           shortLabel: "",
           type: "ratio",
         },
@@ -872,11 +827,7 @@
         age_adjusted_ratio: {
           metricId: "diabetes_ratio_age_adjusted",
           fullCardTitleName:
-<<<<<<< HEAD
-            "Age-adjusted risk of diabetes compared to White (Non-Hispanic)",
-=======
-            "Age-Adjusted Risk of Diabetes Compared to White (NH)",
->>>>>>> cd68fbb6
+            "Age-adjusted risk of diabetes compared to White (NH)",
           shortLabel: "",
           type: "ratio",
         },
@@ -917,12 +868,7 @@
         },
         age_adjusted_ratio: {
           metricId: "copd_ratio_age_adjusted",
-<<<<<<< HEAD
-          fullCardTitleName:
-            "Age-adjusted risk of COPD compared to White (Non-Hispanic)",
-=======
-          fullCardTitleName: "Age-Adjusted Risk of COPD Compared to White (NH)",
->>>>>>> cd68fbb6
+          fullCardTitleName: "Age-adjusted risk of COPD compared to White (NH)",
           shortLabel: "",
           type: "ratio",
         },
@@ -967,11 +913,7 @@
         age_adjusted_ratio: {
           metricId: "health_insurance_ratio_age_adjusted",
           fullCardTitleName:
-<<<<<<< HEAD
-            "Age-adjusted risk of being uninsured compared to White (Non-Hispanic)",
-=======
-            "Age-Adjusted Risk of Being Uninsured Compared to White (NH)",
->>>>>>> cd68fbb6
+            "Age-adjusted risk of being uninsured compared to White (NH)",
           shortLabel: "",
           type: "ratio",
         },
@@ -1011,11 +953,7 @@
         age_adjusted_ratio: {
           metricId: "poverty_ratio_age_adjusted",
           fullCardTitleName:
-<<<<<<< HEAD
-            "Age-adjusted risk of poverty compared to White (Non-Hispanic)",
-=======
-            "Age-Adjusted Risk of Poverty Compared to White (NH)",
->>>>>>> cd68fbb6
+            "Age-adjusted risk of poverty compared to White (NH)",
           shortLabel: "",
           type: "ratio",
         },
@@ -1056,11 +994,7 @@
         age_adjusted_ratio: {
           metricId: "preventable_hospitalizations_ratio_age_adjusted",
           fullCardTitleName:
-<<<<<<< HEAD
-            "Age-adjusted risk of preventable Hospitalization compared to White (Non-Hispanic)",
-=======
-            "Age-Adjusted Risk of Preventable Hospitalization Compared to White (NH)",
->>>>>>> cd68fbb6
+            "Age-adjusted risk of preventable Hospitalization compared to White (NH)",
           shortLabel: "",
           type: "ratio",
         },
@@ -1103,11 +1037,7 @@
         age_adjusted_ratio: {
           metricId: "avoided_care_ratio_age_adjusted",
           fullCardTitleName:
-<<<<<<< HEAD
-            "Age-adjusted risk of care avoidance due to cost compared to White (Non-Hispanic)",
-=======
-            "Age-Adjusted Risk of Care Avoidance Due to Cost Compared to White (NH)",
->>>>>>> cd68fbb6
+            "Age-adjusted risk of care avoidance due to cost compared to White (NH)",
           shortLabel: "",
           type: "ratio",
         },
@@ -1149,11 +1079,7 @@
         age_adjusted_ratio: {
           metricId: "asthma_ratio_age_adjusted",
           fullCardTitleName:
-<<<<<<< HEAD
-            "Age-adjusted risk of asthma compared to White (Non-Hispanic)",
-=======
-            "Age-Adjusted Risk of Asthma Compared to White (NH)",
->>>>>>> cd68fbb6
+            "Age-adjusted risk of asthma compared to White (NH)",
           shortLabel: "",
           type: "ratio",
         },
@@ -1196,11 +1122,7 @@
         age_adjusted_ratio: {
           metricId: "cardiovascular_diseases_ratio_age_adjusted",
           fullCardTitleName:
-<<<<<<< HEAD
-            "Age-adjusted risk of cardiovascular diseases compared to White (Non-Hispanic)",
-=======
-            "Age-Adjusted Risk of Cardiovascular Diseases Compared to White (NH)",
->>>>>>> cd68fbb6
+            "Age-adjusted risk of cardiovascular diseases compared to White (NH)",
           shortLabel: "",
           type: "ratio",
         },
@@ -1243,11 +1165,7 @@
         age_adjusted_ratio: {
           metricId: "chronic_kidney_disease_ratio_age_adjusted",
           fullCardTitleName:
-<<<<<<< HEAD
-            "Age-adjusted risk of chronic kidney disease compared to White (Non-Hispanic)",
-=======
-            "Age-Adjusted Risk of Chronic Kidney Disease Compared to White (NH)",
->>>>>>> cd68fbb6
+            "Age-adjusted risk of chronic kidney disease compared to White (NH)",
           shortLabel: "",
           type: "ratio",
         },
@@ -1290,11 +1208,7 @@
         age_adjusted_ratio: {
           metricId: "voter_participation_ratio_age_adjusted",
           fullCardTitleName:
-<<<<<<< HEAD
-            "Age-adjusted voter participation ratio compared to White (Non-Hispanic)",
-=======
-            "Age-Adjusted Voter Participation Ratio Compared to White (NH)",
->>>>>>> cd68fbb6
+            "Age-adjusted voter participation ratio compared to White (NH)",
           shortLabel: "",
           type: "ratio",
         },
@@ -1341,11 +1255,7 @@
         age_adjusted_ratio: {
           metricId: "women_us_congress_ratio_age_adjusted",
           fullCardTitleName:
-<<<<<<< HEAD
-            "Age-adjusted representation ratio of women in U.S. Congress compared to White (Non-Hispanic)",
-=======
-            "Age-Adjusted Representation Ratio of Women in U.S. Congress Compared to White (NH)",
->>>>>>> cd68fbb6
+            "Age-adjusted representation ratio of women in U.S. Congress compared to White (NH)",
           shortLabel: "",
           type: "ratio",
         },
@@ -1391,11 +1301,7 @@
         age_adjusted_ratio: {
           metricId: "women_state_leg_ratio_age_adjusted",
           fullCardTitleName:
-<<<<<<< HEAD
-            "Age-adjusted representation ratio of women in state legislatures compared to White (Non-Hispanic)",
-=======
-            "Age-Adjusted Representation Ratio of Women in State Legislatures Compared to White (NH)",
->>>>>>> cd68fbb6
+            "Age-adjusted representation ratio of women in state legislatures compared to White (NH)",
           shortLabel: "",
           type: "ratio",
         },
@@ -1444,11 +1350,7 @@
         age_adjusted_ratio: {
           metricId: "prison_ratio_age_adjusted",
           fullCardTitleName:
-<<<<<<< HEAD
-            "Age-adjusted imprisonment ratio compared to White (Non-Hispanic)",
-=======
-            "Age-Adjusted Imprisonment Ratio Compared to White (NH)",
->>>>>>> cd68fbb6
+            "Age-adjusted imprisonment ratio compared to White (NH)",
           shortLabel: "",
           type: "ratio",
         },
@@ -1493,12 +1395,7 @@
         },
         age_adjusted_ratio: {
           metricId: "jail_ratio_age_adjusted",
-<<<<<<< HEAD
-          fullCardTitleName:
-            "Age-adjusted jailed ratio compared to White (Non-Hispanic)",
-=======
-          fullCardTitleName: "Age-Adjusted Jailed Ratio Compared to White (NH)",
->>>>>>> cd68fbb6
+          fullCardTitleName: "Age-adjusted jailed ratio compared to White (NH)",
           shortLabel: "",
           type: "ratio",
         },
