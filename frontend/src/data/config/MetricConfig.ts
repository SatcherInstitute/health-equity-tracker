//  IDs for the selectable conditions in the madlib

export type DropdownVarId =
  | "covid"
  | "diabetes"
  | "copd"
  | "health_insurance"
  | "poverty"
  | "covid_vaccinations"
  | "depression"
  | "suicide"
  | "substance"
  | "frequent_mental_distress"
  | "excessive_drinking"
  | "preventable_hospitalizations"
  | "avoided_care"
  | "chronic_kidney_disease"
  | "cardiovascular_diseases"
  | "asthma"
  | "voter_participation"
  | "women_legislators";

export type AgeAdjustedVariableId = "covid_deaths" | "covid_hospitalizations";

// IDs for the sub-data types (if any) for theDropDownId
export type VariableId =
  | DropdownVarId
  | AgeAdjustedVariableId
  | "population"
  | "population_2010"
  | "covid_cases"
  | "non_medical_drug_use"
  | "non_medical_rx_opioid_use"
  | "illicit_opioid_use"
  | "health_coverage"
  | "poverty"
  | "suicides"
  | "women_us_congress"
  | "women_state_legislatures"
  | "covid_vaccinations";

// consts for simpler code
export const COVID_VAXX: DropdownVarId = "covid_vaccinations";

export type MetricId =
  | "acs_vaccine_population_pct"
  | "brfss_population_pct"
  | "cawp_population_pct"
  | "copd_pct_share"
  | "copd_per_100k"
  | "copd_ratio_age_adjusted"
  | "covid_cases"
  | "covid_cases_per_100k"
  | "covid_cases_reporting_population"
  | "covid_cases_reporting_population_pct"
  | "covid_cases_share"
  | "covid_cases_share_of_known"
  | "cases_ratio_age_adjusted"
  | "covid_deaths"
  | "covid_deaths_per_100k"
  | "covid_deaths_reporting_population"
  | "covid_deaths_reporting_population_pct"
  | "covid_deaths_share"
  | "covid_deaths_share_of_known"
  | "death_ratio_age_adjusted"
  | "covid_hosp"
  | "covid_hosp_per_100k"
  | "covid_hosp_reporting_population"
  | "covid_hosp_reporting_population_pct"
  | "covid_hosp_share"
  | "covid_hosp_share_of_known"
  | "hosp_ratio_age_adjusted"
  | "diabetes_pct_share"
  | "diabetes_per_100k"
  | "diabetes_ratio_age_adjusted"
  | "health_insurance_count"
  | "health_insurance_pct_share"
  | "health_insurance_per_100k"
  | "health_insurance_population_pct"
  | "health_insurance_ratio_age_adjusted"
  | "population"
  | "population_pct"
  | "population_2010"
  | "population_pct_2010"
  | "poverty_count"
  | "poverty_pct_share"
  | "poverty_per_100k"
  | "poverty_population_pct"
  | "poverty_ratio_age_adjusted"
  | "vaccinated_pct_share"
  | "vaccinated_share_of_known"
  | "vaccinated_per_100k"
  | "vaccine_population_pct"
  | "vaccinated_ratio_age_adjusted"
  | "frequent_mental_distress_pct_share"
  | "frequent_mental_distress_per_100k"
  | "frequent_mental_distress_ratio_age_adjusted"
  | "depression_pct_share"
  | "depression_per_100k"
  | "depression_ratio_age_adjusted"
  | "suicide_pct_share"
  | "suicide_per_100k"
  | "suicide_ratio_age_adjusted"
  | "excessive_drinking_pct_share"
  | "excessive_drinking_per_100k"
  | "excessive_drinking_ratio_age_adjusted"
  | "illicit_opioid_use_pct_share"
  | "illicit_opioid_use_per_100k"
  | "illicit_opioid_use_ratio_age_adjusted"
  | "non_medical_drug_use_pct_share"
  | "non_medical_drug_use_per_100k"
  | "non_medical_drug_use_ratio_age_adjusted"
  | "non_medical_rx_opioid_use_pct_share"
  | "non_medical_rx_opioid_use_per_100k"
  | "non_medical_rx_opioid_use_ratio_age_adjusted"
  | "preventable_hospitalizations_pct_share"
  | "preventable_hospitalizations_per_100k"
  | "preventable_hospitalizations_ratio_age_adjusted"
  | "avoided_care_pct_share"
  | "avoided_care_per_100k"
  | "avoided_care_ratio_age_adjusted"
  | "chronic_kidney_disease_pct_share"
  | "chronic_kidney_disease_per_100k"
  | "chronic_kidney_disease_ratio_age_adjusted"
  | "cardiovascular_diseases_pct_share"
  | "cardiovascular_diseases_per_100k"
  | "cardiovascular_diseases_ratio_age_adjusted"
  | "asthma_pct_share"
  | "asthma_per_100k"
  | "asthma_ratio_age_adjusted"
  | "voter_participation_pct_share"
  | "voter_participation_per_100k"
<<<<<<< HEAD
  | "women_state_leg_pct"
  | "women_state_leg_pct_share"
  | "women_us_congress_pct"
  | "women_us_congress_pct_share";
=======
  | "voter_participation_ratio_age_adjusted";
>>>>>>> 3ef2dfc7

// The type of metric indicates where and how this a MetricConfig is represented in the frontend:
// What chart types are applicable, what metrics are shown together, display names, etc.
export type MetricType =
  | "count"
  | "pct_share"
  | "pct_share_to_pop_ratio"
  | "per100k"
  | "percentile"
  | "index"
  | "ratio";

export type MetricConfig = {
  metricId: MetricId;
  fullCardTitleName: string;
  shortLabel: string;
  unknownsVegaLabel?: string;
  type: MetricType;
  populationComparisonMetric?: MetricConfig;
  ageAdjusted?: boolean;

  // This metric is one where the denominator only includes records where
  // demographics are known. For example, for "share of covid cases" in the US
  // for the "Asian" demographic, this metric would be equal to
  // (# of Asian covid cases in the US) divided by
  // (# of covid cases in the US excluding those with unknown race/ethnicity).
  knownBreakdownComparisonMetric?: MetricConfig;

  secondaryPopulationComparisonMetric?: MetricConfig;
};

export type VariableConfig = {
  variableId: VariableId;
  variableDisplayName: string;
  variableFullDisplayName: string;
  variableDefinition?: string;
  metrics: Record<string, MetricConfig>; // TODO - strongly type key
  surveyCollectedData?: boolean;
};

const populationPctTitle = "Population Share";
const populationPctShortLabel = "% of population";

export const POPULATION_VARIABLE_CONFIG: VariableConfig = {
  variableId: "population",
  variableDisplayName: "Population",
  variableFullDisplayName: "Population",
  metrics: {
    count: {
      metricId: "population",
      fullCardTitleName: "Population",
      shortLabel: "people",
      type: "count",
    },
    pct_share: {
      metricId: "population_pct",
      fullCardTitleName: populationPctTitle,
      shortLabel: populationPctShortLabel,
      type: "pct_share",
    },
  },
};

export const POPULATION_VARIABLE_CONFIG_2010: VariableConfig = {
  variableId: "population_2010",
  variableDisplayName: "Population",
  variableFullDisplayName: "Population",
  metrics: {
    count: {
      metricId: "population_2010",
      fullCardTitleName: "Population",
      shortLabel: "people",
      type: "count",
    },
    pct_share: {
      metricId: "population_pct_2010",
      fullCardTitleName: populationPctTitle,
      shortLabel: populationPctShortLabel,
      type: "pct_share",
    },
  },
};

/**
 * @param metricType The type of the metric to format.
 * @param value The value to format.
 * @param omitPctSymbol Whether to omit the % symbol if the metric is a %. This
 *     can be used for example if the % symbol is part of the description.
 * @returns A formatted version of a field value based on the type specified by
 *     the field name
 */
export function formatFieldValue(
  metricType: MetricType,
  value: any,
  omitPctSymbol: boolean = false
): string {
  if (value === null || value === undefined) {
    return "";
  }
  const isPctShare = metricType === "pct_share";
  const isRatio = metricType.includes("ratio");
  let formatOptions = isPctShare ? { minimumFractionDigits: 1 } : {};
  const formattedValue =
    typeof value === "number"
      ? value.toLocaleString("en", formatOptions)
      : value;
  const percentSuffix = isPctShare && !omitPctSymbol ? "%" : "";
  const ratioSuffix = isRatio ? "×" : "";
  return `${formattedValue}${percentSuffix}${ratioSuffix}`;
}

export function getPer100kAndPctShareMetrics(
  variableConfig: VariableConfig
): MetricConfig[] {
  let tableFields: MetricConfig[] = [];
  if (variableConfig) {
    if (variableConfig.metrics["per100k"]) {
      tableFields.push(variableConfig.metrics["per100k"]);
    }
    if (variableConfig.metrics["pct_share"]) {
      tableFields.push(variableConfig.metrics["pct_share"]);
      if (variableConfig.metrics["pct_share"].populationComparisonMetric) {
        tableFields.push(
          variableConfig.metrics["pct_share"].populationComparisonMetric
        );
      }
    }
  }
  return tableFields;
}

export function getAgeAdjustedRatioMetric(
  variableConfig: VariableConfig
): MetricConfig[] {
  let tableFields: MetricConfig[] = [];
  if (variableConfig) {
    if (variableConfig.metrics["age_adjusted_ratio"]) {
      tableFields.push(variableConfig.metrics["age_adjusted_ratio"]);
    }
  }
  return tableFields;
}

// TODO - strongly type key
// TODO - count and pct_share metric types should require populationComparisonMetric

// Note: metrics must be declared in a consistent order because the UI relies
// on this to build toggles.
// TODO: make the UI consistent regardless of metric config order.
export const METRIC_CONFIG: Record<DropdownVarId, VariableConfig[]> = {
  covid: [
    {
      variableId: "covid_cases",
      variableDisplayName: "Cases",
      variableFullDisplayName: "COVID-19 Cases",
      variableDefinition: `A COVID-19 case is an individual who has been determined to have COVID-19 using a set of criteria known as a case definition. Cases can be classified as suspect, probable, or confirmed. CDC counts include probable and confirmed cases and deaths. Suspect cases and deaths are excluded.`,
      metrics: {
        count: {
          metricId: "covid_cases",
          fullCardTitleName: "COVID-19 Cases",
          shortLabel: "COVID-19 cases",
          type: "count",
          populationComparisonMetric: {
            metricId: "covid_cases_reporting_population",
            fullCardTitleName: "Population",
            shortLabel: "people",
            type: "count",
          },
        },
        pct_share: {
          metricId: "covid_cases_share",
          fullCardTitleName: "Share Of Total COVID-19 Cases",
          unknownsVegaLabel: "% unknown",
          shortLabel: "% of cases",
          type: "pct_share",
          populationComparisonMetric: {
            metricId: "covid_cases_reporting_population_pct",
            fullCardTitleName: populationPctTitle,
            shortLabel: populationPctShortLabel,
            type: "pct_share",
          },
          knownBreakdownComparisonMetric: {
            metricId: "covid_cases_share_of_known",
            fullCardTitleName: "Share Of Total COVID-19 Cases",
            shortLabel: "% of cases",
            type: "pct_share",
          },
        },
        per100k: {
          metricId: "covid_cases_per_100k",
          fullCardTitleName: "COVID-19 Cases Per 100k People",
          shortLabel: "cases per 100k",
          type: "per100k",
        },
        age_adjusted_ratio: {
          metricId: "cases_ratio_age_adjusted",
          fullCardTitleName:
            "Age-Adjusted Risk of COVID-19 Compared to White (Non-Hispanic)",
          shortLabel: "Risk of COVID-19",
          type: "ratio",
        },
      },
    },
    {
      variableId: "covid_deaths",
      variableDisplayName: "Deaths",
      variableFullDisplayName: "COVID-19 Deaths",
      variableDefinition: `The number of people who died due to COVID-19.`,
      metrics: {
        count: {
          metricId: "covid_deaths",
          fullCardTitleName: "COVID-19 Deaths",
          shortLabel: "COVID-19 Deaths",
          type: "count",
          populationComparisonMetric: {
            metricId: "covid_deaths_reporting_population",
            fullCardTitleName: "Population",
            shortLabel: "people",
            type: "count",
          },
        },
        pct_share: {
          metricId: "covid_deaths_share",
          fullCardTitleName: "Share Of Total COVID-19 Deaths",
          shortLabel: "% of deaths",
          unknownsVegaLabel: "% unknown",
          type: "pct_share",
          populationComparisonMetric: {
            metricId: "covid_deaths_reporting_population_pct",
            fullCardTitleName: populationPctTitle,
            shortLabel: populationPctShortLabel,
            type: "pct_share",
          },
          knownBreakdownComparisonMetric: {
            metricId: "covid_deaths_share_of_known",
            fullCardTitleName: "Share Of Total COVID-19 Deaths",
            shortLabel: "% of deaths",
            type: "pct_share",
          },
        },
        per100k: {
          metricId: "covid_deaths_per_100k",
          fullCardTitleName: "COVID-19 Deaths Per 100k People",
          shortLabel: "deaths per 100k",
          type: "per100k",
        },
        age_adjusted_ratio: {
          metricId: "death_ratio_age_adjusted",
          fullCardTitleName:
            "Age-Adjusted Risk of COVID-19 Death Compared to White (Non-Hispanic)",
          shortLabel: "Risk of COVID-19 Death", // table header-row label
          type: "ratio",
          ageAdjusted: true,
        },
      },
    },
    {
      variableId: "covid_hospitalizations",
      variableDisplayName: "Hospitalizations",
      variableFullDisplayName: "COVID-19 Hospitalizations",
      variableDefinition: `The number of people hospitalized at any point while ill with COVID-19.`,
      metrics: {
        count: {
          metricId: "covid_hosp",
          fullCardTitleName: "COVID-19 Hospitalizations",
          shortLabel: "COVID-19 hospitalizations",
          type: "count",
          populationComparisonMetric: {
            metricId: "covid_hosp_reporting_population",
            fullCardTitleName: "Population",
            shortLabel: "people",
            type: "count",
          },
        },
        pct_share: {
          metricId: "covid_hosp_share",
          fullCardTitleName: "Share Of Total COVID-19 Hospitalizations",
          shortLabel: "% of hospitalizations",
          unknownsVegaLabel: "% unknown",
          type: "pct_share",
          populationComparisonMetric: {
            metricId: "covid_hosp_reporting_population_pct",
            fullCardTitleName: populationPctTitle,
            shortLabel: populationPctShortLabel,
            type: "pct_share",
          },
          knownBreakdownComparisonMetric: {
            metricId: "covid_hosp_share_of_known",
            fullCardTitleName: "Share Of Total COVID-19 Hospitalizations",
            shortLabel: "% of hospitalizations",
            type: "pct_share",
          },
        },
        per100k: {
          metricId: "covid_hosp_per_100k",
          fullCardTitleName: "COVID-19 Hospitalizations Per 100k People",
          shortLabel: "hospitalizations per 100k",
          type: "per100k",
        },
        age_adjusted_ratio: {
          metricId: "hosp_ratio_age_adjusted",
          fullCardTitleName:
            "Age-Adjusted Risk of COVID-19 Hospitalization Compared to White (Non-Hispanic)",
          shortLabel: "Risk of COVID-19 Hospitalization", // Table header-row label
          type: "ratio",
          ageAdjusted: true,
        },
      },
    },
  ],

  covid_vaccinations: [
    {
      variableId: "covid_vaccinations",
      variableDisplayName: "Vaccinations",
      variableFullDisplayName: "COVID-19 Vaccinations",
      variableDefinition: `For the national level and most states this indicates people who have received at least one dose of a COVID-19 vaccine.`,
      metrics: {
        per100k: {
          metricId: "vaccinated_per_100k",
          fullCardTitleName: "COVID-19 Vaccinations Per 100k People",
          shortLabel: "COVID-19 vaccinations per 100k",
          type: "per100k",
        },
        age_adjusted_ratio: {
          metricId: "vaccinated_ratio_age_adjusted",
          fullCardTitleName:
            "Age-Adjusted Ratio of COVID-19 Vaccination Compared to White (Non-Hispanic)",
          shortLabel: "",
          type: "ratio",
        },
        pct_share: {
          metricId: "vaccinated_pct_share",
          fullCardTitleName: "Share Of Total COVID-19 Vaccinations",
          unknownsVegaLabel: "% unknown",
          shortLabel: "% of vaccinations",
          type: "pct_share",
          populationComparisonMetric: {
            metricId: "vaccine_population_pct",
            fullCardTitleName: populationPctTitle,
            shortLabel: populationPctShortLabel,
            type: "pct_share",
          },
          knownBreakdownComparisonMetric: {
            metricId: "vaccinated_share_of_known",
            fullCardTitleName: "Share Of Total COVID-19 Vaccinations",
            shortLabel: "% of vaccinations",
            type: "pct_share",
          },
          secondaryPopulationComparisonMetric: {
            metricId: "acs_vaccine_population_pct",
            fullCardTitleName: "Population Percentage According to ACS",
            shortLabel: "pop percentage according to acs",
            type: "pct_share",
          },
        },
      },
    },
  ],

  suicide: [
    {
      variableId: "suicide",
      variableDisplayName: "Cases",
      variableFullDisplayName: "Suicides",
      variableDefinition: `Deaths due to intentional self-harm.`,
      surveyCollectedData: true,
      metrics: {
        pct_share: {
          metricId: "suicide_pct_share",
          fullCardTitleName: "Share Of Total Suicides",
          shortLabel: "% of suicides",
          type: "pct_share",
          populationComparisonMetric: {
            metricId: "brfss_population_pct",
            fullCardTitleName: populationPctTitle,
            shortLabel: populationPctShortLabel,
            type: "pct_share",
          },
        },
        per100k: {
          metricId: "suicide_per_100k",
          fullCardTitleName: "Suicides Per 100k People",
          shortLabel: "suicides per 100k",
          type: "per100k",
        },
        age_adjusted_ratio: {
          metricId: "suicide_ratio_age_adjusted",
          fullCardTitleName:
            "Age-Adjusted Risk of Suicide Compared to White (Non-Hispanic)",
          shortLabel: "",
          type: "ratio",
        },
      },
    },
  ],
  depression: [
    {
      variableId: "depression",
      variableDisplayName: "Cases",
      variableFullDisplayName: "Depression Cases",
      variableDefinition: `Adults who reported being told by a health professional that they have a depressive disorder including depression, major depression, minor depression or dysthymia.`,
      surveyCollectedData: true,
      metrics: {
        pct_share: {
          metricId: "depression_pct_share",
          fullCardTitleName: "Share Of Total Depression Cases",
          shortLabel: "% of cases",
          type: "pct_share",
          populationComparisonMetric: {
            metricId: "brfss_population_pct",
            fullCardTitleName: populationPctTitle,
            shortLabel: populationPctShortLabel,
            type: "pct_share",
          },
        },
        per100k: {
          metricId: "depression_per_100k",
          fullCardTitleName: "Cases of Depression Per 100k People",
          shortLabel: "cases of depression per 100k",
          type: "per100k",
        },
        age_adjusted_ratio: {
          metricId: "depression_ratio_age_adjusted",
          fullCardTitleName:
            "Age-Adjusted Risk of Depression Compared to White (Non-Hispanic)",
          shortLabel: "",
          type: "ratio",
        },
      },
    },
  ],
  excessive_drinking: [
    {
      variableId: "excessive_drinking",
      variableDisplayName: "Cases",
      variableFullDisplayName: "Excessive Drinking Cases",
      variableDefinition: `Adults who reported binge drinking (four or more [females] or five or more [males] drinks on one occasion in the past 30 days) or heavy drinking (eight or more [females] or 15 or more [males] drinks per week).`,
      surveyCollectedData: true,
      metrics: {
        pct_share: {
          metricId: "excessive_drinking_pct_share",
          fullCardTitleName: "Share Of All Excessive Drinking Cases",
          shortLabel: "% of all cases",
          type: "pct_share",
          populationComparisonMetric: {
            metricId: "brfss_population_pct",
            fullCardTitleName: populationPctTitle,
            shortLabel: populationPctShortLabel,
            type: "pct_share",
          },
        },
        per100k: {
          metricId: "excessive_drinking_per_100k",
          fullCardTitleName: "Cases of Excessive Drinking Per 100k People",
          shortLabel: "cases of excessive drinking per 100k",
          type: "per100k",
        },
        age_adjusted_ratio: {
          metricId: "excessive_drinking_ratio_age_adjusted",
          fullCardTitleName:
            "Age-Adjusted Risk of Excessive Drinking Compared to White (Non-Hispanic)",
          shortLabel: "",
          type: "ratio",
        },
      },
    },
  ],
  substance: [
    {
      // parent data type
      variableId: "non_medical_drug_use",
      variableDisplayName: "Non-medical Drugs",
      variableFullDisplayName: "Non-medical Drug Use",
      variableDefinition: `Adults who reported using prescription drugs non-medically (including pain relievers, stimulants, sedatives) or illicit drugs (excluding cannabis) in the last 12 months. Note: This data type includes both of the other opioid-related data types: “Non-medical Use of Prescription Opioids” and “Use of Illicit Opioids”.`,
      surveyCollectedData: true,
      metrics: {
        pct_share: {
          metricId: "non_medical_drug_use_pct_share",
          fullCardTitleName: "Share Of Total Non-medical Drug Use",
          shortLabel: "% of cases",
          type: "pct_share",
          populationComparisonMetric: {
            metricId: "brfss_population_pct",
            fullCardTitleName: populationPctTitle,
            shortLabel: populationPctShortLabel,
            type: "pct_share",
          },
        },
        per100k: {
          metricId: "non_medical_drug_use_per_100k",
          fullCardTitleName: "Cases of Non-medical Drug Use Per 100k People",
          shortLabel: "cases of non-medical drug use per 100k",
          type: "per100k",
        },
        age_adjusted_ratio: {
          metricId: "non_medical_drug_use_ratio_age_adjusted",
          fullCardTitleName:
            "Age-Adjusted Risk of Non-medical Drug Use Compared to White (Non-Hispanic)",
          shortLabel: "",
          type: "ratio",
        },
      },
    },
    {
      variableId: "non_medical_rx_opioid_use",
      variableDisplayName: "Non-medical Prescription Opioids",
      variableFullDisplayName: "Non-medical Prescription Opioid Use",
      variableDefinition: `Adults who reported using illicit opioids. Note: This is a subset of the “Non-medical Drug Use” data type.`,
      surveyCollectedData: true,
      metrics: {
        pct_share: {
          metricId: "non_medical_rx_opioid_use_pct_share",
          fullCardTitleName:
            "Share Of Total Non-medical Prescription Opioid Use",
          shortLabel: "% of cases",
          type: "pct_share",
          populationComparisonMetric: {
            metricId: "brfss_population_pct",
            fullCardTitleName: populationPctTitle,
            shortLabel: populationPctShortLabel,
            type: "pct_share",
          },
        },
        per100k: {
          metricId: "non_medical_rx_opioid_use_per_100k",
          fullCardTitleName:
            "Cases of Non-medical Prescription Opioid Use Per 100k People",
          shortLabel: "cases of non-medical rx opioid use per 100k",
          type: "per100k",
        },
        age_adjusted_ratio: {
          metricId: "non_medical_rx_opioid_use_ratio_age_adjusted",
          fullCardTitleName:
            "Age-Adjusted Risk of Non-medical Prescription Opioid Use Compared to White (Non-Hispanic)",
          shortLabel: "",
          type: "ratio",
        },
      },
    },
    {
      variableId: "illicit_opioid_use",
      variableDisplayName: "Illicit Opioids",
      variableFullDisplayName: "Illicit Opioid Use",
      variableDefinition: `Adults who reported using prescription opioids non-medically. Note: This is a subset of the “Non-medical Drug Use” data type.`,
      surveyCollectedData: true,
      metrics: {
        pct_share: {
          metricId: "illicit_opioid_use_pct_share",
          fullCardTitleName: "Share Of Total Illicit Opioid Use",
          shortLabel: "% of cases",
          type: "pct_share",
          populationComparisonMetric: {
            metricId: "brfss_population_pct",
            fullCardTitleName: populationPctTitle,
            shortLabel: populationPctShortLabel,
            type: "pct_share",
          },
        },
        per100k: {
          metricId: "illicit_opioid_use_per_100k",
          fullCardTitleName: "Cases of Illicit Opioid Use Per 100k People",
          shortLabel: "cases of illicit opioid use per 100k",
          type: "per100k",
        },
        age_adjusted_ratio: {
          metricId: "illicit_opioid_use_ratio_age_adjusted",
          fullCardTitleName:
            "Age-Adjusted Risk of Illicit Opioid Use Compared to White (Non-Hispanic)",
          shortLabel: "",
          type: "ratio",
        },
      },
    },
  ],

  frequent_mental_distress: [
    {
      variableId: "frequent_mental_distress",
      variableDisplayName: "Cases",
      variableFullDisplayName: "Frequent Mental Distress Cases",
      variableDefinition: `Adults who reported their mental health was not good 14 or more days in the past 30 days.`,
      surveyCollectedData: true,
      metrics: {
        pct_share: {
          metricId: "frequent_mental_distress_pct_share",
          fullCardTitleName: "Share Of All Frequent Mental Distress Cases",
          shortLabel: "% of cases",
          type: "pct_share",
          populationComparisonMetric: {
            metricId: "brfss_population_pct",
            fullCardTitleName: populationPctTitle,
            shortLabel: populationPctShortLabel,
            type: "pct_share",
          },
        },
        per100k: {
          metricId: "frequent_mental_distress_per_100k",
          fullCardTitleName: "Frequent Mental Distress Cases Per 100k People",
          shortLabel: "frequent mental distress cases per 100k",
          type: "per100k",
        },
        age_adjusted_ratio: {
          metricId: "frequent_mental_distress_ratio_age_adjusted",
          fullCardTitleName:
            "Age-Adjusted Risk of Frequent Mental Distress Compared to White (Non-Hispanic)",
          shortLabel: "",
          type: "ratio",
        },
      },
    },
  ],
  diabetes: [
    {
      variableId: "diabetes",
      variableDisplayName: "Cases",
      variableFullDisplayName: "Diabetes",
      variableDefinition: `Adults who reported being told by a health professional that they have diabetes (excluding prediabetes and gestational diabetes).`,
      surveyCollectedData: true,
      metrics: {
        pct_share: {
          metricId: "diabetes_pct_share",
          fullCardTitleName: "Share Of Total Diabetes Cases",
          shortLabel: "% of cases",
          type: "pct_share",
          populationComparisonMetric: {
            metricId: "brfss_population_pct",
            fullCardTitleName: populationPctTitle,
            shortLabel: populationPctShortLabel,
            type: "pct_share",
          },
        },
        per100k: {
          metricId: "diabetes_per_100k",
          fullCardTitleName: "Diabetes Cases Per 100k People",
          shortLabel: "diabetes cases per 100k",
          type: "per100k",
        },
        age_adjusted_ratio: {
          metricId: "diabetes_ratio_age_adjusted",
          fullCardTitleName:
            "Age-Adjusted Risk of Diabetes Compared to White (Non-Hispanic)",
          shortLabel: "",
          type: "ratio",
        },
      },
    },
  ],
  copd: [
    {
      variableId: "copd",
      variableDisplayName: "Cases",
      variableFullDisplayName: "COPD",
      variableDefinition: `Adults who reported being told by a health professional that they have chronic obstructive pulmonary disease, emphysema or chronic bronchitis.`,
      surveyCollectedData: true,
      metrics: {
        pct_share: {
          metricId: "copd_pct_share",
          fullCardTitleName: "Share Of Total COPD Cases",
          shortLabel: "% of cases",
          type: "pct_share",
          populationComparisonMetric: {
            metricId: "brfss_population_pct",
            fullCardTitleName: populationPctTitle,
            shortLabel: populationPctShortLabel,
            type: "pct_share",
          },
        },
        per100k: {
          metricId: "copd_per_100k",
          fullCardTitleName: "COPD Cases Per 100k People",
          shortLabel: "COPD cases per 100k",
          type: "per100k",
        },
        age_adjusted_ratio: {
          metricId: "copd_ratio_age_adjusted",
          fullCardTitleName:
            "Age-Adjusted Risk of COPD Compared to White (Non-Hispanic)",
          shortLabel: "",
          type: "ratio",
        },
      },
    },
  ],

  health_insurance: [
    {
      variableId: "health_insurance",
      variableDisplayName: "Uninsured Individuals",
      variableFullDisplayName: "Uninsured Individuals",
      variableDefinition: `Health insurance coverage in the ACS and other Census Bureau surveys define coverage to
        include plans and programs that provide comprehensive health coverage. Plans that provide
        insurance only for specific conditions or situations such as cancer and long-term care policies
        are not considered comprehensive health coverage. Likewise, other types of insurance like
        dental, vision, life, and disability insurance are not considered comprehensive health
        insurance coverage.`,
      metrics: {
        per100k: {
          metricId: "health_insurance_per_100k",
          fullCardTitleName: "Uninsured Individuals Per 100k People",
          shortLabel: "uninsured individuals per 100k",
          type: "per100k",
        },
        pct_share: {
          metricId: "health_insurance_pct_share",
          fullCardTitleName: "Share Of Uninsured Individuals",
          shortLabel: "% of uninsured",
          type: "pct_share",
          populationComparisonMetric: {
            metricId: "health_insurance_population_pct",
            fullCardTitleName: populationPctTitle,
            shortLabel: populationPctShortLabel,
            type: "pct_share",
          },
        },
        age_adjusted_ratio: {
          metricId: "health_insurance_ratio_age_adjusted",
          fullCardTitleName:
            "Age-Adjusted Risk of Being Uninsured Compared to White (Non-Hispanic)",
          shortLabel: "",
          type: "ratio",
        },
      },
    },
  ],
  poverty: [
    {
      variableId: "poverty",
      variableDisplayName: "Poverty",
      variableFullDisplayName: "Individuals Below The Poverty Line",
      variableDefinition: `Following the Office of Management and Budget's (OMB) Statistical Policy Directive 14, the Census Bureau uses a set of money income thresholds that vary by family size and composition to determine who is in poverty. If a family's total income is less than the family's threshold, then that family and every individual in it is considered in poverty. The official poverty thresholds do not vary geographically, but they are updated for inflation using the Consumer Price Index (CPI-U). The official poverty definition uses money income before taxes and does not include capital gains or noncash benefits (such as public housing, Medicaid, and food stamps).`,
      metrics: {
        per100k: {
          metricId: "poverty_per_100k",
          fullCardTitleName:
            "Individuals Below The Poverty Line Per 100k People",
          shortLabel: "individuals below the poverty line per 100k",
          type: "per100k",
        },
        pct_share: {
          metricId: "poverty_pct_share",
          fullCardTitleName: "Share Of Poverty",
          shortLabel: "% of impoverished",
          type: "pct_share",
          populationComparisonMetric: {
            metricId: "poverty_population_pct",
            fullCardTitleName: populationPctTitle,
            shortLabel: populationPctShortLabel,
            type: "pct_share",
          },
        },
        age_adjusted_ratio: {
          metricId: "poverty_ratio_age_adjusted",
          fullCardTitleName:
            "Age-Adjusted Risk of Poverty Compared to White (Non-Hispanic)",
          shortLabel: "",
          type: "ratio",
        },
      },
    },
  ],
  preventable_hospitalizations: [
    {
      variableId: "preventable_hospitalizations",
      variableDisplayName: "Preventable Hospitalizations",
      variableFullDisplayName: "Preventable Hospitalizations",
      variableDefinition: `Discharges following hospitalization for diabetes with short- or long-term complications, uncontrolled diabetes without complications, diabetes with lower-extremity amputation, chronic obstructive pulmonary disease, angina without a procedure, asthma, hypertension, heart failure, dehydration, bacterial pneumonia or urinary tract infection per 100,000 Medicare beneficiaries ages 18 and older continuously enrolled in Medicare fee-for-service Part A.`,
      metrics: {
        per100k: {
          metricId: "preventable_hospitalizations_per_100k",
          fullCardTitleName: "Preventable Hospitalizations Per 100k People",
          shortLabel: "preventable hospitalizations per 100k",
          type: "per100k",
        },
        pct_share: {
          metricId: "preventable_hospitalizations_pct_share",
          fullCardTitleName: "Share Of All Preventable Hospitalizations",
          shortLabel: "% of hospitalizations",
          type: "pct_share",
          populationComparisonMetric: {
            metricId: "brfss_population_pct",
            fullCardTitleName: populationPctTitle,
            shortLabel: populationPctShortLabel,
            type: "pct_share",
          },
        },
        age_adjusted_ratio: {
          metricId: "preventable_hospitalizations_ratio_age_adjusted",
          fullCardTitleName:
            "Age-Adjusted Risk of Preventable Hospitalization Compared to White (Non-Hispanic)",
          shortLabel: "",
          type: "ratio",
        },
      },
    },
  ],
  avoided_care: [
    {
      variableId: "avoided_care",
      variableDisplayName: "Avoided Care",
      variableFullDisplayName: "Care Avoidance Due to Cost",
      variableDefinition: `Adults who reported a time in the past 12 months when they needed to see a doctor but could not because of cost.`,
      surveyCollectedData: true,
      metrics: {
        per100k: {
          metricId: "avoided_care_per_100k",
          fullCardTitleName:
            "Individuals Who Avoided Care Due to Cost Per 100k People",
          shortLabel: "individuals who avoided care per 100k",
          type: "per100k",
        },
        pct_share: {
          metricId: "avoided_care_pct_share",
          fullCardTitleName: "Share Of All Care Avoidance Due to Cost",
          shortLabel: "% of avoidance",
          type: "pct_share",
          populationComparisonMetric: {
            metricId: "brfss_population_pct",
            fullCardTitleName: populationPctTitle,
            shortLabel: populationPctShortLabel,
            type: "pct_share",
          },
        },
        age_adjusted_ratio: {
          metricId: "avoided_care_ratio_age_adjusted",
          fullCardTitleName:
            "Age-Adjusted Risk of Care Avoidance Due to Cost Compared to White (Non-Hispanic)",
          shortLabel: "",
          type: "ratio",
        },
      },
    },
  ],
  asthma: [
    {
      variableId: "asthma",
      variableDisplayName: "Asthma",
      variableFullDisplayName: "Asthma Cases",
      surveyCollectedData: true,
      variableDefinition: `Adults who reported being told by a health professional that they currently have asthma.`,
      metrics: {
        per100k: {
          metricId: "asthma_per_100k",
          fullCardTitleName: "Individuals with Asthma Per 100k People",
          shortLabel: "asthma per 100k",
          type: "per100k",
        },
        pct_share: {
          metricId: "asthma_pct_share",
          fullCardTitleName: "Share Of All Asthma Cases",
          shortLabel: "% of cases",
          type: "pct_share",
          populationComparisonMetric: {
            metricId: "brfss_population_pct",
            fullCardTitleName: populationPctTitle,
            shortLabel: populationPctShortLabel,
            type: "pct_share",
          },
        },
        age_adjusted_ratio: {
          metricId: "asthma_ratio_age_adjusted",
          fullCardTitleName:
            "Age-Adjusted Risk of Asthma Compared to White (Non-Hispanic)",
          shortLabel: "",
          type: "ratio",
        },
      },
    },
  ],
  cardiovascular_diseases: [
    {
      variableId: "cardiovascular_diseases",
      variableDisplayName: "Cardiovascular Diseases",
      variableFullDisplayName: "Cases of Cardiovascular Diseases",
      surveyCollectedData: true,
      variableDefinition: `Adults who reported being told by a health professional that they had angina or coronary heart disease; a heart attack or myocardial infarction; or a stroke.`,
      metrics: {
        per100k: {
          metricId: "cardiovascular_diseases_per_100k",
          fullCardTitleName: "Cases of Cardiovascular Diseases Per 100k People",
          shortLabel: "cases of cardiovascular diseases",
          type: "per100k",
        },
        pct_share: {
          metricId: "cardiovascular_diseases_pct_share",
          fullCardTitleName: "Share Of All Cases of Cardiovascular Diseases",
          shortLabel: "% of cases",
          type: "pct_share",
          populationComparisonMetric: {
            metricId: "brfss_population_pct",
            fullCardTitleName: populationPctTitle,
            shortLabel: populationPctShortLabel,
            type: "pct_share",
          },
        },
        age_adjusted_ratio: {
          metricId: "cardiovascular_diseases_ratio_age_adjusted",
          fullCardTitleName:
            "Age-Adjusted Risk of Cardiovascular Diseases Compared to White (Non-Hispanic)",
          shortLabel: "",
          type: "ratio",
        },
      },
    },
  ],
  chronic_kidney_disease: [
    {
      variableId: "chronic_kidney_disease",
      variableDisplayName: "Chronic Kidney Disease",
      surveyCollectedData: true,
      variableFullDisplayName: "Cases of Chronic Kidney Disease",
      variableDefinition: `Adults who reported being told by a health professional that they have kidney disease not including kidney stones, bladder infection or incontinence.`,
      metrics: {
        per100k: {
          metricId: "chronic_kidney_disease_per_100k",
          fullCardTitleName: "Cases of Chronic Kidney Disease Per 100k People",
          shortLabel: "cases of chronic kidney disease per 100k",
          type: "per100k",
        },
        pct_share: {
          metricId: "chronic_kidney_disease_pct_share",
          fullCardTitleName: "Share Of Chronic All Kidney Disease Cases",
          shortLabel: "% of cases",
          type: "pct_share",
          populationComparisonMetric: {
            metricId: "brfss_population_pct",
            fullCardTitleName: populationPctTitle,
            shortLabel: populationPctShortLabel,
            type: "pct_share",
          },
        },
        age_adjusted_ratio: {
          metricId: "chronic_kidney_disease_ratio_age_adjusted",
          fullCardTitleName:
            "Age-Adjusted Risk of Chronic Kidney Disease Compared to White (Non-Hispanic)",
          shortLabel: "",
          type: "ratio",
        },
      },
    },
  ],
  voter_participation: [
    {
      variableId: "voter_participation",
      variableDisplayName: "Voter Participation",
      variableFullDisplayName: "Voter Participation",
      surveyCollectedData: true,
      variableDefinition: `U.S. citizens ages 18 and older who voted in either the last presidential election, the last midterm national election, or the average of both where that data is available.`,
      metrics: {
        per100k: {
          metricId: "voter_participation_per_100k",
          fullCardTitleName: "Participating Voters Per 100k People",
          shortLabel: "voters per 100k",
          type: "per100k",
        },
        pct_share: {
          metricId: "voter_participation_pct_share",
          fullCardTitleName: "Share Of All Voter Participation",
          shortLabel: "% of voters",
          type: "pct_share",
          populationComparisonMetric: {
            metricId: "brfss_population_pct",
            fullCardTitleName: populationPctTitle,
            shortLabel: populationPctShortLabel,
            type: "pct_share",
          },
        },
        age_adjusted_ratio: {
          metricId: "voter_participation_ratio_age_adjusted",
          fullCardTitleName:
            "Age-Adjusted Voter Participation Ratio Compared to White (Non-Hispanic)",
          shortLabel: "",
          type: "ratio",
        },
      },
    },
  ],
  women_legislators: [
    {
      variableId: "women_us_congress",
      variableDisplayName: "Women in US Congress",
      variableFullDisplayName: "Women in US Congress",
      surveyCollectedData: true,
      variableDefinition: `Women serving in Congress of the United States, including members of the Senate and members of the House of Representatives (including territorial delegates). Women who self-identify as more than one race/ethnicity are included in the rates for each group with which they identify.`,
      metrics: {
        per100k: {
          metricId: "women_us_congress_pct",
          fullCardTitleName: "Percent of US Congress Members Who Are Women",
          shortLabel: "% of women in US congress",
          type: "pct_share",
        },
        pct_share: {
          metricId: "women_us_congress_pct_share",
          fullCardTitleName: "Percent of Women US Congress Members",
          shortLabel: "% of women congress members",
          type: "pct_share",
          populationComparisonMetric: {
            metricId: "cawp_population_pct",
            fullCardTitleName: "Total Population Share of Each Race/Ethnicity",
            shortLabel: populationPctShortLabel,
            type: "pct_share",
          },
          knownBreakdownComparisonMetric: {
            metricId: "women_us_congress_pct_share",
            fullCardTitleName: "Percent of Women US Congress Members",
            shortLabel: "% of women congress members",
            type: "pct_share",
          },
        },
      },
    },
    {
      variableId: "women_state_legislatures",
      variableDisplayName: "Women in State Legislatures",
      variableFullDisplayName: "Women in State Legislatures",
      surveyCollectedData: true,
      variableDefinition: `Women serving in their state or territory’s legislatures, including Senate and House of Representatives or Unicameral bodies as applicable. Women who self-identify as more than one race/ethnicity are included in the rates for each group with which they identify.
      `,
      metrics: {
        per100k: {
          metricId: "women_state_leg_pct",
          fullCardTitleName:
            "Percent of State Legislators Who Are Women Identifying As Each Race/Ethnicity",
          shortLabel: "% of state legislators",
          type: "pct_share",
        },
        pct_share: {
          metricId: "women_state_leg_pct_share",
          fullCardTitleName:
            "Percent of Women State Legislators Who Identify with Each Race/Ethnicity Group",
          shortLabel: "% of women legislators",
          type: "pct_share",
          populationComparisonMetric: {
            metricId: "cawp_population_pct",
            fullCardTitleName: "Total Population Share of Each Race/Ethnicity",
            shortLabel: populationPctShortLabel,
            type: "pct_share",
          },
          knownBreakdownComparisonMetric: {
            metricId: "women_state_leg_pct_share",
            fullCardTitleName:
              "Percent of Women State Legislators Who Identify with Each Race/Ethnicity Group",
            shortLabel: "% of women legislators",
            type: "pct_share",
          },
        },
      },
    },
  ],
};<|MERGE_RESOLUTION|>--- conflicted
+++ resolved
@@ -130,14 +130,11 @@
   | "asthma_ratio_age_adjusted"
   | "voter_participation_pct_share"
   | "voter_participation_per_100k"
-<<<<<<< HEAD
+  | "voter_participation_ratio_age_adjusted"
   | "women_state_leg_pct"
   | "women_state_leg_pct_share"
   | "women_us_congress_pct"
   | "women_us_congress_pct_share";
-=======
-  | "voter_participation_ratio_age_adjusted";
->>>>>>> 3ef2dfc7
 
 // The type of metric indicates where and how this a MetricConfig is represented in the frontend:
 // What chart types are applicable, what metrics are shown together, display names, etc.
