--- conflicted
+++ resolved
@@ -359,11 +359,6 @@
         pct_share: {
           metricId: "covid_cases_share",
           fullCardTitleName: "Share of total COVID-19 cases",
-<<<<<<< HEAD
-=======
-          chartTitle: "Share of total COVID-19 cases with unknown",
-          trendsCardTitleName: "Inequitable distribution of COVID-19 cases",
->>>>>>> 5ba83928
           unknownsVegaLabel: "% unknown",
           shortLabel: "% of COVID-19 cases",
           type: "pct_share",
@@ -419,11 +414,6 @@
         pct_share: {
           metricId: "covid_deaths_share",
           fullCardTitleName: "Share of total COVID-19 deaths",
-<<<<<<< HEAD
-=======
-          chartTitle: "Share of total COVID-19 deaths with unknown",
-          trendsCardTitleName: "Inequitable distribution of COVID-19 deaths",
->>>>>>> 5ba83928
           shortLabel: "% of COVID-19 deaths",
           unknownsVegaLabel: "% unknown",
           type: "pct_share",
@@ -480,12 +470,6 @@
         pct_share: {
           metricId: "covid_hosp_share",
           fullCardTitleName: "Share of total COVID-19 hospitalizations",
-<<<<<<< HEAD
-=======
-          chartTitle: "Share of total COVID-19 hospitalizations with unknown",
-          trendsCardTitleName:
-            "Inequitable distribution of COVID-19 hospitalizations",
->>>>>>> 5ba83928
           shortLabel: "% of COVID-19 hospitalizations",
           unknownsVegaLabel: "% unknown",
           type: "pct_share",
