--- conflicted
+++ resolved
@@ -44,10 +44,6 @@
   | "women_state_legislatures"
   | "prison"
   | "jail"
-<<<<<<< HEAD
-  | "combined_incarceration"
-=======
->>>>>>> f3c0ae08
   | "covid_vaccinations";
 
 export type MetricId =
@@ -150,12 +146,9 @@
   | "prison_pct_share"
   | "prison_per_100k"
   | "prison_ratio_age_adjusted"
-<<<<<<< HEAD
   | "jail_pct_share"
   | "jail_per_100k"
   | "jail_ratio_age_adjusted"
-=======
->>>>>>> f3c0ae08
   | "total_confined_children";
 
 // The type of metric indicates where and how this a MetricConfig is represented in the frontend:
@@ -1193,11 +1186,7 @@
   incarceration: [
     {
       variableId: "prison",
-<<<<<<< HEAD
       variableDisplayName: "Prison",
-=======
-      variableDisplayName: "Imprisoned People Per 100k Individuals",
->>>>>>> f3c0ae08
       variableFullDisplayName: "Imprisonment",
       surveyCollectedData: true,
       variableDefinition: `Individuals of any age, including children, currently under the jurisdiction of an adult prison facility. ‘Age’ reports include only the subset of this jurisdictional population who have been sentenced to one year or more, which accounted for 97% of the total
@@ -1236,7 +1225,6 @@
         },
       },
     },
-<<<<<<< HEAD
 
     {
       variableId: "jail",
@@ -1278,7 +1266,5 @@
         },
       },
     },
-=======
->>>>>>> f3c0ae08
   ],
 };