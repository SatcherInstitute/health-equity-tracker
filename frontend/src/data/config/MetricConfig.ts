export type MetricId =
  | "acs_vaccine_population_pct"
  | "brfss_population_pct"
  | "copd_pct"
  | "copd_pct_share"
  | "copd_per_100k"
  | "covid_cases"
  | "covid_cases_per_100k"
  | "covid_cases_reporting_population"
  | "covid_cases_reporting_population_pct"
  | "covid_cases_share"
  | "covid_cases_share_of_known"
  | "covid_deaths"
  | "covid_deaths_per_100k"
  | "covid_deaths_reporting_population"
  | "covid_deaths_reporting_population_pct"
  | "covid_deaths_share"
  | "covid_deaths_share_of_known"
  | "covid_hosp"
  | "covid_hosp_per_100k"
  | "covid_hosp_reporting_population"
  | "covid_hosp_reporting_population_pct"
  | "covid_hosp_share"
  | "covid_hosp_share_of_known"
  | "diabetes_pct"
  | "diabetes_pct_share"
  | "diabetes_per_100k"
  | "health_insurance_count"
  | "health_insurance_pct_share"
  | "health_insurance_per_100k"
  | "health_insurance_population_pct"
  | "population"
  | "population_pct"
  | "population_2010"
  | "population_pct_2010"
  | "poverty_count"
  | "poverty_pct_share"
  | "poverty_per_100k"
  | "poverty_population_pct"
  | "vaccinated_pct_share"
  | "vaccinated_share_of_known"
  | "vaccinated_per_100k"
  | "vaccine_population_pct"
  | "frequent_mental_distress_pct"
  | "frequent_mental_distress_pct_share"
  | "frequent_mental_distress_per_100k"
  | "depression_pct"
  | "depression_pct_share"
  | "depression_per_100k"
  | "suicide_pct_share"
  | "suicide_per_100k"
  | "illicit_opioid_use_pct"
  | "illicit_opioid_use_pct_share"
  | "illicit_opioid_use_per_100k"
  | "non_medical_drug_use_pct"
  | "non_medical_drug_use_pct_share"
  | "non_medical_drug_use_per_100k"
  | "excessive_drinking_pct"
  | "excessive_drinking_pct_share"
  | "excessive_drinking_per_100k";

// The type of metric indicates where and how this a MetricConfig is represented in the frontend:
// What chart types are applicable, what metrics are shown together, display names, etc.
export type MetricType =
  | "count"
  | "pct_share"
  | "pct_share_to_pop_ratio"
  | "per100k"
  | "percentile"
  | "index";

export type MetricConfig = {
  metricId: MetricId;
  fullCardTitleName: string;
  shortVegaLabel: string;
  unknownsVegaLabel?: string;
  type: MetricType;
  populationComparisonMetric?: MetricConfig;

  // This metric is one where the denominator only includes records where
  // demographics are known. For example, for "share of covid cases" in the US
  // for the "Asian" demographic, this metric would be equal to
  // (# of Asian covid cases in the US) divided by
  // (# of covid cases in the US excluding those with unknown race/ethnicity).
  knownBreakdownComparisonMetric?: MetricConfig;

  secondaryPopulationComparisonMetric?: MetricConfig;
};

export type VariableConfig = {
  variableId: string; // TODO - strongly type key
  variableDisplayName: string;
  variableFullDisplayName: string;
  variableDefinition?: {
    text: string;
    sourceName: string;
    url: string;
  };
  metrics: Record<string, MetricConfig>; // TODO - strongly type key
  surveyCollectedData?: boolean;
};

const populationPctTitle = "Population Share";
const populationPctShortLabel = "% of population";

export const POPULATION_VARIABLE_CONFIG: VariableConfig = {
  variableId: "population",
  variableDisplayName: "Population",
  variableFullDisplayName: "Population",
  metrics: {
    count: {
      metricId: "population",
      fullCardTitleName: "Population",
      shortVegaLabel: "people",
      type: "count",
    },
    pct_share: {
      metricId: "population_pct",
      fullCardTitleName: populationPctTitle,
      shortVegaLabel: populationPctShortLabel,
      type: "pct_share",
    },
  },
};

export const POPULATION_VARIABLE_CONFIG_2010: VariableConfig = {
  variableId: "population_2010",
  variableDisplayName: "Population",
  variableFullDisplayName: "Population",
  metrics: {
    count: {
      metricId: "population_2010",
      fullCardTitleName: "Population",
      shortVegaLabel: "people",
      type: "count",
    },
    pct_share: {
      metricId: "population_pct_2010",
      fullCardTitleName: populationPctTitle,
      shortVegaLabel: populationPctShortLabel,
      type: "pct_share",
    },
  },
};

/**
 * @param metricType The type of the metric to format.
 * @param value The value to format.
 * @param omitPctSymbol Whether to omit the % symbol if the metric is a %. This
 *     can be used for example if the % symbol is part of the description.
 * @returns A formatted version of a field value based on the type specified by
 *     the field name
 */
export function formatFieldValue(
  metricType: MetricType,
  value: any,
  omitPctSymbol: boolean = false
): string {
  if (value === null || value === undefined) {
    return "";
  }
  const isPctShare = metricType === "pct_share";
  const formatOptions = isPctShare ? { minimumFractionDigits: 1 } : {};
  const formattedValue =
    typeof value === "number"
      ? value.toLocaleString("en", formatOptions)
      : value;
  const suffix = isPctShare && !omitPctSymbol ? "%" : "";
  return `${formattedValue}${suffix}`;
}

export function getPer100kAndPctShareMetrics(
  variableConfig: VariableConfig
): MetricConfig[] {
  let tableFields: MetricConfig[] = [];
  if (variableConfig) {
    if (variableConfig.metrics["per100k"]) {
      tableFields.push(variableConfig.metrics["per100k"]);
    }
    if (variableConfig.metrics["pct_share"]) {
      tableFields.push(variableConfig.metrics["pct_share"]);
      if (variableConfig.metrics["pct_share"].populationComparisonMetric) {
        tableFields.push(
          variableConfig.metrics["pct_share"].populationComparisonMetric
        );
      }
    }
  }
  return tableFields;
}

// TODO - strongly type key
// TODO - count and pct_share metric types should require populationComparisonMetric

// Note: metrics must be declared in a consistent order because the UI relies
// on this to build toggles.
// TODO: make the UI consistent regardless of metric config order.
export const METRIC_CONFIG: Record<string, VariableConfig[]> = {
  covid: [
    {
      variableId: "cases",
      variableDisplayName: "Cases",
      variableFullDisplayName: "COVID-19 Cases",
      variableDefinition: {
        text: `A COVID-19 case is an individual who has been determined to have COVID-19 using a set of criteria known as a case definition. Cases can be classified as suspect, probable, or confirmed. CDC counts include probable and confirmed cases and deaths. Suspect cases and deaths are excluded.`,
        sourceName: "CDC",
        url:
          "https://www.cdc.gov/coronavirus/2019-ncov/covid-data/faq-surveillance.html",
      },
      metrics: {
        count: {
          metricId: "covid_cases",
          fullCardTitleName: "COVID-19 Cases",
          shortVegaLabel: "COVID-19 cases",
          type: "count",
          populationComparisonMetric: {
            metricId: "covid_cases_reporting_population",
            fullCardTitleName: "Population",
            shortVegaLabel: "people",
            type: "count",
          },
        },
        pct_share: {
          metricId: "covid_cases_share",
          fullCardTitleName: "Share Of Total COVID-19 Cases",
          unknownsVegaLabel: "% unknown",
          shortVegaLabel: "% of cases",
          type: "pct_share",
          populationComparisonMetric: {
            metricId: "covid_cases_reporting_population_pct",
            fullCardTitleName: populationPctTitle,
            shortVegaLabel: populationPctShortLabel,
            type: "pct_share",
          },
          knownBreakdownComparisonMetric: {
            metricId: "covid_cases_share_of_known",
            fullCardTitleName: "Share Of Total COVID-19 Cases",
            shortVegaLabel: "% of cases",
            type: "pct_share",
          },
        },
        per100k: {
          metricId: "covid_cases_per_100k",
          fullCardTitleName: "COVID-19 Cases Per 100k People",
          shortVegaLabel: "cases per 100k",
          type: "per100k",
        },
      },
    },
    {
      variableId: "deaths",
      variableDisplayName: "Deaths",
      variableFullDisplayName: "COVID-19 Deaths",
      variableDefinition: {
        text: `The number of people who died due to COVID-19.`,
        sourceName: "CDC",
        url:
          "https://www.cdc.gov/coronavirus/2019-ncov/covid-data/faq-surveillance.html",
      },
      metrics: {
        count: {
          metricId: "covid_deaths",
          fullCardTitleName: "COVID-19 Deaths",
          shortVegaLabel: "COVID-19 Deaths",
          type: "count",
          populationComparisonMetric: {
            metricId: "covid_deaths_reporting_population",
            fullCardTitleName: "Population",
            shortVegaLabel: "people",
            type: "count",
          },
        },
        pct_share: {
          metricId: "covid_deaths_share",
          fullCardTitleName: "Share Of Total COVID-19 Deaths",
          shortVegaLabel: "% of deaths",
          unknownsVegaLabel: "% unknown",
          type: "pct_share",
          populationComparisonMetric: {
            metricId: "covid_deaths_reporting_population_pct",
            fullCardTitleName: populationPctTitle,
            shortVegaLabel: populationPctShortLabel,
            type: "pct_share",
          },
          knownBreakdownComparisonMetric: {
            metricId: "covid_deaths_share_of_known",
            fullCardTitleName: "Share Of Total COVID-19 Deaths",
            shortVegaLabel: "% of deaths",
            type: "pct_share",
          },
        },
        per100k: {
          metricId: "covid_deaths_per_100k",
          fullCardTitleName: "COVID-19 Deaths Per 100k People",
          shortVegaLabel: "deaths per 100k",
          type: "per100k",
        },
      },
    },
    {
      variableId: "hospitalizations",
      variableDisplayName: "Hospitalizations",
      variableFullDisplayName: "COVID-19 Hospitalizations",
      metrics: {
        count: {
          metricId: "covid_hosp",
          fullCardTitleName: "COVID-19 Hospitalizations",
          shortVegaLabel: "COVID-19 hospitalizations",
          type: "count",
          populationComparisonMetric: {
            metricId: "covid_hosp_reporting_population",
            fullCardTitleName: "Population",
            shortVegaLabel: "people",
            type: "count",
          },
        },
        pct_share: {
          metricId: "covid_hosp_share",
          fullCardTitleName: "Share Of Total COVID-19 Hospitalizations",
          shortVegaLabel: "% of hospitalizations",
          unknownsVegaLabel: "% unknown",
          type: "pct_share",
          populationComparisonMetric: {
            metricId: "covid_hosp_reporting_population_pct",
            fullCardTitleName: populationPctTitle,
            shortVegaLabel: populationPctShortLabel,
            type: "pct_share",
          },
          knownBreakdownComparisonMetric: {
            metricId: "covid_hosp_share_of_known",
            fullCardTitleName: "Share Of Total COVID-19 Hospitalizations",
            shortVegaLabel: "% of hospitalizations",
            type: "pct_share",
          },
        },
        per100k: {
          metricId: "covid_hosp_per_100k",
          fullCardTitleName: "COVID-19 Hospitalizations Per 100k People",
          shortVegaLabel: "hospitalizations per 100k",
          type: "per100k",
        },
      },
    },
  ],
  suicide: [
    {
      variableId: "cases",
      variableDisplayName: "Cases",
      variableFullDisplayName: "Suicides",
      variableDefinition: {
        text: `Deaths due to intentional self-harm per 100,000 population.`,
        sourceName: `America's Health Rankings`,
        url: `https://www.americashealthrankings.org/explore/annual/measure/Suicide/state/ALL?edition-year=2021`,
      },
      surveyCollectedData: true,
      metrics: {
        pct_share: {
          metricId: "suicide_pct_share",
          fullCardTitleName: "Share Of Total Suicides",
          shortVegaLabel: "% of suicides",
          type: "pct_share",
          populationComparisonMetric: {
            metricId: "brfss_population_pct",
            fullCardTitleName: populationPctTitle,
            shortVegaLabel: populationPctShortLabel,
            type: "pct_share",
          },
        },
        per100k: {
          metricId: "suicide_per_100k",
          fullCardTitleName: "Suicides Per 100k People",
          shortVegaLabel: "suicides per 100k",
          type: "per100k",
        },
      },
    },
  ],
  depression: [
    {
      variableId: "cases",
      variableDisplayName: "Cases",
      variableFullDisplayName: "Depression Cases",
      variableDefinition: {
        text: `Percentage of adults who reported being told by a health professional that they have a depressive disorder including depression, major depression, minor depression or dysthymia.`,
        sourceName: `America's Health Rankings`,
        url: `https://www.americashealthrankings.org/explore/annual/measure/Depression_a/state/ALL?edition-year=2021`,
      },
      surveyCollectedData: true,
      metrics: {
        pct_share: {
          metricId: "depression_pct_share",
          fullCardTitleName: "Share Of Total Depression Cases",
          shortVegaLabel: "% of cases",
          type: "pct_share",
          populationComparisonMetric: {
            metricId: "brfss_population_pct",
            fullCardTitleName: populationPctTitle,
            shortVegaLabel: populationPctShortLabel,
            type: "pct_share",
          },
        },
        per100k: {
          metricId: "depression_per_100k",
          fullCardTitleName: "Cases of Depression Per 100k People",
          shortVegaLabel: "cases of depression per 100k",
          type: "per100k",
        },
      },
    },
  ],
  excessive_drinking: [
    {
      variableId: "cases",
      variableDisplayName: "Cases",
      variableFullDisplayName: "Excessive Drinking Cases",
      variableDefinition: {
        text: `Percentage of adults who reported binge drinking (four or more [females] or five or more [males] drinks on one occasion in the past 30 days) or heavy drinking (eight or more [females] or 15 or more [males] drinks per week).`,
        sourceName: `America's Health Rankings`,
        url: `https://www.americashealthrankings.org/explore/annual/measure/ExcessDrink/state/ALL?edition-year=2021`,
      },
      surveyCollectedData: true,
      metrics: {
        pct_share: {
          metricId: "excessive_drinking_pct_share",
          fullCardTitleName: "Share Of All Excessive Drinking Cases",
          shortVegaLabel: "% of all cases",
          type: "pct_share",
          populationComparisonMetric: {
            metricId: "brfss_population_pct",
            fullCardTitleName: populationPctTitle,
            shortVegaLabel: populationPctShortLabel,
            type: "pct_share",
          },
        },
        per100k: {
          metricId: "excessive_drinking_per_100k",
          fullCardTitleName: "Cases of Excessive Drinking Per 100k People",
          shortVegaLabel: "cases of excessive drinking per 100k",
          type: "per100k",
        },
      },
    },
  ],
  non_medical_drug_use: [
    {
      variableId: "cases",
      variableDisplayName: "Cases",
      variableFullDisplayName: "Non-medical Drug Use Cases",
      variableDefinition: {
        text: `Percentage of adults who reported using prescription drugs non-medically (including pain relievers, stimulants, sedatives) or illicit drugs (excluding cannabis) in the last 12 months.`,
        sourceName: `America's Health Rankings`,
        url: `https://www.americashealthrankings.org/explore/annual/measure/drug_use/state/ALL?edition-year=2021`,
      },
      surveyCollectedData: true,
      metrics: {
        pct_share: {
          metricId: "non_medical_drug_use_pct_share",
          fullCardTitleName: "Share Of Total Non-medical Drug Use",
          shortVegaLabel: "% of cases",
          type: "pct_share",
          populationComparisonMetric: {
            metricId: "brfss_population_pct",
            fullCardTitleName: populationPctTitle,
            shortVegaLabel: populationPctShortLabel,
            type: "pct_share",
          },
        },
        per100k: {
          metricId: "non_medical_drug_use_per_100k",
          fullCardTitleName: "Non-medical Drug Use Per 100k People",
          shortVegaLabel: "cases of non-medical drug use per 100k",
          type: "per100k",
        },
      },
    },
  ],
  illicit_opioid_use: [
    {
      variableId: "cases",
      variableDisplayName: "Cases",
      variableFullDisplayName: "Illicit Opioid Use Cases",
      variableDefinition: {
        text: ``,
        sourceName: `America's Health Rankings`,
        url: ``,
      },
      surveyCollectedData: true,
      metrics: {
        pct_share: {
          metricId: "illicit_opioid_use_pct_share",
          fullCardTitleName: "Share Of Total Illicit Opioid Use",
          shortVegaLabel: "% of cases",
          type: "pct_share",
          populationComparisonMetric: {
            metricId: "brfss_population_pct",
            fullCardTitleName: populationPctTitle,
            shortVegaLabel: populationPctShortLabel,
            type: "pct_share",
          },
        },
        per100k: {
          metricId: "illicit_opioid_use_per_100k",
          fullCardTitleName: "Cases of Illicit Opioid Use Per 100k People",
          shortVegaLabel: "cases of illicit opioid use per 100k",
          type: "per100k",
        },
      },
    },
  ],
  frequent_mental_distress: [
    {
      variableId: "cases",
      variableDisplayName: "Cases",
      variableFullDisplayName: "Frequent Mental Distress Cases",
      variableDefinition: {
        text: `Percentage of adults who reported their mental health was not good 14 or more days in the past 30 days.`,
        sourceName: `America's Health Rankings`,
        url: `https://www.americashealthrankings.org/explore/annual/measure/mental_distress/state/ALL?edition-year=2021`,
      },
      surveyCollectedData: true,
      metrics: {
        pct_share: {
          metricId: "frequent_mental_distress_pct_share",
          fullCardTitleName: "Share Of All Frequent Mental Distress Cases",
          shortVegaLabel: "% of cases",
          type: "pct_share",
          populationComparisonMetric: {
            metricId: "brfss_population_pct",
            fullCardTitleName: populationPctTitle,
            shortVegaLabel: populationPctShortLabel,
            type: "pct_share",
          },
        },
        per100k: {
          metricId: "frequent_mental_distress_per_100k",
          fullCardTitleName: "Frequent Mental Distress Cases Per 100k People",
          shortVegaLabel: "frequent mental distress cases per 100k",
          type: "per100k",
        },
      },
    },
  ],
  diabetes: [
    {
      variableId: "cases",
      variableDisplayName: "Cases",
      variableFullDisplayName: "Diabetes",
      variableDefinition: {
<<<<<<< HEAD
        text: `Percentage of adults who reported being told by a health professional that they have diabetes (excluding prediabetes and gestational diabetes).`,
=======
        text: `Adults who reported being told by a health professional that they have diabetes (excluding prediabetes and gestational diabetes).`,
>>>>>>> ce185b3a
        sourceName: "America's Health Rankings",
        url:
          "https://www.americashealthrankings.org/explore/annual/measure/Diabetes/state/ALL?edition-year=2021",
      },
      surveyCollectedData: true,
      metrics: {
        pct_share: {
          metricId: "diabetes_pct_share",
          fullCardTitleName: "Share Of All Diabetes Cases",
          shortVegaLabel: "% of cases",
          type: "pct_share",
          populationComparisonMetric: {
            metricId: "brfss_population_pct",
            fullCardTitleName: populationPctTitle,
            shortVegaLabel: populationPctShortLabel,
            type: "pct_share",
          },
        },
        per100k: {
          metricId: "diabetes_per_100k",
          fullCardTitleName: "Diabetes Cases Per 100k People",
          shortVegaLabel: "diabetes per 100k",
          type: "per100k",
        },
      },
    },
  ],
  copd: [
    {
      variableId: "cases",
      variableDisplayName: "Cases",
      variableFullDisplayName: "COPD",
      variableDefinition: {
<<<<<<< HEAD
        text: `Percentage of adults who reported being told by a health professional that they have chronic obstructive pulmonary disease, emphysema or chronic bronchitis.`,
=======
        text: `Adults who reported being told by a health professional that they have chronic obstructive pulmonary disease, emphysema or chronic bronchitis.`,
>>>>>>> ce185b3a
        sourceName: `America's Health Rankings`,
        url:
          "https://www.americashealthrankings.org/explore/annual/measure/COPD/state/ALL?edition-year=2021",
      },
      surveyCollectedData: true,
      metrics: {
        pct_share: {
          metricId: "copd_pct_share",
          fullCardTitleName: "Share Of All COPD Cases",
          shortVegaLabel: "% of cases",
          type: "pct_share",
          populationComparisonMetric: {
            metricId: "brfss_population_pct",
            fullCardTitleName: populationPctTitle,
            shortVegaLabel: populationPctShortLabel,
            type: "pct_share",
          },
        },
        per100k: {
          metricId: "copd_per_100k",
          fullCardTitleName: "Cases of COPD Per 100k People",
          shortVegaLabel: "COPD per 100k",
          type: "per100k",
        },
      },
    },
  ],

  health_insurance: [
    {
      variableId: "health_coverage",
      variableDisplayName: "Uninsured Individuals",
      variableFullDisplayName: "Uninsured Individuals",
      variableDefinition: {
        text: `Health insurance coverage in the ACS and other Census Bureau surveys define coverage to
        include plans and programs that provide comprehensive health coverage. Plans that provide
        insurance only for specific conditions or situations such as cancer and long-term care policies
        are not considered comprehensive health coverage. Likewise, other types of insurance like
        dental, vision, life, and disability insurance are not considered comprehensive health
        insurance coverage.`,
        sourceName: `United States Census Bureau`,
        url:
          "https://www2.census.gov/programs-surveys/acs/tech_docs/subject_definitions/2019_ACSSubjectDefinitions.pdf",
      },
      metrics: {
        per100k: {
          metricId: "health_insurance_per_100k",
          fullCardTitleName: "Uninsured Per 100k People",
          shortVegaLabel: "uninsured individuals per 100k",
          type: "per100k",
        },
        pct_share: {
          metricId: "health_insurance_pct_share",
          fullCardTitleName: "Share Of Uninsured Individuals",
          shortVegaLabel: "% of uninsured",
          type: "pct_share",
          populationComparisonMetric: {
            metricId: "health_insurance_population_pct",
            fullCardTitleName: populationPctTitle,
            shortVegaLabel: populationPctShortLabel,
            type: "pct_share",
          },
        },
      },
    },
  ],
  poverty: [
    {
      variableId: "poverty",
      variableDisplayName: "Poverty",
      variableFullDisplayName: "Individuals Below The Poverty Line",
      variableDefinition: {
        text: `Following the Office of Management and Budget's (OMB) Statistical Policy Directive 14, the Census Bureau uses a set of money income thresholds that vary by family size and composition to determine who is in poverty. If a family's total income is less than the family's threshold, then that family and every individual in it is considered in poverty. The official poverty thresholds do not vary geographically, but they are updated for inflation using the Consumer Price Index (CPI-U). The official poverty definition uses money income before taxes and does not include capital gains or noncash benefits (such as public housing, Medicaid, and food stamps).`,
        sourceName: `United States Census Bureau`,
        url:
          "https://www.census.gov/topics/income-poverty/poverty/guidance/poverty-measures.html",
      },
      metrics: {
        per100k: {
          metricId: "poverty_per_100k",
          fullCardTitleName: "Cases of Poverty Per 100k People",
          shortVegaLabel: "cases of poverty per 100k",
          type: "per100k",
        },
        pct_share: {
          metricId: "poverty_pct_share",
          fullCardTitleName: "Share Of Poverty",
          shortVegaLabel: "% of all impoverished",
          type: "pct_share",
          populationComparisonMetric: {
            metricId: "poverty_population_pct",
            fullCardTitleName: populationPctTitle,
            shortVegaLabel: populationPctShortLabel,
            type: "pct_share",
          },
        },
      },
    },
  ],
  vaccinations: [
    {
      variableId: "vaccinations",
      variableDisplayName: "Vaccinations",
      variableFullDisplayName: "COVID-19 Vaccinations",
      variableDefinition: {
        text: `For the national level and most states this indicates people who have received at least one dose of a COVID-19 vaccine.`,
        sourceName: ``,
        url: ``,
      },
      metrics: {
        per100k: {
          metricId: "vaccinated_per_100k",
          fullCardTitleName: "COVID-19 Vaccinations Per 100k People",
          shortVegaLabel: "COVID-19 vaccinations per 100k",
          type: "per100k",
        },
        pct_share: {
          metricId: "vaccinated_pct_share",
          fullCardTitleName: "Share Of All COVID-19 Vaccinations",
          unknownsVegaLabel: "% unknown",
          shortVegaLabel: "% of vaccinations",
          type: "pct_share",
          populationComparisonMetric: {
            metricId: "vaccine_population_pct",
            fullCardTitleName: populationPctTitle,
            shortVegaLabel: populationPctShortLabel,
            type: "pct_share",
          },
          knownBreakdownComparisonMetric: {
            metricId: "vaccinated_share_of_known",
            fullCardTitleName: "Share Of All COVID-19 Vaccinations",
            shortVegaLabel: "% of COVID-19 vaccinations",
            type: "pct_share",
          },
          secondaryPopulationComparisonMetric: {
            metricId: "acs_vaccine_population_pct",
            fullCardTitleName: "Population Percentage According to ACS",
            shortVegaLabel: "pop percentage according to acs",
            type: "pct_share",
          },
        },
      },
    },
  ],
};<|MERGE_RESOLUTION|>--- conflicted
+++ resolved
@@ -546,11 +546,7 @@
       variableDisplayName: "Cases",
       variableFullDisplayName: "Diabetes",
       variableDefinition: {
-<<<<<<< HEAD
-        text: `Percentage of adults who reported being told by a health professional that they have diabetes (excluding prediabetes and gestational diabetes).`,
-=======
         text: `Adults who reported being told by a health professional that they have diabetes (excluding prediabetes and gestational diabetes).`,
->>>>>>> ce185b3a
         sourceName: "America's Health Rankings",
         url:
           "https://www.americashealthrankings.org/explore/annual/measure/Diabetes/state/ALL?edition-year=2021",
@@ -584,11 +580,7 @@
       variableDisplayName: "Cases",
       variableFullDisplayName: "COPD",
       variableDefinition: {
-<<<<<<< HEAD
-        text: `Percentage of adults who reported being told by a health professional that they have chronic obstructive pulmonary disease, emphysema or chronic bronchitis.`,
-=======
         text: `Adults who reported being told by a health professional that they have chronic obstructive pulmonary disease, emphysema or chronic bronchitis.`,
->>>>>>> ce185b3a
         sourceName: `America's Health Rankings`,
         url:
           "https://www.americashealthrankings.org/explore/annual/measure/COPD/state/ALL?edition-year=2021",
