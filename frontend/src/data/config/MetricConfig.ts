--- conflicted
+++ resolved
@@ -417,18 +417,6 @@
       },
     },
   ],
-<<<<<<< HEAD
-  vaccinated: [
-    {
-      variableId: "vaccinated",
-      variableDisplayName: "Vaccinated",
-      variableFullDisplayName: "Vaccinated Individuals",
-      metrics: {
-        per100k: {
-          metricId: "vaccinated_per_100k",
-          fullCardTitleName: "Vaccinated Individuals Per 100K People",
-          shortVegaLabel: "vaccinated individuals per 100K",
-=======
   vaccinations: [
     {
       variableId: "vaccinations",
@@ -439,20 +427,13 @@
           metricId: "vaccinated_per_100k",
           fullCardTitleName: "COVID-19 Vaccinations Per 100K People",
           shortVegaLabel: "COVID-19 vaccinations per 100K",
->>>>>>> 3b7662a9
           type: "per100k",
         },
         pct_share: {
           metricId: "vaccinated_pct_share",
-<<<<<<< HEAD
-          fullCardTitleName: "Share Of Total Vaccinated Individuals",
-          unknownsVegaLabel: "% unknown",
-          shortVegaLabel: "% of vaccinated",
-=======
           fullCardTitleName: "Share Of Total COVID-19 Vaccinations",
           unknownsVegaLabel: "% unknown",
           shortVegaLabel: "% of vaccinations",
->>>>>>> 3b7662a9
           type: "pct_share",
           populationComparisonMetric: {
             metricId: "vaccine_population_pct",
@@ -462,13 +443,8 @@
           },
           knownBreakdownComparisonMetric: {
             metricId: "vaccinated_share_of_known",
-<<<<<<< HEAD
-            fullCardTitleName: "Share Of Total Vaccinated Individuals",
-            shortVegaLabel: "% of vaccinated individuals",
-=======
             fullCardTitleName: "Share Of Total COVID-19 Vaccinations",
             shortVegaLabel: "% of COVID-19 vaccinations",
->>>>>>> 3b7662a9
             type: "pct_share",
           },
         },
