//  IDs for the selectable conditions in the madlib
// NOTE: these strings are displayed to the user if the data type toggle is enabled.
// Underscores become spaces, and all letters are capitalized
// TODO: integrate strings from Category / Madlib into the Metric Config
// so ALL related topic data is contained in a single object

import { LESS_THAN_1 } from '../utils/Constants'

const dropdownVarIds = [
  'asthma',
  'avoided_care',
  'cardiovascular_diseases',
  'chronic_kidney_disease',
  'copd',
  'covid_vaccinations',
  'covid',
  'depression',
  'diabetes',
  'excessive_drinking',
  'frequent_mental_distress',
  'health_insurance',
  'hiv_black_women',
  'hiv_care',
  'hiv_prep',
  'hiv_stigma',
  'hiv',
  'incarceration',
  'phrma_cardiovascular',
  'phrma_hiv',
  'poverty',
  'preventable_hospitalizations',
  'substance',
  'suicide',
  'voter_participation',
  'women_in_gov',
] as const

export type DropdownVarId = (typeof dropdownVarIds)[number]

export function isDropdownVarId(str: string): str is DropdownVarId {
  return !!dropdownVarIds.find((dropdown) => str === dropdown)
}

export type AgeAdjustedDataTypeId = 'covid_deaths' | 'covid_hospitalizations'

// IDs for the sub-data types (if any) for theDropDownId
export type DataTypeId =
  | DropdownVarId
  | AgeAdjustedDataTypeId
  | 'ami'
  | 'arv_adherence'
  | 'beta_blockers_adherence'
  | 'covid_cases'
  | 'covid_deaths'
  | 'covid_hospitalizations'
  | 'covid_vaccinations'
  | 'hiv_deaths_black_women'
  | 'hiv_deaths'
  | 'hiv_diagnoses_black_women'
  | 'hiv_diagnoses'
  | 'hiv_prevalence_black_women'
  | 'hiv_prevalence'
  | 'jail'
  | 'non_medical_drug_use'
  | 'poverty'
  | 'prison'
  | 'rasa_adherence'
  | 'statins_adherence'
  | 'ccb_adherence'
  | 'doac_adherence'
  | 'nqf_adherence'
  | 'women_in_state_legislature'
  | 'women_in_us_congress'
  | 'prison'
  | 'women_in_state_legislature'
  | 'women_in_us_congress'

export type MetricId =
  | 'acs_vaccinated_pop_pct'
  | 'ahr_population_pct'
  | 'ami_pct_share'
  | 'ami_per_100k'
  | 'arv_adherence_pct_rate'
  | 'arv_adherence_pct_share'
  | 'arv_population_pct_share'
  | 'asthma_pct_share'
  | 'asthma_per_100k'
  | 'avoided_care_pct_rate'
  | 'avoided_care_pct_share'
  | 'beta_blockers_adherence_pct_rate'
  | 'beta_blockers_adherence_pct_share'
  | 'beta_blockers_population_pct_share'
  | 'black_women_population_pct'
  | 'cardiovascular_diseases_pct_share'
  | 'cardiovascular_diseases_per_100k'
  | 'cases_ratio_age_adjusted'
  | 'cawp_population_pct'
  | 'ccb_adherence_pct_rate'
  | 'ccb_adherence_pct_share'
  | 'ccb_population_pct_share'
  | 'chronic_kidney_disease_pct_share'
  | 'chronic_kidney_disease_per_100k'
  | 'copd_pct_share'
  | 'copd_per_100k'
  | 'covid_cases_pct_relative_inequity'
  | 'covid_cases_per_100k'
  | 'covid_cases_reporting_population_pct'
  | 'covid_cases_reporting_population'
  | 'covid_cases_share_of_known'
  | 'covid_cases_share'
  | 'covid_cases'
  | 'covid_deaths_pct_relative_inequity'
  | 'covid_deaths_per_100k'
  | 'covid_deaths_reporting_population_pct'
  | 'covid_deaths_reporting_population'
  | 'covid_deaths_share_of_known'
  | 'covid_deaths_share'
  | 'covid_deaths'
  | 'covid_hosp_pct_relative_inequity'
  | 'covid_hosp_per_100k'
  | 'covid_hosp_reporting_population_pct'
  | 'covid_hosp_reporting_population'
  | 'covid_hosp_share_of_known'
  | 'covid_hosp_share'
  | 'covid_hosp'
  | 'covid_population_pct'
  | 'death_ratio_age_adjusted'
  | 'depression_pct_share'
  | 'depression_per_100k'
  | 'diabetes_pct_share'
  | 'diabetes_per_100k'
  | 'doac_adherence_pct_rate'
  | 'doac_adherence_pct_share'
  | 'doac_population_pct_share'
  | 'excessive_drinking_pct_share'
  | 'excessive_drinking_per_100k'
  | 'frequent_mental_distress_pct_share'
  | 'frequent_mental_distress_per_100k'
  | 'geo_context'
  | 'hiv_care_linkage'
  | 'hiv_care_pct_relative_inequity'
  | 'hiv_care_pct_share'
  | 'hiv_care_population_pct'
  | 'hiv_deaths_black_women_pct_relative_inequity'
  | 'hiv_deaths_black_women_pct_share'
  | 'hiv_deaths_black_women_per_100k'
  | 'hiv_deaths_pct_relative_inequity'
  | 'hiv_deaths_pct_share'
  | 'hiv_deaths_per_100k'
  | 'hiv_diagnoses_black_women_pct_relative_inequity'
  | 'hiv_diagnoses_black_women_pct_share'
  | 'hiv_diagnoses_black_women_per_100k'
  | 'hiv_diagnoses_pct_relative_inequity'
  | 'hiv_diagnoses_pct_share'
  | 'hiv_diagnoses_per_100k'
  | 'hiv_population_pct'
  | 'hiv_prep_coverage'
  | 'hiv_prep_pct_relative_inequity'
  | 'hiv_prep_pct_share'
  | 'hiv_prep_population_pct'
  | 'hiv_prevalence_black_women_pct_relative_inequity'
  | 'hiv_prevalence_black_women_pct_share'
  | 'hiv_prevalence_black_women_per_100k'
  | 'hiv_prevalence_pct_relative_inequity'
  | 'hiv_prevalence_pct_share'
  | 'hiv_prevalence_per_100k'
<<<<<<< HEAD
=======
  | 'hiv_prevalence_ratio_age_adjusted'
  | 'hiv_stigma_index'
  | 'hiv_stigma_pct_share'
>>>>>>> 8f6611f2
  | 'hosp_ratio_age_adjusted'
  | 'incarceration_population_pct'
  | 'jail_pct_relative_inequity'
  | 'jail_pct_share'
  | 'jail_per_100k'
  | 'non_medical_drug_use_pct_share'
  | 'non_medical_drug_use_per_100k'
  | 'nqf_adherence_pct_rate'
  | 'nqf_adherence_pct_share'
  | 'nqf_population_pct_share'
  | 'pct_share_of_state_leg'
  | 'pct_share_of_us_congress'
  | 'pct_share_of_women_state_leg'
  | 'pct_share_of_women_us_congress'
  | 'phrma_hiv_pct_share'
  | 'phrma_hiv_per_100k'
  | 'phrma_population_pct_share'
  | 'population_decia'
  | 'population_pct_decia'
  | 'population_pct'
  | 'population'
  | 'poverty_count'
  | 'poverty_pct_share'
  | 'poverty_per_100k'
  | 'poverty_population_pct'
  | 'preventable_hospitalizations_pct_share'
  | 'preventable_hospitalizations_per_100k'
  | 'prison_pct_relative_inequity'
  | 'prison_pct_share'
  | 'prison_per_100k'
  | 'rasa_adherence_pct_rate'
  | 'rasa_adherence_pct_share'
  | 'rasa_population_pct_share'
  | 'statins_adherence_pct_rate'
  | 'statins_adherence_pct_share'
  | 'statins_population_pct_share'
  | 'suicide_pct_share'
  | 'suicide_per_100k'
  | 'svi'
  | 'total_confined_children'
  | 'total_state_leg_count'
  | 'total_us_congress_count'
  | 'total_us_congress_names'
  | 'uninsured_pct_share'
  | 'uninsured_per_100k'
  | 'uninsured_population_pct'
  | 'vaccinated_pct_share'
  | 'vaccinated_per_100k'
  | 'vaccinated_pop_pct'
  | 'vaccinated_share_of_known'
  | 'voter_participation_pct_rate'
  | 'voter_participation_pct_share'
  | 'women_state_leg_pct_relative_inequity'
  | 'women_this_race_state_leg_count'
  | 'women_this_race_us_congress_count'
  | 'women_this_race_us_congress_names'
  | 'women_us_congress_pct_relative_inequity'
<<<<<<< HEAD
=======
  | 'women_us_congress_ratio_age_adjusted'
  | 'hiv_care_total_additional_gender'
  | 'hiv_care_total_trans_men'
  | 'hiv_care_total_trans_women'
  | 'hiv_deaths_total_additional_gender'
  | 'hiv_deaths_total_trans_men'
  | 'hiv_deaths_total_trans_women'
  | 'hiv_diagnoses_total_additional_gender'
  | 'hiv_diagnoses_total_trans_men'
  | 'hiv_diagnoses_total_trans_women'
  | 'hiv_prevalence_total_additional_gender'
  | 'hiv_prevalence_total_trans_men'
  | 'hiv_prevalence_total_trans_women'
>>>>>>> 8f6611f2

// The type of metric indicates where and how this a MetricConfig is represented in the frontend:
// What chart types are applicable, what metrics are shown together, display names, etc.
export type MetricType =
  | 'count'
  | 'pct_share'
  | 'per100k'
  | 'pct_relative_inequity'
  | 'pct_rate'
  | 'index'
  | 'ratio'
  | 'age_adjusted_ratio'

export interface MetricConfig {
  metricId: MetricId
  columnTitleHeader?: string
  trendsCardTitleName?: string
  chartTitle: string
  shortLabel: string
  unknownsVegaLabel?: string
  type: MetricType
  populationComparisonMetric?: MetricConfig
  ageAdjusted?: boolean
  isMonthly?: boolean

  // This metric is one where the denominator only includes records where
  // demographics are known. For example, for "share of covid cases" in the US
  // for the "Asian" demographic, this metric would be equal to
  // (# of Asian covid cases in the US) divided by
  // (# of covid cases in the US excluding those with unknown race/ethnicity).
  knownBreakdownComparisonMetric?: MetricConfig
  secondaryPopulationComparisonMetric?: MetricConfig
}

export interface DataTypeConfig {
  dataTypeId: DataTypeId
  dataTypeShortLabel: string
  fullDisplayName: string
  fullDisplayNameInline?: string
  dataTypeDefinition?: string
  metrics: {
    count?: MetricConfig
    pct_share: MetricConfig
    per100k?: MetricConfig
    pct_relative_inequity?: MetricConfig
    pct_rate?: MetricConfig
    index?: MetricConfig
    ratio?: MetricConfig
    age_adjusted_ratio?: MetricConfig
  }
  surveyCollectedData?: boolean
  timeSeriesData?: boolean
  dataTableTitle?: string
}

const populationPctTitle = 'Population share'
const populationPctShortLabel = '% of population'

export const SYMBOL_TYPE_LOOKUP: Record<MetricType, string> = {
  per100k: 'per 100k',
  pct_share: '% share',
  count: 'people',
  index: '',
  ratio: '×',
  age_adjusted_ratio: '×',
  pct_relative_inequity: '%',
  pct_rate: '%',
}

export function isPctType(metricType: MetricType) {
  return ['pct_share', 'pct_relative_inequity', 'pct_rate'].includes(metricType)
}

/**
 * @param metricType The type of the metric to format.
 * @param value The value to format.
 * @param omitPctSymbol Whether to omit the % symbol if the metric is a %. This
 *     can be used for example if the % symbol is part of the description.
 * @returns A formatted version of a field value based on the type specified by
 *     the field name
 */
export function formatFieldValue(
  metricType: MetricType,
  value: any,
  omitPctSymbol: boolean = false
): string {
  if (value === null || value === undefined) {
    return ''
  }

  // if values are numeric but rounded down to 0, instead replace with "less than 1"
  if (value === 0 && metricType === 'per100k') return LESS_THAN_1

  const isRatio = metricType.includes('ratio')
  const formatOptions = isPctType(metricType)
    ? { minimumFractionDigits: 1 }
    : {}
  const formattedValue: string =
    typeof value === 'number'
      ? value.toLocaleString('en', formatOptions)
      : value
  const percentSuffix = isPctType(metricType) && !omitPctSymbol ? '%' : ''
  const ratioSuffix = isRatio ? '×' : ''
  return `${formattedValue}${percentSuffix}${ratioSuffix}`
}

export function getRateAndPctShareMetrics(
  dataTypeConfig: DataTypeConfig
): MetricConfig[] {
  const tableFields: MetricConfig[] = []
  if (dataTypeConfig) {
    if (dataTypeConfig.metrics?.per100k) {
      tableFields.push(dataTypeConfig.metrics.per100k)
    }
    if (dataTypeConfig.metrics?.pct_rate) {
      tableFields.push(dataTypeConfig.metrics.pct_rate)
    }
    if (dataTypeConfig.metrics?.index) {
      tableFields.push(dataTypeConfig.metrics.index)
    }
    if (dataTypeConfig.metrics.pct_share) {
      tableFields.push(dataTypeConfig.metrics.pct_share)
      if (dataTypeConfig.metrics.pct_share.populationComparisonMetric) {
        tableFields.push(
          dataTypeConfig.metrics.pct_share.populationComparisonMetric
        )
      }
    }
  }
  return tableFields
}

export function getAgeAdjustedRatioMetric(
  dataTypeConfig: DataTypeConfig
): MetricConfig[] {
  const tableFields: MetricConfig[] = []
  if (dataTypeConfig) {
    if (
      dataTypeConfig.metrics.age_adjusted_ratio &&
      dataTypeConfig.metrics.pct_share
    ) {
      // Ratios for Table
      tableFields.push(dataTypeConfig.metrics.age_adjusted_ratio)
      // pct_share for Unknowns Alert
      tableFields.push(dataTypeConfig.metrics.pct_share)
    }
  }
  return tableFields
}

// TODO: count and pct_share metric types should require populationComparisonMetric
// Note: metrics must be declared in a consistent order because the UI relies
// on this to build data type toggles.
// TODO: make the UI consistent regardless of metric config order.
export const METRIC_CONFIG: Record<DropdownVarId, DataTypeConfig[]> = {
  covid: [
    {
      dataTypeId: 'covid_cases',
      dataTypeShortLabel: 'Cases',
      fullDisplayName: 'COVID-19 cases',
      dataTypeDefinition: `A COVID-19 case is an individual who has been determined to have COVID-19 using a set of criteria known as a “case definition”. Cases can be classified as suspect, probable, or confirmed. CDC counts include probable and confirmed cases and deaths. Suspect cases and deaths are excluded.`,
      timeSeriesData: true,
      dataTableTitle: 'Breakdown summary for COVID-19 cases',
      metrics: {
        pct_share: {
          chartTitle: 'Share of total COVID-19 cases',
          metricId: 'covid_cases_share',
          columnTitleHeader: 'Share of total COVID-19 cases',
          unknownsVegaLabel: '% unknown',
          shortLabel: '% of COVID-19 cases',
          type: 'pct_share',
          populationComparisonMetric: {
            chartTitle:
              'Population vs. distribution of total COVID-19 cases since Jan 2020',
            metricId: 'covid_population_pct',
            columnTitleHeader: populationPctTitle,
            shortLabel: populationPctShortLabel,
            type: 'pct_share',
          },
        },
        pct_relative_inequity: {
          chartTitle: 'Relative inequity for COVID-19 cases',
          metricId: 'covid_cases_pct_relative_inequity',
          shortLabel: '% relative inequity',
          type: 'pct_relative_inequity',
          isMonthly: true,
        },
        per100k: {
          metricId: 'covid_cases_per_100k',
          chartTitle: 'Rates of COVID-19 cases since Jan 2020',
          trendsCardTitleName: 'Monthly COVID-19 cases per 100k',
          columnTitleHeader: 'Rates of COVID-19 cases',
          shortLabel: 'cases per 100k',
          type: 'per100k',
          isMonthly: true,
        },
      },
    },
    {
      dataTypeId: 'covid_deaths',
      dataTypeShortLabel: 'Deaths',
      fullDisplayName: 'COVID-19 deaths',
      dataTypeDefinition: `The number of people who died due to COVID-19.`,
      timeSeriesData: true,
      dataTableTitle: 'Breakdown summary for COVID-19 deaths',
      metrics: {
        pct_share: {
          chartTitle: 'Share of total COVID-19 deaths',
          metricId: 'covid_deaths_share',
          columnTitleHeader: 'Share of total COVID-19 deaths',
          shortLabel: '% of COVID-19 deaths',
          unknownsVegaLabel: '% unknown',
          type: 'pct_share',
          populationComparisonMetric: {
            chartTitle:
              'Population vs. distribution of total COVID-19 deaths since Jan 2020',
            metricId: 'covid_population_pct',
            columnTitleHeader: populationPctTitle,
            shortLabel: populationPctShortLabel,
            type: 'pct_share',
          },
        },
        per100k: {
          metricId: 'covid_deaths_per_100k',
          chartTitle: 'Rates of COVID-19 deaths since Jan 2020',
          columnTitleHeader: 'Rates of COVID-19 deaths',
          trendsCardTitleName: 'Monthly COVID-19 deaths per 100k',
          shortLabel: 'deaths per 100k',
          type: 'per100k',
          isMonthly: true,
        },
        pct_relative_inequity: {
          chartTitle: 'Relative inequity for COVID-19 deaths',
          metricId: 'covid_deaths_pct_relative_inequity',
          shortLabel: '% relative inequity',
          type: 'pct_relative_inequity',
          isMonthly: true,
        },
        age_adjusted_ratio: {
          metricId: 'death_ratio_age_adjusted',
          chartTitle:
            'Age-adjusted risk of COVID-19 death compared to White (NH)',
          shortLabel: 'Risk of COVID-19 Death', // table header-row label
          type: 'age_adjusted_ratio',
          ageAdjusted: true,
        },
      },
    },
    {
      dataTypeId: 'covid_hospitalizations',
      dataTypeShortLabel: 'Hospitalizations',
      fullDisplayName: 'COVID-19 hospitalizations',
      dataTypeDefinition: `The number of people hospitalized at any point while ill with COVID-19.`,
      timeSeriesData: true,
      dataTableTitle: 'Breakdown summary for COVID-19 hospitalizations',
      metrics: {
        pct_share: {
          chartTitle: 'Share of total COVID-19 hospitalizations',
          metricId: 'covid_hosp_share',
          columnTitleHeader: 'Share of total COVID-19 hospitalizations',
          shortLabel: '% of COVID-19 hospitalizations',
          unknownsVegaLabel: '% unknown',
          type: 'pct_share',
          populationComparisonMetric: {
            chartTitle:
              'Population vs. distribution of total COVID-19 hospitalizations since Jan 2020',

            metricId: 'covid_population_pct',
            columnTitleHeader: populationPctTitle,
            shortLabel: populationPctShortLabel,
            type: 'pct_share',
          },
        },
        pct_relative_inequity: {
          chartTitle: 'Relative inequity for COVID-19 hospitalizations',
          metricId: 'covid_hosp_pct_relative_inequity',
          shortLabel: '% relative inequity',
          type: 'pct_relative_inequity',
          isMonthly: true,
        },
        per100k: {
          metricId: 'covid_hosp_per_100k',
          chartTitle: 'Rates of COVID-19 hospitalizations since Jan 2020',
          columnTitleHeader: 'Rates of COVID-19 hospitalizations',
          trendsCardTitleName: 'Monthly COVID-19 hospitalizations per 100k',
          shortLabel: 'hospitalizations per 100k',
          type: 'per100k',
          isMonthly: true,
        },
        age_adjusted_ratio: {
          metricId: 'hosp_ratio_age_adjusted',
          shortLabel: 'Risk of COVID-19 hospitalization', // Table header-row label
          chartTitle:
            'Age-adjusted risk of COVID-19 hospitalization compared to White (NH)',
          type: 'age_adjusted_ratio',
          ageAdjusted: true,
        },
      },
    },
  ],
  covid_vaccinations: [
    {
      dataTypeId: 'covid_vaccinations',
      dataTypeShortLabel: 'Vaccinations',
      fullDisplayName: 'COVID-19 vaccinations',
      dataTypeDefinition: `For the national level and most states this indicates people who have received at least one dose of a COVID-19 vaccine.`,
      dataTableTitle: 'Breakdown summary for COVID-19 vaccinations',
      metrics: {
        per100k: {
          metricId: 'vaccinated_per_100k',
          chartTitle: 'COVID-19 vaccinations per 100k people',
          columnTitleHeader: 'COVID-19 vaccinations per 100k people',
          shortLabel: 'COVID-19 vaccinations per 100k',
          type: 'per100k',
        },
        pct_share: {
          chartTitle: 'Share of total COVID-19 vaccinations',
          metricId: 'vaccinated_pct_share',
          columnTitleHeader: 'Share of total COVID-19 vaccinations',
          unknownsVegaLabel: '% unknown',
          shortLabel: '% of vaccinations',
          type: 'pct_share',
          populationComparisonMetric: {
            chartTitle:
              'Population vs. distribution of total COVID-19 vaccinations',
            metricId: 'vaccinated_pop_pct',
            columnTitleHeader: populationPctTitle,
            shortLabel: populationPctShortLabel,
            type: 'pct_share',
          },
          knownBreakdownComparisonMetric: {
            chartTitle: '',
            metricId: 'vaccinated_pct_share',
            columnTitleHeader: 'Share of total COVID-19 vaccinations',
            shortLabel: '% of vaccinations',
            type: 'pct_share',
          },
          secondaryPopulationComparisonMetric: {
            chartTitle: '',
            metricId: 'acs_vaccinated_pop_pct',
            columnTitleHeader: 'Population percentage according to ACS',
            shortLabel: 'pop. % according to acs',
            type: 'pct_share',
          },
        },
      },
    },
  ],
  hiv_care: [
    {
      dataTypeId: 'hiv_care',
      dataTypeShortLabel: 'Linkage to HIV care',
      fullDisplayName: 'Linkage to HIV care',
      fullDisplayNameInline: 'linkage to HIV care',
      dataTypeDefinition: `Individuals ages 13+ with linkage to HIV care in a particular year (single-year charts use data from 2019).`,
      timeSeriesData: true,
      dataTableTitle: 'Breakdown summary for linkage to HIV care',
      metrics: {
        pct_share: {
          chartTitle: 'Share of total linkage to HIV care',
          metricId: 'hiv_care_pct_share',
          columnTitleHeader: 'Share of total linkage to HIV care',
          trendsCardTitleName:
            'Inequitable share of linkage to HIV care over time',
          shortLabel: '% linkage',
          type: 'pct_share',
          populationComparisonMetric: {
            chartTitle:
              'Diagnosed population vs. distribution of linkage to HIV care',
            metricId: 'hiv_care_population_pct',
            columnTitleHeader: 'Diagnosed population share (ages 13+)', // populationPctTitle,
            shortLabel: '% of diagnosed population',
            type: 'pct_share',
          },
        },
        per100k: {
          metricId: 'hiv_care_linkage',
          chartTitle: 'Linkage to HIV care',
          trendsCardTitleName: 'Rates of linkage to HIV care over time',
          columnTitleHeader: 'Linkage to HIV care',
          shortLabel: '% linkage',
          type: 'pct_share',
        },
        pct_relative_inequity: {
          chartTitle: 'Historical relative inequity in linkage to HIV care',
          metricId: 'hiv_care_pct_relative_inequity',
          shortLabel: '% relative inequity',
          type: 'pct_relative_inequity',
        },
      },
    },
  ],
  hiv: [
    {
      dataTypeId: 'hiv_prevalence',
      dataTypeShortLabel: 'Prevalence',
      fullDisplayName: 'HIV prevalence',
      dataTypeDefinition: `Individuals ages 13+ living with HIV (diagnosed & undiagnosed) in a particular year (single-year charts use data from 2019).`,
      timeSeriesData: true,
      dataTableTitle: 'Breakdown summary for HIV prevalence',
      metrics: {
        pct_share: {
          chartTitle: 'Share of total HIV prevalence',
          metricId: 'hiv_prevalence_pct_share',
          columnTitleHeader: 'Share of total HIV prevalence',
          trendsCardTitleName: 'Inequitable share of HIV prevalence over time',
          shortLabel: '% of HIV prevalence',
          type: 'pct_share',
          populationComparisonMetric: {
            chartTitle: 'Population vs. distribution of total HIV prevalence',
            metricId: 'hiv_population_pct',
            columnTitleHeader: 'Population share (ages 13+)', // populationPctTitle,
            shortLabel: populationPctShortLabel,
            type: 'pct_share',
          },
        },
        per100k: {
          metricId: 'hiv_prevalence_per_100k',
          chartTitle: 'HIV prevalence',
          trendsCardTitleName: 'HIV prevalence over time',
          columnTitleHeader: 'HIV prevalence per 100k people',
          shortLabel: 'HIV prevalence per 100k',
          type: 'per100k',
        },
        pct_relative_inequity: {
          chartTitle: 'Historical relative inequity for HIV prevalence',
          metricId: 'hiv_prevalence_pct_relative_inequity',
          shortLabel: '% relative inequity',
          type: 'pct_relative_inequity',
        },
      },
    },
    {
      dataTypeId: 'hiv_diagnoses',
      dataTypeShortLabel: 'New diagnoses',
      fullDisplayName: 'New HIV diagnoses',
      fullDisplayNameInline: 'new HIV diagnoses',
      dataTypeDefinition: `Individuals ages 13+ diagnosed with HIV in a particular year (single-year charts use data from 2019).`,
      timeSeriesData: true,
      dataTableTitle: 'Breakdown summary for HIV prevalence',
      metrics: {
        pct_share: {
          chartTitle: 'Share of total HIV prevalence',
          metricId: 'hiv_prevalence_pct_share',
          columnTitleHeader: 'Share of total HIV prevalence',
          trendsCardTitleName: 'Inequitable share of HIV prevalence over time',
          shortLabel: '% of HIV prevalence',
          type: 'pct_share',
          populationComparisonMetric: {
            chartTitle: 'Population vs. distribution of total HIV prevalence',
            metricId: 'hiv_population_pct',
            columnTitleHeader: 'Population share (ages 13+)', // populationPctTitle,
            shortLabel: populationPctShortLabel,
            type: 'pct_share',
          },
        },
        per100k: {
          metricId: 'hiv_prevalence_per_100k',
          chartTitle: 'HIV prevalence',
          trendsCardTitleName: 'HIV prevalence over time',
          columnTitleHeader: 'HIV prevalence per 100k people',
          shortLabel: 'HIV prevalence per 100k',
          type: 'per100k',
        },
        pct_relative_inequity: {
          chartTitle: 'Historical relative inequity for new HIV diagnoses',
          metricId: 'hiv_diagnoses_pct_relative_inequity',
          shortLabel: '% relative inequity',
          type: 'pct_relative_inequity',
        },
      },
    },
    {
      dataTypeId: 'hiv_deaths',
      dataTypeShortLabel: 'Deaths',
      fullDisplayName: 'HIV deaths',
      dataTypeDefinition: `Individuals ages 13+ who died from HIV or AIDS in a particular year (single-year charts use data from 2019).`,
      timeSeriesData: true,
      dataTableTitle: 'Breakdown summary for HIV deaths',
      metrics: {
        pct_share: {
          chartTitle: 'Share of total HIV deaths',
          metricId: 'hiv_deaths_pct_share',
          columnTitleHeader: 'Share of total HIV deaths',
          trendsCardTitleName: 'Inequitable share of HIV deaths over time',
          shortLabel: '% of HIV deaths',
          type: 'pct_share',
          populationComparisonMetric: {
            chartTitle: 'Population vs. distribution of total HIV deaths',

            metricId: 'hiv_population_pct',
            columnTitleHeader: 'Population share (ages 13+)', // populationPctTitle,
            shortLabel: populationPctShortLabel,
            type: 'pct_share',
          },
        },
        per100k: {
          metricId: 'hiv_deaths_per_100k',
          chartTitle: 'HIV deaths',
          trendsCardTitleName: 'Rates of HIV deaths over time',
          columnTitleHeader: 'HIV deaths per 100k people',
          shortLabel: 'deaths per 100k',
          type: 'per100k',
        },
        pct_relative_inequity: {
          chartTitle: 'Historical relative inequity for HIV deaths',
          metricId: 'hiv_deaths_pct_relative_inequity',
          shortLabel: '% relative inequity',
          type: 'pct_relative_inequity',
        },
      },
    },
  ],
  hiv_stigma: [
    {
      dataTypeId: 'hiv_stigma',
      dataTypeShortLabel: 'Stigma',
      fullDisplayName: 'HIV stigma',
      dataTypeDefinition: `Self-reported stigma scores ranging from 0 (no stigma) to 100 (high stigma) for HIV-diagnosed individuals ages 18+ in a particular year (single-year charts use data from 2019).`,
      timeSeriesData: true,
      dataTableTitle: 'Breakdown summary for HIV stigma',
      metrics: {
        index: {
          metricId: 'hiv_stigma_index',
          chartTitle: 'HIV stigma',
          trendsCardTitleName: 'Rates of HIV stigma over time',
          columnTitleHeader: 'HIV stigma',
          shortLabel: 'stigma score out of 100',
          type: 'index',
        },
        pct_share: {
          chartTitle: 'Stigma scores', // needed for Unknowns Map Card Title
          metricId: 'hiv_stigma_pct_share',
          shortLabel: '% of HIV stigma',
          type: 'pct_share',
          populationComparisonMetric: {
            chartTitle: 'Population vs. distribution of total HIV stigma',
            metricId: 'hiv_population_pct',
            columnTitleHeader: 'Population share (ages 18+)', // populationPctTitle,
            shortLabel: populationPctShortLabel,
            type: 'pct_share',
          },
        },
      },
    },
  ],
  hiv_black_women: [
    {
      dataTypeId: 'hiv_prevalence_black_women',
      dataTypeShortLabel: 'Prevalence for Black Women',
      fullDisplayName: 'HIV prevalence for Black women',
      dataTypeDefinition: `Black or African-American (NH) women ages 13+ living with HIV (diagnosed & undiagnosed) in a particular year (single-year charts use data from 2019).`,
      timeSeriesData: true,
      dataTableTitle:
        'Breakdown summary for HIV prevalence for Black (NH) women',
      metrics: {
        pct_share: {
          chartTitle: 'Share of total HIV prevalence for Black (NH) women',
          metricId: 'hiv_prevalence_pct_share',
          columnTitleHeader:
            'Share of total HIV prevalence for Black (NH) women',
          trendsCardTitleName:
            'Inequitable share of HIV prevalence for Black (NH) women over time',
          shortLabel: '% of HIV prevalence (Black women)',
          type: 'pct_share',
          populationComparisonMetric: {
            chartTitle:
              'Population vs. distribution of total HIV prevalence for Black (NH) women',
            metricId: 'hiv_population_pct',
            columnTitleHeader: 'Population share (ages 13+)', // populationPctTitle,
            shortLabel: populationPctShortLabel,
            type: 'pct_share',
          },
        },
        per100k: {
          metricId: 'hiv_prevalence_per_100k',
          chartTitle: 'HIV prevalence for Black (NH) women',
          trendsCardTitleName: 'HIV prevalence for Black (NH) women over time',
          columnTitleHeader:
            'HIV prevalence for Black (NH) women per 100k people',
          shortLabel: 'prevalence per 100k',
          type: 'per100k',
        },
        pct_relative_inequity: {
          chartTitle:
            'Historical relative inequity of HIV prevalence for Black (NH) women',
          metricId: 'hiv_prevalence_pct_relative_inequity',
          shortLabel: '% relative inequity',
          type: 'pct_relative_inequity',
        },
      },
    },
    {
      dataTypeId: 'hiv_diagnoses_black_women',
      dataTypeShortLabel: 'New Diagnoses for Black Women',
      fullDisplayName: 'New HIV diagnoses for Black women',
      fullDisplayNameInline: 'new HIV diagnoses for Black women',
      dataTypeDefinition: `Black or African-American (NH) women ages 13+ diagnosed with HIV in a particular year (single-year charts use data from 2019).`,
      timeSeriesData: true,
      dataTableTitle:
        'Breakdown summary for new HIV diagnoses for Black (NH) women',
      metrics: {
        pct_share: {
          chartTitle: 'Share of total new HIV diagnoses for Black (NH) women',
          metricId: 'hiv_diagnoses_pct_share',
          columnTitleHeader:
            'Share of total new HIV diagnoses for Black (NH) women',
          trendsCardTitleName:
            'Inequitable share of new HIV diagnoses for Black (NH) women over time',
          shortLabel: '% of new HIV diagnoses (Black women)',
          type: 'pct_share',
          populationComparisonMetric: {
            chartTitle:
              'Population vs. distribution of total new HIV diagnoses for Black (NH) women',
            metricId: 'hiv_population_pct',
            columnTitleHeader: 'Population share (ages 13+)', // populationPctTitle,
            shortLabel: '% of population (Black women)',
            type: 'pct_share',
          },
        },
        per100k: {
          metricId: 'hiv_diagnoses_per_100k',
          chartTitle: 'New HIV diagnoses for Black (NH) women',
          trendsCardTitleName:
            'Rates of new HIV diagnoses for Black (NH) women over time',
          columnTitleHeader: 'New HIV diagnoses for Black (NH) women per 100k',
          shortLabel: 'diagnoses per 100k',
          type: 'per100k',
        },
        pct_relative_inequity: {
          chartTitle:
            'Historical relative inequity of new HIV diagnoses for Black (NH) women',
          metricId: 'hiv_diagnoses_pct_relative_inequity',
          shortLabel: '% relative inequity',
          type: 'pct_relative_inequity',
        },
      },
    },
    {
      dataTypeId: 'hiv_deaths_black_women',
      dataTypeShortLabel: 'Deaths for Black women',
      fullDisplayName: 'HIV deaths for Black women',
      dataTypeDefinition: `Black or African-American (NH) women ages 13+ who died from HIV or AIDS in a particular year (single-year charts use data from 2019).`,
      timeSeriesData: true,
      dataTableTitle:
        'Breakdown summary for HIV prevalence for Black (NH) women',
      metrics: {
        pct_share: {
<<<<<<< HEAD
          chartTitle: 'Share of total HIV prevalence for Black (NH) women',
          metricId: 'hiv_prevalence_black_women_pct_share',
          columnTitleHeader:
            'Share of total HIV prevalence for Black (NH) women',
=======
          chartTitle: 'Share of total HIV deaths for Black (NH) Women',
          metricId: 'hiv_deaths_pct_share',
          columnTitleHeader: 'Share of total HIV deaths for Black women',
>>>>>>> 8f6611f2
          trendsCardTitleName:
            'Inequitable share of HIV prevalence for Black (NH) women over time',
          shortLabel: '% of HIV prevalence (Black women)',
          type: 'pct_share',
          populationComparisonMetric: {
            chartTitle:
<<<<<<< HEAD
              'Population vs. distribution of total HIV prevalence for Black (NH) women',
            metricId: 'black_women_population_pct',
=======
              'Population vs. distribution of total HIV deaths for Black (NH) women',
            metricId: 'hiv_population_pct',
>>>>>>> 8f6611f2
            columnTitleHeader: 'Population share (ages 13+)', // populationPctTitle,
            shortLabel: '% of population (Black women)',
            type: 'pct_share',
          },
        },
        per100k: {
<<<<<<< HEAD
          metricId: 'hiv_prevalence_black_women_per_100k',
          chartTitle: 'HIV prevalence for Black (NH) women',
          trendsCardTitleName: 'HIV prevalence for Black (NH) women over time',
          columnTitleHeader:
            'HIV prevalence for Black (NH) women per 100k people',
          shortLabel: 'prevalence per 100k',
=======
          metricId: 'hiv_deaths_per_100k',
          chartTitle: 'HIV deaths for Black (NH) women',
          trendsCardTitleName:
            'Rates of HIV deaths for Black (NH) women over time',
          columnTitleHeader: 'HIV deaths for Black (NH) women per 100k people',
          shortLabel: 'deaths per 100k',
>>>>>>> 8f6611f2
          type: 'per100k',
        },
        pct_relative_inequity: {
          chartTitle:
<<<<<<< HEAD
            'Historical relative inequity of HIV prevalence for Black (NH) women',
          metricId: 'hiv_prevalence_black_women_pct_relative_inequity',
=======
            'Historical relative inequity of HIV deaths for Black (NH) women',
          metricId: 'hiv_deaths_pct_relative_inequity',
>>>>>>> 8f6611f2
          shortLabel: '% relative inequity',
          type: 'pct_relative_inequity',
        },
      },
    },
  ],
  hiv_prep: [
    {
      dataTypeId: 'hiv_prep',
      dataTypeShortLabel: 'PrEP coverage',
      fullDisplayName: 'PrEP coverage',
      dataTypeDefinition: `Individuals ages 16+ prescribed PrEP medication in a particular year (single-year charts use data from 2019).`,
      timeSeriesData: true,
      dataTableTitle:
        'Breakdown summary for new HIV diagnoses for Black (NH) women',
      metrics: {
        pct_share: {
          chartTitle: 'Share of total new HIV diagnoses for Black (NH) women',
          metricId: 'hiv_diagnoses_black_women_pct_share',
          columnTitleHeader:
            'Share of total new HIV diagnoses for Black (NH) women',
          trendsCardTitleName:
            'Inequitable share of new HIV diagnoses for Black (NH) women over time',
          shortLabel: '% of new HIV diagnoses (Black women)',
          type: 'pct_share',
          populationComparisonMetric: {
            chartTitle:
              'PrEP-eligible population vs. distribution of total PrEP prescriptions',
            metricId: 'hiv_prep_population_pct',
            columnTitleHeader: 'PrEP-eligible population share (ages 16+)', // populationPctTitle,
            shortLabel: '% of PrEP-eligible population',
            type: 'pct_share',
          },
        },
        per100k: {
          metricId: 'hiv_diagnoses_black_women_per_100k',
          chartTitle: 'New HIV diagnoses for Black (NH) women',
          trendsCardTitleName:
            'Rates of new HIV diagnoses for Black (NH) women over time',
          columnTitleHeader: 'New HIV diagnoses for Black (NH) women per 100k',
          shortLabel: 'diagnoses per 100k',
          type: 'per100k',
        },
        pct_relative_inequity: {
          chartTitle:
            'Historical relative inequity of new HIV diagnoses for Black (NH) women',
          metricId: 'hiv_diagnoses_black_women_pct_relative_inequity',
          shortLabel: '% relative inequity',
          type: 'pct_relative_inequity',
        },
      },
    },
  ],
  suicide: [
    {
      dataTypeId: 'suicide',
      dataTypeShortLabel: 'Cases',
      fullDisplayName: 'Suicides',
      fullDisplayNameInline: 'suicides',
      dataTypeDefinition: `Deaths due to intentional self-harm.`,
      surveyCollectedData: true,
      dataTableTitle: 'Breakdown summary for suicides',
      metrics: {
        pct_share: {
          chartTitle: 'Share of total suicides',
          metricId: 'suicide_pct_share',
          columnTitleHeader: 'Share of total suicides',
          shortLabel: '% of suicides',
          type: 'pct_share',
          populationComparisonMetric: {
            chartTitle: 'Population vs. distribution of total suicide cases',
            metricId: 'ahr_population_pct',
            columnTitleHeader: populationPctTitle,
            shortLabel: populationPctShortLabel,
            type: 'pct_share',
          },
        },
        per100k: {
          metricId: 'suicide_per_100k',
          chartTitle: 'Suicides',
          columnTitleHeader: 'Suicides per 100k people',
          shortLabel: 'suicides per 100k',
          type: 'per100k',
        },
      },
    },
  ],
  depression: [
    {
      dataTypeId: 'depression',
      dataTypeShortLabel: 'Cases',
      fullDisplayName: 'Depression cases',
      fullDisplayNameInline: 'depression cases',
      dataTypeDefinition: `Adults who reported being told by a health professional that they have a depressive disorder including depression, major depression, minor depression or dysthymia.`,
      surveyCollectedData: true,
      dataTableTitle: 'Breakdown summary for depression cases',
      metrics: {
        pct_share: {
          chartTitle: 'Share of total depression cases',
          metricId: 'depression_pct_share',
          columnTitleHeader: 'Share of total depression cases',
          shortLabel: '% of cases',
          type: 'pct_share',
          populationComparisonMetric: {
            chartTitle: 'Population vs. distribution of total depression cases',
            metricId: 'ahr_population_pct',
            columnTitleHeader: populationPctTitle,
            shortLabel: populationPctShortLabel,
            type: 'pct_share',
          },
        },
        per100k: {
          metricId: 'depression_per_100k',
          chartTitle: 'Depression',
          columnTitleHeader: 'Cases of depression per 100k adults',
          shortLabel: 'cases per 100k adults',
          type: 'per100k',
        },
      },
    },
  ],
  excessive_drinking: [
    {
      dataTypeId: 'excessive_drinking',
      dataTypeShortLabel: 'Cases',
      fullDisplayName: 'Excessive drinking cases',
      fullDisplayNameInline: 'excessive drinking cases',
      dataTypeDefinition: `Adults who reported binge drinking (four or more [females] or five or more [males] drinks on one occasion in the past 30 days) or heavy drinking (eight or more [females] or 15 or more [males] drinks per week).`,
      surveyCollectedData: true,
      dataTableTitle: 'Breakdown summary for excessive drinking cases',
      metrics: {
        pct_share: {
          chartTitle: 'Share of all excessive drinking cases',
          metricId: 'excessive_drinking_pct_share',
          columnTitleHeader: 'Share of all excessive drinking cases',
          shortLabel: '% of all cases',
          type: 'pct_share',
          populationComparisonMetric: {
            chartTitle:
              'Population vs. distribution of total excessive drinking cases',
            metricId: 'ahr_population_pct',
            columnTitleHeader: populationPctTitle,
            shortLabel: populationPctShortLabel,
            type: 'pct_share',
          },
        },
        per100k: {
          metricId: 'excessive_drinking_per_100k',
          columnTitleHeader: 'Excessive drinking cases per 100k adults',
          chartTitle: 'Excessive drinking cases',
          shortLabel: 'cases per 100k adults',
          type: 'per100k',
        },
      },
    },
  ],
  substance: [
    {
      // parent data type
      dataTypeId: 'non_medical_drug_use',
      dataTypeShortLabel: 'Opioid and other non-medical drug use',
      fullDisplayName: 'Opioid and other non-medical drug use',
      fullDisplayNameInline: 'opioid and other non-medical drug use',
      dataTypeDefinition: `Adults who reported using prescription drugs non-medically (including pain relievers, stimulants, sedatives) or illicit drugs (excluding cannabis) in the last 12 months.`,
      surveyCollectedData: true,
      dataTableTitle:
        'Breakdown summary for opioid and other non-medical drug use',
      metrics: {
        pct_share: {
          chartTitle: 'Share of total non-medical drug use',
          metricId: 'non_medical_drug_use_pct_share',
          columnTitleHeader: 'Share of total non-medical drug use',
          shortLabel: '% of cases',
          type: 'pct_share',
          populationComparisonMetric: {
            chartTitle:
              'Population vs. distribution of total non-medical drug use',
            metricId: 'ahr_population_pct',
            columnTitleHeader: populationPctTitle,
            shortLabel: populationPctShortLabel,
            type: 'pct_share',
          },
        },
        per100k: {
          metricId: 'non_medical_drug_use_per_100k',
          columnTitleHeader: 'Non-medical drug use per 100k adults',
          chartTitle: 'Non-medical drug use',
          shortLabel: 'cases per 100k adults',
          type: 'per100k',
        },
      },
    },
  ],

  frequent_mental_distress: [
    {
      dataTypeId: 'frequent_mental_distress',
      dataTypeShortLabel: 'Cases',
      fullDisplayName: 'Frequent mental distress cases',
      fullDisplayNameInline: 'frequent mental distress cases',
      dataTypeDefinition: `Adults who reported their mental health was not good 14 or more days in the past 30 days.`,
      surveyCollectedData: true,
      dataTableTitle: 'Breakdown summary for frequent mental distress cases',
      metrics: {
        pct_share: {
          chartTitle: 'Share of all frequent mental distress cases',
          metricId: 'frequent_mental_distress_pct_share',
          columnTitleHeader: 'Share of all frequent mental distress cases',
          shortLabel: '% of cases',
          type: 'pct_share',
          populationComparisonMetric: {
            chartTitle:
              'Population vs. distribution of total frequent mental distress cases',
            metricId: 'ahr_population_pct',
            columnTitleHeader: populationPctTitle,
            shortLabel: populationPctShortLabel,
            type: 'pct_share',
          },
        },
        per100k: {
          metricId: 'frequent_mental_distress_per_100k',
          chartTitle: 'Frequent mental distress',
          columnTitleHeader: 'Frequent mental distress cases per 100k adults',
          shortLabel: 'cases per 100k adults',
          type: 'per100k',
        },
      },
    },
  ],
  diabetes: [
    {
      dataTypeId: 'diabetes',
      dataTypeShortLabel: 'Cases',
      fullDisplayName: 'Diabetes',
      fullDisplayNameInline: 'diabetes',
      dataTypeDefinition: `Adults who reported being told by a health professional that they have diabetes (excluding prediabetes and gestational diabetes).`,
      surveyCollectedData: true,
      dataTableTitle: 'Breakdown summary for diabetes',
      metrics: {
        pct_share: {
          chartTitle: 'Share of total diabetes cases',
          metricId: 'diabetes_pct_share',
          columnTitleHeader: 'Share of total diabetes cases',
          shortLabel: '% of cases',
          type: 'pct_share',
          populationComparisonMetric: {
            chartTitle: 'Population vs. distribution of total diabetes cases',
            metricId: 'ahr_population_pct',
            columnTitleHeader: populationPctTitle,
            shortLabel: populationPctShortLabel,
            type: 'pct_share',
          },
        },
        per100k: {
          metricId: 'diabetes_per_100k',
          chartTitle: 'Diabetes',
          columnTitleHeader: 'Diabetes cases per 100k adults',
          shortLabel: 'cases per 100k adults',
          type: 'per100k',
        },
      },
    },
  ],
  copd: [
    {
      dataTypeId: 'copd',
      dataTypeShortLabel: 'Cases',
      fullDisplayName: 'COPD',
      dataTypeDefinition: `Adults who reported being told by a health professional that they have chronic obstructive pulmonary disease, emphysema or chronic bronchitis.`,
      surveyCollectedData: true,
      dataTableTitle: 'Breakdown summary for COPD',
      metrics: {
        pct_share: {
          chartTitle: 'Share of total COPD cases',
          metricId: 'copd_pct_share',
          columnTitleHeader: 'Share of total COPD cases',
          shortLabel: '% of cases',
          type: 'pct_share',
          populationComparisonMetric: {
            chartTitle: 'Population vs. distribution of total COPD cases',
            metricId: 'ahr_population_pct',
            columnTitleHeader: populationPctTitle,
            shortLabel: populationPctShortLabel,
            type: 'pct_share',
          },
        },
        per100k: {
          metricId: 'copd_per_100k',
          chartTitle: 'COPD',
          columnTitleHeader: 'COPD cases per 100k adults',
          shortLabel: 'cases per 100k adults',
          type: 'per100k',
        },
      },
    },
  ],

  health_insurance: [
    {
      dataTypeId: 'health_insurance',
      dataTypeShortLabel: 'Uninsured people',
      fullDisplayName: 'Uninsured people',
      fullDisplayNameInline: 'uninsured people',
      dataTypeDefinition: `Health insurance coverage in the ACS and other Census Bureau surveys define coverage to
        include plans and programs that provide comprehensive health coverage. Plans that provide
        insurance only for specific conditions or situations such as cancer and long-term care policies
        are not considered comprehensive health coverage. Likewise, other types of insurance like
        dental, vision, life, and disability insurance are not considered comprehensive health
        insurance coverage.`,
      dataTableTitle: 'Breakdown summary for uninsured people',
      metrics: {
        per100k: {
          metricId: 'uninsured_per_100k',
          chartTitle: 'Uninsured people',
          columnTitleHeader: 'Uninsured people per 100k',
          shortLabel: 'uninsured people per 100k',
          type: 'per100k',
        },
        pct_share: {
          chartTitle: 'Share of uninsured people',
          metricId: 'uninsured_pct_share',
          columnTitleHeader: 'Share of uninsured people',
          shortLabel: '% of uninsured',
          type: 'pct_share',
          populationComparisonMetric: {
            chartTitle: 'Population vs. distribution of total uninsured people',
            metricId: 'uninsured_population_pct',
            columnTitleHeader: populationPctTitle,
            shortLabel: populationPctShortLabel,
            type: 'pct_share',
          },
        },
      },
    },
  ],
  poverty: [
    {
      dataTypeId: 'poverty',
      dataTypeShortLabel: 'Poverty',
      fullDisplayName: 'People below the poverty line',
      fullDisplayNameInline: 'people below the poverty line',
      dataTypeDefinition: `Following the Office of Management and Budget's (OMB) Statistical Policy Directive 14, the Census Bureau uses a set of money income thresholds that vary by family size and composition to determine who is in poverty. If a family's total income is less than the family's threshold, then that family and every individual in it is considered in poverty. The official poverty thresholds do not vary geographically, but they are updated for inflation using the Consumer Price Index (CPI-U). The official poverty definition uses money income before taxes and does not include capital gains or noncash benefits (such as public housing, Medicaid, and food stamps).`,
      dataTableTitle: 'Breakdown summary for people below the poverty line',
      metrics: {
        per100k: {
          metricId: 'poverty_per_100k',
          chartTitle: 'People below the poverty line',
          columnTitleHeader: 'People below the poverty line per 100k',
          shortLabel: 'poverty per 100k',
          type: 'per100k',
        },
        pct_share: {
          chartTitle: 'Share of poverty',
          metricId: 'poverty_pct_share',
          columnTitleHeader: 'Share of poverty',
          shortLabel: '% of impoverished',
          type: 'pct_share',
          populationComparisonMetric: {
            chartTitle:
              'Population vs. distribution of total people below the poverty line',
            metricId: 'poverty_population_pct',
            columnTitleHeader: populationPctTitle,
            shortLabel: populationPctShortLabel,
            type: 'pct_share',
          },
        },
      },
    },
  ],
  preventable_hospitalizations: [
    {
      dataTypeId: 'preventable_hospitalizations',
      dataTypeShortLabel: 'Preventable hospitalizations',
      fullDisplayName: 'Preventable hospitalizations',
      fullDisplayNameInline: 'preventable hospitalizations',
      dataTypeDefinition: `Discharges following hospitalization for diabetes with short- or long-term complications, uncontrolled diabetes without complications, diabetes with lower-extremity amputation, chronic obstructive pulmonary disease, angina without a procedure, asthma, hypertension, heart failure, dehydration, bacterial pneumonia or urinary tract infection per 100,000 Medicare beneficiaries ages 18 and older continuously enrolled in Medicare fee-for-service Part A.`,
      dataTableTitle: 'Breakdown summary for preventable hospitalizations',
      metrics: {
        per100k: {
          metricId: 'preventable_hospitalizations_per_100k',
          chartTitle: 'Preventable hospitalizations',
          columnTitleHeader:
            'Preventable hospitalizations per 100k adult Medicare enrollees',
          shortLabel: 'cases per 100k',
          type: 'per100k',
        },
        pct_share: {
          chartTitle: 'Share of all preventable hospitalizations',
          metricId: 'preventable_hospitalizations_pct_share',
          columnTitleHeader: 'Share of all preventable hospitalizations',
          shortLabel: '% of hospitalizations',
          type: 'pct_share',
          populationComparisonMetric: {
            chartTitle:
              'Population vs. distribution of total preventable hospitalizations',
            metricId: 'ahr_population_pct',
            columnTitleHeader: populationPctTitle,
            shortLabel: populationPctShortLabel,
            type: 'pct_share',
          },
        },
      },
    },
  ],
  avoided_care: [
    {
      dataTypeId: 'avoided_care',
      dataTypeShortLabel: 'Avoided Care',
      fullDisplayName: 'Care avoidance due to cost',
      fullDisplayNameInline: 'care avoidance due to cost',
      dataTypeDefinition: `Adults who reported a time in the past 12 months when they needed to see a doctor but could not because of cost.`,
      surveyCollectedData: true,
      dataTableTitle: 'Breakdown summary for care avoidance due to cost',
      metrics: {
        pct_rate: {
          metricId: 'avoided_care_pct_rate',
          chartTitle: 'Care avoidance due to cost',
          columnTitleHeader: 'Care avoidance due to cost',
          shortLabel: '% avoided care',
          type: 'pct_rate',
        },
        pct_share: {
          chartTitle: 'Share of all care avoidance due to cost',
          metricId: 'avoided_care_pct_share',
          columnTitleHeader: 'Share of all care avoidance due to cost',
          shortLabel: '% of avoidances',
          type: 'pct_share',
          populationComparisonMetric: {
            chartTitle:
              'Population vs. distribution of total care avoidance due to cost',
            metricId: 'ahr_population_pct',
            columnTitleHeader: populationPctTitle,
            shortLabel: populationPctShortLabel,
            type: 'pct_share',
          },
        },
      },
    },
  ],
  asthma: [
    {
      dataTypeId: 'asthma',
      dataTypeShortLabel: 'Asthma',
      fullDisplayName: 'Asthma cases',
      fullDisplayNameInline: 'asthma cases',
      surveyCollectedData: true,
      dataTableTitle: 'Breakdown summary for asthma cases',
      dataTypeDefinition: `Adults who reported being told by a health professional that they currently have asthma.`,
      metrics: {
        per100k: {
          metricId: 'asthma_per_100k',
          chartTitle: 'Asthma',
          columnTitleHeader: 'Asthma cases per 100k adults',
          shortLabel: 'asthma per 100k adults',
          type: 'per100k',
        },
        pct_share: {
          chartTitle: 'Share of all asthma cases',
          metricId: 'asthma_pct_share',
          columnTitleHeader: 'Share of all asthma cases',
          shortLabel: '% of cases',
          type: 'pct_share',
          populationComparisonMetric: {
            chartTitle: 'Population vs. distribution of total asthma cases',
            metricId: 'ahr_population_pct',
            columnTitleHeader: populationPctTitle,
            shortLabel: populationPctShortLabel,
            type: 'pct_share',
          },
        },
      },
    },
  ],
  cardiovascular_diseases: [
    {
      dataTypeId: 'cardiovascular_diseases',
      dataTypeShortLabel: 'Cardiovascular diseases',
      fullDisplayName: 'Cases of cardiovascular diseases',
      fullDisplayNameInline: 'cases of cardiovascular diseases',
      surveyCollectedData: true,
      dataTableTitle: 'Breakdown summary for cases of cardiovascular diseases',
      dataTypeDefinition: `Adults who reported being told by a health professional that they had angina or coronary heart disease; a heart attack or myocardial infarction; or a stroke.`,
      metrics: {
        per100k: {
          metricId: 'cardiovascular_diseases_per_100k',
          chartTitle: 'Cardiovascular diseases',
          columnTitleHeader: 'Cases of cardiovascular diseases per 100k adults',
          shortLabel: 'cases per 100k adults',
          type: 'per100k',
        },
        pct_share: {
          chartTitle: 'Share of all cases of cardiovascular diseases',
          metricId: 'cardiovascular_diseases_pct_share',
          columnTitleHeader: 'Share of all cases of cardiovascular diseases',
          shortLabel: '% of cases',
          type: 'pct_share',
          populationComparisonMetric: {
            chartTitle:
              'Population vs. distribution of total cases of cardiovascular diseases',
            metricId: 'ahr_population_pct',
            columnTitleHeader: populationPctTitle,
            shortLabel: populationPctShortLabel,
            type: 'pct_share',
          },
        },
      },
    },
  ],
  chronic_kidney_disease: [
    {
      dataTypeId: 'chronic_kidney_disease',
      dataTypeShortLabel: 'Chronic kidney disease',
      surveyCollectedData: true,
      fullDisplayName: 'Cases of chronic kidney disease',
      fullDisplayNameInline: 'cases of chronic kidney disease',
      dataTypeDefinition: `Adults who reported being told by a health professional that they have kidney disease not including kidney stones, bladder infection or incontinence.`,
      dataTableTitle: 'Breakdown summary for cases of chronic kidney disease',
      metrics: {
        per100k: {
          metricId: 'chronic_kidney_disease_per_100k',
          chartTitle: 'Chronic kidney disease',
          columnTitleHeader: 'Chronic kidney disease per 100k adults',
          shortLabel: 'cases per 100k adults',
          type: 'per100k',
        },
        pct_share: {
          chartTitle: 'Share of all chronic kidney disease cases',
          metricId: 'chronic_kidney_disease_pct_share',
          columnTitleHeader: 'Share of all chronic kidney disease cases',
          shortLabel: '% of cases',
          type: 'pct_share',
          populationComparisonMetric: {
            chartTitle:
              'Population vs. distribution of total cases of chronic kidney disease',
            metricId: 'ahr_population_pct',
            columnTitleHeader: populationPctTitle,
            shortLabel: populationPctShortLabel,
            type: 'pct_share',
          },
        },
      },
    },
  ],
  voter_participation: [
    {
      dataTypeId: 'voter_participation',
      dataTypeShortLabel: 'Voter participation',
      fullDisplayName: 'Voter participation',
      fullDisplayNameInline: 'voter participation',
      surveyCollectedData: true,
      dataTableTitle: 'Breakdown summary for voter participation',
      dataTypeDefinition: `U.S. citizens ages 18 and older who voted in the last presidential election.`,
      metrics: {
        per100k: {
          metricId: 'voter_participation_pct_rate',
          columnTitleHeader: 'Voter Participation',
          chartTitle: 'Voter participation',
          shortLabel: '% voter participation',
          type: 'pct_rate',
        },
        pct_share: {
          chartTitle: 'Share of all voter participation',
          metricId: 'voter_participation_pct_share',
          columnTitleHeader: 'Share of all voter participation',
          shortLabel: '% of voters',
          type: 'pct_share',
          populationComparisonMetric: {
            chartTitle:
              'Population vs. distribution of total voter participation',
            metricId: 'ahr_population_pct',
            columnTitleHeader: populationPctTitle,
            shortLabel: populationPctShortLabel,
            type: 'pct_share',
          },
        },
      },
    },
  ],
  women_in_gov: [
    {
      dataTypeId: 'women_in_us_congress',
      dataTypeShortLabel: 'US Congress',
      fullDisplayName: 'Women in US Congress',
      surveyCollectedData: true,
      timeSeriesData: true,
      dataTypeDefinition: `Individuals identifying as women who have served in the Congress of the United States, including members of the U.S. Senate and members, territorial delegates, and resident commissioners of the U.S. House of Representatives. Women who self-identify as more than one race/ethnicity are included in the rates for each group with which they identify.`,
      dataTableTitle: 'Breakdown summary for Women in US Congress',
      metrics: {
        per100k: {
          metricId: 'pct_share_of_us_congress',
          trendsCardTitleName:
            'Yearly rates of US Congress members identifying as women',
          columnTitleHeader: 'Share of Congress for women of each race',
          chartTitle:
            'Current rates of US Congress members identifying as women',
          shortLabel: '% women in Congress',
          type: 'pct_share',
        },
        pct_share: {
          chartTitle: 'Percent share of women US Congress members',
          metricId: 'pct_share_of_women_us_congress',
          trendsCardTitleName:
            'Inequitable share of women in U.S. Congress over time',
          columnTitleHeader: 'Percent share of women US Congress members',
          shortLabel: '% of women members',
          type: 'pct_share',
          populationComparisonMetric: {
            chartTitle:
              'Population vs. distribution of total women in US congress',
            metricId: 'cawp_population_pct',
            columnTitleHeader: 'Total population share (all genders)',
            shortLabel: `${populationPctShortLabel} (all genders)`,
            type: 'pct_share',
          },
        },
        pct_relative_inequity: {
          chartTitle:
            'Relative racial inequity of women in US Congress over time',
          metricId: 'women_us_congress_pct_relative_inequity',
          shortLabel: '% relative inequity',
          type: 'pct_relative_inequity',
        },
      },
    },
    {
      dataTypeId: 'women_in_state_legislature',
      dataTypeShortLabel: 'State legislatures', // DATA TOGGLE
      fullDisplayName: 'Women in state legislatures', // TABLE TITLE,
      surveyCollectedData: true,
      timeSeriesData: true,
      dataTypeDefinition: `Individuals identifying as women currently serving in their state or territory’s legislature. Women who self-identify as more than one race/ethnicity are included in the rates for each group with which they identify.
      `,
      dataTableTitle: 'Breakdown summary for Women in state legislatures',
      metrics: {
        per100k: {
          metricId: 'pct_share_of_state_leg',
          chartTitle: 'Percentage of state legislators identifying as women',
          // MAP CARD HEADING, SIMPLE BAR TITLE, MAP INFO ALERT, TABLE COL HEADER, HI/LOW DROPDOWN FOOTNOTE
          trendsCardTitleName: 'Rates of women in state legislatures over time',
          columnTitleHeader: 'Percentage of women state legislators',
          shortLabel: '% women in state legislature', // SIMPLE BAR LEGEND, MAP LEGEND, INFO BOX IN MAP CARD
          type: 'pct_share',
        },
        pct_share: {
          chartTitle: 'Percent share of women state legislators', // UNKNOWNS MAP TITLE, DISPARITY BAR TITLE
          metricId: 'pct_share_of_women_state_leg',
          trendsCardTitleName:
            'Inequitable share of women in state legislatures over time',
          columnTitleHeader: 'Percent share of women state legislators',
          shortLabel: '% of women legislators', // DISPARITY BAR LEGEND
          unknownsVegaLabel: '% unknown race',
          type: 'pct_share',
          populationComparisonMetric: {
            chartTitle:
              'Population vs. distribution of total women in state legislatures',
            metricId: 'cawp_population_pct',
            columnTitleHeader: 'Total population share (all genders)', // TABLE COLUMN HEADER
            shortLabel: `${populationPctShortLabel} (all genders)`, // DISPARITY BAR LEGEND/AXIS
            type: 'pct_share',
          },
        },
        pct_relative_inequity: {
          chartTitle:
            'Relative racial inequity of women state legislators over time',
          metricId: 'women_state_leg_pct_relative_inequity',
          shortLabel: '% relative inequity',
          type: 'pct_relative_inequity',
        },
      },
    },
  ],
  incarceration: [
    {
      dataTypeId: 'prison',
      dataTypeShortLabel: 'Prison',
      fullDisplayName: 'People in prison',
      fullDisplayNameInline: 'people in prison',
      surveyCollectedData: true,
      timeSeriesData: true,
      dataTypeDefinition: `Individuals of any age, including children, under the jurisdiction of an adult prison facility. ‘Age’ reports at the national level include only the subset of this jurisdictional population who have been sentenced to one year or more, which accounted for 97% of the total U.S. prison population in 2020. For all national reports, this rate includes both state and federal prisons. For state and territory level reports, only the prisoners under the jurisdiction of that geography are included. For county level reports, Vera reports the
      number of people incarcerated under the jurisdiction of a state prison system on charges arising from a criminal case in that specific county, which are not available in every state. The county of court commitment is generally where a person was convicted; it is not necessarily the person’s county of residence, and may not even be the county where the crime was committed, but nevertheless is likely to be both.  AK, CT, DE, HI, RI, and VT each operate an integrated system that combines prisons and jails; in accordance with the data sources we include those facilities as adult prisons but not as local jails. Prisons are longer-term facilities run by the state or the federal government that typically hold felons and persons with sentences of more than one year. Definitions may vary by state.`,
      dataTableTitle: 'Breakdown summary for people in prison',
      metrics: {
        per100k: {
          metricId: 'prison_per_100k',
          chartTitle: 'Prison incarceration',
          trendsCardTitleName: 'Rates of prison incarceration over time',
          columnTitleHeader: 'People in prison per 100k',
          shortLabel: 'prison per 100k',
          type: 'per100k',
        },
        pct_share: {
          chartTitle: 'Percent share of total prison population',
          metricId: 'prison_pct_share',
          trendsCardTitleName:
            'Inequitable share of prison incarceration over time',
          columnTitleHeader: 'Percent share of total prison population',
          shortLabel: '% of prison pop.',
          type: 'pct_share',
          populationComparisonMetric: {
            chartTitle: 'Population vs. distribution of total people in prison',
            metricId: 'incarceration_population_pct',
            columnTitleHeader: 'Total population share',
            shortLabel: populationPctShortLabel,
            type: 'pct_share',
          },
          knownBreakdownComparisonMetric: {
            chartTitle: '',
            metricId: 'prison_pct_share',
            columnTitleHeader: 'Percent share of total prison population',
            shortLabel: '% of total prison population',
            type: 'pct_share',
          },
        },
        pct_relative_inequity: {
          chartTitle: 'Relative inequity of prison incarceration over time',
          metricId: 'prison_pct_relative_inequity',
          shortLabel: '% relative inequity',
          type: 'pct_relative_inequity',
        },
      },
    },
    {
      dataTypeId: 'jail',
      dataTypeShortLabel: 'Jail',
      fullDisplayName: 'People in jail',
      fullDisplayNameInline: 'people in jail',
      surveyCollectedData: true,
      timeSeriesData: true,
      dataTypeDefinition: `Individuals of any age, including children, confined in a local, adult jail facility. AK, CT, DE, HI, RI, and VT each operate an integrated system that combines prisons and jails; in accordance with the data sources we include those facilities as adult prisons but not as local jails. Jails are locally operated short-term facilities that hold inmates awaiting trial or sentencing or both, and inmates sentenced to a term of less than one year, typically misdemeanants. Definitions may vary by state.`,
      dataTableTitle: 'Breakdown summary for people in jail',
      metrics: {
        per100k: {
          metricId: 'jail_per_100k',
          chartTitle: 'Jail incarceration',
          trendsCardTitleName: 'Rates of jail incarceration over time',
          columnTitleHeader: 'People in jail per 100k',
          shortLabel: 'jail per 100k',
          type: 'per100k',
        },
        pct_share: {
          chartTitle: 'Percent share of total jail population',
          metricId: 'jail_pct_share',
          trendsCardTitleName:
            'Inequitable share of jail incarceration over time',
          columnTitleHeader: 'Percent share of total jail population',
          shortLabel: '% of total jail population',
          type: 'pct_share',
          populationComparisonMetric: {
            chartTitle: 'Population vs. distribution of total people in jail',
            metricId: 'incarceration_population_pct',
            columnTitleHeader: 'Total population share',
            shortLabel: populationPctShortLabel,
            type: 'pct_share',
          },
          knownBreakdownComparisonMetric: {
            chartTitle: '',
            metricId: 'jail_pct_share',
            columnTitleHeader: 'Percent share of total jail population',
            shortLabel: '% of total jail population',
            type: 'pct_share',
          },
        },
        pct_relative_inequity: {
          chartTitle: 'Relative inequity of jail incarceration over time',
          metricId: 'jail_pct_relative_inequity',
          shortLabel: '% relative inequity',
          type: 'pct_relative_inequity',
        },
      },
    },
  ],

  phrma_cardiovascular: [
    {
      dataTypeId: 'statins_adherence',
      dataTypeShortLabel: 'Adherence to Statins',
      fullDisplayName: 'Adherence to statins',
      surveyCollectedData: true,
      dataTypeDefinition: `Statins are medications that help lower cholesterol levels in the blood to reduce the risk of heart disease and stroke. “Adherence to statins” is measured as the percentage of Medicare fee-for-service beneficiaries 18 years and older who met the Proportion of Days Covered (PDC) threshold of 80% for statins during the measurement year.`,
      metrics: {
        pct_rate: {
          metricId: 'statins_adherence_pct_rate',
          chartTitle: 'Adherence to statins',
          shortLabel: '% adherent',
          type: 'pct_rate',
        },
        pct_share: {
          chartTitle: 'Percent share of total statins adherence',
          metricId: 'statins_adherence_pct_share',
          columnTitleHeader: 'Percent share of total statins adherence',
          shortLabel: '% of total adherence',
          type: 'pct_share',
          populationComparisonMetric: {
            chartTitle:
              'Share of statins beneficiary population vs. share of total adherence',
            metricId: 'statins_population_pct_share',
            columnTitleHeader: 'Share of all Medicare statins beneficiaries',
            shortLabel: '% of prescribed pop.',
            type: 'pct_share',
          },
        },
      },
    },
    {
      dataTypeId: 'beta_blockers_adherence',
      dataTypeShortLabel: 'Adherence to Beta-Blockers',
      fullDisplayName: 'Adherence to beta-blockers',
      surveyCollectedData: true,
      dataTypeDefinition: `Beta-blockers are medications that block the effects of adrenaline and help lower blood pressure, reduce heart rate, and manage conditions like hypertension and heart-related issues. “Adherence to beta-blockers” is measured as the percentage of Medicare fee-for-service beneficiaries 18 years and older who met the Proportion of Days Covered (PDC) threshold of 80% for beta-blockers during the measurement year.`,
      metrics: {
        pct_rate: {
          metricId: 'beta_blockers_adherence_pct_rate',
          chartTitle: 'Adherence to beta-blockers',
          shortLabel: '% adherent',
          type: 'pct_rate',
        },
        pct_share: {
          chartTitle: 'Percent share of total beta-blockers adherence',
          metricId: 'beta_blockers_adherence_pct_share',
          columnTitleHeader: 'Percent share of total beta-blockers adherence',
          shortLabel: '% of total adherence',
          type: 'pct_share',
          populationComparisonMetric: {
            chartTitle:
              'Share of beta-blockers beneficiary population vs. share of total adherence',
            metricId: 'beta_blockers_population_pct_share',
            columnTitleHeader:
              'Share of all Medicare beta-blockers beneficiaries',
            shortLabel: '% of prescribed pop.',
            type: 'pct_share',
          },
        },
      },
    },
    {
      dataTypeId: 'nqf_adherence',
      dataTypeShortLabel: 'Adherence to Beta-Blockers Post-Heart Attack',
      fullDisplayName:
        'Persistence of Beta-Blocker Treatment After a Heart Attack',
      surveyCollectedData: true,
      dataTypeDefinition: `Beta-blockers are medications that are used after an acute myocardial infarction (heart attack) to reduce the workload on the heart, lower blood pressure, and improve heart function by blocking the effects of adrenaline and stress hormones. Adherence on this report is measured as the percentage of Medicare fee-for-service beneficiaries 18 years of age and older during the measurement year who were hospitalized and discharged with a diagnosis of acute myocardial infarction (AMI) and who received persistent beta-blocker treatment for six months after discharge.`,
      metrics: {
        pct_rate: {
          metricId: 'nqf_adherence_pct_rate',
          chartTitle:
            'Persistence of Beta-Blocker Treatment After a Heart Attack',
          shortLabel: '% adherent',
          type: 'pct_rate',
        },
        pct_share: {
          chartTitle: 'Percent share of total adherence',
          metricId: 'nqf_adherence_pct_share',
          columnTitleHeader: 'Percent share of total adherence',
          shortLabel: '% of total adherence',
          type: 'pct_share',
          populationComparisonMetric: {
            chartTitle:
              'Share of beneficiary population vs. share of total adherence',
            metricId: 'nqf_population_pct_share',
            columnTitleHeader: 'Share of all Medicare beneficiaries',
            shortLabel: '% of prescribed pop.',
            type: 'pct_share',
          },
        },
      },
    },
    {
      dataTypeId: 'rasa_adherence',
      dataTypeShortLabel: 'Adherence to RAS-Antagonists',
      fullDisplayName: 'Adherence to RAS antagonists',
      surveyCollectedData: true,
      dataTypeDefinition: `
      Renin angiotensin system antagonists are medications that block the actions of certain hormones to regulate blood pressure and fluid balance in the body. “Adherence to RAS antagonists” is measured as percentage of Medicare fee-for-service beneficiaries 18 years and older who met the Proportion of Days Covered (PDC) threshold of 80% for renin angiotensin system antagonists (RASA) during the measurement year.`,
      metrics: {
        pct_rate: {
          metricId: 'rasa_adherence_pct_rate',
          chartTitle: 'Adherence to RAS antagonists',
          shortLabel: '% adherent',
          type: 'pct_rate',
        },
        pct_share: {
          chartTitle: 'Percent share of total RAS antagonists adherence',
          metricId: 'rasa_adherence_pct_share',
          columnTitleHeader: 'Percent share of total RAS antagonists adherence',
          shortLabel: '% of total adherence',
          type: 'pct_share',
          populationComparisonMetric: {
            chartTitle:
              'Share of RASA beneficiary population vs. share of total adherence',
            metricId: 'rasa_population_pct_share',
            columnTitleHeader:
              'Share of all Medicare RAS antagonists beneficiaries',
            shortLabel: '% of prescribed pop.',
            type: 'pct_share',
          },
        },
      },
    },
    {
      dataTypeId: 'ccb_adherence',
      dataTypeShortLabel: 'Adherence to Calcium Channel Blockers',
      fullDisplayName: 'Adherence to calcium channel blockers',
      surveyCollectedData: true,
      dataTypeDefinition: `Calcium channel blockers are medications that relax and widen blood vessels, making it easier for the heart to pump blood and reducing blood pressure. “Adherence to calcium channel blockers” is measured as the percentage of Medicare fee-for-service beneficiaries 18 years and older who met the Proportion of Days Covered (PDC) threshold of 80% for calcium channel blockers during the measurement year.`,
      metrics: {
        pct_rate: {
          metricId: 'ccb_adherence_pct_rate',
          chartTitle: 'Adherence to calcium channel blockers',
          shortLabel: '% adherent',
          type: 'pct_rate',
        },
        pct_share: {
          chartTitle:
            'Percent share of total calcium channel blockers adherence',
          metricId: 'ccb_adherence_pct_share',
          columnTitleHeader:
            'Percent share of total calcium channel blockers adherence',
          shortLabel: '% of total adherence',
          type: 'pct_share',
          populationComparisonMetric: {
            chartTitle:
              'Share of calcium channel blockers beneficiary population vs. share of total adherence',
            metricId: 'ccb_population_pct_share',
            columnTitleHeader:
              'Share of all Medicare calcium channel blockers beneficiaries',
            shortLabel: '% of prescribed pop.',
            type: 'pct_share',
          },
        },
      },
    },
    {
      dataTypeId: 'doac_adherence',
      dataTypeShortLabel: 'Adherence to Direct Oral Anticoagulants',
      fullDisplayName: 'Direct Oral Anticoagulants',
      surveyCollectedData: true,
      dataTypeDefinition: `Direct oral anticoagulants are medications that help prevent blood clot formation by inhibiting specific clotting factors, reducing the risk of stroke and blood clots in conditions such as atrial fibrillation and deep vein thrombosis. “Adherence to direct oral anticoagulants” is measured as the percentage of Medicare fee-for-service beneficiaries 18 years and older who met the Proportion of Days Covered (PDC) threshold of 80% during the measurement period for direct-acting oral anticoagulants.`,
      metrics: {
        pct_rate: {
          metricId: 'doac_adherence_pct_rate',
          chartTitle: 'Direct Oral Anticoagulants Adherence',
          shortLabel: '% adherent',
          type: 'pct_rate',
        },
        pct_share: {
          chartTitle:
            'Percent share of total Direct Oral Anticoagulants adherence',
          metricId: 'doac_adherence_pct_share',
          columnTitleHeader:
            'Percent share of total Direct Oral Anticoagulants adherence',
          shortLabel: '% of total adherence',
          type: 'pct_share',
          populationComparisonMetric: {
            chartTitle:
              'Share of Direct Oral Anticoagulants beneficiary population vs. share of total adherence',
            metricId: 'doac_population_pct_share',
            columnTitleHeader:
              'Share of all Medicare Direct Oral Anticoagulants beneficiaries',
            shortLabel: '% of prescribed pop.',
            type: 'pct_share',
          },
        },
      },
    },
    {
      dataTypeId: 'ami',
      dataTypeShortLabel: 'Heart Attacks (Acute MI)',
      fullDisplayName: 'Acute Myocardial Infarctions (Heart Attacks)',
      surveyCollectedData: true,
      dataTypeDefinition: `Acute myocardial infarctions, commonly known as heart attacks, occur when the blood flow to the heart muscle is severely blocked, leading to damage or death of the heart tissue. “Acute MI per 100k” is measured as the number of Medicare fee-for-service beneficiaries with a diagnosis of acute myocardial infarction (AMI) per 100K during the measurement period.`,
      metrics: {
        per100k: {
          metricId: 'ami_per_100k',
          chartTitle: 'Rates of Acute MI',
          shortLabel: 'Acute MI per 100k',
          type: 'per100k',
        },
        pct_share: {
          chartTitle: 'Percent share of total Acute MI',
          metricId: 'ami_pct_share',
          columnTitleHeader: 'Percent share of total Acute MI',
          shortLabel: '% of total Acute MI',
          type: 'pct_share',
          populationComparisonMetric: {
            chartTitle:
              'Share of beneficiary population vs. share of total Acute MI',
            metricId: 'phrma_population_pct_share',
            columnTitleHeader: 'Share of all beneficiaries',
            shortLabel: '% of beneficiary pop.',
            type: 'pct_share',
          },
        },
      },
    },
  ],
  phrma_hiv: [
    {
      dataTypeId: 'arv_adherence',
      dataTypeShortLabel: 'Medication Adherence (Antiretrovirals)',
      fullDisplayName: 'Adherence to antiretrovirals',
      surveyCollectedData: true,
      dataTypeDefinition: `HIV antiretrovirals are medications that help control the HIV virus by interfering with its replication process, reducing viral load, and improving the immune system's ability to fight the infection. “Adherence to antiretrovirals” is measured as the percentage of Medicare fee-for-service beneficiaries 18 years and older who met the Proportion of Days Covered (PDC) threshold of 90% for ≥3 antiretroviral medications during the measurement year.`,
      metrics: {
        pct_rate: {
          metricId: 'arv_adherence_pct_rate',
          chartTitle: 'Adherence to antiretrovirals',
          shortLabel: '% adherent',
          type: 'pct_rate',
        },
        pct_share: {
          chartTitle: 'Percent share of total antiretrovirals adherence',
          metricId: 'arv_adherence_pct_share',
          columnTitleHeader: 'Percent share of total antiretrovirals adherence',
          shortLabel: '% of total adherence',
          type: 'pct_share',
          populationComparisonMetric: {
            chartTitle:
              'Share of antiretrovirals beneficiary population vs. share of total adherence',
            metricId: 'arv_population_pct_share',
            columnTitleHeader:
              'Share of all Medicare antiretrovirals beneficiaries',
            shortLabel: '% of beneficiary pop.',
            type: 'pct_share',
          },
        },
      },
    },
    {
      dataTypeId: 'phrma_hiv',
      dataTypeShortLabel: 'Cases',
      fullDisplayName: 'HIV cases',
      surveyCollectedData: true,
      dataTypeDefinition: `The number of Medicare fee-for-service beneficiaries per 100K with a diagnosis of HIV during the measurement period.`,
      metrics: {
        per100k: {
          metricId: 'phrma_hiv_per_100k',
          chartTitle: 'Rates of HIV cases',
          shortLabel: 'cases per 100k',
          type: 'per100k',
        },
        pct_share: {
          chartTitle: 'Percent share of total HIV cases',
          metricId: 'phrma_hiv_pct_share',
          columnTitleHeader: 'Percent share of total HIV cases',
          shortLabel: '% of total HIV cases',
          type: 'pct_share',
          populationComparisonMetric: {
            chartTitle:
              'Share of beneficiary population vs. share of total HIV cases',
            metricId: 'phrma_population_pct_share',
            columnTitleHeader: 'Share of all beneficiaries',
            shortLabel: '% of beneficiary pop.',
            type: 'pct_share',
          },
        },
      },
    },
  ],
}<|MERGE_RESOLUTION|>--- conflicted
+++ resolved
@@ -164,12 +164,9 @@
   | 'hiv_prevalence_pct_relative_inequity'
   | 'hiv_prevalence_pct_share'
   | 'hiv_prevalence_per_100k'
-<<<<<<< HEAD
-=======
   | 'hiv_prevalence_ratio_age_adjusted'
   | 'hiv_stigma_index'
   | 'hiv_stigma_pct_share'
->>>>>>> 8f6611f2
   | 'hosp_ratio_age_adjusted'
   | 'incarceration_population_pct'
   | 'jail_pct_relative_inequity'
@@ -227,8 +224,6 @@
   | 'women_this_race_us_congress_count'
   | 'women_this_race_us_congress_names'
   | 'women_us_congress_pct_relative_inequity'
-<<<<<<< HEAD
-=======
   | 'women_us_congress_ratio_age_adjusted'
   | 'hiv_care_total_additional_gender'
   | 'hiv_care_total_trans_men'
@@ -242,7 +237,6 @@
   | 'hiv_prevalence_total_additional_gender'
   | 'hiv_prevalence_total_trans_men'
   | 'hiv_prevalence_total_trans_women'
->>>>>>> 8f6611f2
 
 // The type of metric indicates where and how this a MetricConfig is represented in the frontend:
 // What chart types are applicable, what metrics are shown together, display names, etc.
@@ -891,61 +885,35 @@
         'Breakdown summary for HIV prevalence for Black (NH) women',
       metrics: {
         pct_share: {
-<<<<<<< HEAD
-          chartTitle: 'Share of total HIV prevalence for Black (NH) women',
-          metricId: 'hiv_prevalence_black_women_pct_share',
-          columnTitleHeader:
-            'Share of total HIV prevalence for Black (NH) women',
-=======
           chartTitle: 'Share of total HIV deaths for Black (NH) Women',
           metricId: 'hiv_deaths_pct_share',
           columnTitleHeader: 'Share of total HIV deaths for Black women',
->>>>>>> 8f6611f2
           trendsCardTitleName:
             'Inequitable share of HIV prevalence for Black (NH) women over time',
           shortLabel: '% of HIV prevalence (Black women)',
           type: 'pct_share',
           populationComparisonMetric: {
             chartTitle:
-<<<<<<< HEAD
-              'Population vs. distribution of total HIV prevalence for Black (NH) women',
-            metricId: 'black_women_population_pct',
-=======
               'Population vs. distribution of total HIV deaths for Black (NH) women',
             metricId: 'hiv_population_pct',
->>>>>>> 8f6611f2
             columnTitleHeader: 'Population share (ages 13+)', // populationPctTitle,
             shortLabel: '% of population (Black women)',
             type: 'pct_share',
           },
         },
         per100k: {
-<<<<<<< HEAD
-          metricId: 'hiv_prevalence_black_women_per_100k',
-          chartTitle: 'HIV prevalence for Black (NH) women',
-          trendsCardTitleName: 'HIV prevalence for Black (NH) women over time',
-          columnTitleHeader:
-            'HIV prevalence for Black (NH) women per 100k people',
-          shortLabel: 'prevalence per 100k',
-=======
           metricId: 'hiv_deaths_per_100k',
           chartTitle: 'HIV deaths for Black (NH) women',
           trendsCardTitleName:
             'Rates of HIV deaths for Black (NH) women over time',
           columnTitleHeader: 'HIV deaths for Black (NH) women per 100k people',
           shortLabel: 'deaths per 100k',
->>>>>>> 8f6611f2
           type: 'per100k',
         },
         pct_relative_inequity: {
           chartTitle:
-<<<<<<< HEAD
-            'Historical relative inequity of HIV prevalence for Black (NH) women',
-          metricId: 'hiv_prevalence_black_women_pct_relative_inequity',
-=======
             'Historical relative inequity of HIV deaths for Black (NH) women',
           metricId: 'hiv_deaths_pct_relative_inequity',
->>>>>>> 8f6611f2
           shortLabel: '% relative inequity',
           type: 'pct_relative_inequity',
         },
