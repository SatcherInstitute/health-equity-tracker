//  IDs for the selectable conditions in the madlib
export type DropdownVarId =
  | "covid"
  | "diabetes"
  | "copd"
  | "health_insurance"
  | "poverty"
  | "vaccinations"
  | "depression"
  | "suicide"
  | "substance"
  | "frequent_mental_distress"
  | "excessive_drinking"
  | "preventable_hospitalizations"
  | "avoided_care"
  | "chronic_kidney_disease"
  | "cardiovascular_diseases"
  | "asthma"
  | "voter_participation"
  | "women_legislators";

// IDs for the sub-data types (if any) for theDropDownId
export type VariableId =
  | DropdownVarId
  | "population"
  | "population_2010"
  | "covid_cases"
  | "covid_deaths"
  | "covid_hospitalizations"
  | "non_medical_drug_use"
  | "non_medical_rx_opioid_use"
  | "illicit_opioid_use"
<<<<<<< HEAD
  | "health_coverage"
  | "poverty"
  | "vaccinations"
  | "suicides"
  | "women_us_congress"
  | "women_state_legislatures";
=======
  | "covid_vaccinations";
>>>>>>> 76010fbc

// consts for simpler code
export const VAXX: DropdownVarId = "vaccinations";
export const COVID_VAXX: VariableId = "covid_vaccinations";

export type MetricId =
  | "acs_vaccine_population_pct"
  | "brfss_population_pct"
  | "cawp_population_pct"
  | "copd_pct_share"
  | "copd_per_100k"
  | "covid_cases"
  | "covid_cases_per_100k"
  | "covid_cases_reporting_population"
  | "covid_cases_reporting_population_pct"
  | "covid_cases_share"
  | "covid_cases_share_of_known"
  | "covid_deaths"
  | "covid_deaths_per_100k"
  | "covid_deaths_reporting_population"
  | "covid_deaths_reporting_population_pct"
  | "covid_deaths_share"
  | "covid_deaths_share_of_known"
  | "covid_hosp"
  | "covid_hosp_per_100k"
  | "covid_hosp_reporting_population"
  | "covid_hosp_reporting_population_pct"
  | "covid_hosp_share"
  | "covid_hosp_share_of_known"
  | "diabetes_pct_share"
  | "diabetes_per_100k"
  | "health_insurance_count"
  | "health_insurance_pct_share"
  | "health_insurance_per_100k"
  | "health_insurance_population_pct"
  | "population"
  | "population_pct"
  | "population_2010"
  | "population_pct_2010"
  | "poverty_count"
  | "poverty_pct_share"
  | "poverty_per_100k"
  | "poverty_population_pct"
  | "vaccinated_pct_share"
  | "vaccinated_share_of_known"
  | "vaccinated_per_100k"
  | "vaccine_population_pct"
  | "frequent_mental_distress_pct_share"
  | "frequent_mental_distress_per_100k"
  | "depression_pct_share"
  | "depression_per_100k"
  | "suicide_pct_share"
  | "suicide_per_100k"
  | "excessive_drinking_pct_share"
  | "excessive_drinking_per_100k"
  | "illicit_opioid_use_pct_share"
  | "illicit_opioid_use_per_100k"
  | "non_medical_drug_use_pct_share"
  | "non_medical_drug_use_per_100k"
  | "non_medical_rx_opioid_use_pct_share"
  | "non_medical_rx_opioid_use_per_100k"
  | "preventable_hospitalizations_pct_share"
  | "preventable_hospitalizations_per_100k"
  | "avoided_care_pct_share"
  | "avoided_care_per_100k"
  | "chronic_kidney_disease_pct_share"
  | "chronic_kidney_disease_per_100k"
  | "cardiovascular_diseases_pct_share"
  | "cardiovascular_diseases_per_100k"
  | "asthma_pct_share"
  | "asthma_per_100k"
  | "voter_participation_pct_share"
  | "voter_participation_per_100k"
  | "women_state_leg_pct"
  | "women_state_leg_pct_share";

// The type of metric indicates where and how this a MetricConfig is represented in the frontend:
// What chart types are applicable, what metrics are shown together, display names, etc.
export type MetricType =
  | "count"
  | "pct_share"
  | "pct_share_to_pop_ratio"
  | "per100k"
  | "percentile"
  | "index";

export type MetricConfig = {
  metricId: MetricId;
  fullCardTitleName: string;
  shortLabel: string;
  unknownsVegaLabel?: string;
  type: MetricType;
  populationComparisonMetric?: MetricConfig;

  // This metric is one where the denominator only includes records where
  // demographics are known. For example, for "share of covid cases" in the US
  // for the "Asian" demographic, this metric would be equal to
  // (# of Asian covid cases in the US) divided by
  // (# of covid cases in the US excluding those with unknown race/ethnicity).
  knownBreakdownComparisonMetric?: MetricConfig;

  secondaryPopulationComparisonMetric?: MetricConfig;
};

export type VariableConfig = {
  variableId: VariableId;
  variableDisplayName: string;
  variableFullDisplayName: string;
  variableDefinition?: string;
  metrics: Record<string, MetricConfig>; // TODO - strongly type key
  surveyCollectedData?: boolean;
};

const populationPctTitle = "Population Share";
const populationPctShortLabel = "% of population";

export const POPULATION_VARIABLE_CONFIG: VariableConfig = {
  variableId: "population",
  variableDisplayName: "Population",
  variableFullDisplayName: "Population",
  metrics: {
    count: {
      metricId: "population",
      fullCardTitleName: "Population",
      shortLabel: "people",
      type: "count",
    },
    pct_share: {
      metricId: "population_pct",
      fullCardTitleName: populationPctTitle,
      shortLabel: populationPctShortLabel,
      type: "pct_share",
    },
  },
};

export const POPULATION_VARIABLE_CONFIG_2010: VariableConfig = {
  variableId: "population_2010",
  variableDisplayName: "Population",
  variableFullDisplayName: "Population",
  metrics: {
    count: {
      metricId: "population_2010",
      fullCardTitleName: "Population",
      shortLabel: "people",
      type: "count",
    },
    pct_share: {
      metricId: "population_pct_2010",
      fullCardTitleName: populationPctTitle,
      shortLabel: populationPctShortLabel,
      type: "pct_share",
    },
  },
};

/**
 * @param metricType The type of the metric to format.
 * @param value The value to format.
 * @param omitPctSymbol Whether to omit the % symbol if the metric is a %. This
 *     can be used for example if the % symbol is part of the description.
 * @returns A formatted version of a field value based on the type specified by
 *     the field name
 */
export function formatFieldValue(
  metricType: MetricType,
  value: any,
  omitPctSymbol: boolean = false
): string {
  if (value === null || value === undefined) {
    return "";
  }
  const isPctShare = metricType === "pct_share";
  const formatOptions = isPctShare ? { minimumFractionDigits: 1 } : {};
  const formattedValue =
    typeof value === "number"
      ? value.toLocaleString("en", formatOptions)
      : value;
  const suffix = isPctShare && !omitPctSymbol ? "%" : "";
  return `${formattedValue}${suffix}`;
}

export function getPer100kAndPctShareMetrics(
  variableConfig: VariableConfig
): MetricConfig[] {
  let tableFields: MetricConfig[] = [];
  if (variableConfig) {
    if (variableConfig.metrics["per100k"]) {
      tableFields.push(variableConfig.metrics["per100k"]);
    }
    if (variableConfig.metrics["pct_share"]) {
      tableFields.push(variableConfig.metrics["pct_share"]);
      if (variableConfig.metrics["pct_share"].populationComparisonMetric) {
        tableFields.push(
          variableConfig.metrics["pct_share"].populationComparisonMetric
        );
      }
    }
  }
  return tableFields;
}

// TODO - strongly type key
// TODO - count and pct_share metric types should require populationComparisonMetric

// Note: metrics must be declared in a consistent order because the UI relies
// on this to build toggles.
// TODO: make the UI consistent regardless of metric config order.
export const METRIC_CONFIG: Record<string, VariableConfig[]> = {
  covid: [
    {
      variableId: "covid_cases",
      variableDisplayName: "Cases",
      variableFullDisplayName: "COVID-19 Cases",
      variableDefinition: `A COVID-19 case is an individual who has been determined to have COVID-19 using a set of criteria known as a case definition. Cases can be classified as suspect, probable, or confirmed. CDC counts include probable and confirmed cases and deaths. Suspect cases and deaths are excluded.`,
      metrics: {
        count: {
          metricId: "covid_cases",
          fullCardTitleName: "COVID-19 Cases",
          shortLabel: "COVID-19 cases",
          type: "count",
          populationComparisonMetric: {
            metricId: "covid_cases_reporting_population",
            fullCardTitleName: "Population",
            shortLabel: "people",
            type: "count",
          },
        },
        pct_share: {
          metricId: "covid_cases_share",
          fullCardTitleName: "Share Of Total COVID-19 Cases",
          unknownsVegaLabel: "% unknown",
          shortLabel: "% of cases",
          type: "pct_share",
          populationComparisonMetric: {
            metricId: "covid_cases_reporting_population_pct",
            fullCardTitleName: populationPctTitle,
            shortLabel: populationPctShortLabel,
            type: "pct_share",
          },
          knownBreakdownComparisonMetric: {
            metricId: "covid_cases_share_of_known",
            fullCardTitleName: "Share Of Total COVID-19 Cases",
            shortLabel: "% of cases",
            type: "pct_share",
          },
        },
        per100k: {
          metricId: "covid_cases_per_100k",
          fullCardTitleName: "COVID-19 Cases Per 100k People",
          shortLabel: "cases per 100k",
          type: "per100k",
        },
      },
    },
    {
      variableId: "covid_deaths",
      variableDisplayName: "Deaths",
      variableFullDisplayName: "COVID-19 Deaths",
      variableDefinition: `The number of people who died due to COVID-19.`,
      metrics: {
        count: {
          metricId: "covid_deaths",
          fullCardTitleName: "COVID-19 Deaths",
          shortLabel: "COVID-19 Deaths",
          type: "count",
          populationComparisonMetric: {
            metricId: "covid_deaths_reporting_population",
            fullCardTitleName: "Population",
            shortLabel: "people",
            type: "count",
          },
        },
        pct_share: {
          metricId: "covid_deaths_share",
          fullCardTitleName: "Share Of Total COVID-19 Deaths",
          shortLabel: "% of deaths",
          unknownsVegaLabel: "% unknown",
          type: "pct_share",
          populationComparisonMetric: {
            metricId: "covid_deaths_reporting_population_pct",
            fullCardTitleName: populationPctTitle,
            shortLabel: populationPctShortLabel,
            type: "pct_share",
          },
          knownBreakdownComparisonMetric: {
            metricId: "covid_deaths_share_of_known",
            fullCardTitleName: "Share Of Total COVID-19 Deaths",
            shortLabel: "% of deaths",
            type: "pct_share",
          },
        },
        per100k: {
          metricId: "covid_deaths_per_100k",
          fullCardTitleName: "COVID-19 Deaths Per 100k People",
          shortLabel: "deaths per 100k",
          type: "per100k",
        },
      },
    },
    {
      variableId: "covid_hospitalizations",
      variableDisplayName: "Hospitalizations",
      variableFullDisplayName: "COVID-19 Hospitalizations",
      variableDefinition: `The number of people hospitalized at any point while ill with COVID-19.`,
      metrics: {
        count: {
          metricId: "covid_hosp",
          fullCardTitleName: "COVID-19 Hospitalizations",
          shortLabel: "COVID-19 hospitalizations",
          type: "count",
          populationComparisonMetric: {
            metricId: "covid_hosp_reporting_population",
            fullCardTitleName: "Population",
            shortLabel: "people",
            type: "count",
          },
        },
        pct_share: {
          metricId: "covid_hosp_share",
          fullCardTitleName: "Share Of Total COVID-19 Hospitalizations",
          shortLabel: "% of hospitalizations",
          unknownsVegaLabel: "% unknown",
          type: "pct_share",
          populationComparisonMetric: {
            metricId: "covid_hosp_reporting_population_pct",
            fullCardTitleName: populationPctTitle,
            shortLabel: populationPctShortLabel,
            type: "pct_share",
          },
          knownBreakdownComparisonMetric: {
            metricId: "covid_hosp_share_of_known",
            fullCardTitleName: "Share Of Total COVID-19 Hospitalizations",
            shortLabel: "% of hospitalizations",
            type: "pct_share",
          },
        },
        per100k: {
          metricId: "covid_hosp_per_100k",
          fullCardTitleName: "COVID-19 Hospitalizations Per 100k People",
          shortLabel: "hospitalizations per 100k",
          type: "per100k",
        },
      },
    },
  ],

  vaccinations: [
    {
      variableId: "vaccinations",
      variableDisplayName: "Vaccinations",
      variableFullDisplayName: "COVID-19 Vaccinations",
      variableDefinition: `For the national level and most states this indicates people who have received at least one dose of a COVID-19 vaccine.`,
      metrics: {
        per100k: {
          metricId: "vaccinated_per_100k",
          fullCardTitleName: "COVID-19 Vaccinations Per 100k People",
          shortLabel: "COVID-19 vaccinations per 100k",
          type: "per100k",
        },
        pct_share: {
          metricId: "vaccinated_pct_share",
          fullCardTitleName: "Share Of Total COVID-19 Vaccinations",
          unknownsVegaLabel: "% unknown",
          shortLabel: "% of vaccinations",
          type: "pct_share",
          populationComparisonMetric: {
            metricId: "vaccine_population_pct",
            fullCardTitleName: populationPctTitle,
            shortLabel: populationPctShortLabel,
            type: "pct_share",
          },
          knownBreakdownComparisonMetric: {
            metricId: "vaccinated_share_of_known",
            fullCardTitleName: "Share Of Total COVID-19 Vaccinations",
            shortLabel: "% of COVID-19 vaccinations",
            type: "pct_share",
          },
          secondaryPopulationComparisonMetric: {
            metricId: "acs_vaccine_population_pct",
            fullCardTitleName: "Population Percentage According to ACS",
            shortLabel: "pop percentage according to acs",
            type: "pct_share",
          },
        },
      },
    },
  ],

  suicide: [
    {
      variableId: "suicide",
      variableDisplayName: "Cases",
      variableFullDisplayName: "Suicides",
      variableDefinition: `Deaths due to intentional self-harm.`,
      surveyCollectedData: true,
      metrics: {
        pct_share: {
          metricId: "suicide_pct_share",
          fullCardTitleName: "Share Of Total Suicides",
          shortLabel: "% of suicides",
          type: "pct_share",
          populationComparisonMetric: {
            metricId: "brfss_population_pct",
            fullCardTitleName: populationPctTitle,
            shortLabel: populationPctShortLabel,
            type: "pct_share",
          },
        },
        per100k: {
          metricId: "suicide_per_100k",
          fullCardTitleName: "Suicides Per 100k People",
          shortLabel: "suicides per 100k",
          type: "per100k",
        },
      },
    },
  ],
  depression: [
    {
      variableId: "depression",
      variableDisplayName: "Cases",
      variableFullDisplayName: "Depression Cases",
      variableDefinition: `Adults who reported being told by a health professional that they have a depressive disorder including depression, major depression, minor depression or dysthymia.`,
      surveyCollectedData: true,
      metrics: {
        pct_share: {
          metricId: "depression_pct_share",
          fullCardTitleName: "Share Of Total Depression Cases",
          shortLabel: "% of cases",
          type: "pct_share",
          populationComparisonMetric: {
            metricId: "brfss_population_pct",
            fullCardTitleName: populationPctTitle,
            shortLabel: populationPctShortLabel,
            type: "pct_share",
          },
        },
        per100k: {
          metricId: "depression_per_100k",
          fullCardTitleName: "Cases of Depression Per 100k People",
          shortLabel: "cases of depression per 100k",
          type: "per100k",
        },
      },
    },
  ],
  excessive_drinking: [
    {
      variableId: "excessive_drinking",
      variableDisplayName: "Cases",
      variableFullDisplayName: "Excessive Drinking Cases",
      variableDefinition: `Adults who reported binge drinking (four or more [females] or five or more [males] drinks on one occasion in the past 30 days) or heavy drinking (eight or more [females] or 15 or more [males] drinks per week).`,
      surveyCollectedData: true,
      metrics: {
        pct_share: {
          metricId: "excessive_drinking_pct_share",
          fullCardTitleName: "Share Of All Excessive Drinking Cases",
          shortLabel: "% of all cases",
          type: "pct_share",
          populationComparisonMetric: {
            metricId: "brfss_population_pct",
            fullCardTitleName: populationPctTitle,
            shortLabel: populationPctShortLabel,
            type: "pct_share",
          },
        },
        per100k: {
          metricId: "excessive_drinking_per_100k",
          fullCardTitleName: "Cases of Excessive Drinking Per 100k People",
          shortLabel: "cases of excessive drinking per 100k",
          type: "per100k",
        },
      },
    },
  ],
  substance: [
    {
      // parent data type
      variableId: "non_medical_drug_use",
      variableDisplayName: "Non-medical Drugs",
      variableFullDisplayName: "Non-medical Drug Use",
      variableDefinition: `Adults who reported using prescription drugs non-medically (including pain relievers, stimulants, sedatives) or illicit drugs (excluding cannabis) in the last 12 months. Note: This data type includes both of the other opioid-related data types: “Non-medical Use of Prescription Opioids” and “Use of Illicit Opioids”.`,
      surveyCollectedData: true,
      metrics: {
        pct_share: {
          metricId: "non_medical_drug_use_pct_share",
          fullCardTitleName: "Share Of Total Non-medical Drug Use",
          shortLabel: "% of cases",
          type: "pct_share",
          populationComparisonMetric: {
            metricId: "brfss_population_pct",
            fullCardTitleName: populationPctTitle,
            shortLabel: populationPctShortLabel,
            type: "pct_share",
          },
        },
        per100k: {
          metricId: "non_medical_drug_use_per_100k",
          fullCardTitleName: "Cases of Non-medical Drug Use Per 100k People",
          shortLabel: "cases of non-medical drug use per 100k",
          type: "per100k",
        },
      },
    },
    {
      variableId: "non_medical_rx_opioid_use",
      variableDisplayName: "Non-medical Prescription Opioids",
      variableFullDisplayName: "Non-medical Prescription Opioid Use",
      variableDefinition: `Adults who reported using illicit opioids. Note: This is a subset of the “Non-medical Drug Use” data type.`,
      surveyCollectedData: true,
      metrics: {
        pct_share: {
          metricId: "non_medical_rx_opioid_use_pct_share",
          fullCardTitleName:
            "Share Of Total Non-medical Prescription Opioid Use",
          shortLabel: "% of cases",
          type: "pct_share",
          populationComparisonMetric: {
            metricId: "brfss_population_pct",
            fullCardTitleName: populationPctTitle,
            shortLabel: populationPctShortLabel,
            type: "pct_share",
          },
        },
        per100k: {
          metricId: "non_medical_rx_opioid_use_per_100k",
          fullCardTitleName:
            "Cases of Non-medical Prescription Opioid Use Per 100k People",
          shortLabel: "cases of non-medical rx opioid use per 100k",
          type: "per100k",
        },
      },
    },
    {
      variableId: "illicit_opioid_use",
      variableDisplayName: "Illicit Opioids",
      variableFullDisplayName: "Illicit Opioid Use",
      variableDefinition: `Adults who reported using prescription opioids non-medically. Note: This is a subset of the “Non-medical Drug Use” data type.`,
      surveyCollectedData: true,
      metrics: {
        pct_share: {
          metricId: "illicit_opioid_use_pct_share",
          fullCardTitleName: "Share Of Total Illicit Opioid Use",
          shortLabel: "% of cases",
          type: "pct_share",
          populationComparisonMetric: {
            metricId: "brfss_population_pct",
            fullCardTitleName: populationPctTitle,
            shortLabel: populationPctShortLabel,
            type: "pct_share",
          },
        },
        per100k: {
          metricId: "illicit_opioid_use_per_100k",
          fullCardTitleName: "Cases of Illicit Opioid Use Per 100k People",
          shortLabel: "cases of illicit opioid use per 100k",
          type: "per100k",
        },
      },
    },
  ],

  frequent_mental_distress: [
    {
      variableId: "frequent_mental_distress",
      variableDisplayName: "Cases",
      variableFullDisplayName: "Frequent Mental Distress Cases",
      variableDefinition: `Adults who reported their mental health was not good 14 or more days in the past 30 days.`,
      surveyCollectedData: true,
      metrics: {
        pct_share: {
          metricId: "frequent_mental_distress_pct_share",
          fullCardTitleName: "Share Of All Frequent Mental Distress Cases",
          shortLabel: "% of cases",
          type: "pct_share",
          populationComparisonMetric: {
            metricId: "brfss_population_pct",
            fullCardTitleName: populationPctTitle,
            shortLabel: populationPctShortLabel,
            type: "pct_share",
          },
        },
        per100k: {
          metricId: "frequent_mental_distress_per_100k",
          fullCardTitleName: "Frequent Mental Distress Cases Per 100k People",
          shortLabel: "frequent mental distress cases per 100k",
          type: "per100k",
        },
      },
    },
  ],
  diabetes: [
    {
      variableId: "diabetes",
      variableDisplayName: "Cases",
      variableFullDisplayName: "Diabetes",
      variableDefinition: `Adults who reported being told by a health professional that they have diabetes (excluding prediabetes and gestational diabetes).`,
      surveyCollectedData: true,
      metrics: {
        pct_share: {
          metricId: "diabetes_pct_share",
          fullCardTitleName: "Share Of Total Diabetes Cases",
          shortLabel: "% of cases",
          type: "pct_share",
          populationComparisonMetric: {
            metricId: "brfss_population_pct",
            fullCardTitleName: populationPctTitle,
            shortLabel: populationPctShortLabel,
            type: "pct_share",
          },
        },
        per100k: {
          metricId: "diabetes_per_100k",
          fullCardTitleName: "Diabetes Cases Per 100k People",
          shortLabel: "diabetes cases per 100k",
          type: "per100k",
        },
      },
    },
  ],
  copd: [
    {
      variableId: "copd",
      variableDisplayName: "Cases",
      variableFullDisplayName: "COPD",
      variableDefinition: `Adults who reported being told by a health professional that they have chronic obstructive pulmonary disease, emphysema or chronic bronchitis.`,
      surveyCollectedData: true,
      metrics: {
        pct_share: {
          metricId: "copd_pct_share",
          fullCardTitleName: "Share Of Total COPD Cases",
          shortLabel: "% of cases",
          type: "pct_share",
          populationComparisonMetric: {
            metricId: "brfss_population_pct",
            fullCardTitleName: populationPctTitle,
            shortLabel: populationPctShortLabel,
            type: "pct_share",
          },
        },
        per100k: {
          metricId: "copd_per_100k",
          fullCardTitleName: "COPD Cases Per 100k People",
          shortLabel: "COPD cases per 100k",
          type: "per100k",
        },
      },
    },
  ],

  health_insurance: [
    {
      variableId: "health_insurance",
      variableDisplayName: "Uninsured Individuals",
      variableFullDisplayName: "Uninsured Individuals",
      variableDefinition: `Health insurance coverage in the ACS and other Census Bureau surveys define coverage to
        include plans and programs that provide comprehensive health coverage. Plans that provide
        insurance only for specific conditions or situations such as cancer and long-term care policies
        are not considered comprehensive health coverage. Likewise, other types of insurance like
        dental, vision, life, and disability insurance are not considered comprehensive health
        insurance coverage.`,
      metrics: {
        per100k: {
          metricId: "health_insurance_per_100k",
          fullCardTitleName: "Uninsured Individuals Per 100k People",
          shortLabel: "uninsured individuals per 100k",
          type: "per100k",
        },
        pct_share: {
          metricId: "health_insurance_pct_share",
          fullCardTitleName: "Share Of Uninsured Individuals",
          shortLabel: "% of uninsured",
          type: "pct_share",
          populationComparisonMetric: {
            metricId: "health_insurance_population_pct",
            fullCardTitleName: populationPctTitle,
            shortLabel: populationPctShortLabel,
            type: "pct_share",
          },
        },
      },
    },
  ],
  poverty: [
    {
      variableId: "poverty",
      variableDisplayName: "Poverty",
      variableFullDisplayName: "Individuals Below The Poverty Line",
      variableDefinition: `Following the Office of Management and Budget's (OMB) Statistical Policy Directive 14, the Census Bureau uses a set of money income thresholds that vary by family size and composition to determine who is in poverty. If a family's total income is less than the family's threshold, then that family and every individual in it is considered in poverty. The official poverty thresholds do not vary geographically, but they are updated for inflation using the Consumer Price Index (CPI-U). The official poverty definition uses money income before taxes and does not include capital gains or noncash benefits (such as public housing, Medicaid, and food stamps).`,
      metrics: {
        per100k: {
          metricId: "poverty_per_100k",
          fullCardTitleName:
            "Individuals Below The Poverty Line Per 100k People",
          shortLabel: "individuals below the poverty line per 100k",
          type: "per100k",
        },
        pct_share: {
          metricId: "poverty_pct_share",
          fullCardTitleName: "Share Of Poverty",
          shortLabel: "% of impoverished",
          type: "pct_share",
          populationComparisonMetric: {
            metricId: "poverty_population_pct",
            fullCardTitleName: populationPctTitle,
            shortLabel: populationPctShortLabel,
            type: "pct_share",
          },
        },
      },
    },
  ],
  preventable_hospitalizations: [
    {
      variableId: "preventable_hospitalizations",
      variableDisplayName: "Preventable Hospitalizations",
      variableFullDisplayName: "Preventable Hospitalizations",
      variableDefinition: `Discharges following hospitalization for diabetes with short- or long-term complications, uncontrolled diabetes without complications, diabetes with lower-extremity amputation, chronic obstructive pulmonary disease, angina without a procedure, asthma, hypertension, heart failure, dehydration, bacterial pneumonia or urinary tract infection per 100,000 Medicare beneficiaries ages 18 and older continuously enrolled in Medicare fee-for-service Part A.`,
      metrics: {
        per100k: {
          metricId: "preventable_hospitalizations_per_100k",
          fullCardTitleName: "Preventable Hospitalizations Per 100k People",
          shortLabel: "preventable hospitalizations per 100k",
          type: "per100k",
        },
        pct_share: {
          metricId: "preventable_hospitalizations_pct_share",
          fullCardTitleName: "Share Of All Preventable Hospitalizations",
          shortLabel: "% of hospitalizations",
          type: "pct_share",
          populationComparisonMetric: {
            metricId: "brfss_population_pct",
            fullCardTitleName: populationPctTitle,
            shortLabel: populationPctShortLabel,
            type: "pct_share",
          },
        },
      },
    },
  ],
  avoided_care: [
    {
      variableId: "avoided_care",
      variableDisplayName: "Avoided Care",
      variableFullDisplayName: "Care Avoidance Due to Cost",
      variableDefinition: `Adults who reported a time in the past 12 months when they needed to see a doctor but could not because of cost.`,
      surveyCollectedData: true,
      metrics: {
        per100k: {
          metricId: "avoided_care_per_100k",
          fullCardTitleName:
            "Individuals Who Avoided Care Due to Cost Per 100k People",
          shortLabel: "individuals who avoided care per 100k",
          type: "per100k",
        },
        pct_share: {
          metricId: "avoided_care_pct_share",
          fullCardTitleName: "Share Of All Care Avoidance Due to Cost",
          shortLabel: "% of avoidance",
          type: "pct_share",
          populationComparisonMetric: {
            metricId: "brfss_population_pct",
            fullCardTitleName: populationPctTitle,
            shortLabel: populationPctShortLabel,
            type: "pct_share",
          },
        },
      },
    },
  ],
  asthma: [
    {
      variableId: "asthma",
      variableDisplayName: "Asthma",
      variableFullDisplayName: "Asthma Cases",
      surveyCollectedData: true,
      variableDefinition: `Adults who reported being told by a health professional that they currently have asthma.`,
      metrics: {
        per100k: {
          metricId: "asthma_per_100k",
          fullCardTitleName: "Individuals with Asthma Per 100k People",
          shortLabel: "asthma per 100k",
          type: "per100k",
        },
        pct_share: {
          metricId: "asthma_pct_share",
          fullCardTitleName: "Share Of All Asthma Cases",
          shortLabel: "% of cases",
          type: "pct_share",
          populationComparisonMetric: {
            metricId: "brfss_population_pct",
            fullCardTitleName: populationPctTitle,
            shortLabel: populationPctShortLabel,
            type: "pct_share",
          },
        },
      },
    },
  ],
  cardiovascular_diseases: [
    {
      variableId: "cardiovascular_diseases",
      variableDisplayName: "Cardiovascular Diseases",
      variableFullDisplayName: "Cases of Cardiovascular Diseases",
      surveyCollectedData: true,
      variableDefinition: `Adults who reported being told by a health professional that they had angina or coronary heart disease; a heart attack or myocardial infarction; or a stroke.`,
      metrics: {
        per100k: {
          metricId: "cardiovascular_diseases_per_100k",
          fullCardTitleName: "Cases of Cardiovascular Diseases Per 100k People",
          shortLabel: "cases of cardiovascular diseases",
          type: "per100k",
        },
        pct_share: {
          metricId: "cardiovascular_diseases_pct_share",
          fullCardTitleName: "Share Of All Cases of Cardiovascular Diseases",
          shortLabel: "% of cases",
          type: "pct_share",
          populationComparisonMetric: {
            metricId: "brfss_population_pct",
            fullCardTitleName: populationPctTitle,
            shortLabel: populationPctShortLabel,
            type: "pct_share",
          },
        },
      },
    },
  ],
  chronic_kidney_disease: [
    {
      variableId: "chronic_kidney_disease",
      variableDisplayName: "Chronic Kidney Disease",
      surveyCollectedData: true,
      variableFullDisplayName: "Cases of Chronic Kidney Disease",
      variableDefinition: `Adults who reported being told by a health professional that they have kidney disease not including kidney stones, bladder infection or incontinence.`,
      metrics: {
        per100k: {
          metricId: "chronic_kidney_disease_per_100k",
          fullCardTitleName: "Cases of Chronic Kidney Disease Per 100k People",
          shortLabel: "cases of chronic kidney disease per 100k",
          type: "per100k",
        },
        pct_share: {
          metricId: "chronic_kidney_disease_pct_share",
          fullCardTitleName: "Share Of Chronic All Kidney Disease Cases",
          shortLabel: "% of cases",
          type: "pct_share",
          populationComparisonMetric: {
            metricId: "brfss_population_pct",
            fullCardTitleName: populationPctTitle,
            shortLabel: populationPctShortLabel,
            type: "pct_share",
          },
        },
      },
    },
  ],
  voter_participation: [
    {
      variableId: "voter_participation",
      variableDisplayName: "Voter Participation",
      variableFullDisplayName: "Voter Participation",
      surveyCollectedData: true,
      variableDefinition: `U.S. citizens ages 18 and older who voted in either the last presidential election, the last midterm national election, or the average of both where that data is available.`,
      metrics: {
        per100k: {
          metricId: "voter_participation_per_100k",
          fullCardTitleName: "Participating Voters Per 100k People",
          shortLabel: "voters per 100k",
          type: "per100k",
        },
        pct_share: {
          metricId: "voter_participation_pct_share",
          fullCardTitleName: "Share Of All Voter Participation",
          shortLabel: "% of voters",
          type: "pct_share",
          populationComparisonMetric: {
            metricId: "brfss_population_pct",
            fullCardTitleName: populationPctTitle,
            shortLabel: populationPctShortLabel,
            type: "pct_share",
          },
        },
      },
    },
  ],
  women_legislators: [
    {
      variableId: "women_state_legislatures",
      variableDisplayName: "women in state legislature",
      variableFullDisplayName: "Women in state legislature",
      surveyCollectedData: true,
      variableDefinition: `Official definition.`,
      metrics: {
        per100k: {
          metricId: "women_state_leg_pct",
          fullCardTitleName: "Percent of Women in State Legislature",
          shortLabel: "% of women in state legislature",
          type: "pct_share",
        },
        pct_share: {
          metricId: "women_state_leg_pct_share",
          fullCardTitleName: "Share Of All Women State Legislators",
          shortLabel: "% of women legislators",
          type: "pct_share",
          populationComparisonMetric: {
            metricId: "cawp_population_pct",
            fullCardTitleName: populationPctTitle,
            shortLabel: populationPctShortLabel,
            type: "pct_share",
          },
        },
      },
    },
  ],
};<|MERGE_RESOLUTION|>--- conflicted
+++ resolved
@@ -30,16 +30,12 @@
   | "non_medical_drug_use"
   | "non_medical_rx_opioid_use"
   | "illicit_opioid_use"
-<<<<<<< HEAD
   | "health_coverage"
   | "poverty"
-  | "vaccinations"
   | "suicides"
   | "women_us_congress"
-  | "women_state_legislatures";
-=======
+  | "women_state_legislatures"
   | "covid_vaccinations";
->>>>>>> 76010fbc
 
 // consts for simpler code
 export const VAXX: DropdownVarId = "vaccinations";
