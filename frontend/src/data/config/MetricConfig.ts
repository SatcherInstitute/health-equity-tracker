--- conflicted
+++ resolved
@@ -767,14 +767,6 @@
       },
     },
   ],
-<<<<<<< HEAD
-};
-
-export const AGE_ADJUSTED_VARIABLE_IDS: VariableId[] = [
-  "hospitalizations",
-  "deaths",
-];
-=======
   preventable_hospitalizations: [
     {
       variableId: "preventable_hospitalizations",
@@ -950,4 +942,8 @@
     },
   ],
 };
->>>>>>> 281052a9
+
+export const AGE_ADJUSTED_VARIABLE_IDS: VariableId[] = [
+  "hospitalizations",
+  "deaths",
+];