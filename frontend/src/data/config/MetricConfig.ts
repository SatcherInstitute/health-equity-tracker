--- conflicted
+++ resolved
@@ -91,11 +91,7 @@
   variableId: string; // TODO - strongly type key
   variableDisplayName: string;
   variableFullDisplayName: string;
-<<<<<<< HEAD
-  variableDefinition: {
-=======
   variableDefinition?: {
->>>>>>> d584ddbd
     text: string;
     sourceName: string;
     url: string;
@@ -111,11 +107,6 @@
   variableId: "population",
   variableDisplayName: "Population",
   variableFullDisplayName: "Population",
-  variableDefinition: {
-    text: ``,
-    sourceName: ``,
-    url: ``,
-  },
   metrics: {
     count: {
       metricId: "population",
@@ -136,11 +127,6 @@
   variableId: "population_2010",
   variableDisplayName: "Population",
   variableFullDisplayName: "Population",
-  variableDefinition: {
-    text: ``,
-    sourceName: ``,
-    url: ``,
-  },
   metrics: {
     count: {
       metricId: "population_2010",
@@ -215,11 +201,6 @@
       variableId: "cases",
       variableDisplayName: "Cases",
       variableFullDisplayName: "COVID-19 Cases",
-      variableDefinition: {
-        text: ``,
-        sourceName: ``,
-        url: ``,
-      },
       metrics: {
         count: {
           metricId: "covid_cases",
@@ -264,11 +245,6 @@
       variableId: "deaths",
       variableDisplayName: "Deaths",
       variableFullDisplayName: "COVID-19 Deaths",
-      variableDefinition: {
-        text: ``,
-        sourceName: ``,
-        url: ``,
-      },
       metrics: {
         count: {
           metricId: "covid_deaths",
@@ -313,11 +289,6 @@
       variableId: "hospitalizations",
       variableDisplayName: "Hospitalizations",
       variableFullDisplayName: "COVID-19 Hospitalizations",
-      variableDefinition: {
-        text: ``,
-        sourceName: ``,
-        url: ``,
-      },
       metrics: {
         count: {
           metricId: "covid_hosp",
@@ -630,11 +601,6 @@
       variableId: "health_coverage",
       variableDisplayName: "Uninsured Individuals",
       variableFullDisplayName: "Uninsured Individuals",
-      variableDefinition: {
-        text: ``,
-        sourceName: ``,
-        url: ``,
-      },
       metrics: {
         per100k: {
           metricId: "health_insurance_per_100k",
@@ -662,11 +628,6 @@
       variableId: "poverty",
       variableDisplayName: "Poverty",
       variableFullDisplayName: "Individuals Below The Poverty Line",
-      variableDefinition: {
-        text: ``,
-        sourceName: ``,
-        url: ``,
-      },
       metrics: {
         per100k: {
           metricId: "poverty_per_100k",
@@ -734,13 +695,4 @@
       },
     },
   ],
-};
-
-// some variables like COVID contain sub data types
-// simpler to map over a flat array
-export let flatVariables: VariableConfig[] = [];
-for (const variable in METRIC_CONFIG) {
-  METRIC_CONFIG[variable].forEach((varDataType) =>
-    flatVariables.push(varDataType)
-  );
-}+};