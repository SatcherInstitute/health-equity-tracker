--- conflicted
+++ resolved
@@ -427,14 +427,9 @@
         },
         pct_share: {
           metricId: "vaccinated_pct_share",
-<<<<<<< HEAD
           fullCardTitleName: "Share Of Total Vaccinated Individuals",
-          shortVegaLabel: "%",
           unknownsVegaLabel: "% unknown",
-=======
-          fullCardTitleName: "Share Of Vaccinated Individuals",
           shortVegaLabel: "% of vaccinated",
->>>>>>> b2fde3b1
           type: "pct_share",
           populationComparisonMetric: {
             metricId: "vaccine_population_pct",
