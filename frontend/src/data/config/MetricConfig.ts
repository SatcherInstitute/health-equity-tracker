//  IDs for the selectable conditions in the madlib
// NOTE: these strings are displayed to the user if the data type toggle is enabled.
// Underscores become spaces, and all letters are capitalized
// TODO: integrate strings from Category / Madlib into the Metric Config
// so ALL related topic data is contained in a single object

export type DropdownVarId =
  | "covid"
  | "diabetes"
  | "copd"
  | "health_insurance"
  | "poverty"
  | "covid_vaccinations"
  | "depression"
  | "suicide"
  | "substance"
  | "frequent_mental_distress"
  | "excessive_drinking"
  | "preventable_hospitalizations"
  | "avoided_care"
  | "chronic_kidney_disease"
  | "cardiovascular_diseases"
  | "asthma"
  | "voter_participation"
  | "women_in_legislative_office"
  | "incarceration";

export type AgeAdjustedVariableId = "covid_deaths" | "covid_hospitalizations";

// IDs for the sub-data types (if any) for theDropDownId
export type VariableId =
  | DropdownVarId
  | AgeAdjustedVariableId
  | "population"
  | "population_2010"
  | "covid_cases"
  | "non_medical_drug_use"
  | "non_medical_rx_opioid_use"
  | "illicit_opioid_use"
  | "health_coverage"
  | "poverty"
  | "suicides"
  | "women_us_congress"
  | "women_state_legislatures"
  | "prison"
  | "jail"
  | "covid_vaccinations"
  | "svi";

export type MetricId =
  | "acs_vaccine_population_pct"
  | "brfss_population_pct"
  | "cawp_population_pct"
  | "bjs_population_pct"
  | "vera_population_pct"
  | "incarceration_population_pct"
  | "copd_pct_share"
  | "copd_per_100k"
  | "copd_ratio_age_adjusted"
  | "copd_pct_relative_inequity"
  | "covid_cases"
  | "covid_cases_per_100k"
  | "covid_cases_reporting_population"
  | "covid_cases_reporting_population_pct"
  | "covid_cases_share"
  | "covid_cases_share_of_known"
  | "cases_ratio_age_adjusted"
  | "covid_cases_pct_relative_inequity"
  | "covid_deaths"
  | "covid_deaths_per_100k"
  | "covid_deaths_reporting_population"
  | "covid_deaths_reporting_population_pct"
  | "covid_deaths_share"
  | "covid_deaths_share_of_known"
  | "covid_deaths_pct_relative_inequity"
  | "death_ratio_age_adjusted"
  | "covid_hosp"
  | "covid_hosp_per_100k"
  | "covid_hosp_reporting_population"
  | "covid_hosp_reporting_population_pct"
  | "covid_hosp_share"
  | "covid_hosp_share_of_known"
  | "covid_population_pct"
  | "hosp_ratio_age_adjusted"
  | "covid_hosp_pct_relative_inequity"
  | "diabetes_pct_share"
  | "diabetes_per_100k"
  | "diabetes_ratio_age_adjusted"
  | "diabetes_pct_relative_inequity"
  | "health_insurance_count"
  | "health_insurance_pct_share"
  | "health_insurance_per_100k"
  | "health_insurance_population_pct"
  | "health_insurance_ratio_age_adjusted"
  | "health_insurance_pct_relative_inequity"
  | "population"
  | "population_pct"
  | "population_2010"
  | "population_pct_2010"
  | "poverty_count"
  | "poverty_pct_share"
  | "poverty_per_100k"
  | "poverty_population_pct"
  | "poverty_ratio_age_adjusted"
  | "poverty_pct_relative_inequity"
  | "vaccinated_pct_share"
  | "vaccinated_share_of_known"
  | "vaccinated_per_100k"
  | "vaccine_population_pct"
  | "vaccinated_ratio_age_adjusted"
  | "vaccinated_pct_relative_inequity"
  | "frequent_mental_distress_pct_share"
  | "frequent_mental_distress_per_100k"
  | "frequent_mental_distress_ratio_age_adjusted"
  | "frequent_mental_distress_pct_relative_inequity"
  | "depression_pct_share"
  | "depression_per_100k"
  | "depression_ratio_age_adjusted"
  | "depression_pct_relative_inequity"
  | "suicide_pct_share"
  | "suicide_per_100k"
  | "suicide_ratio_age_adjusted"
  | "suicide_pct_relative_inequity"
  | "excessive_drinking_pct_share"
  | "excessive_drinking_per_100k"
  | "excessive_drinking_ratio_age_adjusted"
  | "excessive_drinking_pct_relative_inequity"
  | "illicit_opioid_use_pct_share"
  | "illicit_opioid_use_per_100k"
  | "illicit_opioid_use_ratio_age_adjusted"
  | "illicit_opioid_use_pct_relative_inequity"
  | "non_medical_drug_use_pct_share"
  | "non_medical_drug_use_per_100k"
  | "non_medical_drug_use_ratio_age_adjusted"
  | "non_medical_drug_use_pct_relative_inequity"
  | "non_medical_rx_opioid_use_pct_share"
  | "non_medical_rx_opioid_use_per_100k"
  | "non_medical_rx_opioid_use_ratio_age_adjusted"
  | "non_medical_rx_opioid_use_pct_relative_inequity"
  | "preventable_hospitalizations_pct_share"
  | "preventable_hospitalizations_per_100k"
  | "preventable_hospitalizations_ratio_age_adjusted"
  | "preventable_hospitalizations_pct_relative_inequity"
  | "avoided_care_pct_share"
  | "avoided_care_per_100k"
  | "avoided_care_ratio_age_adjusted"
  | "avoided_care_pct_relative_inequity"
  | "chronic_kidney_disease_pct_share"
  | "chronic_kidney_disease_per_100k"
  | "chronic_kidney_disease_ratio_age_adjusted"
  | "chronic_kidney_disease_pct_relative_inequity"
  | "cardiovascular_diseases_pct_share"
  | "cardiovascular_diseases_per_100k"
  | "cardiovascular_diseases_ratio_age_adjusted"
  | "cardiovascular_diseases_pct_relative_inequity"
  | "asthma_pct_share"
  | "asthma_per_100k"
  | "asthma_ratio_age_adjusted"
  | "asthma_pct_relative_inequity"
  | "voter_participation_pct_share"
  | "voter_participation_per_100k"
  | "voter_participation_ratio_age_adjusted"
  | "voter_participation_pct_relative_inequity"
  | "women_state_leg_pct"
  | "women_state_leg_pct_share"
  | "women_state_leg_ratio_age_adjusted"
  | "women_state_leg_pct_relative_inequity"
  | "pct_share_of_us_congress"
  | "pct_share_of_women_us_congress"
  | "women_us_congress_ratio_age_adjusted"
  | "women_us_congress_pct_relative_inequity"
  | "women_this_race_us_congress_names"
  | "total_us_congress_names"
  | "women_this_race_us_congress_count"
  | "total_us_congress_count"
  | "prison_pct_share"
  | "prison_per_100k"
  | "prison_ratio_age_adjusted"
  | "prison_pct_relative_inequity"
  | "jail_pct_share"
  | "jail_per_100k"
  | "jail_ratio_age_adjusted"
  | "jail_pct_relative_inequity"
  | "total_confined_children"
  | "svi";

// The type of metric indicates where and how this a MetricConfig is represented in the frontend:
// What chart types are applicable, what metrics are shown together, display names, etc.
export type MetricType =
  | "count"
  | "pct_share"
  | "per100k"
  | "pct_relative_inequity"
  | "pct_incidence"
  | "index"
  | "ratio";

export type MetricConfig = {
  metricId: MetricId;
  columnTitleHeader?: string;
  trendsCardTitleName?: string;
  chartTitleLines: string[];
  shortLabel: string;
  unknownsVegaLabel?: string;
  type: MetricType;
  populationComparisonMetric?: MetricConfig;
  ageAdjusted?: boolean;
  isMonthly?: boolean;

  // This metric is one where the denominator only includes records where
  // demographics are known. For example, for "share of covid cases" in the US
  // for the "Asian" demographic, this metric would be equal to
  // (# of Asian covid cases in the US) divided by
  // (# of covid cases in the US excluding those with unknown race/ethnicity).
  knownBreakdownComparisonMetric?: MetricConfig;
  secondaryPopulationComparisonMetric?: MetricConfig;
};

export type VariableConfig = {
  variableId: VariableId;
  variableDisplayName: string;
  variableFullDisplayName: string;
  variableDefinition?: string;
  metrics: Record<string, MetricConfig>; // TODO - strongly type key
  surveyCollectedData?: boolean;
  timeSeriesData?: boolean;
};

const populationPctTitle = "Population share";
const populationPctShortLabel = "% of population";

export const POPULATION_VARIABLE_CONFIG: VariableConfig = {
  variableId: "population",
  variableDisplayName: "Population",
  variableFullDisplayName: "Population",
  metrics: {
    count: {
      chartTitleLines: [],
      metricId: "population",
      columnTitleHeader: "Population",
      shortLabel: "people",
      type: "count",
    },
    pct_share: {
      chartTitleLines: [],
      metricId: "population_pct",
      columnTitleHeader: populationPctTitle,
      shortLabel: populationPctShortLabel,
      type: "pct_share",
    },
  },
};

export const POPULATION_VARIABLE_CONFIG_2010: VariableConfig = {
  variableId: "population_2010",
  variableDisplayName: "Population",
  variableFullDisplayName: "Population",
  metrics: {
    count: {
      chartTitleLines: [],
      metricId: "population_2010",
      columnTitleHeader: "Population",
      shortLabel: "people",
      type: "count",
    },
    pct_share: {
      chartTitleLines: [],
      metricId: "population_pct_2010",
      columnTitleHeader: populationPctTitle,
      shortLabel: populationPctShortLabel,
      type: "pct_share",
    },
  },
};

export const SYMBOL_TYPE_LOOKUP: Record<MetricType, string> = {
  per100k: "per 100k",
  pct_share: "% share",
  count: "people",
  index: "",
  ratio: "×",
  pct_relative_inequity: "%",
  pct_incidence: "%",
};

export function isPctType(metricType: MetricType) {
  return ["pct_share", "pct_relative_inequity", "pct_incidence"].includes(
    metricType
  );
}

/**
 * @param metricType The type of the metric to format.
 * @param value The value to format.
 * @param omitPctSymbol Whether to omit the % symbol if the metric is a %. This
 *     can be used for example if the % symbol is part of the description.
 * @returns A formatted version of a field value based on the type specified by
 *     the field name
 */
export function formatFieldValue(
  metricType: MetricType,
  value: any,
  omitPctSymbol: boolean = false
): string {
  if (value === null || value === undefined) {
    return "";
  }

  // if values are numeric but rounded down to 0, instead replace with "less than 1"
  if (value === 0 && metricType === "per100k") return "<1";

  const isRatio = metricType.includes("ratio");
  let formatOptions = isPctType(metricType) ? { minimumFractionDigits: 1 } : {};
  const formattedValue =
    typeof value === "number"
      ? value.toLocaleString("en", formatOptions)
      : value;
  const percentSuffix = isPctType(metricType) && !omitPctSymbol ? "%" : "";
  const ratioSuffix = isRatio ? "×" : "";
  return `${formattedValue}${percentSuffix}${ratioSuffix}`;
}

export function getPer100kAndPctShareMetrics(
  variableConfig: VariableConfig
): MetricConfig[] {
  let tableFields: MetricConfig[] = [];
  if (variableConfig) {
    if (variableConfig.metrics["per100k"]) {
      tableFields.push(variableConfig.metrics["per100k"]);
    }
    if (variableConfig.metrics["pct_share"]) {
      tableFields.push(variableConfig.metrics["pct_share"]);
      if (variableConfig.metrics["pct_share"].populationComparisonMetric) {
        tableFields.push(
          variableConfig.metrics["pct_share"].populationComparisonMetric
        );
      }
    }
  }
  return tableFields;
}

export function getAgeAdjustedRatioMetric(
  variableConfig: VariableConfig
): MetricConfig[] {
  let tableFields: MetricConfig[] = [];
  if (variableConfig) {
    if (variableConfig.metrics["age_adjusted_ratio"]) {
      // Ratios for Table
      tableFields.push(variableConfig.metrics["age_adjusted_ratio"]);
      // pct_share for Unknowns Alert
      tableFields.push(variableConfig.metrics["pct_share"]);
    }
  }
  return tableFields;
}

// TODO - count and pct_share metric types should require populationComparisonMetric

// Note: metrics must be declared in a consistent order because the UI relies
// on this to build toggles.
// TODO: make the UI consistent regardless of metric config order.
export const METRIC_CONFIG: Record<DropdownVarId, VariableConfig[]> = {
  covid: [
    {
      variableId: "covid_cases",
      variableDisplayName: "Cases",
      variableFullDisplayName: "COVID-19 cases",
      variableDefinition: `A COVID-19 case is an individual who has been determined to have COVID-19 using a set of criteria known as a case definition. cases can be classified as suspect, probable, or confirmed. CDC counts include probable and confirmed cases and deaths. Suspect cases and deaths are excluded.`,
      timeSeriesData: true,
      metrics: {
        pct_share: {
          chartTitleLines: ["Share of total COVID-19 cases"],
          metricId: "covid_cases_share",
          columnTitleHeader: "Share of total COVID-19 cases",
          unknownsVegaLabel: "% unknown",
          shortLabel: "% of COVID-19 cases",
          type: "pct_share",
          populationComparisonMetric: {
            chartTitleLines: [
              "Population vs. distribution of",
              "total COVID-19 cases",
              "since Jan 2020",
            ],
            metricId: "covid_population_pct",
            columnTitleHeader: populationPctTitle,
            shortLabel: populationPctShortLabel,
            type: "pct_share",
          },
        },
        pct_relative_inequity: {
          chartTitleLines: ["Inequitable distribution of COVID-19 cases"],
          metricId: "covid_cases_pct_relative_inequity",
          shortLabel: "% relative inequity",
          type: "pct_relative_inequity",
          isMonthly: true,
        },
        per100k: {
          metricId: "covid_cases_per_100k",
          chartTitleLines: ["COVID-19 cases since Jan 2020", "per 100k people"],
          trendsCardTitleName: "Monthly COVID-19 cases per 100k people",
          columnTitleHeader: "Rates of COVID-19 cases",
          shortLabel: "cases per 100k",
          type: "per100k",
          isMonthly: true,
        },
        age_adjusted_ratio: {
          chartTitleLines: [
            "Age-adjusted risk of COVID-19 compared to White (NH)",
          ],
          metricId: "cases_ratio_age_adjusted",
          shortLabel: "Risk of COVID-19",
          type: "ratio",
        },
      },
    },
    {
      variableId: "covid_deaths",
      variableDisplayName: "Deaths",
      variableFullDisplayName: "COVID-19 deaths",
      variableDefinition: `The number of people who died due to COVID-19.`,
      timeSeriesData: true,

      metrics: {
        pct_share: {
          chartTitleLines: ["Share of total COVID-19 deaths"],
          metricId: "covid_deaths_share",
          columnTitleHeader: "Share of total COVID-19 deaths",
          shortLabel: "% of COVID-19 deaths",
          unknownsVegaLabel: "% unknown",
          type: "pct_share",
          populationComparisonMetric: {
            chartTitleLines: [
              "Population vs. distribution of",
              "total COVID-19 deaths",
              "since Jan 2020",
            ],
            metricId: "covid_population_pct",
            columnTitleHeader: populationPctTitle,
            shortLabel: populationPctShortLabel,
            type: "pct_share",
          },
        },
        pct_relative_inequity: {
          chartTitleLines: ["Inequitable distribution of COVID-19 deaths"],
          metricId: "covid_deaths_pct_relative_inequity",
          shortLabel: "% relative inequity",
          type: "pct_relative_inequity",
          isMonthly: true,
        },
        per100k: {
          metricId: "covid_deaths_per_100k",
          chartTitleLines: [
            "COVID-19 deaths since Jan 2020",
            "per 100k people",
          ],
          columnTitleHeader: "Rates of COVID-19 deaths",
          trendsCardTitleName: "Monthly COVID-19 deaths per 100k people",
          shortLabel: "deaths per 100k",
          type: "per100k",
          isMonthly: true,
        },
        age_adjusted_ratio: {
          metricId: "death_ratio_age_adjusted",
          chartTitleLines: [
            "Age-adjusted risk of COVID-19 death",
            "compared to White (NH)",
          ],
          shortLabel: "Risk of COVID-19 Death", // table header-row label
          type: "ratio",
          ageAdjusted: true,
        },
      },
    },
    {
      variableId: "covid_hospitalizations",
      variableDisplayName: "Hospitalizations",
      variableFullDisplayName: "COVID-19 hospitalizations",
      variableDefinition: `The number of people hospitalized at any point while ill with COVID-19.`,
      timeSeriesData: true,

      metrics: {
        pct_share: {
          chartTitleLines: ["Share of total COVID-19 hospitalizations"],
          metricId: "covid_hosp_share",
          columnTitleHeader: "Share of total COVID-19 hospitalizations",
          shortLabel: "% of COVID-19 hospitalizations",
          unknownsVegaLabel: "% unknown",
          type: "pct_share",
          populationComparisonMetric: {
            chartTitleLines: [
              "Population vs. distribution of",
              "total COVID-19 hospitalizations",
              "since Jan 2020",
            ],
            metricId: "covid_population_pct",
            columnTitleHeader: populationPctTitle,
            shortLabel: populationPctShortLabel,
            type: "pct_share",
          },
        },
        pct_relative_inequity: {
          chartTitleLines: [
            "Inequitable distribution of COVID-19 hospitalizations",
          ],
          metricId: "covid_hosp_pct_relative_inequity",
          shortLabel: "% relative inequity",
          type: "pct_relative_inequity",
          isMonthly: true,
        },
        per100k: {
          metricId: "covid_hosp_per_100k",
          chartTitleLines: [
            "COVID-19 hospitalizations since Jan 2020",
            "per 100k people",
          ],
          columnTitleHeader: "Rates of COVID-19 hospitalizations",
          trendsCardTitleName:
            "Monthly COVID-19 hospitalizations per 100k people",
          shortLabel: "hospitalizations per 100k",
          type: "per100k",
          isMonthly: true,
        },
        age_adjusted_ratio: {
          metricId: "hosp_ratio_age_adjusted",
          shortLabel: "Risk of COVID-19 hospitalization", // Table header-row label
          chartTitleLines: [
            "Age-adjusted risk of COVID-19 hospitalization",
            "compared to White (NH)",
          ],
          type: "ratio",
          ageAdjusted: true,
        },
      },
    },
  ],

  covid_vaccinations: [
    {
      variableId: "covid_vaccinations",
      variableDisplayName: "Vaccinations",
      variableFullDisplayName: "COVID-19 vaccinations",
      variableDefinition: `For the national level and most states this indicates people who have received at least one dose of a COVID-19 vaccine.`,
      metrics: {
        per100k: {
          metricId: "vaccinated_per_100k",
          chartTitleLines: ["COVID-19 vaccinations", "per 100k people"],
          trendsCardTitleName: "Rates of COVID-19 vaccinations over time",
          columnTitleHeader: "COVID-19 vaccinations per 100k people",
          shortLabel: "COVID-19 vaccinations per 100k",
          type: "per100k",
        },
        age_adjusted_ratio: {
          chartTitleLines: [
            "Age-adjusted ratio of COVID-19 vaccination compared to White (NH)",
          ],
          metricId: "vaccinated_ratio_age_adjusted",
          shortLabel: "",
          type: "ratio",
        },
        pct_relative_inequity: {
          chartTitleLines: [
            "historical data for inequitable distribution of COVID-19 vaccinations",
          ],
          metricId: "vaccinated_pct_relative_inequity",
          shortLabel: "% relative inequity",
          type: "pct_relative_inequity",
        },
        pct_share: {
          chartTitleLines: ["Share of total COVID-19 vaccinations"],
          metricId: "vaccinated_pct_share",
          columnTitleHeader: "Share of total COVID-19 vaccinations",
          trendsCardTitleName:
            "Inequitable share of COVID-19 vaccinations over time",
          unknownsVegaLabel: "% unknown",
          shortLabel: "% of vaccinations",
          type: "pct_share",
          populationComparisonMetric: {
            chartTitleLines: [
              "Population vs. distribution of",
              "total COVID-19 vaccinations",
            ],
            metricId: "vaccine_population_pct",
            columnTitleHeader: populationPctTitle,
            shortLabel: populationPctShortLabel,
            type: "pct_share",
          },
          knownBreakdownComparisonMetric: {
            chartTitleLines: [],
            metricId: "vaccinated_share_of_known",
            columnTitleHeader: "Share of total COVID-19 vaccinations",
            shortLabel: "% of vaccinations",
            type: "pct_share",
          },
          secondaryPopulationComparisonMetric: {
            chartTitleLines: [],
            metricId: "acs_vaccine_population_pct",
            columnTitleHeader: "Population percentage according to ACS",
            shortLabel: "pop. % according to acs",
            type: "pct_share",
          },
        },
      },
    },
  ],

  suicide: [
    {
      variableId: "suicide",
      variableDisplayName: "Cases",
      variableFullDisplayName: "Suicides",
      variableDefinition: `Deaths due to intentional self-harm.`,
      surveyCollectedData: true,

      metrics: {
        pct_share: {
          chartTitleLines: ["Share of total suicides"],
          metricId: "suicide_pct_share",
          columnTitleHeader: "Share of total suicides",
          trendsCardTitleName: "Inequitable share of suicide over time",
          shortLabel: "% of suicides",
          type: "pct_share",
          populationComparisonMetric: {
            chartTitleLines: [
              "Population vs. distribution of",
              "total suicide cases",
            ],
            metricId: "brfss_population_pct",
            columnTitleHeader: populationPctTitle,
            shortLabel: populationPctShortLabel,
            type: "pct_share",
          },
        },
        per100k: {
          metricId: "suicide_per_100k",
          chartTitleLines: ["Suicides", "per 100k people"],
          trendsCardTitleName: "Rates of suicide over time",
          columnTitleHeader: "Suicides per 100k people",
          shortLabel: "suicides per 100k",
          type: "per100k",
        },
        pct_relative_inequity: {
          chartTitleLines: ["historical data for suicide inequity"],
          metricId: "suicide_pct_relative_inequity",
          shortLabel: "% relative inequity",
          type: "pct_relative_inequity",
        },
        age_adjusted_ratio: {
          chartTitleLines: [
            "Age-adjusted risk of suicide compared to White (NH)",
          ],
          metricId: "suicide_ratio_age_adjusted",
          shortLabel: "",
          type: "ratio",
        },
      },
    },
  ],
  depression: [
    {
      variableId: "depression",
      variableDisplayName: "Cases",
      variableFullDisplayName: "Depression cases",
      variableDefinition: `Adults who reported being told by a health professional that they have a depressive disorder including depression, major depression, minor depression or dysthymia.`,
      surveyCollectedData: true,

      metrics: {
        pct_share: {
          chartTitleLines: ["Share of total depression cases"],
          metricId: "depression_pct_share",
          trendsCardTitleName: "Inequitable share of depression over time",
          columnTitleHeader: "Share of total depression cases",
          shortLabel: "% of cases",
          type: "pct_share",
          populationComparisonMetric: {
            chartTitleLines: [
              "Population vs. distribution of",
              "total depression cases",
            ],
            metricId: "brfss_population_pct",
            columnTitleHeader: populationPctTitle,
            shortLabel: populationPctShortLabel,
            type: "pct_share",
          },
        },
        per100k: {
          metricId: "depression_per_100k",
          chartTitleLines: ["Cases of depression", "per 100k people"],
          trendsCardTitleName: "Rates of depression over time",
          columnTitleHeader: "Cases of depression per 100k people",
          shortLabel: "cases of depression per 100k",
          type: "per100k",
        },
        pct_relative_inequity: {
          chartTitleLines: ["historical data for depression inequity"],
          metricId: "depression_pct_relative_inequity",
          shortLabel: "% relative inequity",
          type: "pct_relative_inequity",
        },
        age_adjusted_ratio: {
          chartTitleLines: [
            "Age-adjusted risk of depression compared to White (NH)",
          ],
          metricId: "depression_ratio_age_adjusted",
          shortLabel: "",
          type: "ratio",
        },
      },
    },
  ],
  excessive_drinking: [
    {
      variableId: "excessive_drinking",
      variableDisplayName: "Cases",
      variableFullDisplayName: "Excessive drinking cases",
      variableDefinition: `Adults who reported binge drinking (four or more [females] or five or more [males] drinks on one occasion in the past 30 days) or heavy drinking (eight or more [females] or 15 or more [males] drinks per week).`,
      surveyCollectedData: true,

      metrics: {
        pct_share: {
          chartTitleLines: ["Share of all excessive drinking cases"],
          metricId: "excessive_drinking_pct_share",
          trendsCardTitleName:
            "Inequitable share of excessive drinking over time",
          columnTitleHeader: "Share of all excessive drinking cases",
          shortLabel: "% of all cases",
          type: "pct_share",
          populationComparisonMetric: {
            chartTitleLines: [
              "Population vs. distribution of",
              "total excessive drinking cases",
            ],
            metricId: "brfss_population_pct",
            columnTitleHeader: populationPctTitle,
            shortLabel: populationPctShortLabel,
            type: "pct_share",
          },
        },
        per100k: {
          metricId: "excessive_drinking_per_100k",
          columnTitleHeader: "Excessive drinking cases per 100k people",
          chartTitleLines: ["Excessive drinking cases", "per 100k people"],
          trendsCardTitleName: "Rates of excessive drinking over time",
          shortLabel: "cases of excessive drinking per 100k",
          type: "per100k",
        },
        pct_relative_inequity: {
          chartTitleLines: [
            "historical data for inequity in excessive drinking",
          ],
          metricId: "excessive_drinking_pct_relative_inequity",
          shortLabel: "% relative inequity",
          type: "pct_relative_inequity",
        },
        age_adjusted_ratio: {
          chartTitleLines: [
            "Age-adjusted risk of excessive drinking compared to White (NH)",
          ],
          metricId: "excessive_drinking_ratio_age_adjusted",
          shortLabel: "",
          type: "ratio",
        },
      },
    },
  ],
  substance: [
    {
      // parent data type
      variableId: "non_medical_drug_use",
      variableDisplayName: "Non-medical drugs",
      variableFullDisplayName: "Non-medical drug use",
      variableDefinition: `Adults who reported using prescription drugs non-medically (including pain relievers, stimulants, sedatives) or illicit drugs (excluding cannabis) in the last 12 months. Note: This data type includes both of the other opioid-related data types: “Non-medical use of prescription opioids” and “Use of Illicit opioids”.`,
      surveyCollectedData: true,

      metrics: {
        pct_share: {
          chartTitleLines: ["Share of total non-medical drug use"],
          metricId: "non_medical_drug_use_pct_share",
          trendsCardTitleName:
            "Inequitable share of non-medical drug use over time",
          columnTitleHeader: "Share of total non-medical drug use",
          shortLabel: "% of cases",
          type: "pct_share",
          populationComparisonMetric: {
            chartTitleLines: [
              "Population vs. distribution of",
              "total non-medical drug use",
            ],
            metricId: "brfss_population_pct",
            columnTitleHeader: populationPctTitle,
            shortLabel: populationPctShortLabel,
            type: "pct_share",
          },
        },
        per100k: {
          metricId: "non_medical_drug_use_per_100k",
          columnTitleHeader: "Non-medical drug use per 100k people",
          chartTitleLines: ["Non-medical drug use", "per 100k people"],
          trendsCardTitleName: "Rates of non-medical drug use over time",
          shortLabel: "cases of non-medical drug use per 100k",
          type: "per100k",
        },
        pct_relative_inequity: {
          chartTitleLines: [
            "historical data for inequity in non-medical drug use",
          ],
          metricId: "non_medical_drug_use_pct_relative_inequity",
          shortLabel: "% relative inequity",
          type: "pct_relative_inequity",
        },
        age_adjusted_ratio: {
          chartTitleLines: [
            "Age-adjusted risk of non-medical drug use compared to White (NH)",
          ],
          metricId: "non_medical_drug_use_ratio_age_adjusted",
          shortLabel: "",
          type: "ratio",
        },
      },
    },
    {
      variableId: "non_medical_rx_opioid_use",
      variableDisplayName: "Non-medical prescription opioids",
      variableFullDisplayName: "Non-medical prescription opioid use",
      variableDefinition: `Adults who reported using illicit opioids. Note: This is a subset of the “Non-medical drug use” data type.`,
      surveyCollectedData: true,

      metrics: {
        pct_share: {
          chartTitleLines: [
            "Share of total non-medical prescription opioid use",
          ],
          metricId: "non_medical_rx_opioid_use_pct_share",
          trendsCardTitleName:
            "Inequitable share of non-medical prescription opioid use over time",
          columnTitleHeader:
            "Share of total non-medical prescription opioid use",
          shortLabel: "% of cases",
          type: "pct_share",
          populationComparisonMetric: {
            chartTitleLines: [
              "Population vs. distribution of",
              "total non-medical prescription opioid use",
            ],
            metricId: "brfss_population_pct",
            columnTitleHeader: populationPctTitle,
            shortLabel: populationPctShortLabel,
            type: "pct_share",
          },
        },
        per100k: {
          metricId: "non_medical_rx_opioid_use_per_100k",
          chartTitleLines: [
            "Non-medical prescription opioid use",
            "per 100k people",
          ],
          columnTitleHeader:
            "Non-medical prescription opioid use per 100k people",
          trendsCardTitleName:
            "Rates of non-medical prescription opioid use over time",
          shortLabel: "cases of non-medical rx opioid use per 100k",
          type: "per100k",
        },
        pct_relative_inequity: {
          chartTitleLines: [
            "historical data for inequity in non-medical prescription opioid use",
          ],
          metricId: "non_medical_rx_opioid_use_pct_relative_inequity",
          shortLabel: "% relative inequity",
          type: "pct_relative_inequity",
        },
        age_adjusted_ratio: {
          chartTitleLines: [
            "Age-adjusted risk of Non-medical prescription opioid use compared to White (NH)",
          ],
          metricId: "non_medical_rx_opioid_use_ratio_age_adjusted",
          shortLabel: "",
          type: "ratio",
        },
      },
    },
    {
      variableId: "illicit_opioid_use",
      variableDisplayName: "Illicit opioids",
      variableFullDisplayName: "Illicit opioid use",
      variableDefinition: `Adults who reported using prescription opioids non-medically. Note: This is a subset of the “Non-medical drug use” data type.`,
      surveyCollectedData: true,

      metrics: {
        pct_share: {
          chartTitleLines: ["Share of total illicit opioid use"],
          metricId: "illicit_opioid_use_pct_share",
          trendsCardTitleName:
            "Inequitable share of illicit opioid use over time",
          columnTitleHeader: "Share of total illicit opioid use",
          shortLabel: "% of cases",
          type: "pct_share",
          populationComparisonMetric: {
            chartTitleLines: [
              "Population vs. distribution of",
              "total illicit opioid use",
            ],
            metricId: "brfss_population_pct",
            columnTitleHeader: populationPctTitle,
            shortLabel: populationPctShortLabel,
            type: "pct_share",
          },
        },
        per100k: {
          metricId: "illicit_opioid_use_per_100k",
          chartTitleLines: ["Illicit opioid use", "per 100k people"],
          columnTitleHeader: "Illicit opioid use per 100k people",
          trendsCardTitleName: "Rates of illicit opioid use over time",
          shortLabel: "cases of illicit opioid use per 100k",
          type: "per100k",
        },
        pct_relative_inequity: {
          chartTitleLines: [
            "historical data for inequity in illicit opioid use",
          ],
          metricId: "illicit_opioid_use_pct_relative_inequity",
          shortLabel: "% relative inequity",
          type: "pct_relative_inequity",
        },
        age_adjusted_ratio: {
          chartTitleLines: [
            "Age-adjusted risk of illicit opioid use compared to White (NH)",
          ],
          metricId: "illicit_opioid_use_ratio_age_adjusted",
          shortLabel: "",
          type: "ratio",
        },
      },
    },
  ],

  frequent_mental_distress: [
    {
      variableId: "frequent_mental_distress",
      variableDisplayName: "Cases",
      variableFullDisplayName: "Frequent mental distress cases",
      variableDefinition: `Adults who reported their mental health was not good 14 or more days in the past 30 days.`,
      surveyCollectedData: true,

      metrics: {
        pct_share: {
          chartTitleLines: ["Share of all frequent mental distress cases"],
          metricId: "frequent_mental_distress_pct_share",
          trendsCardTitleName:
            "Inequitable share of frequent mental distress over time",
          columnTitleHeader: "Share of all frequent mental distress cases",
          shortLabel: "% of cases",
          type: "pct_share",
          populationComparisonMetric: {
            chartTitleLines: [
              "Population vs. distribution of",
              "total frequent mental distress cases",
            ],
            metricId: "brfss_population_pct",
            columnTitleHeader: populationPctTitle,
            shortLabel: populationPctShortLabel,
            type: "pct_share",
          },
        },
        per100k: {
          metricId: "frequent_mental_distress_per_100k",
          chartTitleLines: [
            "Frequent mental distress cases",
            "per 100k people",
          ],
          columnTitleHeader: "Frequent mental distress cases per 100k people",
          trendsCardTitleName: "Rates of frequent mental distress over time",
          shortLabel: "frequent mental distress cases per 100k",
          type: "per100k",
        },
        pct_relative_inequity: {
          chartTitleLines: [
            "historical data for frequent mental distress inequity",
          ],
          metricId: "frequent_mental_distress_pct_relative_inequity",
          shortLabel: "% relative inequity",
          type: "pct_relative_inequity",
        },
        age_adjusted_ratio: {
          chartTitleLines: [
            "Age-adjusted risk of frequent mental distress compared to White (NH)",
          ],
          metricId: "frequent_mental_distress_ratio_age_adjusted",
          shortLabel: "",
          type: "ratio",
        },
      },
    },
  ],
  diabetes: [
    {
      variableId: "diabetes",
      variableDisplayName: "Cases",
      variableFullDisplayName: "Diabetes",
      variableDefinition: `Adults who reported being told by a health professional that they have diabetes (excluding prediabetes and gestational diabetes).`,
      surveyCollectedData: true,

      metrics: {
        pct_share: {
          chartTitleLines: ["Share of total diabetes cases"],
          metricId: "diabetes_pct_share",
          trendsCardTitleName: "Inequitable share of diabetes over time",
          columnTitleHeader: "Share of total diabetes cases",
          shortLabel: "% of cases",
          type: "pct_share",
          populationComparisonMetric: {
            chartTitleLines: [
              "Population vs. distribution of",
              "total diabetes cases",
            ],
            metricId: "brfss_population_pct",
            columnTitleHeader: populationPctTitle,
            shortLabel: populationPctShortLabel,
            type: "pct_share",
          },
        },
        per100k: {
          metricId: "diabetes_per_100k",
          chartTitleLines: ["Diabetes", "per 100k people"],
          columnTitleHeader: "Diabetes cases per 100k people",
          trendsCardTitleName: "Rates of diabetes over time",
          shortLabel: "diabetes cases per 100k",
          type: "per100k",
        },
        pct_relative_inequity: {
          chartTitleLines: ["historical data for diabetes inequity"],
          metricId: "diabetes_pct_relative_inequity",
          shortLabel: "% relative inequity",
          type: "pct_relative_inequity",
        },
        age_adjusted_ratio: {
          chartTitleLines: [
            "Age-adjusted risk of diabetes compared to White (NH)",
          ],
          metricId: "diabetes_ratio_age_adjusted",
          shortLabel: "",
          type: "ratio",
        },
      },
    },
  ],
  copd: [
    {
      variableId: "copd",
      variableDisplayName: "Cases",
      variableFullDisplayName: "COPD",
      variableDefinition: `Adults who reported being told by a health professional that they have chronic obstructive pulmonary disease, emphysema or chronic bronchitis.`,
      surveyCollectedData: true,

      metrics: {
        pct_share: {
          chartTitleLines: ["Share of total COPD cases"],
          metricId: "copd_pct_share",
          trendsCardTitleName: "Inequitable share of COPD over time",
          columnTitleHeader: "Share of total COPD cases",
          shortLabel: "% of cases",
          type: "pct_share",
          populationComparisonMetric: {
            chartTitleLines: [
              "Population vs. distribution of",
              "total COPD cases",
            ],
            metricId: "brfss_population_pct",
            columnTitleHeader: populationPctTitle,
            shortLabel: populationPctShortLabel,
            type: "pct_share",
          },
        },
        per100k: {
          metricId: "copd_per_100k",
          chartTitleLines: ["COPD cases", "per 100k people"],
          columnTitleHeader: "COPD cases per 100k people",
          trendsCardTitleName: "Rates of COPD over time",
          shortLabel: "COPD cases per 100k",
          type: "per100k",
        },
        pct_relative_inequity: {
          chartTitleLines: ["historical data for COPD inequity"],
          metricId: "copd_pct_relative_inequity",
          shortLabel: "% relative inequity",
          type: "pct_relative_inequity",
        },
        age_adjusted_ratio: {
          chartTitleLines: ["Age-adjusted risk of COPD compared to White (NH)"],
          metricId: "copd_ratio_age_adjusted",
          shortLabel: "",
          type: "ratio",
        },
      },
    },
  ],

  health_insurance: [
    {
      variableId: "health_insurance",
      variableDisplayName: "Uninsured individuals",
      variableFullDisplayName: "Uninsured individuals",
      variableDefinition: `Health insurance coverage in the ACS and other Census Bureau surveys define coverage to
        include plans and programs that provide comprehensive health coverage. Plans that provide
        insurance only for specific conditions or situations such as cancer and long-term care policies
        are not considered comprehensive health coverage. Likewise, other types of insurance like
        dental, vision, life, and disability insurance are not considered comprehensive health
        insurance coverage.`,
      metrics: {
        per100k: {
          metricId: "health_insurance_per_100k",
          chartTitleLines: ["Uninsured individuals", "per 100k people"],
          columnTitleHeader: "Uninsured individuals per 100k people",
          trendsCardTitleName: "Rates of uninsurance over time",
          shortLabel: "uninsured individuals per 100k",
          type: "per100k",
        },
        pct_share: {
          chartTitleLines: ["Share of uninsured individuals"],
          metricId: "health_insurance_pct_share",
          trendsCardTitleName: "Inequitable share of uninsurance over time",
          columnTitleHeader: "Share of uninsured individuals",
          shortLabel: "% of uninsured",
          type: "pct_share",
          populationComparisonMetric: {
            chartTitleLines: [
              "Population vs. distribution of",
              "total uninsured individuals",
            ],
            metricId: "health_insurance_population_pct",
            columnTitleHeader: populationPctTitle,
            shortLabel: populationPctShortLabel,
            type: "pct_share",
          },
        },
        pct_relative_inequity: {
          chartTitleLines: ["historical data for inequity in uninsurance"],
          metricId: "health_insurance_pct_relative_inequity",
          shortLabel: "% relative inequity",
          type: "pct_relative_inequity",
        },
        age_adjusted_ratio: {
          chartTitleLines: [
            "Age-adjusted risk of being uninsured compared to White (NH)",
          ],
          metricId: "health_insurance_ratio_age_adjusted",
          shortLabel: "",
          type: "ratio",
        },
      },
    },
  ],
  poverty: [
    {
      variableId: "poverty",
      variableDisplayName: "Poverty",
      variableFullDisplayName: "Individuals below the poverty line",
      variableDefinition: `Following the Office of Management and Budget's (OMB) Statistical Policy Directive 14, the Census Bureau uses a set of money income thresholds that vary by family size and composition to determine who is in poverty. If a family's total income is less than the family's threshold, then that family and every individual in it is considered in poverty. The official poverty thresholds do not vary geographically, but they are updated for inflation using the Consumer Price Index (CPI-U). The official poverty definition uses money income before taxes and does not include capital gains or noncash benefits (such as public housing, Medicaid, and food stamps).`,
      metrics: {
        per100k: {
          metricId: "poverty_per_100k",
          chartTitleLines: [
            "Individuals below the poverty line",
            "per 100k people",
          ],
          columnTitleHeader:
            "Individuals below the poverty line per 100k people",
          trendsCardTitleName: "Rates of poverty over time",
          shortLabel: "individuals below the poverty line per 100k",
          type: "per100k",
        },
        pct_share: {
          chartTitleLines: ["Share of poverty"],
          metricId: "poverty_pct_share",
          trendsCardTitleName: "Inequitable share of poverty over time",
          columnTitleHeader: "Share of poverty",
          shortLabel: "% of impoverished",
          type: "pct_share",
          populationComparisonMetric: {
            chartTitleLines: [
              "Population vs. distribution of",
              "total individuals below the provery line",
            ],
            metricId: "poverty_population_pct",
            columnTitleHeader: populationPctTitle,
            shortLabel: populationPctShortLabel,
            type: "pct_share",
          },
        },
        pct_relative_inequity: {
          chartTitleLines: ["historical data for poverty inequity"],
          metricId: "poverty_pct_relative_inequity",
          shortLabel: "% relative inequity",
          type: "pct_relative_inequity",
        },
        age_adjusted_ratio: {
          chartTitleLines: [
            "Age-adjusted risk of poverty compared to White (NH)",
          ],
          metricId: "poverty_ratio_age_adjusted",
          shortLabel: "",
          type: "ratio",
        },
      },
    },
  ],
  preventable_hospitalizations: [
    {
      variableId: "preventable_hospitalizations",
      variableDisplayName: "Preventable hospitalizations",
      variableFullDisplayName: "Preventable hospitalizations",
      variableDefinition: `Discharges following hospitalization for diabetes with short- or long-term complications, uncontrolled diabetes without complications, diabetes with lower-extremity amputation, chronic obstructive pulmonary disease, angina without a procedure, asthma, hypertension, heart failure, dehydration, bacterial pneumonia or urinary tract infection per 100,000 Medicare beneficiaries ages 18 and older continuously enrolled in Medicare fee-for-service Part A.`,
      metrics: {
        per100k: {
          metricId: "preventable_hospitalizations_per_100k",
          chartTitleLines: ["Preventable hospitalizations", "per 100k people"],
          trendsCardTitleName:
            "Rates of preventable hospitalizations over time",
          columnTitleHeader: "Preventable hospitalizations per 100k people",
          shortLabel: "preventable hospitalizations per 100k",
          type: "per100k",
        },
        pct_share: {
          chartTitleLines: ["Share of all preventable hospitalizations"],
          metricId: "preventable_hospitalizations_pct_share",
          trendsCardTitleName:
            "Inequitable share of preventable hospitalizations over time",
          columnTitleHeader: "Share of all preventable hospitalizations",
          shortLabel: "% of hospitalizations",
          type: "pct_share",
          populationComparisonMetric: {
            chartTitleLines: [
              "Population vs. distribution of",
              "total preventable hospitalizations",
            ],
            metricId: "brfss_population_pct",
            columnTitleHeader: populationPctTitle,
            shortLabel: populationPctShortLabel,
            type: "pct_share",
          },
        },
        pct_relative_inequity: {
          chartTitleLines: [
            "historical data for inequity in preventable hospitalizations",
          ],
          metricId: "preventable_hospitalizations_pct_relative_inequity",
          shortLabel: "% relative inequity",
          type: "pct_relative_inequity",
        },
        age_adjusted_ratio: {
          chartTitleLines: [
            "Age-adjusted risk of preventable Hospitalization compared to White (NH)",
          ],
          metricId: "preventable_hospitalizations_ratio_age_adjusted",
          shortLabel: "",
          type: "ratio",
        },
      },
    },
  ],
  avoided_care: [
    {
      variableId: "avoided_care",
      variableDisplayName: "Avoided Care",
      variableFullDisplayName: "Care avoidance due to cost",
      variableDefinition: `Adults who reported a time in the past 12 months when they needed to see a doctor but could not because of cost.`,
      surveyCollectedData: true,

      metrics: {
        per100k: {
          metricId: "avoided_care_per_100k",
          chartTitleLines: ["Care avoidance due to cost", "per 100k people"],
          trendsCardTitleName: "Rates of care avoidance over time",
          columnTitleHeader: "Care avoidance due to cost per 100k people",
          shortLabel: "individuals who avoided care per 100k",
          type: "per100k",
        },
        pct_share: {
          chartTitleLines: ["Share of all care avoidance due to cost"],
          metricId: "avoided_care_pct_share",
          trendsCardTitleName: "Inequitable share of care avoidance over time",
          columnTitleHeader: "Share of all care avoidance due to cost",
          shortLabel: "% of avoidance",
          type: "pct_share",
          populationComparisonMetric: {
            chartTitleLines: [
              "Population vs. distribution of",
              "total care avoidance due to cost",
            ],
            metricId: "brfss_population_pct",
            columnTitleHeader: populationPctTitle,
            shortLabel: populationPctShortLabel,
            type: "pct_share",
          },
        },
        pct_relative_inequity: {
          chartTitleLines: [
            "historical data for inequitable avoidance of care",
          ],
          metricId: "avoided_care_pct_relative_inequity",
          shortLabel: "% relative inequity",
          type: "pct_relative_inequity",
        },
        age_adjusted_ratio: {
          chartTitleLines: [
            "Age-adjusted risk of care avoidance due to cost compared to White (NH)",
          ],
          metricId: "avoided_care_ratio_age_adjusted",
          shortLabel: "",
          type: "ratio",
        },
      },
    },
  ],
  asthma: [
    {
      variableId: "asthma",
      variableDisplayName: "Asthma",
      variableFullDisplayName: "Asthma cases",
      surveyCollectedData: true,

      variableDefinition: `Adults who reported being told by a health professional that they currently have asthma.`,
      metrics: {
        per100k: {
          metricId: "asthma_per_100k",
          chartTitleLines: ["Asthma cases", "per 100k people"],
          columnTitleHeader: "Asthma cases per 100k people",
          trendsCardTitleName: "Rates of asthma over time",
          shortLabel: "asthma per 100k",
          type: "per100k",
        },
        pct_share: {
          chartTitleLines: ["Share of all asthma cases"],
          metricId: "asthma_pct_share",
          trendsCardTitleName: "Inequitable share of asthma over time",
          columnTitleHeader: "Share of all asthma cases",
          shortLabel: "% of cases",
          type: "pct_share",
          populationComparisonMetric: {
            chartTitleLines: [
              "Population vs. distribution of",
              "total asthma cases",
            ],
            metricId: "brfss_population_pct",
            columnTitleHeader: populationPctTitle,
            shortLabel: populationPctShortLabel,
            type: "pct_share",
          },
        },
        pct_relative_inequity: {
          chartTitleLines: ["historical data for asthma inequity"],
          metricId: "asthma_pct_relative_inequity",
          shortLabel: "% relative inequity",
          type: "pct_relative_inequity",
        },
        age_adjusted_ratio: {
          chartTitleLines: [
            "Age-adjusted risk of asthma compared to White (NH)",
          ],
          metricId: "asthma_ratio_age_adjusted",
          shortLabel: "",
          type: "ratio",
        },
      },
    },
  ],
  cardiovascular_diseases: [
    {
      variableId: "cardiovascular_diseases",
      variableDisplayName: "Cardiovascular diseases",
      variableFullDisplayName: "Cases of cardiovascular diseases",
      surveyCollectedData: true,

      variableDefinition: `Adults who reported being told by a health professional that they had angina or coronary heart disease; a heart attack or myocardial infarction; or a stroke.`,
      metrics: {
        per100k: {
          metricId: "cardiovascular_diseases_per_100k",
          chartTitleLines: [
            "Cases of cardiovascular diseases",
            "per 100k people",
          ],
          trendsCardTitleName: "Rates of cardiovascular diseases over time",
          columnTitleHeader: "Cases of cardiovascular diseases per 100k people",
          shortLabel: "cases of cardiovascular diseases per 100k",
          type: "per100k",
        },
        pct_share: {
          chartTitleLines: ["Share of all cases of cardiovascular diseases"],
          metricId: "cardiovascular_diseases_pct_share",
          trendsCardTitleName:
            "Inequitable share of cardiovascular diseases over time",
          columnTitleHeader: "Share of all cases of cardiovascular diseases",
          shortLabel: "% of cases",
          type: "pct_share",
          populationComparisonMetric: {
            chartTitleLines: [
              "Population vs. distribution of",
              "total cases of cardiovascular diseases",
            ],
            metricId: "brfss_population_pct",
            columnTitleHeader: populationPctTitle,
            shortLabel: populationPctShortLabel,
            type: "pct_share",
          },
        },
        pct_relative_inequity: {
          chartTitleLines: [
            "historical data for inequity distribution of cardiovascular diseases",
          ],
          metricId: "cardiovascular_diseases_pct_relative_inequity",
          shortLabel: "% relative inequity",
          type: "pct_relative_inequity",
        },
        age_adjusted_ratio: {
          chartTitleLines: [
            "Age-adjusted risk of cardiovascular diseases compared to White (NH)",
          ],
          metricId: "cardiovascular_diseases_ratio_age_adjusted",
          shortLabel: "",
          type: "ratio",
        },
      },
    },
  ],
  chronic_kidney_disease: [
    {
      variableId: "chronic_kidney_disease",
      variableDisplayName: "Chronic kidney disease",
      surveyCollectedData: true,

      variableFullDisplayName: "Cases of chronic kidney disease",
      variableDefinition: `Adults who reported being told by a health professional that they have kidney disease not including kidney stones, bladder infection or incontinence.`,
      metrics: {
        per100k: {
          metricId: "chronic_kidney_disease_per_100k",
          chartTitleLines: ["Chronic kidney disease", "per 100k people"],
          trendsCardTitleName: "Rates of chronic kidney disease over time",
          columnTitleHeader: "Chronic kidney disease per 100k people",
          shortLabel: "cases of chronic kidney disease per 100k",
          type: "per100k",
        },
        pct_share: {
          chartTitleLines: ["Share of all chronic kidney disease cases"],
          metricId: "chronic_kidney_disease_pct_share",
          trendsCardTitleName:
            "Inequitable share of chronic kidney disease over time",
          columnTitleHeader: "Share of all chronic kidney disease cases",
          shortLabel: "% of cases",
          type: "pct_share",
          populationComparisonMetric: {
            chartTitleLines: [
              "Population vs. distribution of",
              "total cases of chronic kidney disease",
            ],
            metricId: "brfss_population_pct",
            columnTitleHeader: populationPctTitle,
            shortLabel: populationPctShortLabel,
            type: "pct_share",
          },
        },
        pct_relative_inequity: {
          chartTitleLines: [
            "historical data for inequitable distribution of chronic kidney disease",
          ],
          metricId: "chronic_kidney_disease_pct_relative_inequity",
          shortLabel: "% relative inequity",
          type: "pct_relative_inequity",
        },
        age_adjusted_ratio: {
          chartTitleLines: [
            "Age-adjusted risk of chronic kidney disease compared to White (NH)",
          ],
          metricId: "chronic_kidney_disease_ratio_age_adjusted",
          shortLabel: "",
          type: "ratio",
        },
      },
    },
  ],
  voter_participation: [
    {
      variableId: "voter_participation",
      variableDisplayName: "Voter participation",
      variableFullDisplayName: "Voter participation",
      surveyCollectedData: true,

      variableDefinition: `U.S. citizens ages 18 and older who voted in either the last presidential election, the last midterm national election, or the average of both where that data is available.`,
      metrics: {
        per100k: {
          metricId: "voter_participation_per_100k",
          columnTitleHeader: "Participating Voters per 100k people",
          chartTitleLines: ["Voter participation", "per 100k people"],
          trendsCardTitleName: "Rates of voter participation over time",
          shortLabel: "voters per 100k",
          type: "per100k",
        },
        pct_share: {
          chartTitleLines: ["Share of all voter participation"],
          metricId: "voter_participation_pct_share",
          trendsCardTitleName:
            "Inequitable share of voter participation over time",
          columnTitleHeader: "Share of all voter participation",
          shortLabel: "% of voters",
          type: "pct_share",
          populationComparisonMetric: {
            chartTitleLines: [
              "Population vs. distribution of",
              "total voter participation",
            ],
            metricId: "brfss_population_pct",
            columnTitleHeader: populationPctTitle,
            shortLabel: populationPctShortLabel,
            type: "pct_share",
          },
        },
        pct_relative_inequity: {
          chartTitleLines: [
            "historical data for inequitable voter participation",
          ],
          metricId: "voter_participation_pct_relative_inequity",
          shortLabel: "% relative inequity",
          type: "pct_relative_inequity",
        },
        age_adjusted_ratio: {
          chartTitleLines: [
            "Age-adjusted voter participation ratio compared to White (NH)",
          ],
          metricId: "voter_participation_ratio_age_adjusted",
          shortLabel: "",
          type: "ratio",
        },
      },
    },
  ],
  women_in_legislative_office: [
    {
      variableId: "women_us_congress",
      variableDisplayName: "Women in US Congress",
      variableFullDisplayName: "Women in US Congress",
      surveyCollectedData: true,
      timeSeriesData: true,
      variableDefinition: `Individuals identifying as women who have served in the Congress of the United States, including members of the U.S. Senate and members, territorial delegates, and resident commissioners of the U.S. House of Representatives. Women who self-identify as more than one race/ethnicity are included in the rates for each group with which they identify.`,
      metrics: {
        per100k: {
<<<<<<< HEAD
          metricId: "pct_share_of_us_congress",
          trendsCardTitleName:
            "Yearly rates of US Congress members identifying as women",
          columnTitleHeader: "Share of Congress for women of each race",
          chartTitle:
            "Current year rates of US Congress members identifying as women",
          mobileChartTitle: [
            "Current year rates of US Congress",
            "members identifying as women",
          ],
          shortLabel: "% of Congress",
          type: "pct_share",
        },
        pct_share: {
          metricId: "pct_share_of_women_us_congress",
          trendsCardTitleName:
            "Inequitable share of women in U.S. Congress over time",
          chartTitle: "Percent share of women US Congress members",
          columnTitleHeader: "Share of all women Congress members",
=======
          metricId: "women_us_congress_pct",
          trendsCardTitleName: "Rates of women in U.S. Congress over time",
          columnTitleHeader: "Percentage of women US Congress members",
          chartTitleLines: ["Percentage of women US", "Congress members"],
          shortLabel: "% women in US congress",
          type: "pct_incidence",
        },
        pct_share: {
          chartTitleLines: ["Percent share of women US Congress members"],
          metricId: "women_us_congress_pct_share",
          trendsCardTitleName:
            "Inequitable share of women in U.S. Congress over time",
          columnTitleHeader: "Percent share of women US Congress members",
>>>>>>> 2b1280c1
          shortLabel: "% of women members",
          type: "pct_share",
          populationComparisonMetric: {
            chartTitleLines: [
              "Population vs. distribution of",
              "total women in US congress",
            ],
            metricId: "cawp_population_pct",
            columnTitleHeader: "Total population share (all genders)",
            shortLabel: `${populationPctShortLabel} (all genders)`,
            type: "pct_share",
          },
<<<<<<< HEAD
        },
        pct_relative_inequity: {
          metricId: "women_us_congress_pct_relative_inequity",
          chartTitle:
            "Relative racial inequity of women in US Congress over time",
          mobileChartTitle: [
            "Relative racial inequity of women",
            "in US Congress over time",
          ],
=======
          knownBreakdownComparisonMetric: {
            chartTitleLines: [],
            metricId: "women_us_congress_pct_share",
            columnTitleHeader: "Percent share of women US Congress members",
            shortLabel: "% of women members",
            type: "pct_share",
          },
        },
        pct_relative_inequity: {
          chartTitleLines: [
            "historical data for inequitable representation of women in US Congress",
          ],
          metricId: "women_us_congress_pct_relative_inequity",
>>>>>>> 2b1280c1
          shortLabel: "% relative inequity",
          type: "pct_relative_inequity",
        },
        age_adjusted_ratio: {
          chartTitleLines: [
            "Age-adjusted representation ratio of women in U.S. Congress compared to White (NH)",
          ],
          metricId: "women_us_congress_ratio_age_adjusted",
          shortLabel: "",
          type: "ratio",
        },
      },
    },
    {
      variableId: "women_state_legislatures",
      variableDisplayName: "Women in state legislatures", // DATA TOGGLE
      variableFullDisplayName: "Women in state legislatures", // TABLE TITLE,
      surveyCollectedData: true,
      variableDefinition: `Individuals identifying as women currently serving in their state or territory’s legislature. Women who self-identify as more than one race/ethnicity are included in the rates for each group with which they identify.
      `,
      metrics: {
        per100k: {
          metricId: "women_state_leg_pct",
          chartTitleLines: ["Percentage of women in state", "legislators"], // MAP CARD HEADING, SIMPLE BAR TITLE, MAP INFO ALERT, TABLE COL HEADER, HI/LOW DROPDOWN FOOTNOTE
          trendsCardTitleName: "Rates of women in state legislatures over time",
          columnTitleHeader: "Percentage of women state legislators",
          shortLabel: "% of egislators", // SIMPLE BAR LEGEND, MAP LEGEND, INFO BOX IN MAP CARD
          type: "pct_incidence",
        },
        pct_share: {
          chartTitleLines: ["Percent share of women state legislators"], // UNKNOWNS MAP TITLE, DISPARITY BAR TITLE
          metricId: "women_state_leg_pct_share",
          trendsCardTitleName:
            "Inequitable share of women in state legislatures over time",
          columnTitleHeader: "Percent share of women state legislators",
          shortLabel: "% of women legislators", // DISPARITY BAR LEGEND
          type: "pct_share",
          populationComparisonMetric: {
            chartTitleLines: [
              "Population vs. distribution of",
              "total women in state legislatures",
            ],
            metricId: "cawp_population_pct",
            columnTitleHeader: "Total population share (all genders)", // TABLE COLUMN HEADER
            shortLabel: `${populationPctShortLabel} (all genders)`, // DISPARITY BAR LEGEND/AXIS
            type: "pct_share",
          },
          knownBreakdownComparisonMetric: {
            chartTitleLines: [],
            metricId: "women_state_leg_pct_share",
            columnTitleHeader: "Percent share of women state legislators", // TABLE COL HEADER,
            shortLabel: "% of women legislators", // UNKNOWNS MAP ALERT, DISPARITY BAR LABELS/AXIS
            type: "pct_share",
          },
        },
        pct_relative_inequity: {
          chartTitleLines: [
            "historical data for inequitable representation of women in state legislature",
          ],
          metricId: "women_state_leg_pct_relative_inequity",
          shortLabel: "% relative inequity",
          type: "pct_relative_inequity",
        },
        age_adjusted_ratio: {
          chartTitleLines: [
            "Age-adjusted representation ratio of women in state legislatures compared to White (NH)",
          ],
          metricId: "women_state_leg_ratio_age_adjusted",
          shortLabel: "",
          type: "ratio",
        },
      },
    },
  ],

  incarceration: [
    {
      variableId: "prison",
      variableDisplayName: "Prison",
      variableFullDisplayName: "Individuals in prison",
      surveyCollectedData: true,
      variableDefinition: `Individuals of any age, including children, under the jurisdiction of an adult prison facility. ‘Age’ reports at the national level include only the subset of this jurisdictional population who have been sentenced to one year or more, which accounted for 97% of the total U.S. prison population in 2020. For all national reports, this rate includes both state and federal prisons. For state and territory level reports, only the prisoners under the jurisdiction of that geography are included. For county level reports, Vera reports the
      number of people incarcerated under the jurisdiction of a state prison system on charges arising from a criminal case in that specific county, which are not available in every state. The county of court commitment is generally where a person was convicted; it is not necessarily the person’s county of residence, and may not even be the county where the crime was committed, but nevertheless is likely to be both.  AK, CT, DE, HI, RI, and VT each operate an integrated system that combines prisons and jails; in accordance with the data sources we include those facilities as adult prisons but not as local jails. Prisons are longer-term facilities run by the state or the federal government that typically holds felons and persons with sentences of more than one year. Definitions may vary by state.`,
      metrics: {
        per100k: {
          metricId: "prison_per_100k",
          chartTitleLines: ["Individuals in prison", "per 100k people"],
          trendsCardTitleName: "Rates of prison incarceration over time",
          columnTitleHeader: "Individuals in prison per 100k people",
          shortLabel: "individuals in prison per 100k",
          type: "per100k",
        },
        pct_share: {
          chartTitleLines: ["Percent share of total prison population"],
          metricId: "prison_pct_share",
          trendsCardTitleName:
            "Inequitable share of prison incarceration over time",
          columnTitleHeader: "Percent share of total prison population",
          shortLabel: "% of prison pop.",
          type: "pct_share",
          populationComparisonMetric: {
            chartTitleLines: [
              "Population vs. distribution of",
              "total individuals in prison",
            ],
            metricId: "population_pct",
            columnTitleHeader: "Total population share",
            shortLabel: populationPctShortLabel,
            type: "pct_share",
          },
          knownBreakdownComparisonMetric: {
            chartTitleLines: [],
            metricId: "prison_pct_share",
            columnTitleHeader: "Percent share of total prison population",
            shortLabel: "% of total prison population",
            type: "pct_share",
          },
        },
        pct_relative_inequity: {
          chartTitleLines: ["historical data for prison inequity"],
          metricId: "prison_pct_relative_inequity",
          shortLabel: "% relative inequity",
          type: "pct_relative_inequity",
        },
        age_adjusted_ratio: {
          chartTitleLines: [
            "Age-adjusted imprisonment ratio compared to White (NH)",
          ],
          metricId: "prison_ratio_age_adjusted",
          shortLabel: "",
          type: "ratio",
        },
      },
    },

    {
      variableId: "jail",
      variableDisplayName: "Jail",
      variableFullDisplayName: "Individuals in jail",
      surveyCollectedData: true,
      variableDefinition: `Individuals of any age, including children, confined in a local, adult jail facility. AK, CT, DE, HI, RI, and VT each operate an integrated system that combines prisons and jails; in accordance with the data sources we include those facilities as adult prisons but not as local jails. Jails are locally operated short-term facilities that hold inmates awaiting trial or sentencing or both, and inmates sentenced to a term of less than one year, typically misdemeanants. Definitions may vary by state.`,
      metrics: {
        per100k: {
          metricId: "jail_per_100k",
          chartTitleLines: ["Individuals in jail", "per 100k people"],
          columnTitleHeader: "Individuals in jail per 100k people",
          trendsCardTitleName: "Rates of jail incarceration over time",
          shortLabel: "Individuals in jail per 100k",
          type: "per100k",
        },
        pct_share: {
          chartTitleLines: ["Percent share of total jail population"],
          metricId: "jail_pct_share",
          trendsCardTitleName:
            "Inequitable share of jail incarceration over time",
          columnTitleHeader: "Percent share of total jail population",
          shortLabel: "% of total jail population",
          type: "pct_share",
          populationComparisonMetric: {
            chartTitleLines: [
              "Population vs. distribution of",
              "total individuals in jail",
            ],
            metricId: "population_pct",
            columnTitleHeader: "Total population share",
            shortLabel: populationPctShortLabel,
            type: "pct_share",
          },
          knownBreakdownComparisonMetric: {
            chartTitleLines: [],
            metricId: "jail_pct_share",
            columnTitleHeader: "Percent share of total jail population",
            shortLabel: "% of total jail population",
            type: "pct_share",
          },
        },
        pct_relative_inequity: {
          chartTitleLines: ["historical data for jail inequity"],
          metricId: "jail_pct_relative_inequity",
          shortLabel: "% relative inequity",
          type: "pct_relative_inequity",
        },
        age_adjusted_ratio: {
          chartTitleLines: ["Age-adjusted jailed ratio compared to White (NH)"],
          metricId: "jail_ratio_age_adjusted",
          shortLabel: "",
          type: "ratio",
        },
      },
    },
  ],
};<|MERGE_RESOLUTION|>--- conflicted
+++ resolved
@@ -1542,14 +1542,11 @@
       variableDefinition: `Individuals identifying as women who have served in the Congress of the United States, including members of the U.S. Senate and members, territorial delegates, and resident commissioners of the U.S. House of Representatives. Women who self-identify as more than one race/ethnicity are included in the rates for each group with which they identify.`,
       metrics: {
         per100k: {
-<<<<<<< HEAD
           metricId: "pct_share_of_us_congress",
           trendsCardTitleName:
             "Yearly rates of US Congress members identifying as women",
           columnTitleHeader: "Share of Congress for women of each race",
-          chartTitle:
-            "Current year rates of US Congress members identifying as women",
-          mobileChartTitle: [
+          chartTitleLines: [
             "Current year rates of US Congress",
             "members identifying as women",
           ],
@@ -1557,26 +1554,11 @@
           type: "pct_share",
         },
         pct_share: {
+          chartTitleLines: ["Percent share of women US Congress members"],
           metricId: "pct_share_of_women_us_congress",
           trendsCardTitleName:
             "Inequitable share of women in U.S. Congress over time",
-          chartTitle: "Percent share of women US Congress members",
-          columnTitleHeader: "Share of all women Congress members",
-=======
-          metricId: "women_us_congress_pct",
-          trendsCardTitleName: "Rates of women in U.S. Congress over time",
-          columnTitleHeader: "Percentage of women US Congress members",
-          chartTitleLines: ["Percentage of women US", "Congress members"],
-          shortLabel: "% women in US congress",
-          type: "pct_incidence",
-        },
-        pct_share: {
-          chartTitleLines: ["Percent share of women US Congress members"],
-          metricId: "women_us_congress_pct_share",
-          trendsCardTitleName:
-            "Inequitable share of women in U.S. Congress over time",
           columnTitleHeader: "Percent share of women US Congress members",
->>>>>>> 2b1280c1
           shortLabel: "% of women members",
           type: "pct_share",
           populationComparisonMetric: {
@@ -1589,31 +1571,13 @@
             shortLabel: `${populationPctShortLabel} (all genders)`,
             type: "pct_share",
           },
-<<<<<<< HEAD
-        },
-        pct_relative_inequity: {
-          metricId: "women_us_congress_pct_relative_inequity",
-          chartTitle:
-            "Relative racial inequity of women in US Congress over time",
-          mobileChartTitle: [
+        },
+        pct_relative_inequity: {
+          chartTitleLines: [
             "Relative racial inequity of women",
             "in US Congress over time",
           ],
-=======
-          knownBreakdownComparisonMetric: {
-            chartTitleLines: [],
-            metricId: "women_us_congress_pct_share",
-            columnTitleHeader: "Percent share of women US Congress members",
-            shortLabel: "% of women members",
-            type: "pct_share",
-          },
-        },
-        pct_relative_inequity: {
-          chartTitleLines: [
-            "historical data for inequitable representation of women in US Congress",
-          ],
           metricId: "women_us_congress_pct_relative_inequity",
->>>>>>> 2b1280c1
           shortLabel: "% relative inequity",
           type: "pct_relative_inequity",
         },
