--- conflicted
+++ resolved
@@ -30,10 +30,7 @@
   | "health_insurance_count"
   | "health_insurance_per_100k"
   | "health_insurance_pct_share"
-<<<<<<< HEAD
-=======
   | "health_insurance_population_pct"
->>>>>>> 8e3b736c
   | "poverty_count"
   | "poverty_per_100k"
   | "poverty_pct_share";
@@ -333,17 +330,12 @@
           fullCardTitleName: "Share of uninsured Americans",
           shortVegaLabel: "% of uninsured",
           type: "pct_share",
-<<<<<<< HEAD
-          populationComparisonMetric:
-            POPULATION_VARIABLE_CONFIG.metrics.pct_share,
-=======
           populationComparisonMetric: {
             metricId: "health_insurance_population_pct",
             fullCardTitleName: "Population Share",
             shortVegaLabel: "% of total population",
             type: "pct_share",
           },
->>>>>>> 8e3b736c
         },
       },
     },
