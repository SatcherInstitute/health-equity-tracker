//  IDs for the selectable conditions in the madlib
// NOTE: these strings are displayed to the user if the data type toggle is enabled.
// Underscores become spaces, and all letters are capitalized
// TODO: integrate strings from Category / Madlib into the Metric Config
// so ALL related topic data is contained in a single object

import { LESS_THAN_1 } from '../utils/Constants'

const dropdownVarIds = [
  'asthma',
  'avoided_care',
  'cardiovascular_diseases',
  'chronic_kidney_disease',
  'copd',
  'covid_vaccinations',
  'covid',
  'depression',
  'diabetes',
  'excessive_drinking',
  'frequent_mental_distress',
  'health_insurance',
  'hiv_black_women',
  'hiv_care',
  'hiv_prep',
  'hiv',
  'incarceration',
  'phrma_cardiovascular',
  'phrma_hiv',
  'poverty',
  'preventable_hospitalizations',
  'substance',
  'suicide',
  'voter_participation',
  'women_in_gov',
] as const

export type DropdownVarId = (typeof dropdownVarIds)[number]

export function isDropdownVarId(str: string): str is DropdownVarId {
  return !!dropdownVarIds.find((dropdown) => str === dropdown)
}

export type AgeAdjustedDataTypeId = 'covid_deaths' | 'covid_hospitalizations'

// IDs for the sub-data types (if any) for theDropDownId
export type DataTypeId =
  | DropdownVarId
  | AgeAdjustedDataTypeId
  | 'ami'
  | 'arv_adherence'
  | 'beta_blockers_adherence'
  | 'covid_cases'
  | 'covid_deaths'
  | 'covid_hospitalizations'
  | 'covid_vaccinations'
  | 'hiv_deaths_black_women'
  | 'hiv_deaths'
  | 'hiv_diagnoses_black_women'
  | 'hiv_diagnoses'
  | 'hiv_prevalence_black_women'
  | 'hiv_prevalence'
  | 'jail'
  | 'non_medical_drug_use'
  | 'poverty'
  | 'prison'
<<<<<<< HEAD
  | 'rasa_adherence'
  | 'statins_adherence'
  | 'ccb_adherence'
  | 'doac_adherence'
  | 'nqf_adherence'
  | 'women_in_state_legislature'
  | 'women_in_us_congress'
  | 'prison'
  | 'suicides'
=======
>>>>>>> b31a0d62
  | 'women_in_state_legislature'
  | 'women_in_us_congress'

export type MetricId =
  | 'acs_vaccinated_pop_pct'
  | 'ahr_population_pct'
  | 'ami_pct_share'
  | 'ami_per_100k'
  | 'arv_adherence_pct_rate'
  | 'arv_adherence_pct_share'
  | 'arv_population_pct_share'
  | 'asthma_pct_share'
  | 'asthma_per_100k'
  | 'avoided_care_pct_rate'
  | 'avoided_care_pct_share'
  | 'beta_blockers_adherence_pct_rate'
  | 'beta_blockers_adherence_pct_share'
  | 'beta_blockers_population_pct_share'
  | 'black_women_population_pct'
  | 'cardiovascular_diseases_pct_share'
  | 'cardiovascular_diseases_per_100k'
  | 'cases_ratio_age_adjusted'
  | 'cawp_population_pct'
  | 'ccb_adherence_pct_rate'
  | 'ccb_adherence_pct_share'
  | 'ccb_population_pct_share'
  | 'chronic_kidney_disease_pct_share'
  | 'chronic_kidney_disease_per_100k'
  | 'copd_pct_share'
  | 'copd_per_100k'
  | 'covid_cases_pct_relative_inequity'
  | 'covid_cases_per_100k'
  | 'covid_cases_reporting_population_pct'
  | 'covid_cases_reporting_population'
  | 'covid_cases_share_of_known'
  | 'covid_cases_share'
  | 'covid_cases'
  | 'covid_deaths_pct_relative_inequity'
  | 'covid_deaths_per_100k'
  | 'covid_deaths_reporting_population_pct'
  | 'covid_deaths_reporting_population'
  | 'covid_deaths_share_of_known'
  | 'covid_deaths_share'
  | 'covid_deaths'
  | 'covid_hosp_pct_relative_inequity'
  | 'covid_hosp_per_100k'
  | 'covid_hosp_reporting_population_pct'
  | 'covid_hosp_reporting_population'
  | 'covid_hosp_share_of_known'
  | 'covid_hosp_share'
  | 'covid_hosp'
  | 'covid_population_pct'
  | 'death_ratio_age_adjusted'
  | 'depression_pct_share'
  | 'depression_per_100k'
  | 'diabetes_pct_share'
  | 'diabetes_per_100k'
  | 'doac_adherence_pct_rate'
  | 'doac_adherence_pct_share'
  | 'doac_population_pct_share'
  | 'excessive_drinking_pct_share'
  | 'excessive_drinking_per_100k'
  | 'frequent_mental_distress_pct_share'
  | 'frequent_mental_distress_per_100k'
  | 'geo_context'
  | 'hiv_care_linkage'
  | 'hiv_care_pct_relative_inequity'
  | 'hiv_care_pct_share'
  | 'hiv_care_population_pct'
  | 'hiv_deaths_black_women_pct_relative_inequity'
  | 'hiv_deaths_black_women_pct_share'
  | 'hiv_deaths_black_women_per_100k'
  | 'hiv_deaths_pct_relative_inequity'
  | 'hiv_deaths_pct_share'
  | 'hiv_deaths_per_100k'
  | 'hiv_diagnoses_black_women_pct_relative_inequity'
  | 'hiv_diagnoses_black_women_pct_share'
  | 'hiv_diagnoses_black_women_per_100k'
  | 'hiv_diagnoses_pct_relative_inequity'
  | 'hiv_diagnoses_pct_share'
  | 'hiv_diagnoses_per_100k'
  | 'hiv_population_pct'
  | 'hiv_prep_coverage'
  | 'hiv_prep_pct_relative_inequity'
  | 'hiv_prep_pct_share'
  | 'hiv_prep_population_pct'
  | 'hiv_prevalence_black_women_pct_relative_inequity'
  | 'hiv_prevalence_black_women_pct_share'
  | 'hiv_prevalence_black_women_per_100k'
  | 'hiv_prevalence_pct_relative_inequity'
  | 'hiv_prevalence_pct_share'
  | 'hiv_prevalence_per_100k'
  | 'hosp_ratio_age_adjusted'
  | 'incarceration_population_pct'
  | 'jail_pct_relative_inequity'
  | 'jail_pct_share'
  | 'jail_per_100k'
  | 'non_medical_drug_use_pct_share'
  | 'non_medical_drug_use_per_100k'
  | 'nqf_adherence_pct_rate'
  | 'nqf_adherence_pct_share'
  | 'nqf_population_pct_share'
  | 'pct_share_of_state_leg'
  | 'pct_share_of_us_congress'
  | 'pct_share_of_women_state_leg'
  | 'pct_share_of_women_us_congress'
  | 'phrma_hiv_pct_share'
  | 'phrma_hiv_per_100k'
  | 'phrma_population_pct_share'
  | 'population_decia'
  | 'population_pct_decia'
  | 'population_pct'
  | 'population'
  | 'poverty_count'
  | 'poverty_pct_share'
  | 'poverty_per_100k'
  | 'poverty_population_pct'
  | 'preventable_hospitalizations_pct_share'
  | 'preventable_hospitalizations_per_100k'
  | 'prison_pct_relative_inequity'
  | 'prison_pct_share'
  | 'prison_per_100k'
  | 'rasa_adherence_pct_rate'
  | 'rasa_adherence_pct_share'
  | 'rasa_population_pct_share'
  | 'statins_adherence_pct_rate'
  | 'statins_adherence_pct_share'
  | 'statins_population_pct_share'
  | 'suicide_pct_share'
  | 'suicide_per_100k'
  | 'svi'
  | 'total_confined_children'
  | 'total_state_leg_count'
  | 'total_us_congress_count'
  | 'total_us_congress_names'
  | 'uninsured_pct_share'
  | 'uninsured_per_100k'
  | 'uninsured_population_pct'
  | 'vaccinated_pct_share'
  | 'vaccinated_per_100k'
  | 'vaccinated_pop_pct'
  | 'vaccinated_share_of_known'
  | 'voter_participation_pct_rate'
  | 'voter_participation_pct_share'
  | 'women_state_leg_pct_relative_inequity'
  | 'women_this_race_state_leg_count'
  | 'women_this_race_us_congress_count'
  | 'women_this_race_us_congress_names'
  | 'women_us_congress_pct_relative_inequity'

// The type of metric indicates where and how this a MetricConfig is represented in the frontend:
// What chart types are applicable, what metrics are shown together, display names, etc.
export type MetricType =
  | 'count'
  | 'pct_share'
  | 'per100k'
  | 'pct_relative_inequity'
  | 'pct_rate'
  | 'index'
  | 'ratio'
  | 'age_adjusted_ratio'

export interface MetricConfig {
  metricId: MetricId
  columnTitleHeader?: string
  trendsCardTitleName?: string
  chartTitle: string
  shortLabel: string
  unknownsVegaLabel?: string
  type: MetricType
  populationComparisonMetric?: MetricConfig
  ageAdjusted?: boolean
  isMonthly?: boolean

  // This metric is one where the denominator only includes records where
  // demographics are known. For example, for "share of covid cases" in the US
  // for the "Asian" demographic, this metric would be equal to
  // (# of Asian covid cases in the US) divided by
  // (# of covid cases in the US excluding those with unknown race/ethnicity).
  knownBreakdownComparisonMetric?: MetricConfig
  secondaryPopulationComparisonMetric?: MetricConfig
}

export interface DataTypeConfig {
  dataTypeId: DataTypeId
  dataTypeShortLabel: string
  fullDisplayName: string
  dataTypeDefinition?: string
  metrics: {
    count?: MetricConfig
    pct_share: MetricConfig
    per100k?: MetricConfig
    pct_relative_inequity?: MetricConfig
    pct_rate?: MetricConfig
    index?: MetricConfig
    ratio?: MetricConfig
    age_adjusted_ratio?: MetricConfig
  }
  surveyCollectedData?: boolean
  timeSeriesData?: boolean
  dataTableTitle?: string
}

const populationPctTitle = 'Population share'
const populationPctShortLabel = '% of population'

export const SYMBOL_TYPE_LOOKUP: Record<MetricType, string> = {
  per100k: 'per 100k',
  pct_share: '% share',
  count: 'people',
  index: '',
  ratio: '×',
  age_adjusted_ratio: '×',
  pct_relative_inequity: '%',
  pct_rate: '%',
}

export function isPctType(metricType: MetricType) {
  return ['pct_share', 'pct_relative_inequity', 'pct_rate'].includes(metricType)
}

/**
 * @param metricType The type of the metric to format.
 * @param value The value to format.
 * @param omitPctSymbol Whether to omit the % symbol if the metric is a %. This
 *     can be used for example if the % symbol is part of the description.
 * @returns A formatted version of a field value based on the type specified by
 *     the field name
 */
export function formatFieldValue(
  metricType: MetricType,
  value: any,
  omitPctSymbol: boolean = false
): string {
  if (value === null || value === undefined) {
    return ''
  }

  // if values are numeric but rounded down to 0, instead replace with "less than 1"
  if (value === 0 && metricType === 'per100k') return LESS_THAN_1

  const isRatio = metricType.includes('ratio')
  const formatOptions = isPctType(metricType)
    ? { minimumFractionDigits: 1 }
    : {}
  const formattedValue: string =
    typeof value === 'number'
      ? value.toLocaleString('en', formatOptions)
      : value
  const percentSuffix = isPctType(metricType) && !omitPctSymbol ? '%' : ''
  const ratioSuffix = isRatio ? '×' : ''
  return `${formattedValue}${percentSuffix}${ratioSuffix}`
}

export function getRateAndPctShareMetrics(
  dataTypeConfig: DataTypeConfig
): MetricConfig[] {
  const tableFields: MetricConfig[] = []
  if (dataTypeConfig) {
    if (dataTypeConfig.metrics?.per100k) {
      tableFields.push(dataTypeConfig.metrics.per100k)
    }
    if (dataTypeConfig.metrics?.pct_rate) {
      tableFields.push(dataTypeConfig.metrics.pct_rate)
    }
    if (dataTypeConfig.metrics.pct_share) {
      tableFields.push(dataTypeConfig.metrics.pct_share)
      if (dataTypeConfig.metrics.pct_share.populationComparisonMetric) {
        tableFields.push(
          dataTypeConfig.metrics.pct_share.populationComparisonMetric
        )
      }
    }
  }
  return tableFields
}

export function getAgeAdjustedRatioMetric(
  dataTypeConfig: DataTypeConfig
): MetricConfig[] {
  const tableFields: MetricConfig[] = []
  if (dataTypeConfig) {
    if (
      dataTypeConfig.metrics.age_adjusted_ratio &&
      dataTypeConfig.metrics.pct_share
    ) {
      // Ratios for Table
      tableFields.push(dataTypeConfig.metrics.age_adjusted_ratio)
      // pct_share for Unknowns Alert
      tableFields.push(dataTypeConfig.metrics.pct_share)
    }
  }
  return tableFields
}

// TODO: count and pct_share metric types should require populationComparisonMetric
// Note: metrics must be declared in a consistent order because the UI relies
// on this to build data type toggles.
// TODO: make the UI consistent regardless of metric config order.
export const METRIC_CONFIG: Record<DropdownVarId, DataTypeConfig[]> = {
  covid: [
    {
      dataTypeId: 'covid_cases',
      dataTypeShortLabel: 'Cases',
      fullDisplayName: 'COVID-19 cases',
      dataTypeDefinition: `A COVID-19 case is an individual who has been determined to have COVID-19 using a set of criteria known as a case definition. cases can be classified as suspect, probable, or confirmed. CDC counts include probable and confirmed cases and deaths. Suspect cases and deaths are excluded.`,
      timeSeriesData: true,
      dataTableTitle: 'Breakdown summary for COVID-19 cases',
      metrics: {
        pct_share: {
          chartTitle: 'Share of total COVID-19 cases',
          metricId: 'covid_cases_share',
          columnTitleHeader: 'Share of total COVID-19 cases',
          unknownsVegaLabel: '% unknown',
          shortLabel: '% of COVID-19 cases',
          type: 'pct_share',
          populationComparisonMetric: {
            chartTitle:
              'Population vs. distribution of total COVID-19 cases since Jan 2020',
            metricId: 'covid_population_pct',
            columnTitleHeader: populationPctTitle,
            shortLabel: populationPctShortLabel,
            type: 'pct_share',
          },
        },
        pct_relative_inequity: {
          chartTitle: 'Relative inequity for COVID-19 cases',
          metricId: 'covid_cases_pct_relative_inequity',
          shortLabel: '% relative inequity',
          type: 'pct_relative_inequity',
          isMonthly: true,
        },
        per100k: {
          metricId: 'covid_cases_per_100k',
          chartTitle: 'Rates of COVID-19 cases since Jan 2020',
          trendsCardTitleName: 'Monthly COVID-19 cases per 100k',
          columnTitleHeader: 'Rates of COVID-19 cases',
          shortLabel: 'cases per 100k',
          type: 'per100k',
          isMonthly: true,
        },
      },
    },
    {
      dataTypeId: 'covid_deaths',
      dataTypeShortLabel: 'Deaths',
      fullDisplayName: 'COVID-19 deaths',
      dataTypeDefinition: `The number of people who died due to COVID-19.`,
      timeSeriesData: true,
      dataTableTitle: 'Breakdown summary for COVID-19 deaths',
      metrics: {
        pct_share: {
          chartTitle: 'Share of total COVID-19 deaths',
          metricId: 'covid_deaths_share',
          columnTitleHeader: 'Share of total COVID-19 deaths',
          shortLabel: '% of COVID-19 deaths',
          unknownsVegaLabel: '% unknown',
          type: 'pct_share',
          populationComparisonMetric: {
            chartTitle:
              'Population vs. distribution of total COVID-19 deaths since Jan 2020',
            metricId: 'covid_population_pct',
            columnTitleHeader: populationPctTitle,
            shortLabel: populationPctShortLabel,
            type: 'pct_share',
          },
        },
        per100k: {
          metricId: 'covid_deaths_per_100k',
          chartTitle: 'Rates of COVID-19 deaths since Jan 2020',
          columnTitleHeader: 'Rates of COVID-19 deaths',
          trendsCardTitleName: 'Monthly COVID-19 deaths per 100k',
          shortLabel: 'deaths per 100k',
          type: 'per100k',
          isMonthly: true,
        },
        pct_relative_inequity: {
          chartTitle: 'Relative inequity for COVID-19 deaths',
          metricId: 'covid_deaths_pct_relative_inequity',
          shortLabel: '% relative inequity',
          type: 'pct_relative_inequity',
          isMonthly: true,
        },
        age_adjusted_ratio: {
          metricId: 'death_ratio_age_adjusted',
          chartTitle:
            'Age-adjusted risk of COVID-19 death compared to White (NH)',
          shortLabel: 'Risk of COVID-19 Death', // table header-row label
          type: 'age_adjusted_ratio',
          ageAdjusted: true,
        },
      },
    },
    {
      dataTypeId: 'covid_hospitalizations',
      dataTypeShortLabel: 'Hospitalizations',
      fullDisplayName: 'COVID-19 hospitalizations',
      dataTypeDefinition: `The number of people hospitalized at any point while ill with COVID-19.`,
      timeSeriesData: true,
      dataTableTitle: 'Breakdown summary for COVID-19 hospitalizations',
      metrics: {
        pct_share: {
          chartTitle: 'Share of total COVID-19 hospitalizations',
          metricId: 'covid_hosp_share',
          columnTitleHeader: 'Share of total COVID-19 hospitalizations',
          shortLabel: '% of COVID-19 hospitalizations',
          unknownsVegaLabel: '% unknown',
          type: 'pct_share',
          populationComparisonMetric: {
            chartTitle:
              'Population vs. distribution of total COVID-19 hospitalizations since Jan 2020',

            metricId: 'covid_population_pct',
            columnTitleHeader: populationPctTitle,
            shortLabel: populationPctShortLabel,
            type: 'pct_share',
          },
        },
        pct_relative_inequity: {
          chartTitle: 'Relative inequity for COVID-19 hospitalizations',
          metricId: 'covid_hosp_pct_relative_inequity',
          shortLabel: '% relative inequity',
          type: 'pct_relative_inequity',
          isMonthly: true,
        },
        per100k: {
          metricId: 'covid_hosp_per_100k',
          chartTitle: 'Rates of COVID-19 hospitalizations since Jan 2020',
          columnTitleHeader: 'Rates of COVID-19 hospitalizations',
          trendsCardTitleName: 'Monthly COVID-19 hospitalizations per 100k',
          shortLabel: 'hospitalizations per 100k',
          type: 'per100k',
          isMonthly: true,
        },
        age_adjusted_ratio: {
          metricId: 'hosp_ratio_age_adjusted',
          shortLabel: 'Risk of COVID-19 hospitalization', // Table header-row label
          chartTitle:
            'Age-adjusted risk of COVID-19 hospitalization compared to White (NH)',
          type: 'age_adjusted_ratio',
          ageAdjusted: true,
        },
      },
    },
  ],
  covid_vaccinations: [
    {
      dataTypeId: 'covid_vaccinations',
      dataTypeShortLabel: 'Vaccinations',
      fullDisplayName: 'COVID-19 vaccinations',
      dataTypeDefinition: `For the national level and most states this indicates people who have received at least one dose of a COVID-19 vaccine.`,
      dataTableTitle: 'Breakdown summary for COVID-19 vaccinations',
      metrics: {
        per100k: {
          metricId: 'vaccinated_per_100k',
          chartTitle: 'COVID-19 vaccinations per 100k people',
          columnTitleHeader: 'COVID-19 vaccinations per 100k people',
          shortLabel: 'COVID-19 vaccinations per 100k',
          type: 'per100k',
        },
        pct_share: {
          chartTitle: 'Share of total COVID-19 vaccinations',
          metricId: 'vaccinated_pct_share',
          columnTitleHeader: 'Share of total COVID-19 vaccinations',
          unknownsVegaLabel: '% unknown',
          shortLabel: '% of vaccinations',
          type: 'pct_share',
          populationComparisonMetric: {
            chartTitle:
              'Population vs. distribution of total COVID-19 vaccinations',
            metricId: 'vaccinated_pop_pct',
            columnTitleHeader: populationPctTitle,
            shortLabel: populationPctShortLabel,
            type: 'pct_share',
          },
          knownBreakdownComparisonMetric: {
            chartTitle: '',
            metricId: 'vaccinated_pct_share',
            columnTitleHeader: 'Share of total COVID-19 vaccinations',
            shortLabel: '% of vaccinations',
            type: 'pct_share',
          },
          secondaryPopulationComparisonMetric: {
            chartTitle: '',
            metricId: 'acs_vaccinated_pop_pct',
            columnTitleHeader: 'Population percentage according to ACS',
            shortLabel: 'pop. % according to acs',
            type: 'pct_share',
          },
        },
      },
    },
  ],
  hiv_care: [
    {
      dataTypeId: 'hiv_care',
      dataTypeShortLabel: 'Linkage to HIV care',
      fullDisplayName: 'Linkage to HIV care',
      dataTypeDefinition: `Individuals ages 13+ with linkage to HIV care in a particular year (single-year charts use data from 2019).`,
      timeSeriesData: true,
      dataTableTitle: 'Breakdown summary for linkage to HIV care',
      metrics: {
        pct_share: {
          chartTitle: 'Share of total linkage to HIV care',
          metricId: 'hiv_care_pct_share',
          columnTitleHeader: 'Share of total linkage to HIV care',
          trendsCardTitleName:
            'Inequitable share of linkage to HIV care over time',
          shortLabel: '% linkage',
          type: 'pct_share',
          populationComparisonMetric: {
            chartTitle:
              'Diagnosed population vs. distribution of linkage to HIV care',
            metricId: 'hiv_care_population_pct',
            columnTitleHeader: 'Diagnosed population share (ages 13+)', // populationPctTitle,
            shortLabel: '% of diagnosed population',
            type: 'pct_share',
          },
        },
        per100k: {
          metricId: 'hiv_care_linkage',
          chartTitle: 'Linkage to HIV care',
          trendsCardTitleName: 'Rates of linkage to HIV care over time',
          columnTitleHeader: 'Linkage to HIV care',
          shortLabel: '% linkage',
          type: 'pct_share',
        },
        pct_relative_inequity: {
          chartTitle: 'Historical relative inequity in linkage to HIV care',
          metricId: 'hiv_care_pct_relative_inequity',
          shortLabel: '% relative inequity',
          type: 'pct_relative_inequity',
        },
      },
    },
  ],
  hiv: [
    {
      dataTypeId: 'hiv_prevalence',
      dataTypeShortLabel: 'Prevalence',
      fullDisplayName: 'HIV prevalence',
      dataTypeDefinition: `Individuals ages 13+ living with HIV (diagnosed & undiagnosed) in a particular year (single-year charts use data from 2019).`,
      timeSeriesData: true,
      dataTableTitle: 'Breakdown summary for HIV prevalence',
      metrics: {
        pct_share: {
          chartTitle: 'Share of total HIV prevalence',
          metricId: 'hiv_prevalence_pct_share',
          columnTitleHeader: 'Share of total HIV prevalence',
          trendsCardTitleName: 'Inequitable share of HIV prevalence over time',
          shortLabel: '% of HIV prevalence',
          type: 'pct_share',
          populationComparisonMetric: {
            chartTitle: 'Population vs. distribution of total HIV prevalence',
            metricId: 'hiv_population_pct',
            columnTitleHeader: 'Population share (ages 13+)', // populationPctTitle,
            shortLabel: populationPctShortLabel,
            type: 'pct_share',
          },
        },
        per100k: {
          metricId: 'hiv_prevalence_per_100k',
          chartTitle: 'HIV prevalence',
          trendsCardTitleName: 'HIV prevalence over time',
          columnTitleHeader: 'HIV prevalence per 100k people',
          shortLabel: 'HIV prevalence per 100k',
          type: 'per100k',
        },
        pct_relative_inequity: {
          chartTitle: 'Historical relative inequity for HIV prevalence',
          metricId: 'hiv_prevalence_pct_relative_inequity',
          shortLabel: '% relative inequity',
          type: 'pct_relative_inequity',
        },
      },
    },
    {
      dataTypeId: 'hiv_diagnoses',
      dataTypeShortLabel: 'New diagnoses',
      fullDisplayName: 'New HIV diagnoses',
      dataTypeDefinition: `Individuals ages 13+ diagnosed with HIV in a particular year (single-year charts use data from 2019).`,
      timeSeriesData: true,
      dataTableTitle: 'Breakdown summary for HIV prevalence',
      metrics: {
        pct_share: {
          chartTitle: 'Share of total HIV prevalence',
          metricId: 'hiv_prevalence_pct_share',
          columnTitleHeader: 'Share of total HIV prevalence',
          trendsCardTitleName: 'Inequitable share of HIV prevalence over time',
          shortLabel: '% of HIV prevalence',
          type: 'pct_share',
          populationComparisonMetric: {
            chartTitle: 'Population vs. distribution of total HIV prevalence',
            metricId: 'hiv_population_pct',
            columnTitleHeader: 'Population share (ages 13+)', // populationPctTitle,
            shortLabel: populationPctShortLabel,
            type: 'pct_share',
          },
        },
        per100k: {
          metricId: 'hiv_prevalence_per_100k',
          chartTitle: 'HIV prevalence',
          trendsCardTitleName: 'HIV prevalence over time',
          columnTitleHeader: 'HIV prevalence per 100k people',
          shortLabel: 'HIV prevalence per 100k',
          type: 'per100k',
        },
        pct_relative_inequity: {
          chartTitle: 'Historical relative inequity for new HIV diagnoses',
          metricId: 'hiv_diagnoses_pct_relative_inequity',
          shortLabel: '% relative inequity',
          type: 'pct_relative_inequity',
        },
      },
    },
    {
      dataTypeId: 'hiv_deaths',
      dataTypeShortLabel: 'Deaths',
      fullDisplayName: 'HIV deaths',
      dataTypeDefinition: `Individuals ages 13+ who died from HIV or AIDS in a particular year (single-year charts use data from 2019).`,
      timeSeriesData: true,
      dataTableTitle: 'Breakdown summary for HIV deaths',
      metrics: {
        pct_share: {
          chartTitle: 'Share of total HIV deaths',
          metricId: 'hiv_deaths_pct_share',
          columnTitleHeader: 'Share of total HIV deaths',
          trendsCardTitleName: 'Inequitable share of HIV deaths over time',
          shortLabel: '% of HIV deaths',
          type: 'pct_share',
          populationComparisonMetric: {
            chartTitle: 'Population vs. distribution of total HIV deaths',

            metricId: 'hiv_population_pct',
            columnTitleHeader: 'Population share (ages 13+)', // populationPctTitle,
            shortLabel: populationPctShortLabel,
            type: 'pct_share',
          },
        },
        per100k: {
          metricId: 'hiv_deaths_per_100k',
          chartTitle: 'HIV deaths',
          trendsCardTitleName: 'Rates of HIV deaths over time',
          columnTitleHeader: 'HIV deaths per 100k people',
          shortLabel: 'deaths per 100k',
          type: 'per100k',
        },
        pct_relative_inequity: {
          chartTitle: 'Historical relative inequity for HIV deaths',
          metricId: 'hiv_deaths_pct_relative_inequity',
          shortLabel: '% relative inequity',
          type: 'pct_relative_inequity',
        },
      },
    },
  ],
  hiv_black_women: [
    {
      dataTypeId: 'hiv_prevalence_black_women',
      dataTypeShortLabel: 'Prevalence for Black Women',
      fullDisplayName: 'HIV prevalence for Black women',
      dataTypeDefinition: `Black or African-American (NH) women ages 13+ living with HIV (diagnosed & undiagnosed) in a particular year (single-year charts use data from 2019).`,
      timeSeriesData: true,
      dataTableTitle:
        'Breakdown summary for HIV prevalence for Black (NH) women',
      metrics: {
        pct_share: {
          chartTitle: 'Share of total HIV prevalence for Black (NH) women',
          metricId: 'hiv_prevalence_black_women_pct_share',
          columnTitleHeader:
            'Share of total HIV prevalence for Black (NH) women',
          trendsCardTitleName:
            'Inequitable share of HIV prevalence for Black (NH) women over time',
          shortLabel: '% of HIV prevalence (Black women)',
          type: 'pct_share',
          populationComparisonMetric: {
            chartTitle:
              'Population vs. distribution of total HIV prevalence for Black (NH) women',
            metricId: 'black_women_population_pct',
            columnTitleHeader: 'Population share (ages 13+)', // populationPctTitle,
            shortLabel: populationPctShortLabel,
            type: 'pct_share',
          },
        },
        per100k: {
          metricId: 'hiv_prevalence_black_women_per_100k',
          chartTitle: 'HIV prevalence for Black (NH) women',
          trendsCardTitleName: 'HIV prevalence for Black (NH) women over time',
          columnTitleHeader:
            'HIV prevalence for Black (NH) women per 100k people',
          shortLabel: 'prevalence per 100k',
          type: 'per100k',
        },
        pct_relative_inequity: {
          chartTitle:
            'Historical relative inequity of HIV prevalence for Black (NH) women',
          metricId: 'hiv_prevalence_black_women_pct_relative_inequity',
          shortLabel: '% relative inequity',
          type: 'pct_relative_inequity',
        },
      },
    },
    {
      dataTypeId: 'hiv_diagnoses_black_women',
      dataTypeShortLabel: 'New Diagnoses for Black Women',
      fullDisplayName: 'New HIV diagnoses for Black women',
      dataTypeDefinition: `Black or African-American (NH) women ages 13+ diagnosed with HIV in a particular year (single-year charts use data from 2019).`,
      timeSeriesData: true,
      dataTableTitle:
        'Breakdown summary for new HIV diagnoses for Black (NH) women',
      metrics: {
        pct_share: {
          chartTitle: 'Share of total new HIV diagnoses for Black (NH) women',
          metricId: 'hiv_diagnoses_black_women_pct_share',
          columnTitleHeader:
            'Share of total new HIV diagnoses for Black (NH) women',
          trendsCardTitleName:
            'Inequitable share of new HIV diagnoses for Black (NH) women over time',
          shortLabel: '% of new HIV diagnoses (Black women)',
          type: 'pct_share',
          populationComparisonMetric: {
            chartTitle:
              'Population vs. distribution of total new HIV diagnoses for Black (NH) women',
            metricId: 'black_women_population_pct',
            columnTitleHeader: 'Population share (ages 13+)', // populationPctTitle,
            shortLabel: '% of population (Black women)',
            type: 'pct_share',
          },
        },
        per100k: {
          metricId: 'hiv_diagnoses_black_women_per_100k',
          chartTitle: 'New HIV diagnoses for Black (NH) women',
          trendsCardTitleName:
            'Rates of new HIV diagnoses for Black (NH) women over time',
          columnTitleHeader: 'New HIV diagnoses for Black (NH) women per 100k',
          shortLabel: 'diagnoses per 100k',
          type: 'per100k',
        },
        pct_relative_inequity: {
          chartTitle:
            'Historical relative inequity of new HIV diagnoses for Black (NH) women',
          metricId: 'hiv_diagnoses_black_women_pct_relative_inequity',
          shortLabel: '% relative inequity',
          type: 'pct_relative_inequity',
        },
      },
    },
    {
      dataTypeId: 'hiv_deaths_black_women',
      dataTypeShortLabel: 'Deaths for Black women',
      fullDisplayName: 'Deaths for Black women',
      dataTypeDefinition: `Black or African-American (NH) women ages 13+ who died from HIV or AIDS in a particular year (single-year charts use data from 2019).`,
      timeSeriesData: true,
      dataTableTitle:
        'Breakdown summary for HIV prevalence for Black (NH) women',
      metrics: {
        pct_share: {
          chartTitle: 'Share of total HIV prevalence for Black (NH) women',
          metricId: 'hiv_prevalence_black_women_pct_share',
          columnTitleHeader:
            'Share of total HIV prevalence for Black (NH) women',
          trendsCardTitleName:
            'Inequitable share of HIV prevalence for Black (NH) women over time',
          shortLabel: '% of HIV prevalence (Black women)',
          type: 'pct_share',
          populationComparisonMetric: {
            chartTitle:
              'Population vs. distribution of total HIV prevalence for Black (NH) women',
            metricId: 'black_women_population_pct',
            columnTitleHeader: 'Population share (ages 13+)', // populationPctTitle,
            shortLabel: '% of population (Black women)',
            type: 'pct_share',
          },
        },
        per100k: {
          metricId: 'hiv_prevalence_black_women_per_100k',
          chartTitle: 'HIV prevalence for Black (NH) women',
          trendsCardTitleName: 'HIV prevalence for Black (NH) women over time',
          columnTitleHeader:
            'HIV prevalence for Black (NH) women per 100k people',
          shortLabel: 'prevalence per 100k',
          type: 'per100k',
        },
        pct_relative_inequity: {
          chartTitle:
            'Historical relative inequity of HIV prevalence for Black (NH) women',
          metricId: 'hiv_prevalence_black_women_pct_relative_inequity',
          shortLabel: '% relative inequity',
          type: 'pct_relative_inequity',
        },
      },
    },
  ],
  hiv_prep: [
    {
      dataTypeId: 'hiv_prep',
      dataTypeShortLabel: 'PrEP coverage',
      fullDisplayName: 'PrEP coverage',
      dataTypeDefinition: `Individuals ages 16+ prescribed PrEP medication in a particular year (single-year charts use data from 2019).`,
      timeSeriesData: true,
      dataTableTitle:
        'Breakdown summary for new HIV diagnoses for Black (NH) women',
      metrics: {
        pct_share: {
          chartTitle: 'Share of total new HIV diagnoses for Black (NH) women',
          metricId: 'hiv_diagnoses_black_women_pct_share',
          columnTitleHeader:
            'Share of total new HIV diagnoses for Black (NH) women',
          trendsCardTitleName:
            'Inequitable share of new HIV diagnoses for Black (NH) women over time',
          shortLabel: '% of new HIV diagnoses (Black women)',
          type: 'pct_share',
          populationComparisonMetric: {
            chartTitle:
              'PrEP-eligible population vs. distribution of total PrEP prescriptions',
            metricId: 'hiv_prep_population_pct',
            columnTitleHeader: 'PrEP-eligible population share (ages 16+)', // populationPctTitle,
            shortLabel: '% of PrEP-eligible population',
            type: 'pct_share',
          },
        },
        per100k: {
          metricId: 'hiv_diagnoses_black_women_per_100k',
          chartTitle: 'New HIV diagnoses for Black (NH) women',
          trendsCardTitleName:
            'Rates of new HIV diagnoses for Black (NH) women over time',
          columnTitleHeader: 'New HIV diagnoses for Black (NH) women per 100k',
          shortLabel: 'diagnoses per 100k',
          type: 'per100k',
        },
        pct_relative_inequity: {
          chartTitle:
            'Historical relative inequity of new HIV diagnoses for Black (NH) women',
          metricId: 'hiv_diagnoses_black_women_pct_relative_inequity',
          shortLabel: '% relative inequity',
          type: 'pct_relative_inequity',
        },
      },
    },
  ],
  suicide: [
    {
      dataTypeId: 'suicide',
      dataTypeShortLabel: 'Cases',
      fullDisplayName: 'Suicides',
      dataTypeDefinition: `Deaths due to intentional self-harm.`,
      surveyCollectedData: true,
      dataTableTitle: 'Breakdown summary for suicides',
      metrics: {
        pct_share: {
          chartTitle: 'Share of total suicides',
          metricId: 'suicide_pct_share',
          columnTitleHeader: 'Share of total suicides',
          shortLabel: '% of suicides',
          type: 'pct_share',
          populationComparisonMetric: {
            chartTitle: 'Population vs. distribution of total suicide cases',
            metricId: 'ahr_population_pct',
            columnTitleHeader: populationPctTitle,
            shortLabel: populationPctShortLabel,
            type: 'pct_share',
          },
        },
        per100k: {
          metricId: 'suicide_per_100k',
          chartTitle: 'Suicides',
          columnTitleHeader: 'Suicides per 100k people',
          shortLabel: 'suicides per 100k',
          type: 'per100k',
        },
      },
    },
  ],
  depression: [
    {
      dataTypeId: 'depression',
      dataTypeShortLabel: 'Cases',
      fullDisplayName: 'Depression cases',
      dataTypeDefinition: `Adults who reported being told by a health professional that they have a depressive disorder including depression, major depression, minor depression or dysthymia.`,
      surveyCollectedData: true,
      dataTableTitle: 'Breakdown summary for depression cases',
      metrics: {
        pct_share: {
          chartTitle: 'Share of total depression cases',
          metricId: 'depression_pct_share',
          columnTitleHeader: 'Share of total depression cases',
          shortLabel: '% of cases',
          type: 'pct_share',
          populationComparisonMetric: {
            chartTitle: 'Population vs. distribution of total depression cases',
            metricId: 'ahr_population_pct',
            columnTitleHeader: populationPctTitle,
            shortLabel: populationPctShortLabel,
            type: 'pct_share',
          },
        },
        per100k: {
          metricId: 'depression_per_100k',
          chartTitle: 'Depression',
          columnTitleHeader: 'Cases of depression per 100k adults',
          shortLabel: 'cases per 100k adults',
          type: 'per100k',
        },
      },
    },
  ],
  excessive_drinking: [
    {
      dataTypeId: 'excessive_drinking',
      dataTypeShortLabel: 'Cases',
      fullDisplayName: 'Excessive drinking cases',
      dataTypeDefinition: `Adults who reported binge drinking (four or more [females] or five or more [males] drinks on one occasion in the past 30 days) or heavy drinking (eight or more [females] or 15 or more [males] drinks per week).`,
      surveyCollectedData: true,
      dataTableTitle: 'Breakdown summary for excessive drinking cases',
      metrics: {
        pct_share: {
          chartTitle: 'Share of all excessive drinking cases',
          metricId: 'excessive_drinking_pct_share',
          columnTitleHeader: 'Share of all excessive drinking cases',
          shortLabel: '% of all cases',
          type: 'pct_share',
          populationComparisonMetric: {
            chartTitle:
              'Population vs. distribution of total excessive drinking cases',
            metricId: 'ahr_population_pct',
            columnTitleHeader: populationPctTitle,
            shortLabel: populationPctShortLabel,
            type: 'pct_share',
          },
        },
        per100k: {
          metricId: 'excessive_drinking_per_100k',
          columnTitleHeader: 'Excessive drinking cases per 100k adults',
          chartTitle: 'Excessive drinking cases',
          shortLabel: 'cases per 100k adults',
          type: 'per100k',
        },
      },
    },
  ],
  substance: [
    {
      // parent data type
      dataTypeId: 'non_medical_drug_use',
      dataTypeShortLabel: 'Opioid and other non-medical drug use',
      fullDisplayName: 'Opioid and other non-medical drug use',
      dataTypeDefinition: `Adults who reported using prescription drugs non-medically (including pain relievers, stimulants, sedatives) or illicit drugs (excluding cannabis) in the last 12 months.`,
      surveyCollectedData: true,
      dataTableTitle:
        'Breakdown summary for opioid and other non-medical drug use',
      metrics: {
        pct_share: {
          chartTitle: 'Share of total non-medical drug use',
          metricId: 'non_medical_drug_use_pct_share',
          columnTitleHeader: 'Share of total non-medical drug use',
          shortLabel: '% of cases',
          type: 'pct_share',
          populationComparisonMetric: {
            chartTitle:
              'Population vs. distribution of total non-medical drug use',
            metricId: 'ahr_population_pct',
            columnTitleHeader: populationPctTitle,
            shortLabel: populationPctShortLabel,
            type: 'pct_share',
          },
        },
        per100k: {
          metricId: 'non_medical_drug_use_per_100k',
          columnTitleHeader: 'Non-medical drug use per 100k adults',
          chartTitle: 'Non-medical drug use',
          shortLabel: 'cases per 100k adults',
          type: 'per100k',
        },
      },
    },
  ],

  frequent_mental_distress: [
    {
      dataTypeId: 'frequent_mental_distress',
      dataTypeShortLabel: 'Cases',
      fullDisplayName: 'Frequent mental distress cases',
      dataTypeDefinition: `Adults who reported their mental health was not good 14 or more days in the past 30 days.`,
      surveyCollectedData: true,
      dataTableTitle: 'Breakdown summary for frequent mental distress cases',
      metrics: {
        pct_share: {
          chartTitle: 'Share of all frequent mental distress cases',
          metricId: 'frequent_mental_distress_pct_share',
          columnTitleHeader: 'Share of all frequent mental distress cases',
          shortLabel: '% of cases',
          type: 'pct_share',
          populationComparisonMetric: {
            chartTitle:
              'Population vs. distribution of total frequent mental distress cases',
            metricId: 'ahr_population_pct',
            columnTitleHeader: populationPctTitle,
            shortLabel: populationPctShortLabel,
            type: 'pct_share',
          },
        },
        per100k: {
          metricId: 'frequent_mental_distress_per_100k',
          chartTitle: 'Frequent mental distress',
          columnTitleHeader: 'Frequent mental distress cases per 100k adults',
          shortLabel: 'cases per 100k adults',
          type: 'per100k',
        },
      },
    },
  ],
  diabetes: [
    {
      dataTypeId: 'diabetes',
      dataTypeShortLabel: 'Cases',
      fullDisplayName: 'Diabetes',
      dataTypeDefinition: `Adults who reported being told by a health professional that they have diabetes (excluding prediabetes and gestational diabetes).`,
      surveyCollectedData: true,
      dataTableTitle: 'Breakdown summary for diabetes',
      metrics: {
        pct_share: {
          chartTitle: 'Share of total diabetes cases',
          metricId: 'diabetes_pct_share',
          columnTitleHeader: 'Share of total diabetes cases',
          shortLabel: '% of cases',
          type: 'pct_share',
          populationComparisonMetric: {
            chartTitle: 'Population vs. distribution of total diabetes cases',
            metricId: 'ahr_population_pct',
            columnTitleHeader: populationPctTitle,
            shortLabel: populationPctShortLabel,
            type: 'pct_share',
          },
        },
        per100k: {
          metricId: 'diabetes_per_100k',
          chartTitle: 'Diabetes',
          columnTitleHeader: 'Diabetes cases per 100k adults',
          shortLabel: 'cases per 100k adults',
          type: 'per100k',
        },
      },
    },
  ],
  copd: [
    {
      dataTypeId: 'copd',
      dataTypeShortLabel: 'Cases',
      fullDisplayName: 'COPD',
      dataTypeDefinition: `Adults who reported being told by a health professional that they have chronic obstructive pulmonary disease, emphysema or chronic bronchitis.`,
      surveyCollectedData: true,
      dataTableTitle: 'Breakdown summary for COPD',
      metrics: {
        pct_share: {
          chartTitle: 'Share of total COPD cases',
          metricId: 'copd_pct_share',
          columnTitleHeader: 'Share of total COPD cases',
          shortLabel: '% of cases',
          type: 'pct_share',
          populationComparisonMetric: {
            chartTitle: 'Population vs. distribution of total COPD cases',
            metricId: 'ahr_population_pct',
            columnTitleHeader: populationPctTitle,
            shortLabel: populationPctShortLabel,
            type: 'pct_share',
          },
        },
        per100k: {
          metricId: 'copd_per_100k',
          chartTitle: 'COPD',
          columnTitleHeader: 'COPD cases per 100k adults',
          shortLabel: 'cases per 100k adults',
          type: 'per100k',
        },
      },
    },
  ],

  health_insurance: [
    {
      dataTypeId: 'health_insurance',
      dataTypeShortLabel: 'Uninsured people',
      fullDisplayName: 'Uninsured people',
      dataTypeDefinition: `Health insurance coverage in the ACS and other Census Bureau surveys define coverage to
        include plans and programs that provide comprehensive health coverage. Plans that provide
        insurance only for specific conditions or situations such as cancer and long-term care policies
        are not considered comprehensive health coverage. Likewise, other types of insurance like
        dental, vision, life, and disability insurance are not considered comprehensive health
        insurance coverage.`,
      dataTableTitle: 'Breakdown summary for uninsured people',
      metrics: {
        per100k: {
          metricId: 'uninsured_per_100k',
          chartTitle: 'Uninsured people',
          columnTitleHeader: 'Uninsured people per 100k',
          shortLabel: 'uninsured people per 100k',
          type: 'per100k',
        },
        pct_share: {
          chartTitle: 'Share of uninsured people',
          metricId: 'uninsured_pct_share',
          columnTitleHeader: 'Share of uninsured people',
          shortLabel: '% of uninsured',
          type: 'pct_share',
          populationComparisonMetric: {
            chartTitle: 'Population vs. distribution of total uninsured people',
            metricId: 'uninsured_population_pct',
            columnTitleHeader: populationPctTitle,
            shortLabel: populationPctShortLabel,
            type: 'pct_share',
          },
        },
      },
    },
  ],
  poverty: [
    {
      dataTypeId: 'poverty',
      dataTypeShortLabel: 'Poverty',
      fullDisplayName: 'People below the poverty line',
      dataTypeDefinition: `Following the Office of Management and Budget's (OMB) Statistical Policy Directive 14, the Census Bureau uses a set of money income thresholds that vary by family size and composition to determine who is in poverty. If a family's total income is less than the family's threshold, then that family and every individual in it is considered in poverty. The official poverty thresholds do not vary geographically, but they are updated for inflation using the Consumer Price Index (CPI-U). The official poverty definition uses money income before taxes and does not include capital gains or noncash benefits (such as public housing, Medicaid, and food stamps).`,
      dataTableTitle: 'Breakdown summary for people below the poverty line',
      metrics: {
        per100k: {
          metricId: 'poverty_per_100k',
          chartTitle: 'People below the poverty line',
          columnTitleHeader: 'People below the poverty line per 100k',
          shortLabel: 'poverty per 100k',
          type: 'per100k',
        },
        pct_share: {
          chartTitle: 'Share of poverty',
          metricId: 'poverty_pct_share',
          columnTitleHeader: 'Share of poverty',
          shortLabel: '% of impoverished',
          type: 'pct_share',
          populationComparisonMetric: {
            chartTitle:
              'Population vs. distribution of total people below the poverty line',
            metricId: 'poverty_population_pct',
            columnTitleHeader: populationPctTitle,
            shortLabel: populationPctShortLabel,
            type: 'pct_share',
          },
        },
      },
    },
  ],
  preventable_hospitalizations: [
    {
      dataTypeId: 'preventable_hospitalizations',
      dataTypeShortLabel: 'Preventable hospitalizations',
      fullDisplayName: 'Preventable hospitalizations',
      dataTypeDefinition: `Discharges following hospitalization for diabetes with short- or long-term complications, uncontrolled diabetes without complications, diabetes with lower-extremity amputation, chronic obstructive pulmonary disease, angina without a procedure, asthma, hypertension, heart failure, dehydration, bacterial pneumonia or urinary tract infection per 100,000 Medicare beneficiaries ages 18 and older continuously enrolled in Medicare fee-for-service Part A.`,
      dataTableTitle: 'Breakdown summary for preventable hospitalizations',
      metrics: {
        per100k: {
          metricId: 'preventable_hospitalizations_per_100k',
          chartTitle: 'Preventable hospitalizations',
          columnTitleHeader:
            'Preventable hospitalizations per 100k adult Medicare enrollees',
          shortLabel: 'cases per 100k',
          type: 'per100k',
        },
        pct_share: {
          chartTitle: 'Share of all preventable hospitalizations',
          metricId: 'preventable_hospitalizations_pct_share',
          columnTitleHeader: 'Share of all preventable hospitalizations',
          shortLabel: '% of hospitalizations',
          type: 'pct_share',
          populationComparisonMetric: {
            chartTitle:
              'Population vs. distribution of total preventable hospitalizations',
            metricId: 'ahr_population_pct',
            columnTitleHeader: populationPctTitle,
            shortLabel: populationPctShortLabel,
            type: 'pct_share',
          },
        },
      },
    },
  ],
  avoided_care: [
    {
      dataTypeId: 'avoided_care',
      dataTypeShortLabel: 'Avoided Care',
      fullDisplayName: 'Care avoidance due to cost',
      dataTypeDefinition: `Adults who reported a time in the past 12 months when they needed to see a doctor but could not because of cost.`,
      surveyCollectedData: true,
      dataTableTitle: 'Breakdown summary for care avoidance due to cost',
      metrics: {
        pct_rate: {
          metricId: 'avoided_care_pct_rate',
          chartTitle: 'Care avoidance due to cost',
          columnTitleHeader: 'Care avoidance due to cost',
          shortLabel: '% avoided care',
          type: 'pct_rate',
        },
        pct_share: {
          chartTitle: 'Share of all care avoidance due to cost',
          metricId: 'avoided_care_pct_share',
          columnTitleHeader: 'Share of all care avoidance due to cost',
          shortLabel: '% of avoidances',
          type: 'pct_share',
          populationComparisonMetric: {
            chartTitle:
              'Population vs. distribution of total care avoidance due to cost',
            metricId: 'ahr_population_pct',
            columnTitleHeader: populationPctTitle,
            shortLabel: populationPctShortLabel,
            type: 'pct_share',
          },
        },
      },
    },
  ],
  asthma: [
    {
      dataTypeId: 'asthma',
      dataTypeShortLabel: 'Asthma',
      fullDisplayName: 'Asthma cases',
      surveyCollectedData: true,
      dataTableTitle: 'Breakdown summary for asthma cases',
      dataTypeDefinition: `Adults who reported being told by a health professional that they currently have asthma.`,
      metrics: {
        per100k: {
          metricId: 'asthma_per_100k',
          chartTitle: 'Asthma',
          columnTitleHeader: 'Asthma cases per 100k adults',
          shortLabel: 'asthma per 100k adults',
          type: 'per100k',
        },
        pct_share: {
          chartTitle: 'Share of all asthma cases',
          metricId: 'asthma_pct_share',
          columnTitleHeader: 'Share of all asthma cases',
          shortLabel: '% of cases',
          type: 'pct_share',
          populationComparisonMetric: {
            chartTitle: 'Population vs. distribution of total asthma cases',
            metricId: 'ahr_population_pct',
            columnTitleHeader: populationPctTitle,
            shortLabel: populationPctShortLabel,
            type: 'pct_share',
          },
        },
      },
    },
  ],
  cardiovascular_diseases: [
    {
      dataTypeId: 'cardiovascular_diseases',
      dataTypeShortLabel: 'Cardiovascular diseases',
      fullDisplayName: 'Cases of cardiovascular diseases',
      surveyCollectedData: true,
      dataTableTitle: 'Breakdown summary for cases of cardiovascular diseases',
      dataTypeDefinition: `Adults who reported being told by a health professional that they had angina or coronary heart disease; a heart attack or myocardial infarction; or a stroke.`,
      metrics: {
        per100k: {
          metricId: 'cardiovascular_diseases_per_100k',
          chartTitle: 'Cardiovascular diseases',
          columnTitleHeader: 'Cases of cardiovascular diseases per 100k adults',
          shortLabel: 'cases per 100k adults',
          type: 'per100k',
        },
        pct_share: {
          chartTitle: 'Share of all cases of cardiovascular diseases',
          metricId: 'cardiovascular_diseases_pct_share',
          columnTitleHeader: 'Share of all cases of cardiovascular diseases',
          shortLabel: '% of cases',
          type: 'pct_share',
          populationComparisonMetric: {
            chartTitle:
              'Population vs. distribution of total cases of cardiovascular diseases',
            metricId: 'ahr_population_pct',
            columnTitleHeader: populationPctTitle,
            shortLabel: populationPctShortLabel,
            type: 'pct_share',
          },
        },
      },
    },
  ],
  chronic_kidney_disease: [
    {
      dataTypeId: 'chronic_kidney_disease',
      dataTypeShortLabel: 'Chronic kidney disease',
      surveyCollectedData: true,
      fullDisplayName: 'Cases of chronic kidney disease',
      dataTypeDefinition: `Adults who reported being told by a health professional that they have kidney disease not including kidney stones, bladder infection or incontinence.`,
      dataTableTitle: 'Breakdown summary for cases of chronic kidney disease',
      metrics: {
        per100k: {
          metricId: 'chronic_kidney_disease_per_100k',
          chartTitle: 'Chronic kidney disease',
          columnTitleHeader: 'Chronic kidney disease per 100k adults',
          shortLabel: 'cases per 100k adults',
          type: 'per100k',
        },
        pct_share: {
          chartTitle: 'Share of all chronic kidney disease cases',
          metricId: 'chronic_kidney_disease_pct_share',
          columnTitleHeader: 'Share of all chronic kidney disease cases',
          shortLabel: '% of cases',
          type: 'pct_share',
          populationComparisonMetric: {
            chartTitle:
              'Population vs. distribution of total cases of chronic kidney disease',
            metricId: 'ahr_population_pct',
            columnTitleHeader: populationPctTitle,
            shortLabel: populationPctShortLabel,
            type: 'pct_share',
          },
        },
      },
    },
  ],
  voter_participation: [
    {
      dataTypeId: 'voter_participation',
      dataTypeShortLabel: 'Voter participation',
      fullDisplayName: 'Voter participation',
      surveyCollectedData: true,
      dataTableTitle: 'Breakdown summary for voter participation',
      dataTypeDefinition: `U.S. citizens ages 18 and older who voted in the last presidential election.`,
      metrics: {
        per100k: {
          metricId: 'voter_participation_pct_rate',
          columnTitleHeader: 'Voter Participation',
          chartTitle: 'Voter participation',
          shortLabel: '% voter participation',
          type: 'pct_rate',
        },
        pct_share: {
          chartTitle: 'Share of all voter participation',
          metricId: 'voter_participation_pct_share',
          columnTitleHeader: 'Share of all voter participation',
          shortLabel: '% of voters',
          type: 'pct_share',
          populationComparisonMetric: {
            chartTitle:
              'Population vs. distribution of total voter participation',
            metricId: 'ahr_population_pct',
            columnTitleHeader: populationPctTitle,
            shortLabel: populationPctShortLabel,
            type: 'pct_share',
          },
        },
      },
    },
  ],
  women_in_gov: [
    {
      dataTypeId: 'women_in_us_congress',
      dataTypeShortLabel: 'US Congress',
      fullDisplayName: 'Women in US Congress',
      surveyCollectedData: true,
      timeSeriesData: true,
      dataTypeDefinition: `Individuals identifying as women who have served in the Congress of the United States, including members of the U.S. Senate and members, territorial delegates, and resident commissioners of the U.S. House of Representatives. Women who self-identify as more than one race/ethnicity are included in the rates for each group with which they identify.`,
      dataTableTitle: 'Breakdown summary for Women in US Congress',
      metrics: {
        per100k: {
          metricId: 'pct_share_of_us_congress',
          trendsCardTitleName:
            'Yearly rates of US Congress members identifying as women',
          columnTitleHeader: 'Share of Congress for women of each race',
          chartTitle:
            'Current rates of US Congress members identifying as women',
          shortLabel: '% women in Congress',
          type: 'pct_share',
        },
        pct_share: {
          chartTitle: 'Percent share of women US Congress members',
          metricId: 'pct_share_of_women_us_congress',
          trendsCardTitleName:
            'Inequitable share of women in U.S. Congress over time',
          columnTitleHeader: 'Percent share of women US Congress members',
          shortLabel: '% of women members',
          type: 'pct_share',
          populationComparisonMetric: {
            chartTitle:
              'Population vs. distribution of total women in US congress',
            metricId: 'cawp_population_pct',
            columnTitleHeader: 'Total population share (all genders)',
            shortLabel: `${populationPctShortLabel} (all genders)`,
            type: 'pct_share',
          },
        },
        pct_relative_inequity: {
          chartTitle:
            'Relative racial inequity of women in US Congress over time',
          metricId: 'women_us_congress_pct_relative_inequity',
          shortLabel: '% relative inequity',
          type: 'pct_relative_inequity',
        },
      },
    },
    {
      dataTypeId: 'women_in_state_legislature',
      dataTypeShortLabel: 'State legislatures', // DATA TOGGLE
      fullDisplayName: 'Women in state legislatures', // TABLE TITLE,
      surveyCollectedData: true,
      timeSeriesData: true,
      dataTypeDefinition: `Individuals identifying as women currently serving in their state or territory’s legislature. Women who self-identify as more than one race/ethnicity are included in the rates for each group with which they identify.
      `,
      dataTableTitle: 'Breakdown summary for Women in state legislatures',
      metrics: {
        per100k: {
          metricId: 'pct_share_of_state_leg',
          chartTitle: 'Percentage of state legislators identifying as women',
          // MAP CARD HEADING, SIMPLE BAR TITLE, MAP INFO ALERT, TABLE COL HEADER, HI/LOW DROPDOWN FOOTNOTE
          trendsCardTitleName: 'Rates of women in state legislatures over time',
          columnTitleHeader: 'Percentage of women state legislators',
          shortLabel: '% women in state legislature', // SIMPLE BAR LEGEND, MAP LEGEND, INFO BOX IN MAP CARD
          type: 'pct_share',
        },
        pct_share: {
          chartTitle: 'Percent share of women state legislators', // UNKNOWNS MAP TITLE, DISPARITY BAR TITLE
          metricId: 'pct_share_of_women_state_leg',
          trendsCardTitleName:
            'Inequitable share of women in state legislatures over time',
          columnTitleHeader: 'Percent share of women state legislators',
          shortLabel: '% of women legislators', // DISPARITY BAR LEGEND
          unknownsVegaLabel: '% unknown race',
          type: 'pct_share',
          populationComparisonMetric: {
            chartTitle:
              'Population vs. distribution of total women in state legislatures',
            metricId: 'cawp_population_pct',
            columnTitleHeader: 'Total population share (all genders)', // TABLE COLUMN HEADER
            shortLabel: `${populationPctShortLabel} (all genders)`, // DISPARITY BAR LEGEND/AXIS
            type: 'pct_share',
          },
        },
        pct_relative_inequity: {
          chartTitle:
            'Relative racial inequity of women state legislators over time',
          metricId: 'women_state_leg_pct_relative_inequity',
          shortLabel: '% relative inequity',
          type: 'pct_relative_inequity',
        },
      },
    },
  ],
  incarceration: [
    {
      dataTypeId: 'prison',
      dataTypeShortLabel: 'Prison',
      fullDisplayName: 'People in prison',
      surveyCollectedData: true,
      timeSeriesData: true,
      dataTypeDefinition: `Individuals of any age, including children, under the jurisdiction of an adult prison facility. ‘Age’ reports at the national level include only the subset of this jurisdictional population who have been sentenced to one year or more, which accounted for 97% of the total U.S. prison population in 2020. For all national reports, this rate includes both state and federal prisons. For state and territory level reports, only the prisoners under the jurisdiction of that geography are included. For county level reports, Vera reports the
      number of people incarcerated under the jurisdiction of a state prison system on charges arising from a criminal case in that specific county, which are not available in every state. The county of court commitment is generally where a person was convicted; it is not necessarily the person’s county of residence, and may not even be the county where the crime was committed, but nevertheless is likely to be both.  AK, CT, DE, HI, RI, and VT each operate an integrated system that combines prisons and jails; in accordance with the data sources we include those facilities as adult prisons but not as local jails. Prisons are longer-term facilities run by the state or the federal government that typically hold felons and persons with sentences of more than one year. Definitions may vary by state.`,
      dataTableTitle: 'Breakdown summary for people in prison',
      metrics: {
        per100k: {
          metricId: 'prison_per_100k',
          chartTitle: 'Prison incarceration',
          trendsCardTitleName: 'Rates of prison incarceration over time',
          columnTitleHeader: 'People in prison per 100k',
          shortLabel: 'prison per 100k',
          type: 'per100k',
        },
        pct_share: {
          chartTitle: 'Percent share of total prison population',
          metricId: 'prison_pct_share',
          trendsCardTitleName:
            'Inequitable share of prison incarceration over time',
          columnTitleHeader: 'Percent share of total prison population',
          shortLabel: '% of prison pop.',
          type: 'pct_share',
          populationComparisonMetric: {
            chartTitle: 'Population vs. distribution of total people in prison',
            metricId: 'incarceration_population_pct',
            columnTitleHeader: 'Total population share',
            shortLabel: populationPctShortLabel,
            type: 'pct_share',
          },
          knownBreakdownComparisonMetric: {
            chartTitle: '',
            metricId: 'prison_pct_share',
            columnTitleHeader: 'Percent share of total prison population',
            shortLabel: '% of total prison population',
            type: 'pct_share',
          },
        },
        pct_relative_inequity: {
          chartTitle: 'Relative inequity of prison incarceration over time',
          metricId: 'prison_pct_relative_inequity',
          shortLabel: '% relative inequity',
          type: 'pct_relative_inequity',
        },
      },
    },
    {
      dataTypeId: 'jail',
      dataTypeShortLabel: 'Jail',
      fullDisplayName: 'People in jail',
      surveyCollectedData: true,
      timeSeriesData: true,
      dataTypeDefinition: `Individuals of any age, including children, confined in a local, adult jail facility. AK, CT, DE, HI, RI, and VT each operate an integrated system that combines prisons and jails; in accordance with the data sources we include those facilities as adult prisons but not as local jails. Jails are locally operated short-term facilities that hold inmates awaiting trial or sentencing or both, and inmates sentenced to a term of less than one year, typically misdemeanants. Definitions may vary by state.`,
      dataTableTitle: 'Breakdown summary for people in jail',
      metrics: {
        per100k: {
          metricId: 'jail_per_100k',
          chartTitle: 'Jail incarceration',
          trendsCardTitleName: 'Rates of jail incarceration over time',
          columnTitleHeader: 'People in jail per 100k',
          shortLabel: 'jail per 100k',
          type: 'per100k',
        },
        pct_share: {
          chartTitle: 'Percent share of total jail population',
          metricId: 'jail_pct_share',
          trendsCardTitleName:
            'Inequitable share of jail incarceration over time',
          columnTitleHeader: 'Percent share of total jail population',
          shortLabel: '% of total jail population',
          type: 'pct_share',
          populationComparisonMetric: {
            chartTitle: 'Population vs. distribution of total people in jail',
            metricId: 'incarceration_population_pct',
            columnTitleHeader: 'Total population share',
            shortLabel: populationPctShortLabel,
            type: 'pct_share',
          },
          knownBreakdownComparisonMetric: {
            chartTitle: '',
            metricId: 'jail_pct_share',
            columnTitleHeader: 'Percent share of total jail population',
            shortLabel: '% of total jail population',
            type: 'pct_share',
          },
        },
        pct_relative_inequity: {
          chartTitle: 'Relative inequity of jail incarceration over time',
          metricId: 'jail_pct_relative_inequity',
          shortLabel: '% relative inequity',
          type: 'pct_relative_inequity',
        },
      },
    },
  ],

  phrma_cardiovascular: [
    {
      dataTypeId: 'ami',
      dataTypeShortLabel: 'Heart Attacks (Acute MI)',
      fullDisplayName: 'Acute Myocardial Infarctions (Heart Attacks)',
      surveyCollectedData: true,
      dataTypeDefinition: `Sample definition from AMI data`,
      metrics: {
        per100k: {
          metricId: 'ami_per_100k',
          chartTitle: 'Rates of Acute MI',
          shortLabel: 'Acute MI per 100k',
          type: 'per100k',
        },
        pct_share: {
          chartTitle: 'Percent share of total Acute MI',
          metricId: 'ami_pct_share',
          columnTitleHeader: 'Percent share of total Acute MI',
          shortLabel: '% of total Acute MI',
          type: 'pct_share',
          populationComparisonMetric: {
            chartTitle:
              'Share of beneficiary population vs. share of total Acute MI',
            metricId: 'phrma_population_pct_share',
            columnTitleHeader: 'Share of all beneficiaries',
            shortLabel: '% of beneficiary pop.',
            type: 'pct_share',
          },
        },
      },
    },
    {
      dataTypeId: 'statins_adherence',
      dataTypeShortLabel: 'Adherence to Statins',
      fullDisplayName: 'Adherence to statins',
      surveyCollectedData: true,
      dataTypeDefinition: `Sample definition from statins adherence data`,
      metrics: {
        pct_rate: {
          metricId: 'statins_adherence_pct_rate',
          chartTitle: 'Adherence to statins',
          shortLabel: '% adherent',
          type: 'pct_rate',
        },
        pct_share: {
          chartTitle: 'Percent share of total statins adherence',
          metricId: 'statins_adherence_pct_share',
          columnTitleHeader: 'Percent share of total statins adherence',
          shortLabel: '% of total adherence',
          type: 'pct_share',
          populationComparisonMetric: {
            chartTitle:
              'Share of statins beneficiary population vs. share of total adherence',
            metricId: 'statins_population_pct_share',
            columnTitleHeader: 'Share of all Medicare statins beneficiaries',
            shortLabel: '% of beneficiary pop.',
            type: 'pct_share',
          },
        },
      },
    },
    {
      dataTypeId: 'beta_blockers_adherence',
      dataTypeShortLabel: 'Adherence to Beta-Blockers',
      fullDisplayName: 'Adherence to beta-blockers',
      surveyCollectedData: true,
      dataTypeDefinition: `Sample definition from beta-blockers adherence data`,
      metrics: {
        pct_rate: {
          metricId: 'beta_blockers_adherence_pct_rate',
          chartTitle: 'Adherence to beta-blockers',
          shortLabel: '% adherent',
          type: 'pct_rate',
        },
        pct_share: {
          chartTitle: 'Percent share of total beta-blockers adherence',
          metricId: 'beta_blockers_adherence_pct_share',
          columnTitleHeader: 'Percent share of total beta-blockers adherence',
          shortLabel: '% of total adherence',
          type: 'pct_share',
          populationComparisonMetric: {
            chartTitle:
              'Share of beta-blockers beneficiary population vs. share of total adherence',
            metricId: 'beta_blockers_population_pct_share',
            columnTitleHeader:
              'Share of all Medicare beta-blockers beneficiaries',
            shortLabel: '% of beneficiary pop.',
            type: 'pct_share',
          },
        },
      },
    },
    {
      dataTypeId: 'nqf_adherence',
      dataTypeShortLabel: 'Adherence to Beta-Blockers Post-Heart Attack',
      fullDisplayName:
        'Persistence of Beta-Blocker Treatment After a Heart Attack',
      surveyCollectedData: true,
      dataTypeDefinition: `Sample definition from Persistence of Beta-Blocker Treatment After a Heart Attack data`,
      metrics: {
        pct_rate: {
          metricId: 'nqf_adherence_pct_rate',
          chartTitle:
            'Persistence of Beta-Blocker Treatment After a Heart Attack',
          shortLabel: '% adherent',
          type: 'pct_rate',
        },
        pct_share: {
          chartTitle: 'Percent share of total adherence',
          metricId: 'nqf_adherence_pct_share',
          columnTitleHeader: 'Percent share of total adherence',
          shortLabel: '% of total adherence',
          type: 'pct_share',
          populationComparisonMetric: {
            chartTitle:
              'Share of beneficiary population vs. share of total adherence',
            metricId: 'nqf_population_pct_share',
            columnTitleHeader: 'Share of all Medicare beneficiaries',
            shortLabel: '% of beneficiary pop.',
            type: 'pct_share',
          },
        },
      },
    },
    {
      dataTypeId: 'rasa_adherence',
      dataTypeShortLabel: 'Adherence to RAS-Antagonists',
      fullDisplayName: 'Adherence to RAS antagonists',
      surveyCollectedData: true,
      dataTypeDefinition: `Sample definition from RAS antagonists adherence data`,
      metrics: {
        pct_rate: {
          metricId: 'rasa_adherence_pct_rate',
          chartTitle: 'Adherence to RAS antagonists',
          shortLabel: '% adherent',
          type: 'pct_rate',
        },
        pct_share: {
          chartTitle: 'Percent share of total RAS antagonists adherence',
          metricId: 'rasa_adherence_pct_share',
          columnTitleHeader: 'Percent share of total RAS antagonists adherence',
          shortLabel: '% of total adherence',
          type: 'pct_share',
          populationComparisonMetric: {
            chartTitle:
              'Share of RASA beneficiary population vs. share of total adherence',
            metricId: 'rasa_population_pct_share',
            columnTitleHeader:
              'Share of all Medicare RAS antagonists beneficiaries',
            shortLabel: '% of beneficiary pop.',
            type: 'pct_share',
          },
        },
      },
    },
    {
      dataTypeId: 'ccb_adherence',
      dataTypeShortLabel: 'Adherence to Calcium Channel Blockers',
      fullDisplayName: 'Adherence to calcium channel blockers',
      surveyCollectedData: true,
      dataTypeDefinition: `Sample definition from CCB adherence data`,
      metrics: {
        pct_rate: {
          metricId: 'ccb_adherence_pct_rate',
          chartTitle: 'Adherence to calcium channel blockers',
          shortLabel: '% adherent',
          type: 'pct_rate',
        },
        pct_share: {
          chartTitle:
            'Percent share of total calcium channel blockers adherence',
          metricId: 'ccb_adherence_pct_share',
          columnTitleHeader:
            'Percent share of total calcium channel blockers adherence',
          shortLabel: '% of total adherence',
          type: 'pct_share',
          populationComparisonMetric: {
            chartTitle:
              'Share of calcium channel blockers beneficiary population vs. share of total adherence',
            metricId: 'ccb_population_pct_share',
            columnTitleHeader:
              'Share of all Medicare calcium channel blockers beneficiaries',
            shortLabel: '% of beneficiary pop.',
            type: 'pct_share',
          },
        },
      },
    },
    {
      dataTypeId: 'doac_adherence',
      dataTypeShortLabel: 'Adherence to Direct Oral Anticoagulants',
      fullDisplayName: 'Direct Oral Anticoagulants',
      surveyCollectedData: true,
      dataTypeDefinition: `Sample definition from DOAC adherence data`,
      metrics: {
        pct_rate: {
          metricId: 'doac_adherence_pct_rate',
          chartTitle: 'Direct Oral Anticoagulants Adherence',
          shortLabel: '% adherent',
          type: 'pct_rate',
        },
        pct_share: {
          chartTitle:
            'Percent share of total Direct Oral Anticoagulants adherence',
          metricId: 'doac_adherence_pct_share',
          columnTitleHeader:
            'Percent share of total Direct Oral Anticoagulants adherence',
          shortLabel: '% of total adherence',
          type: 'pct_share',
          populationComparisonMetric: {
            chartTitle:
              'Share of Direct Oral Anticoagulants beneficiary population vs. share of total adherence',
            metricId: 'doac_population_pct_share',
            columnTitleHeader:
              'Share of all Medicare Direct Oral Anticoagulants beneficiaries',
            shortLabel: '% of beneficiary pop.',
            type: 'pct_share',
          },
        },
      },
    },
  ],
  phrma_hiv: [
    {
      dataTypeId: 'phrma_hiv',
      dataTypeShortLabel: 'Cases',
      fullDisplayName: 'HIV cases',
      surveyCollectedData: true,
      dataTypeDefinition: `Sample definition from PHRMA HIV data`,
      metrics: {
        per100k: {
          metricId: 'phrma_hiv_per_100k',
          chartTitle: 'Rates of HIV cases',
          shortLabel: 'cases per 100k',
          type: 'per100k',
        },
        pct_share: {
          chartTitle: 'Percent share of total HIV cases',
          metricId: 'phrma_hiv_pct_share',
          columnTitleHeader: 'Percent share of total HIV cases',
          shortLabel: '% of total HIV cases',
          type: 'pct_share',
          populationComparisonMetric: {
            chartTitle:
              'Share of beneficiary population vs. share of total HIV cases',
            metricId: 'phrma_population_pct_share',
            columnTitleHeader: 'Share of all beneficiaries',
            shortLabel: '% of beneficiary pop.',
            type: 'pct_share',
          },
        },
      },
    },
    {
      dataTypeId: 'arv_adherence',
      dataTypeShortLabel: 'Medication Adherence (Antiretrovirals)',
      fullDisplayName: 'Adherence to anti-retrovirals',
      surveyCollectedData: true,
      dataTypeDefinition: `Sample definition from ARV adherence data`,
      metrics: {
        pct_rate: {
          metricId: 'arv_adherence_pct_rate',
          chartTitle: 'Adherence to anti-retrovirals',
          shortLabel: '% adherent',
          type: 'pct_rate',
        },
        pct_share: {
          chartTitle: 'Percent share of total anti-retrovirals adherence',
          metricId: 'arv_adherence_pct_share',
          columnTitleHeader:
            'Percent share of total anti-retrovirals adherence',
          shortLabel: '% of total adherence',
          type: 'pct_share',
          populationComparisonMetric: {
            chartTitle:
              'Share of anti-retrovirals beneficiary population vs. share of total adherence',
            metricId: 'arv_population_pct_share',
            columnTitleHeader:
              'Share of all Medicare anti-retrovirals beneficiaries',
            shortLabel: '% of beneficiary pop.',
            type: 'pct_share',
          },
        },
      },
    },
  ],
}<|MERGE_RESOLUTION|>--- conflicted
+++ resolved
@@ -63,7 +63,6 @@
   | 'non_medical_drug_use'
   | 'poverty'
   | 'prison'
-<<<<<<< HEAD
   | 'rasa_adherence'
   | 'statins_adherence'
   | 'ccb_adherence'
@@ -72,9 +71,6 @@
   | 'women_in_state_legislature'
   | 'women_in_us_congress'
   | 'prison'
-  | 'suicides'
-=======
->>>>>>> b31a0d62
   | 'women_in_state_legislature'
   | 'women_in_us_congress'
 
