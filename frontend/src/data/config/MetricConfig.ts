--- conflicted
+++ resolved
@@ -18,7 +18,10 @@
   | "cases"
   | "health_coverage"
   | "poverty"
-  | "vaccinations";
+  | "vaccinations"
+  | "non_medical_drug_use"
+  | "non_medical_rx_opioid_use"
+  | "illicit_opioid_use";
 
 // consts for simpler code
 export const VAXX: VariableId = "vaccinations";
@@ -270,11 +273,7 @@
       variableId: "deaths",
       variableDisplayName: "Deaths",
       variableFullDisplayName: "COVID-19 Deaths",
-<<<<<<< HEAD
-      variableDefinition: `People who died due to COVID-19.`,
-=======
       variableDefinition: `The number of people who died due to COVID-19.`,
->>>>>>> da7fa690
       metrics: {
         count: {
           metricId: "covid_deaths",
@@ -377,11 +376,7 @@
         },
         pct_share: {
           metricId: "vaccinated_pct_share",
-<<<<<<< HEAD
-          fullCardTitleName: "Share Of All COVID-19 Vaccinations",
-=======
           fullCardTitleName: "Share Of Total COVID-19 Vaccinations",
->>>>>>> da7fa690
           unknownsVegaLabel: "% unknown",
           shortVegaLabel: "% of vaccinations",
           type: "pct_share",
@@ -393,11 +388,7 @@
           },
           knownBreakdownComparisonMetric: {
             metricId: "vaccinated_share_of_known",
-<<<<<<< HEAD
-            fullCardTitleName: "Share Of All COVID-19 Vaccinations",
-=======
             fullCardTitleName: "Share Of Total COVID-19 Vaccinations",
->>>>>>> da7fa690
             shortVegaLabel: "% of COVID-19 vaccinations",
             type: "pct_share",
           },
@@ -412,7 +403,6 @@
     },
   ],
 
-<<<<<<< HEAD
   suicide: [
     {
       variableId: "cases",
@@ -615,8 +605,6 @@
       },
     },
   ],
-=======
->>>>>>> da7fa690
   diabetes: [
     {
       variableId: "cases",
