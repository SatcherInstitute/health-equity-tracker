--- conflicted
+++ resolved
@@ -29,14 +29,10 @@
   | "non_medical_drug_use"
   | "non_medical_rx_opioid_use"
   | "illicit_opioid_use"
-<<<<<<< HEAD
-  | "health_coverage";
-=======
   | "health_coverage"
   | "poverty"
   | "vaccinations"
   | "suicides";
->>>>>>> 3464fcfb
 
 // consts for simpler code
 export const VAXX: VariableId = "vaccinations";
