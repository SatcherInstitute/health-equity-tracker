//  IDs for the selectable conditions in the madlib
// NOTE: these strings are displayed to the user if the data type toggle is enabled.
// Underscores become spaces, and all letters are capitalized
// TODO: integrate strings from Category / Madlib into the Metric Config
// so ALL related topic data is contained in a single object

import { LESS_THAN_1 } from '../utils/Constants'

const dropdownVarIds = [
<<<<<<< HEAD
  'ami',
  'arv_adherence',

  'asthma',
  'avoided_care',
  'cardiovascular_diseases',
  'cardiovascular_medications_adherence',
=======
  'asthma',
  'avoided_care',
  'cardiovascular_diseases',
>>>>>>> cc3c0f99
  'chronic_kidney_disease',
  'copd',
  'covid_vaccinations',
  'covid',
  'depression',
  'diabetes',
  'excessive_drinking',
  'frequent_mental_distress',
  'health_insurance',
  'hiv_black_women',
  'hiv_care',
  'hiv_prep',
  'hiv',
  'incarceration',
<<<<<<< HEAD
  'phrma_hiv',
=======
>>>>>>> cc3c0f99
  'poverty',
  'preventable_hospitalizations',
  'substance',
  'suicide',
  'voter_participation',
  'women_in_gov',
] as const

export type DropdownVarId = (typeof dropdownVarIds)[number]

export function isDropdownVarId(str: string): str is DropdownVarId {
  return !!dropdownVarIds.find((dropdown) => str === dropdown)
}

export type AgeAdjustedDataTypeId = 'covid_deaths' | 'covid_hospitalizations'

// IDs for the sub-data types (if any) for theDropDownId
export type DataTypeId =
  | DropdownVarId
  | AgeAdjustedDataTypeId
<<<<<<< HEAD
  | 'beta_blockers_adherence'
=======
>>>>>>> cc3c0f99
  | 'covid_cases'
  | 'covid_deaths'
  | 'covid_hospitalizations'
  | 'covid_vaccinations'
  | 'health_coverage'
  | 'hiv_deaths_black_women'
  | 'hiv_deaths'
  | 'hiv_diagnoses_black_women'
  | 'hiv_diagnoses'
  | 'hiv_prevalence_black_women'
  | 'hiv_prevalence'
  | 'jail'
  | 'non_medical_drug_use'
  | 'poverty'
  | 'prison'
<<<<<<< HEAD
  | 'rasa_adherence'
  | 'statins_adherence'
  | 'ccb_adherence'
  | 'doac_adherence'
  | 'nqf_adherence'
=======
  | 'suicides'
>>>>>>> cc3c0f99
  | 'women_in_state_legislature'
  | 'women_in_us_congress'

export type MetricId =
  | 'acs_vaccinated_pop_pct'
  | 'ahr_population_pct'
  | 'asthma_pct_share'
  | 'asthma_per_100k'
  | 'avoided_care_pct_share'
  | 'avoided_care_pct_rate'
  | 'black_women_population_pct'
  | 'cardiovascular_diseases_pct_share'
  | 'cardiovascular_diseases_per_100k'
  | 'cases_ratio_age_adjusted'
  | 'cawp_population_pct'
  | 'chronic_kidney_disease_pct_share'
  | 'chronic_kidney_disease_per_100k'
  | 'copd_pct_share'
  | 'copd_per_100k'
  | 'covid_cases_pct_relative_inequity'
  | 'covid_cases_per_100k'
  | 'covid_cases_reporting_population_pct'
  | 'covid_cases_reporting_population'
  | 'covid_cases_share_of_known'
  | 'covid_cases_share'
  | 'covid_cases'
  | 'covid_deaths_pct_relative_inequity'
  | 'covid_deaths_per_100k'
  | 'covid_deaths_reporting_population_pct'
  | 'covid_deaths_reporting_population'
  | 'covid_deaths_share_of_known'
  | 'covid_deaths_share'
  | 'covid_deaths'
  | 'covid_hosp_pct_relative_inequity'
  | 'covid_hosp_per_100k'
  | 'covid_hosp_reporting_population_pct'
  | 'covid_hosp_reporting_population'
  | 'covid_hosp_share_of_known'
  | 'covid_hosp_share'
  | 'covid_hosp'
  | 'covid_population_pct'
  | 'death_ratio_age_adjusted'
  | 'depression_pct_share'
  | 'depression_per_100k'
  | 'diabetes_pct_share'
  | 'diabetes_per_100k'
  | 'excessive_drinking_pct_share'
  | 'excessive_drinking_per_100k'
  | 'frequent_mental_distress_pct_share'
  | 'frequent_mental_distress_per_100k'
  | 'geo_context'
  | 'hiv_care_linkage'
  | 'hiv_care_pct_relative_inequity'
  | 'hiv_care_pct_share'
  | 'hiv_care_population_pct'
  | 'hiv_deaths_black_women_pct_relative_inequity'
  | 'hiv_deaths_black_women_pct_share'
  | 'hiv_deaths_black_women_per_100k'
  | 'hiv_deaths_pct_relative_inequity'
  | 'hiv_deaths_pct_share'
  | 'hiv_deaths_per_100k'
  | 'hiv_diagnoses_black_women_pct_relative_inequity'
  | 'hiv_diagnoses_black_women_pct_share'
  | 'hiv_diagnoses_black_women_per_100k'
  | 'hiv_diagnoses_pct_relative_inequity'
  | 'hiv_diagnoses_pct_share'
  | 'hiv_diagnoses_per_100k'
  | 'hiv_population_pct'
  | 'hiv_prep_coverage'
  | 'hiv_prep_pct_relative_inequity'
  | 'hiv_prep_pct_share'
  | 'hiv_prep_population_pct'
  | 'hiv_prevalence_black_women_pct_relative_inequity'
  | 'hiv_prevalence_black_women_pct_share'
  | 'hiv_prevalence_black_women_per_100k'
  | 'hiv_prevalence_pct_relative_inequity'
  | 'hiv_prevalence_pct_share'
  | 'hiv_prevalence_per_100k'
  | 'hosp_ratio_age_adjusted'
  | 'incarceration_population_pct'
  | 'jail_pct_relative_inequity'
  | 'jail_pct_share'
  | 'jail_per_100k'
  | 'non_medical_drug_use_pct_share'
  | 'non_medical_drug_use_per_100k'
  | 'pct_share_of_state_leg'
  | 'pct_share_of_us_congress'
  | 'pct_share_of_women_state_leg'
  | 'pct_share_of_women_us_congress'
  | 'population_decia'
  | 'population_pct_decia'
  | 'population_pct'
  | 'population'
  | 'poverty_count'
  | 'poverty_pct_share'
  | 'poverty_per_100k'
  | 'poverty_population_pct'
  | 'preventable_hospitalizations_pct_share'
  | 'preventable_hospitalizations_per_100k'
  | 'prison_pct_relative_inequity'
  | 'prison_pct_share'
  | 'prison_per_100k'
  | 'suicide_pct_share'
  | 'suicide_per_100k'
  | 'svi'
  | 'total_confined_children'
  | 'total_state_leg_count'
  | 'total_us_congress_count'
  | 'total_us_congress_names'
  | 'uninsured_pct_share'
  | 'uninsured_per_100k'
  | 'uninsured_population_pct'
  | 'vaccinated_pct_share'
  | 'vaccinated_per_100k'
  | 'vaccinated_pop_pct'
  | 'vaccinated_share_of_known'
  | 'voter_participation_pct_share'
  | 'voter_participation_pct_rate'
  | 'women_state_leg_pct_relative_inequity'
  | 'statins_adherence_pct_rate'
  | 'statins_adherence_pct_share'
  | 'statins_population_pct_share'
  | 'beta_blockers_adherence_pct_rate'
  | 'beta_blockers_adherence_pct_share'
  | 'beta_blockers_population_pct_share'
  | 'rasa_adherence_pct_rate'
  | 'rasa_adherence_pct_share'
  | 'rasa_population_pct_share'
  | 'women_this_race_state_leg_count'
  | 'women_this_race_us_congress_count'
  | 'women_this_race_us_congress_names'
  | 'women_us_congress_pct_relative_inequity'
  | 'arv_adherence_pct_rate'
  | 'arv_adherence_pct_share'
  | 'arv_population_pct_share'
  | 'ccb_adherence_pct_rate'
  | 'ccb_adherence_pct_share'
  | 'ccb_population_pct_share'
  | 'doac_adherence_pct_rate'
  | 'doac_adherence_pct_share'
  | 'doac_population_pct_share'
  | 'nqf_adherence_pct_rate'
  | 'nqf_adherence_pct_share'
  | 'nqf_population_pct_share'
  | 'phrma_hiv_per_100k'
  | 'phrma_hiv_pct_share'
  | 'phrma_hiv_population_pct_share'
  | 'ami_per_100k'
  | 'ami_pct_share'
  | 'ami_population_pct_share'

// The type of metric indicates where and how this a MetricConfig is represented in the frontend:
// What chart types are applicable, what metrics are shown together, display names, etc.
export type MetricType =
  | 'count'
  | 'pct_share'
  | 'per100k'
  | 'pct_relative_inequity'
  | 'pct_rate'
  | 'index'
  | 'ratio'
  | 'age_adjusted_ratio'

export interface MetricConfig {
  metricId: MetricId
  columnTitleHeader?: string
  trendsCardTitleName?: string
  chartTitle: string
  shortLabel: string
  unknownsVegaLabel?: string
  type: MetricType
  populationComparisonMetric?: MetricConfig
  ageAdjusted?: boolean
  isMonthly?: boolean

  // This metric is one where the denominator only includes records where
  // demographics are known. For example, for "share of covid cases" in the US
  // for the "Asian" demographic, this metric would be equal to
  // (# of Asian covid cases in the US) divided by
  // (# of covid cases in the US excluding those with unknown race/ethnicity).
  knownBreakdownComparisonMetric?: MetricConfig
  secondaryPopulationComparisonMetric?: MetricConfig
}

export interface DataTypeConfig {
  dataTypeId: DataTypeId
  dataTypeShortLabel: string
  fullDisplayName: string
  dataTypeDefinition?: string
  metrics: {
    count?: MetricConfig
    pct_share: MetricConfig
    per100k?: MetricConfig
    pct_relative_inequity?: MetricConfig
    pct_rate?: MetricConfig
    index?: MetricConfig
    ratio?: MetricConfig
    age_adjusted_ratio?: MetricConfig
  }
  surveyCollectedData?: boolean
  timeSeriesData?: boolean
  dataTableTitle?: string
}

const populationPctTitle = 'Population share'
const populationPctShortLabel = '% of population'

export const SYMBOL_TYPE_LOOKUP: Record<MetricType, string> = {
  per100k: 'per 100k',
  pct_share: '% share',
  count: 'people',
  index: '',
  ratio: '×',
  age_adjusted_ratio: '×',
  pct_relative_inequity: '%',
  pct_rate: '%',
}

export function isPctType(metricType: MetricType) {
  return ['pct_share', 'pct_relative_inequity', 'pct_rate'].includes(metricType)
}

/**
 * @param metricType The type of the metric to format.
 * @param value The value to format.
 * @param omitPctSymbol Whether to omit the % symbol if the metric is a %. This
 *     can be used for example if the % symbol is part of the description.
 * @returns A formatted version of a field value based on the type specified by
 *     the field name
 */
export function formatFieldValue(
  metricType: MetricType,
  value: any,
  omitPctSymbol: boolean = false
): string {
  if (value === null || value === undefined) {
    return ''
  }

  // if values are numeric but rounded down to 0, instead replace with "less than 1"
  if (value === 0 && metricType === 'per100k') return LESS_THAN_1

  const isRatio = metricType.includes('ratio')
  const formatOptions = isPctType(metricType)
    ? { minimumFractionDigits: 1 }
    : {}
  const formattedValue: string =
    typeof value === 'number'
      ? value.toLocaleString('en', formatOptions)
      : value
  const percentSuffix = isPctType(metricType) && !omitPctSymbol ? '%' : ''
  const ratioSuffix = isRatio ? '×' : ''
  return `${formattedValue}${percentSuffix}${ratioSuffix}`
}

export function getRateAndPctShareMetrics(
  dataTypeConfig: DataTypeConfig
): MetricConfig[] {
  const tableFields: MetricConfig[] = []
  if (dataTypeConfig) {
    if (dataTypeConfig.metrics?.per100k) {
      tableFields.push(dataTypeConfig.metrics.per100k)
    }
    if (dataTypeConfig.metrics?.pct_rate) {
      tableFields.push(dataTypeConfig.metrics.pct_rate)
    }
    if (dataTypeConfig.metrics.pct_share) {
      tableFields.push(dataTypeConfig.metrics.pct_share)
      if (dataTypeConfig.metrics.pct_share.populationComparisonMetric) {
        tableFields.push(
          dataTypeConfig.metrics.pct_share.populationComparisonMetric
        )
      }
    }
  }
  return tableFields
}

export function getAgeAdjustedRatioMetric(
  dataTypeConfig: DataTypeConfig
): MetricConfig[] {
  const tableFields: MetricConfig[] = []
  if (dataTypeConfig) {
    if (
      dataTypeConfig.metrics.age_adjusted_ratio &&
      dataTypeConfig.metrics.pct_share
    ) {
      // Ratios for Table
      tableFields.push(dataTypeConfig.metrics.age_adjusted_ratio)
      // pct_share for Unknowns Alert
      tableFields.push(dataTypeConfig.metrics.pct_share)
    }
  }
  return tableFields
}

// TODO: count and pct_share metric types should require populationComparisonMetric
// Note: metrics must be declared in a consistent order because the UI relies
// on this to build data type toggles.
// TODO: make the UI consistent regardless of metric config order.
export const METRIC_CONFIG: Record<DropdownVarId, DataTypeConfig[]> = {
  covid: [
    {
      dataTypeId: 'covid_cases',
      dataTypeShortLabel: 'Cases',
      fullDisplayName: 'COVID-19 cases',
      dataTypeDefinition: `A COVID-19 case is an individual who has been determined to have COVID-19 using a set of criteria known as a case definition. cases can be classified as suspect, probable, or confirmed. CDC counts include probable and confirmed cases and deaths. Suspect cases and deaths are excluded.`,
      timeSeriesData: true,
      dataTableTitle: 'Breakdown summary for COVID-19 cases',
      metrics: {
        pct_share: {
          chartTitle: 'Share of total COVID-19 cases',
          metricId: 'covid_cases_share',
          columnTitleHeader: 'Share of total COVID-19 cases',
          unknownsVegaLabel: '% unknown',
          shortLabel: '% of COVID-19 cases',
          type: 'pct_share',
          populationComparisonMetric: {
            chartTitle:
              'Population vs. distribution of total COVID-19 cases since Jan 2020',
            metricId: 'covid_population_pct',
            columnTitleHeader: populationPctTitle,
            shortLabel: populationPctShortLabel,
            type: 'pct_share',
          },
        },
        pct_relative_inequity: {
          chartTitle: 'Relative inequity for COVID-19 cases',
          metricId: 'covid_cases_pct_relative_inequity',
          shortLabel: '% relative inequity',
          type: 'pct_relative_inequity',
          isMonthly: true,
        },
        per100k: {
          metricId: 'covid_cases_per_100k',
          chartTitle: 'Rates of COVID-19 cases since Jan 2020',
          trendsCardTitleName: 'Monthly COVID-19 cases per 100k',
          columnTitleHeader: 'Rates of COVID-19 cases',
          shortLabel: 'cases per 100k',
          type: 'per100k',
          isMonthly: true,
        },
      },
    },
    {
      dataTypeId: 'covid_deaths',
      dataTypeShortLabel: 'Deaths',
      fullDisplayName: 'COVID-19 deaths',
      dataTypeDefinition: `The number of people who died due to COVID-19.`,
      timeSeriesData: true,
      dataTableTitle: 'Breakdown summary for COVID-19 deaths',
      metrics: {
        pct_share: {
          chartTitle: 'Share of total COVID-19 deaths',
          metricId: 'covid_deaths_share',
          columnTitleHeader: 'Share of total COVID-19 deaths',
          shortLabel: '% of COVID-19 deaths',
          unknownsVegaLabel: '% unknown',
          type: 'pct_share',
          populationComparisonMetric: {
            chartTitle:
              'Population vs. distribution of total COVID-19 deaths since Jan 2020',
            metricId: 'covid_population_pct',
            columnTitleHeader: populationPctTitle,
            shortLabel: populationPctShortLabel,
            type: 'pct_share',
          },
        },
        per100k: {
          metricId: 'covid_deaths_per_100k',
          chartTitle: 'Rates of COVID-19 deaths since Jan 2020',
          columnTitleHeader: 'Rates of COVID-19 deaths',
          trendsCardTitleName: 'Monthly COVID-19 deaths per 100k',
          shortLabel: 'deaths per 100k',
          type: 'per100k',
          isMonthly: true,
        },
        pct_relative_inequity: {
          chartTitle: 'Relative inequity for COVID-19 deaths',
          metricId: 'covid_deaths_pct_relative_inequity',
          shortLabel: '% relative inequity',
          type: 'pct_relative_inequity',
          isMonthly: true,
        },
        age_adjusted_ratio: {
          metricId: 'death_ratio_age_adjusted',
          chartTitle:
            'Age-adjusted risk of COVID-19 death compared to White (NH)',
          shortLabel: 'Risk of COVID-19 Death', // table header-row label
          type: 'age_adjusted_ratio',
          ageAdjusted: true,
        },
      },
    },
    {
      dataTypeId: 'covid_hospitalizations',
      dataTypeShortLabel: 'Hospitalizations',
      fullDisplayName: 'COVID-19 hospitalizations',
      dataTypeDefinition: `The number of people hospitalized at any point while ill with COVID-19.`,
      timeSeriesData: true,
      dataTableTitle: 'Breakdown summary for COVID-19 hospitalizations',
      metrics: {
        pct_share: {
          chartTitle: 'Share of total COVID-19 hospitalizations',
          metricId: 'covid_hosp_share',
          columnTitleHeader: 'Share of total COVID-19 hospitalizations',
          shortLabel: '% of COVID-19 hospitalizations',
          unknownsVegaLabel: '% unknown',
          type: 'pct_share',
          populationComparisonMetric: {
            chartTitle:
              'Population vs. distribution of total COVID-19 hospitalizations since Jan 2020',

            metricId: 'covid_population_pct',
            columnTitleHeader: populationPctTitle,
            shortLabel: populationPctShortLabel,
            type: 'pct_share',
          },
        },
        pct_relative_inequity: {
          chartTitle: 'Relative inequity for COVID-19 hospitalizations',
          metricId: 'covid_hosp_pct_relative_inequity',
          shortLabel: '% relative inequity',
          type: 'pct_relative_inequity',
          isMonthly: true,
        },
        per100k: {
          metricId: 'covid_hosp_per_100k',
          chartTitle: 'Rates of COVID-19 hospitalizations since Jan 2020',
          columnTitleHeader: 'Rates of COVID-19 hospitalizations',
          trendsCardTitleName: 'Monthly COVID-19 hospitalizations per 100k',
          shortLabel: 'hospitalizations per 100k',
          type: 'per100k',
          isMonthly: true,
        },
        age_adjusted_ratio: {
          metricId: 'hosp_ratio_age_adjusted',
          shortLabel: 'Risk of COVID-19 hospitalization', // Table header-row label
          chartTitle:
            'Age-adjusted risk of COVID-19 hospitalization compared to White (NH)',
          type: 'age_adjusted_ratio',
          ageAdjusted: true,
        },
      },
    },
  ],
  covid_vaccinations: [
    {
      dataTypeId: 'covid_vaccinations',
      dataTypeShortLabel: 'Vaccinations',
      fullDisplayName: 'COVID-19 vaccinations',
      dataTypeDefinition: `For the national level and most states this indicates people who have received at least one dose of a COVID-19 vaccine.`,
      dataTableTitle: 'Breakdown summary for COVID-19 vaccinations',
      metrics: {
        per100k: {
          metricId: 'vaccinated_per_100k',
          chartTitle: 'COVID-19 vaccinations per 100k people',
          columnTitleHeader: 'COVID-19 vaccinations per 100k people',
          shortLabel: 'COVID-19 vaccinations per 100k',
          type: 'per100k',
        },
        pct_share: {
          chartTitle: 'Share of total COVID-19 vaccinations',
          metricId: 'vaccinated_pct_share',
          columnTitleHeader: 'Share of total COVID-19 vaccinations',
          unknownsVegaLabel: '% unknown',
          shortLabel: '% of vaccinations',
          type: 'pct_share',
          populationComparisonMetric: {
            chartTitle:
              'Population vs. distribution of total COVID-19 vaccinations',
            metricId: 'vaccinated_pop_pct',
            columnTitleHeader: populationPctTitle,
            shortLabel: populationPctShortLabel,
            type: 'pct_share',
          },
          knownBreakdownComparisonMetric: {
            chartTitle: '',
            metricId: 'vaccinated_pct_share',
            columnTitleHeader: 'Share of total COVID-19 vaccinations',
            shortLabel: '% of vaccinations',
            type: 'pct_share',
          },
          secondaryPopulationComparisonMetric: {
            chartTitle: '',
            metricId: 'acs_vaccinated_pop_pct',
            columnTitleHeader: 'Population percentage according to ACS',
            shortLabel: 'pop. % according to acs',
            type: 'pct_share',
          },
        },
      },
    },
  ],
  hiv_care: [
    {
      dataTypeId: 'hiv_care',
      dataTypeShortLabel: 'Linkage to HIV care',
      fullDisplayName: 'Linkage to HIV care',
      dataTypeDefinition: `Individuals ages 13+ with linkage to HIV care in a particular year (single-year charts use data from 2019).`,
      timeSeriesData: true,
      dataTableTitle: 'Breakdown summary for linkage to HIV care',
      metrics: {
        pct_share: {
          chartTitle: 'Share of total linkage to HIV care',
          metricId: 'hiv_care_pct_share',
          columnTitleHeader: 'Share of total linkage to HIV care',
          trendsCardTitleName:
            'Inequitable share of linkage to HIV care over time',
          shortLabel: '% linkage',
          type: 'pct_share',
          populationComparisonMetric: {
            chartTitle:
              'Diagnosed population vs. distribution of linkage to HIV care',
            metricId: 'hiv_care_population_pct',
            columnTitleHeader: 'Diagnosed population share (ages 13+)', // populationPctTitle,
            shortLabel: '% of diagnosed population',
            type: 'pct_share',
          },
        },
        per100k: {
          metricId: 'hiv_care_linkage',
          chartTitle: 'Linkage to HIV care',
          trendsCardTitleName: 'Rates of linkage to HIV care over time',
          columnTitleHeader: 'Linkage to HIV care',
          shortLabel: '% linkage',
          type: 'pct_share',
        },
        pct_relative_inequity: {
          chartTitle: 'Historical relative inequity in linkage to HIV care',
          metricId: 'hiv_care_pct_relative_inequity',
          shortLabel: '% relative inequity',
          type: 'pct_relative_inequity',
        },
      },
    },
  ],
  hiv: [
    {
      dataTypeId: 'hiv_prevalence',
      dataTypeShortLabel: 'Prevalence',
      fullDisplayName: 'HIV prevalence',
      dataTypeDefinition: `Individuals ages 13+ living with HIV (diagnosed & undiagnosed) in a particular year (single-year charts use data from 2019).`,
      timeSeriesData: true,
      dataTableTitle: 'Breakdown summary for HIV prevalence',
      metrics: {
        pct_share: {
          chartTitle: 'Share of total HIV prevalence',
          metricId: 'hiv_prevalence_pct_share',
          columnTitleHeader: 'Share of total HIV prevalence',
          trendsCardTitleName: 'Inequitable share of HIV prevalence over time',
          shortLabel: '% of HIV prevalence',
          type: 'pct_share',
          populationComparisonMetric: {
            chartTitle: 'Population vs. distribution of total HIV prevalence',
            metricId: 'hiv_population_pct',
            columnTitleHeader: 'Population share (ages 13+)', // populationPctTitle,
            shortLabel: populationPctShortLabel,
            type: 'pct_share',
          },
        },
        per100k: {
          metricId: 'hiv_prevalence_per_100k',
          chartTitle: 'HIV prevalence',
          trendsCardTitleName: 'HIV prevalence over time',
          columnTitleHeader: 'HIV prevalence per 100k people',
          shortLabel: 'HIV prevalence per 100k',
          type: 'per100k',
        },
        pct_relative_inequity: {
          chartTitle: 'Historical relative inequity for HIV prevalence',
          metricId: 'hiv_prevalence_pct_relative_inequity',
          shortLabel: '% relative inequity',
          type: 'pct_relative_inequity',
        },
      },
    },
    {
      dataTypeId: 'hiv_diagnoses',
      dataTypeShortLabel: 'New diagnoses',
      fullDisplayName: 'New HIV diagnoses',
      dataTypeDefinition: `Individuals ages 13+ diagnosed with HIV in a particular year (single-year charts use data from 2019).`,
      timeSeriesData: true,
      dataTableTitle: 'Breakdown summary for new HIV diagnoses',
      metrics: {
        pct_share: {
          chartTitle: 'Share of total new HIV diagnoses',
          metricId: 'hiv_diagnoses_pct_share',
          columnTitleHeader: 'Share of total new HIV diagnoses',
          trendsCardTitleName:
            'Inequitable share of new HIV diagnoses over time',
          shortLabel: '% of new HIV diagnoses',
          type: 'pct_share',
          populationComparisonMetric: {
            chartTitle:
              'Population vs. distribution of total new HIV diagnoses',

            metricId: 'hiv_population_pct',
            columnTitleHeader: 'Population share (ages 13+)', // populationPctTitle,
            shortLabel: populationPctShortLabel,
            type: 'pct_share',
          },
        },
        per100k: {
          metricId: 'hiv_diagnoses_per_100k',
          chartTitle: 'New HIV diagnoses',
          trendsCardTitleName: 'Rates of new HIV diagnoses over time',
          columnTitleHeader: 'New HIV diagnoses per 100k',
          shortLabel: 'diagnoses per 100k',
          type: 'per100k',
        },
        pct_relative_inequity: {
          chartTitle: 'Historical relative inequity for new HIV diagnoses',
          metricId: 'hiv_diagnoses_pct_relative_inequity',
          shortLabel: '% relative inequity',
          type: 'pct_relative_inequity',
        },
      },
    },
    {
      dataTypeId: 'hiv_deaths',
      dataTypeShortLabel: 'Deaths',
      fullDisplayName: 'HIV deaths',
      dataTypeDefinition: `Individuals ages 13+ who died from HIV or AIDS in a particular year (single-year charts use data from 2019).`,
      timeSeriesData: true,
      dataTableTitle: 'Breakdown summary for HIV deaths',
      metrics: {
        pct_share: {
          chartTitle: 'Share of total HIV deaths',
          metricId: 'hiv_deaths_pct_share',
          columnTitleHeader: 'Share of total HIV deaths',
          trendsCardTitleName: 'Inequitable share of HIV deaths over time',
          shortLabel: '% of HIV deaths',
          type: 'pct_share',
          populationComparisonMetric: {
            chartTitle: 'Population vs. distribution of total HIV deaths',

            metricId: 'hiv_population_pct',
            columnTitleHeader: 'Population share (ages 13+)', // populationPctTitle,
            shortLabel: populationPctShortLabel,
            type: 'pct_share',
          },
        },
        per100k: {
          metricId: 'hiv_deaths_per_100k',
          chartTitle: 'HIV deaths',
          trendsCardTitleName: 'Rates of HIV deaths over time',
          columnTitleHeader: 'HIV deaths per 100k people',
          shortLabel: 'deaths per 100k',
          type: 'per100k',
        },
        pct_relative_inequity: {
          chartTitle: 'Historical relative inequity for HIV deaths',
          metricId: 'hiv_deaths_pct_relative_inequity',
          shortLabel: '% relative inequity',
          type: 'pct_relative_inequity',
        },
      },
    },
  ],
  hiv_black_women: [
    {
      dataTypeId: 'hiv_prevalence_black_women',
<<<<<<< HEAD
      dataTypeShortLabel: 'Prevalence for Black women',
=======
      dataTypeShortLabel: 'Prevalence for Black Women',
>>>>>>> cc3c0f99
      fullDisplayName: 'HIV prevalence for Black women',
      dataTypeDefinition: `Black or African-American (NH) women ages 13+ living with HIV (diagnosed & undiagnosed) in a particular year (single-year charts use data from 2019).`,
      timeSeriesData: true,
      dataTableTitle:
        'Breakdown summary for HIV prevalence for Black (NH) women',
      metrics: {
        pct_share: {
          chartTitle: 'Share of total HIV prevalence for Black (NH) women',
          metricId: 'hiv_prevalence_black_women_pct_share',
          columnTitleHeader:
            'Share of total HIV prevalence for Black (NH) women',
          trendsCardTitleName:
            'Inequitable share of HIV prevalence for Black (NH) women over time',
          shortLabel: '% of HIV prevalence (Black women)',
          type: 'pct_share',
          populationComparisonMetric: {
            chartTitle:
              'Population vs. distribution of total HIV prevalence for Black (NH) women',
            metricId: 'black_women_population_pct',
            columnTitleHeader: 'Population share (ages 13+)', // populationPctTitle,
            shortLabel: '% of population (Black women)',
            type: 'pct_share',
          },
        },
        per100k: {
          metricId: 'hiv_prevalence_black_women_per_100k',
          chartTitle: 'HIV prevalence for Black (NH) women',
          trendsCardTitleName: 'HIV prevalence for Black (NH) women over time',
          columnTitleHeader:
            'HIV prevalence for Black (NH) women per 100k people',
          shortLabel: 'prevalence per 100k',
          type: 'per100k',
        },
        pct_relative_inequity: {
          chartTitle:
            'Historical relative inequity of HIV prevalence for Black (NH) women',
          metricId: 'hiv_prevalence_black_women_pct_relative_inequity',
          shortLabel: '% relative inequity',
          type: 'pct_relative_inequity',
        },
      },
    },
    {
      dataTypeId: 'hiv_diagnoses_black_women',
<<<<<<< HEAD
      dataTypeShortLabel: 'New diagnoses for Black women',
=======
      dataTypeShortLabel: 'New Diagnoses for Black Women',
>>>>>>> cc3c0f99
      fullDisplayName: 'New HIV diagnoses for Black women',
      dataTypeDefinition: `Black or African-American (NH) women ages 13+ diagnosed with HIV in a particular year (single-year charts use data from 2019).`,
      timeSeriesData: true,
      dataTableTitle:
        'Breakdown summary for new HIV diagnoses for Black (NH) women',
      metrics: {
        pct_share: {
          chartTitle: 'Share of total new HIV diagnoses for Black (NH) women',
          metricId: 'hiv_diagnoses_black_women_pct_share',
          columnTitleHeader:
            'Share of total new HIV diagnoses for Black (NH) women',
          trendsCardTitleName:
            'Inequitable share of new HIV diagnoses for Black (NH) women over time',
          shortLabel: '% of new HIV diagnoses (Black women)',
          type: 'pct_share',
          populationComparisonMetric: {
            chartTitle:
              'Population vs. distribution of total new HIV diagnoses for Black (NH) women',
            metricId: 'black_women_population_pct',
            columnTitleHeader: 'Population share (ages 13+)', // populationPctTitle,
            shortLabel: '% of population (Black women)',
            type: 'pct_share',
          },
        },
        per100k: {
          metricId: 'hiv_diagnoses_black_women_per_100k',
          chartTitle: 'New HIV diagnoses for Black (NH) women',
          trendsCardTitleName:
            'Rates of new HIV diagnoses for Black (NH) women over time',
          columnTitleHeader: 'New HIV diagnoses for Black (NH) women per 100k',
          shortLabel: 'diagnoses per 100k',
          type: 'per100k',
        },
        pct_relative_inequity: {
          chartTitle:
            'Historical relative inequity of new HIV diagnoses for Black (NH) women',
          metricId: 'hiv_diagnoses_black_women_pct_relative_inequity',
          shortLabel: '% relative inequity',
          type: 'pct_relative_inequity',
        },
      },
    },
    {
      dataTypeId: 'hiv_deaths_black_women',
      dataTypeShortLabel: 'Deaths for Black women',
<<<<<<< HEAD
      fullDisplayName: 'HIV deaths for Black women',
=======
      fullDisplayName: 'Deaths for Black women',
>>>>>>> cc3c0f99
      dataTypeDefinition: `Black or African-American (NH) women ages 13+ who died from HIV or AIDS in a particular year (single-year charts use data from 2019).`,
      timeSeriesData: true,
      dataTableTitle: 'Breakdown summary for HIV deaths for Black (NH) women',
      metrics: {
        pct_share: {
          chartTitle: 'Share of total HIV deaths for Black (NH) Women',
          metricId: 'hiv_deaths_black_women_pct_share',
          columnTitleHeader: 'Share of total HIV deaths for Black women',
          trendsCardTitleName:
            'Inequitable share of HIV deaths for Black women over time',
          shortLabel: '% of HIV deaths (Black women)',
          type: 'pct_share',
          populationComparisonMetric: {
            chartTitle:
              'Population vs. distribution of total HIV deaths for Black (NH) women',
            metricId: 'black_women_population_pct',
            columnTitleHeader: 'Population share (ages 13+)', // populationPctTitle,
            shortLabel: '% of population (Black women)',
            type: 'pct_share',
          },
        },
        per100k: {
          metricId: 'hiv_deaths_black_women_per_100k',
          chartTitle: 'HIV deaths for Black (NH) women',
          trendsCardTitleName:
            'Rates of HIV deaths for Black (NH) women over time',
          columnTitleHeader: 'HIV deaths for Black (NH) women per 100k people',
          shortLabel: 'deaths per 100k',
          type: 'per100k',
        },
        pct_relative_inequity: {
          chartTitle:
            'Historical relative inequity of HIV deaths for Black (NH) women',
          metricId: 'hiv_deaths_black_women_pct_relative_inequity',
          shortLabel: '% relative inequity',
          type: 'pct_relative_inequity',
        },
      },
    },
  ],
  hiv_prep: [
    {
      dataTypeId: 'hiv_prep',
      dataTypeShortLabel: 'PrEP coverage',
      fullDisplayName: 'PrEP coverage',
      dataTypeDefinition: `Individuals ages 16+ prescribed PrEP medication in a particular year (single-year charts use data from 2019).`,
      timeSeriesData: true,
      dataTableTitle:
        'Breakdown summary for new HIV diagnoses for Black (NH) women',
      metrics: {
        pct_share: {
          chartTitle: 'Share of total new HIV diagnoses for Black (NH) women',
          metricId: 'hiv_diagnoses_black_women_pct_share',
          columnTitleHeader:
            'Share of total new HIV diagnoses for Black (NH) women',
          trendsCardTitleName:
            'Inequitable share of new HIV diagnoses for Black (NH) women over time',
          shortLabel: '% of new HIV diagnoses (Black women)',
          type: 'pct_share',
          populationComparisonMetric: {
            chartTitle:
              'PrEP-eligible population vs. distribution of total PrEP prescriptions',
            metricId: 'hiv_prep_population_pct',
            columnTitleHeader: 'PrEP-eligible population share (ages 16+)', // populationPctTitle,
            shortLabel: '% of PrEP-eligible population',
            type: 'pct_share',
          },
        },
        per100k: {
          metricId: 'hiv_diagnoses_black_women_per_100k',
          chartTitle: 'New HIV diagnoses for Black (NH) women',
          trendsCardTitleName:
            'Rates of new HIV diagnoses for Black (NH) women over time',
          columnTitleHeader: 'New HIV diagnoses for Black (NH) women per 100k',
          shortLabel: 'diagnoses per 100k',
          type: 'per100k',
        },
        pct_relative_inequity: {
          chartTitle:
            'Historical relative inequity of new HIV diagnoses for Black (NH) women',
          metricId: 'hiv_diagnoses_black_women_pct_relative_inequity',
          shortLabel: '% relative inequity',
          type: 'pct_relative_inequity',
        },
      },
    },
  ],
  suicide: [
    {
      dataTypeId: 'suicide',
      dataTypeShortLabel: 'Cases',
      fullDisplayName: 'Suicides',
      dataTypeDefinition: `Deaths due to intentional self-harm.`,
      surveyCollectedData: true,
      dataTableTitle: 'Breakdown summary for suicides',
      metrics: {
        pct_share: {
          chartTitle: 'Share of total suicides',
          metricId: 'suicide_pct_share',
          columnTitleHeader: 'Share of total suicides',
          shortLabel: '% of suicides',
          type: 'pct_share',
          populationComparisonMetric: {
            chartTitle: 'Population vs. distribution of total suicide cases',
            metricId: 'ahr_population_pct',
            columnTitleHeader: populationPctTitle,
            shortLabel: populationPctShortLabel,
            type: 'pct_share',
          },
        },
        per100k: {
          metricId: 'suicide_per_100k',
          chartTitle: 'Suicides',
          columnTitleHeader: 'Suicides per 100k people',
          shortLabel: 'suicides per 100k',
          type: 'per100k',
        },
      },
    },
  ],
  depression: [
    {
      dataTypeId: 'depression',
      dataTypeShortLabel: 'Cases',
      fullDisplayName: 'Depression cases',
      dataTypeDefinition: `Adults who reported being told by a health professional that they have a depressive disorder including depression, major depression, minor depression or dysthymia.`,
      surveyCollectedData: true,
      dataTableTitle: 'Breakdown summary for depression cases',
      metrics: {
        pct_share: {
          chartTitle: 'Share of total depression cases',
          metricId: 'depression_pct_share',
          columnTitleHeader: 'Share of total depression cases',
          shortLabel: '% of cases',
          type: 'pct_share',
          populationComparisonMetric: {
            chartTitle: 'Population vs. distribution of total depression cases',
            metricId: 'ahr_population_pct',
            columnTitleHeader: populationPctTitle,
            shortLabel: populationPctShortLabel,
            type: 'pct_share',
          },
        },
        per100k: {
          metricId: 'depression_per_100k',
          chartTitle: 'Depression',
          columnTitleHeader: 'Cases of depression per 100k adults',
          shortLabel: 'cases per 100k adults',
          type: 'per100k',
        },
      },
    },
  ],
  excessive_drinking: [
    {
      dataTypeId: 'excessive_drinking',
      dataTypeShortLabel: 'Cases',
      fullDisplayName: 'Excessive drinking cases',
      dataTypeDefinition: `Adults who reported binge drinking (four or more [females] or five or more [males] drinks on one occasion in the past 30 days) or heavy drinking (eight or more [females] or 15 or more [males] drinks per week).`,
      surveyCollectedData: true,
      dataTableTitle: 'Breakdown summary for excessive drinking cases',
      metrics: {
        pct_share: {
          chartTitle: 'Share of all excessive drinking cases',
          metricId: 'excessive_drinking_pct_share',
          columnTitleHeader: 'Share of all excessive drinking cases',
          shortLabel: '% of all cases',
          type: 'pct_share',
          populationComparisonMetric: {
            chartTitle:
              'Population vs. distribution of total excessive drinking cases',
            metricId: 'ahr_population_pct',
            columnTitleHeader: populationPctTitle,
            shortLabel: populationPctShortLabel,
            type: 'pct_share',
          },
        },
        per100k: {
          metricId: 'excessive_drinking_per_100k',
          columnTitleHeader: 'Excessive drinking cases per 100k adults',
          chartTitle: 'Excessive drinking cases',
          shortLabel: 'cases per 100k adults',
          type: 'per100k',
        },
      },
    },
  ],
  substance: [
    {
      // parent data type
      dataTypeId: 'non_medical_drug_use',
      dataTypeShortLabel: 'Opioid and other non-medical drug use',
      fullDisplayName: 'Opioid and other non-medical drug use',
      dataTypeDefinition: `Adults who reported using prescription drugs non-medically (including pain relievers, stimulants, sedatives) or illicit drugs (excluding cannabis) in the last 12 months.`,
      surveyCollectedData: true,
      dataTableTitle:
        'Breakdown summary for opioid and other non-medical drug use',
      metrics: {
        pct_share: {
          chartTitle: 'Share of total non-medical drug use',
          metricId: 'non_medical_drug_use_pct_share',
          columnTitleHeader: 'Share of total non-medical drug use',
          shortLabel: '% of cases',
          type: 'pct_share',
          populationComparisonMetric: {
            chartTitle:
              'Population vs. distribution of total non-medical drug use',
            metricId: 'ahr_population_pct',
            columnTitleHeader: populationPctTitle,
            shortLabel: populationPctShortLabel,
            type: 'pct_share',
          },
        },
        per100k: {
          metricId: 'non_medical_drug_use_per_100k',
          columnTitleHeader: 'Non-medical drug use per 100k adults',
          chartTitle: 'Non-medical drug use',
          shortLabel: 'cases per 100k adults',
          type: 'per100k',
        },
      },
    },
  ],

  frequent_mental_distress: [
    {
      dataTypeId: 'frequent_mental_distress',
      dataTypeShortLabel: 'Cases',
      fullDisplayName: 'Frequent mental distress cases',
      dataTypeDefinition: `Adults who reported their mental health was not good 14 or more days in the past 30 days.`,
      surveyCollectedData: true,
      dataTableTitle: 'Breakdown summary for frequent mental distress cases',
      metrics: {
        pct_share: {
          chartTitle: 'Share of all frequent mental distress cases',
          metricId: 'frequent_mental_distress_pct_share',
          columnTitleHeader: 'Share of all frequent mental distress cases',
          shortLabel: '% of cases',
          type: 'pct_share',
          populationComparisonMetric: {
            chartTitle:
              'Population vs. distribution of total frequent mental distress cases',
            metricId: 'ahr_population_pct',
            columnTitleHeader: populationPctTitle,
            shortLabel: populationPctShortLabel,
            type: 'pct_share',
          },
        },
        per100k: {
          metricId: 'frequent_mental_distress_per_100k',
          chartTitle: 'Frequent mental distress',
          columnTitleHeader: 'Frequent mental distress cases per 100k adults',
          shortLabel: 'cases per 100k adults',
          type: 'per100k',
        },
      },
    },
  ],
  diabetes: [
    {
      dataTypeId: 'diabetes',
      dataTypeShortLabel: 'Cases',
      fullDisplayName: 'Diabetes',
      dataTypeDefinition: `Adults who reported being told by a health professional that they have diabetes (excluding prediabetes and gestational diabetes).`,
      surveyCollectedData: true,
      dataTableTitle: 'Breakdown summary for diabetes',
      metrics: {
        pct_share: {
          chartTitle: 'Share of total diabetes cases',
          metricId: 'diabetes_pct_share',
          columnTitleHeader: 'Share of total diabetes cases',
          shortLabel: '% of cases',
          type: 'pct_share',
          populationComparisonMetric: {
            chartTitle: 'Population vs. distribution of total diabetes cases',
            metricId: 'ahr_population_pct',
            columnTitleHeader: populationPctTitle,
            shortLabel: populationPctShortLabel,
            type: 'pct_share',
          },
        },
        per100k: {
          metricId: 'diabetes_per_100k',
          chartTitle: 'Diabetes',
          columnTitleHeader: 'Diabetes cases per 100k adults',
          shortLabel: 'cases per 100k adults',
          type: 'per100k',
        },
      },
    },
  ],
  copd: [
    {
      dataTypeId: 'copd',
      dataTypeShortLabel: 'Cases',
      fullDisplayName: 'COPD',
      dataTypeDefinition: `Adults who reported being told by a health professional that they have chronic obstructive pulmonary disease, emphysema or chronic bronchitis.`,
      surveyCollectedData: true,
      dataTableTitle: 'Breakdown summary for COPD',
      metrics: {
        pct_share: {
          chartTitle: 'Share of total COPD cases',
          metricId: 'copd_pct_share',
          columnTitleHeader: 'Share of total COPD cases',
          shortLabel: '% of cases',
          type: 'pct_share',
          populationComparisonMetric: {
            chartTitle: 'Population vs. distribution of total COPD cases',
            metricId: 'ahr_population_pct',
            columnTitleHeader: populationPctTitle,
            shortLabel: populationPctShortLabel,
            type: 'pct_share',
          },
        },
        per100k: {
          metricId: 'copd_per_100k',
          chartTitle: 'COPD',
          columnTitleHeader: 'COPD cases per 100k adults',
          shortLabel: 'cases per 100k adults',
          type: 'per100k',
        },
      },
    },
  ],

  health_insurance: [
    {
      dataTypeId: 'health_insurance',
      dataTypeShortLabel: 'Uninsured people',
      fullDisplayName: 'Uninsured people',
      dataTypeDefinition: `Health insurance coverage in the ACS and other Census Bureau surveys define coverage to
        include plans and programs that provide comprehensive health coverage. Plans that provide
        insurance only for specific conditions or situations such as cancer and long-term care policies
        are not considered comprehensive health coverage. Likewise, other types of insurance like
        dental, vision, life, and disability insurance are not considered comprehensive health
        insurance coverage.`,
      dataTableTitle: 'Breakdown summary for uninsured people',
      metrics: {
        per100k: {
          metricId: 'uninsured_per_100k',
          chartTitle: 'Uninsured people',
          columnTitleHeader: 'Uninsured people per 100k',
          shortLabel: 'uninsured people per 100k',
          type: 'per100k',
        },
        pct_share: {
          chartTitle: 'Share of uninsured people',
          metricId: 'uninsured_pct_share',
          columnTitleHeader: 'Share of uninsured people',
          shortLabel: '% of uninsured',
          type: 'pct_share',
          populationComparisonMetric: {
            chartTitle: 'Population vs. distribution of total uninsured people',
            metricId: 'uninsured_population_pct',
            columnTitleHeader: populationPctTitle,
            shortLabel: populationPctShortLabel,
            type: 'pct_share',
          },
        },
      },
    },
  ],
  poverty: [
    {
      dataTypeId: 'poverty',
      dataTypeShortLabel: 'Poverty',
      fullDisplayName: 'People below the poverty line',
      dataTypeDefinition: `Following the Office of Management and Budget's (OMB) Statistical Policy Directive 14, the Census Bureau uses a set of money income thresholds that vary by family size and composition to determine who is in poverty. If a family's total income is less than the family's threshold, then that family and every individual in it is considered in poverty. The official poverty thresholds do not vary geographically, but they are updated for inflation using the Consumer Price Index (CPI-U). The official poverty definition uses money income before taxes and does not include capital gains or noncash benefits (such as public housing, Medicaid, and food stamps).`,
      dataTableTitle: 'Breakdown summary for people below the poverty line',
      metrics: {
        per100k: {
          metricId: 'poverty_per_100k',
          chartTitle: 'People below the poverty line',
          columnTitleHeader: 'People below the poverty line per 100k',
          shortLabel: 'poverty per 100k',
          type: 'per100k',
        },
        pct_share: {
          chartTitle: 'Share of poverty',
          metricId: 'poverty_pct_share',
          columnTitleHeader: 'Share of poverty',
          shortLabel: '% of impoverished',
          type: 'pct_share',
          populationComparisonMetric: {
            chartTitle:
              'Population vs. distribution of total people below the poverty line',
            metricId: 'poverty_population_pct',
            columnTitleHeader: populationPctTitle,
            shortLabel: populationPctShortLabel,
            type: 'pct_share',
          },
        },
      },
    },
  ],
  preventable_hospitalizations: [
    {
      dataTypeId: 'preventable_hospitalizations',
      dataTypeShortLabel: 'Preventable hospitalizations',
      fullDisplayName: 'Preventable hospitalizations',
      dataTypeDefinition: `Discharges following hospitalization for diabetes with short- or long-term complications, uncontrolled diabetes without complications, diabetes with lower-extremity amputation, chronic obstructive pulmonary disease, angina without a procedure, asthma, hypertension, heart failure, dehydration, bacterial pneumonia or urinary tract infection per 100,000 Medicare beneficiaries ages 18 and older continuously enrolled in Medicare fee-for-service Part A.`,
      dataTableTitle: 'Breakdown summary for preventable hospitalizations',
      metrics: {
        per100k: {
          metricId: 'preventable_hospitalizations_per_100k',
          chartTitle: 'Preventable hospitalizations',
          columnTitleHeader:
            'Preventable hospitalizations per 100k adult Medicare enrollees',
          shortLabel: 'cases per 100k',
          type: 'per100k',
        },
        pct_share: {
          chartTitle: 'Share of all preventable hospitalizations',
          metricId: 'preventable_hospitalizations_pct_share',
          columnTitleHeader: 'Share of all preventable hospitalizations',
          shortLabel: '% of hospitalizations',
          type: 'pct_share',
          populationComparisonMetric: {
            chartTitle:
              'Population vs. distribution of total preventable hospitalizations',
            metricId: 'ahr_population_pct',
            columnTitleHeader: populationPctTitle,
            shortLabel: populationPctShortLabel,
            type: 'pct_share',
          },
        },
      },
    },
  ],
  avoided_care: [
    {
      dataTypeId: 'avoided_care',
      dataTypeShortLabel: 'Avoided Care',
      fullDisplayName: 'Care avoidance due to cost',
      dataTypeDefinition: `Adults who reported a time in the past 12 months when they needed to see a doctor but could not because of cost.`,
      surveyCollectedData: true,
      dataTableTitle: 'Breakdown summary for care avoidance due to cost',
      metrics: {
        pct_rate: {
          metricId: 'avoided_care_pct_rate',
          chartTitle: 'Care avoidance due to cost',
          columnTitleHeader: 'Care avoidance due to cost',
          shortLabel: '% avoided care',
          type: 'pct_rate',
        },
        pct_share: {
          chartTitle: 'Share of all care avoidance due to cost',
          metricId: 'avoided_care_pct_share',
          columnTitleHeader: 'Share of all care avoidance due to cost',
          shortLabel: '% of avoidances',
          type: 'pct_share',
          populationComparisonMetric: {
            chartTitle:
              'Population vs. distribution of total care avoidance due to cost',
            metricId: 'ahr_population_pct',
            columnTitleHeader: populationPctTitle,
            shortLabel: populationPctShortLabel,
            type: 'pct_share',
          },
        },
      },
    },
  ],
  asthma: [
    {
      dataTypeId: 'asthma',
      dataTypeShortLabel: 'Asthma',
      fullDisplayName: 'Asthma cases',
      surveyCollectedData: true,
      dataTableTitle: 'Breakdown summary for asthma cases',
      dataTypeDefinition: `Adults who reported being told by a health professional that they currently have asthma.`,
      metrics: {
        per100k: {
          metricId: 'asthma_per_100k',
          chartTitle: 'Asthma',
          columnTitleHeader: 'Asthma cases per 100k adults',
          shortLabel: 'asthma per 100k adults',
          type: 'per100k',
        },
        pct_share: {
          chartTitle: 'Share of all asthma cases',
          metricId: 'asthma_pct_share',
          columnTitleHeader: 'Share of all asthma cases',
          shortLabel: '% of cases',
          type: 'pct_share',
          populationComparisonMetric: {
            chartTitle: 'Population vs. distribution of total asthma cases',
            metricId: 'ahr_population_pct',
            columnTitleHeader: populationPctTitle,
            shortLabel: populationPctShortLabel,
            type: 'pct_share',
          },
        },
      },
    },
  ],
  cardiovascular_diseases: [
    {
      dataTypeId: 'cardiovascular_diseases',
      dataTypeShortLabel: 'Cardiovascular diseases',
      fullDisplayName: 'Cases of cardiovascular diseases',
      surveyCollectedData: true,
      dataTableTitle: 'Breakdown summary for cases of cardiovascular diseases',
      dataTypeDefinition: `Adults who reported being told by a health professional that they had angina or coronary heart disease; a heart attack or myocardial infarction; or a stroke.`,
      metrics: {
        per100k: {
          metricId: 'cardiovascular_diseases_per_100k',
          chartTitle: 'Cardiovascular diseases',
          columnTitleHeader: 'Cases of cardiovascular diseases per 100k adults',
          shortLabel: 'cases per 100k adults',
          type: 'per100k',
        },
        pct_share: {
          chartTitle: 'Share of all cases of cardiovascular diseases',
          metricId: 'cardiovascular_diseases_pct_share',
          columnTitleHeader: 'Share of all cases of cardiovascular diseases',
          shortLabel: '% of cases',
          type: 'pct_share',
          populationComparisonMetric: {
            chartTitle:
              'Population vs. distribution of total cases of cardiovascular diseases',
            metricId: 'ahr_population_pct',
            columnTitleHeader: populationPctTitle,
            shortLabel: populationPctShortLabel,
            type: 'pct_share',
          },
        },
      },
    },
  ],
  chronic_kidney_disease: [
    {
      dataTypeId: 'chronic_kidney_disease',
      dataTypeShortLabel: 'Chronic kidney disease',
      surveyCollectedData: true,
      fullDisplayName: 'Cases of chronic kidney disease',
      dataTypeDefinition: `Adults who reported being told by a health professional that they have kidney disease not including kidney stones, bladder infection or incontinence.`,
      dataTableTitle: 'Breakdown summary for cases of chronic kidney disease',
      metrics: {
        per100k: {
          metricId: 'chronic_kidney_disease_per_100k',
          chartTitle: 'Chronic kidney disease',
          columnTitleHeader: 'Chronic kidney disease per 100k adults',
          shortLabel: 'cases per 100k adults',
          type: 'per100k',
        },
        pct_share: {
          chartTitle: 'Share of all chronic kidney disease cases',
          metricId: 'chronic_kidney_disease_pct_share',
          columnTitleHeader: 'Share of all chronic kidney disease cases',
          shortLabel: '% of cases',
          type: 'pct_share',
          populationComparisonMetric: {
            chartTitle:
              'Population vs. distribution of total cases of chronic kidney disease',
            metricId: 'ahr_population_pct',
            columnTitleHeader: populationPctTitle,
            shortLabel: populationPctShortLabel,
            type: 'pct_share',
          },
        },
      },
    },
  ],
  voter_participation: [
    {
      dataTypeId: 'voter_participation',
      dataTypeShortLabel: 'Voter participation',
      fullDisplayName: 'Voter participation',
      surveyCollectedData: true,
      dataTableTitle: 'Breakdown summary for voter participation',
      dataTypeDefinition: `U.S. citizens ages 18 and older who voted in the last presidential election.`,
      metrics: {
        per100k: {
          metricId: 'voter_participation_pct_rate',
          columnTitleHeader: 'Voter Participation',
          chartTitle: 'Voter participation',
          shortLabel: '% voter participation',
          type: 'pct_rate',
        },
        pct_share: {
          chartTitle: 'Share of all voter participation',
          metricId: 'voter_participation_pct_share',
          columnTitleHeader: 'Share of all voter participation',
          shortLabel: '% of voters',
          type: 'pct_share',
          populationComparisonMetric: {
            chartTitle:
              'Population vs. distribution of total voter participation',
            metricId: 'ahr_population_pct',
            columnTitleHeader: populationPctTitle,
            shortLabel: populationPctShortLabel,
            type: 'pct_share',
          },
        },
      },
    },
  ],
  women_in_gov: [
    {
      dataTypeId: 'women_in_us_congress',
      dataTypeShortLabel: 'US Congress',
      fullDisplayName: 'Women in US Congress',
      surveyCollectedData: true,
      timeSeriesData: true,
      dataTypeDefinition: `Individuals identifying as women who have served in the Congress of the United States, including members of the U.S. Senate and members, territorial delegates, and resident commissioners of the U.S. House of Representatives. Women who self-identify as more than one race/ethnicity are included in the rates for each group with which they identify.`,
      dataTableTitle: 'Breakdown summary for Women in US Congress',
      metrics: {
        per100k: {
          metricId: 'pct_share_of_us_congress',
          trendsCardTitleName:
            'Yearly rates of US Congress members identifying as women',
          columnTitleHeader: 'Share of Congress for women of each race',
          chartTitle:
            'Current rates of US Congress members identifying as women',
          shortLabel: '% women in Congress',
          type: 'pct_share',
        },
        pct_share: {
          chartTitle: 'Percent share of women US Congress members',
          metricId: 'pct_share_of_women_us_congress',
          trendsCardTitleName:
            'Inequitable share of women in U.S. Congress over time',
          columnTitleHeader: 'Percent share of women US Congress members',
          shortLabel: '% of women members',
          type: 'pct_share',
          populationComparisonMetric: {
            chartTitle:
              'Population vs. distribution of total women in US congress',
            metricId: 'cawp_population_pct',
            columnTitleHeader: 'Total population share (all genders)',
            shortLabel: `${populationPctShortLabel} (all genders)`,
            type: 'pct_share',
          },
        },
        pct_relative_inequity: {
          chartTitle:
            'Relative racial inequity of women in US Congress over time',
          metricId: 'women_us_congress_pct_relative_inequity',
          shortLabel: '% relative inequity',
          type: 'pct_relative_inequity',
        },
      },
    },
    {
      dataTypeId: 'women_in_state_legislature',
      dataTypeShortLabel: 'State legislatures', // DATA TOGGLE
      fullDisplayName: 'Women in state legislatures', // TABLE TITLE,
      surveyCollectedData: true,
      timeSeriesData: true,
      dataTypeDefinition: `Individuals identifying as women currently serving in their state or territory’s legislature. Women who self-identify as more than one race/ethnicity are included in the rates for each group with which they identify.
      `,
      dataTableTitle: 'Breakdown summary for Women in state legislatures',
      metrics: {
        per100k: {
          metricId: 'pct_share_of_state_leg',
          chartTitle: 'Percentage of state legislators identifying as women',
          // MAP CARD HEADING, SIMPLE BAR TITLE, MAP INFO ALERT, TABLE COL HEADER, HI/LOW DROPDOWN FOOTNOTE
          trendsCardTitleName: 'Rates of women in state legislatures over time',
          columnTitleHeader: 'Percentage of women state legislators',
          shortLabel: '% women in state legislature', // SIMPLE BAR LEGEND, MAP LEGEND, INFO BOX IN MAP CARD
          type: 'pct_share',
        },
        pct_share: {
          chartTitle: 'Percent share of women state legislators', // UNKNOWNS MAP TITLE, DISPARITY BAR TITLE
          metricId: 'pct_share_of_women_state_leg',
          trendsCardTitleName:
            'Inequitable share of women in state legislatures over time',
          columnTitleHeader: 'Percent share of women state legislators',
          shortLabel: '% of women legislators', // DISPARITY BAR LEGEND
          unknownsVegaLabel: '% unknown race',
          type: 'pct_share',
          populationComparisonMetric: {
            chartTitle:
              'Population vs. distribution of total women in state legislatures',
            metricId: 'cawp_population_pct',
            columnTitleHeader: 'Total population share (all genders)', // TABLE COLUMN HEADER
            shortLabel: `${populationPctShortLabel} (all genders)`, // DISPARITY BAR LEGEND/AXIS
            type: 'pct_share',
          },
        },
        pct_relative_inequity: {
          chartTitle:
            'Relative racial inequity of women state legislators over time',
          metricId: 'women_state_leg_pct_relative_inequity',
          shortLabel: '% relative inequity',
          type: 'pct_relative_inequity',
        },
      },
    },
  ],
  incarceration: [
    {
      dataTypeId: 'prison',
      dataTypeShortLabel: 'Prison',
      fullDisplayName: 'People in prison',
      surveyCollectedData: true,
      timeSeriesData: true,
      dataTypeDefinition: `Individuals of any age, including children, under the jurisdiction of an adult prison facility. ‘Age’ reports at the national level include only the subset of this jurisdictional population who have been sentenced to one year or more, which accounted for 97% of the total U.S. prison population in 2020. For all national reports, this rate includes both state and federal prisons. For state and territory level reports, only the prisoners under the jurisdiction of that geography are included. For county level reports, Vera reports the
      number of people incarcerated under the jurisdiction of a state prison system on charges arising from a criminal case in that specific county, which are not available in every state. The county of court commitment is generally where a person was convicted; it is not necessarily the person’s county of residence, and may not even be the county where the crime was committed, but nevertheless is likely to be both.  AK, CT, DE, HI, RI, and VT each operate an integrated system that combines prisons and jails; in accordance with the data sources we include those facilities as adult prisons but not as local jails. Prisons are longer-term facilities run by the state or the federal government that typically hold felons and persons with sentences of more than one year. Definitions may vary by state.`,
      dataTableTitle: 'Breakdown summary for people in prison',
      metrics: {
        per100k: {
          metricId: 'prison_per_100k',
          chartTitle: 'Prison incarceration',
          trendsCardTitleName: 'Rates of prison incarceration over time',
          columnTitleHeader: 'People in prison per 100k',
          shortLabel: 'prison per 100k',
          type: 'per100k',
        },
        pct_share: {
          chartTitle: 'Percent share of total prison population',
          metricId: 'prison_pct_share',
          trendsCardTitleName:
            'Inequitable share of prison incarceration over time',
          columnTitleHeader: 'Percent share of total prison population',
          shortLabel: '% of prison pop.',
          type: 'pct_share',
          populationComparisonMetric: {
            chartTitle: 'Population vs. distribution of total people in prison',
            metricId: 'incarceration_population_pct',
            columnTitleHeader: 'Total population share',
            shortLabel: populationPctShortLabel,
            type: 'pct_share',
          },
          knownBreakdownComparisonMetric: {
            chartTitle: '',
            metricId: 'prison_pct_share',
            columnTitleHeader: 'Percent share of total prison population',
            shortLabel: '% of total prison population',
            type: 'pct_share',
          },
        },
        pct_relative_inequity: {
          chartTitle: 'Relative inequity of prison incarceration over time',
          metricId: 'prison_pct_relative_inequity',
          shortLabel: '% relative inequity',
          type: 'pct_relative_inequity',
        },
      },
    },
    {
      dataTypeId: 'jail',
      dataTypeShortLabel: 'Jail',
      fullDisplayName: 'People in jail',
      surveyCollectedData: true,
      timeSeriesData: true,
      dataTypeDefinition: `Individuals of any age, including children, confined in a local, adult jail facility. AK, CT, DE, HI, RI, and VT each operate an integrated system that combines prisons and jails; in accordance with the data sources we include those facilities as adult prisons but not as local jails. Jails are locally operated short-term facilities that hold inmates awaiting trial or sentencing or both, and inmates sentenced to a term of less than one year, typically misdemeanants. Definitions may vary by state.`,
      dataTableTitle: 'Breakdown summary for people in jail',
      metrics: {
        per100k: {
          metricId: 'jail_per_100k',
          chartTitle: 'Jail incarceration',
          trendsCardTitleName: 'Rates of jail incarceration over time',
          columnTitleHeader: 'People in jail per 100k',
          shortLabel: 'jail per 100k',
          type: 'per100k',
        },
        pct_share: {
          chartTitle: 'Percent share of total jail population',
          metricId: 'jail_pct_share',
          trendsCardTitleName:
            'Inequitable share of jail incarceration over time',
          columnTitleHeader: 'Percent share of total jail population',
          shortLabel: '% of total jail population',
          type: 'pct_share',
          populationComparisonMetric: {
            chartTitle: 'Population vs. distribution of total people in jail',
            metricId: 'incarceration_population_pct',
            columnTitleHeader: 'Total population share',
            shortLabel: populationPctShortLabel,
            type: 'pct_share',
          },
          knownBreakdownComparisonMetric: {
            chartTitle: '',
            metricId: 'jail_pct_share',
            columnTitleHeader: 'Percent share of total jail population',
            shortLabel: '% of total jail population',
            type: 'pct_share',
          },
        },
        pct_relative_inequity: {
          chartTitle: 'Relative inequity of jail incarceration over time',
          metricId: 'jail_pct_relative_inequity',
          shortLabel: '% relative inequity',
          type: 'pct_relative_inequity',
        },
<<<<<<< HEAD
      },
    },
  ],

  cardiovascular_medications_adherence: [
    {
      dataTypeId: 'statins_adherence',
      dataTypeShortLabel: 'Statins (Medicare/Medicaid)',
      fullDisplayName: 'Adherence to statins',
      surveyCollectedData: true,
      dataTypeDefinition: `Sample definition from statins adherence data`,
      metrics: {
        pct_rate: {
          metricId: 'statins_adherence_pct_rate',
          chartTitle: 'Adherence to statins',
          shortLabel: '% adherent',
          type: 'pct_rate',
        },
        pct_share: {
          chartTitle: 'Percent share of total statins adherence',
          metricId: 'statins_adherence_pct_share',
          columnTitleHeader: 'Percent share of total statins adherence',
          shortLabel: '% of total adherence',
          type: 'pct_share',
          populationComparisonMetric: {
            chartTitle:
              'Share of statins beneficiary population vs. share of total adherence',
            metricId: 'statins_population_pct_share',
            columnTitleHeader: 'Share of all Medicare statins beneficiaries',
            shortLabel: '% of beneficiary pop.',
            type: 'pct_share',
          },
        },
      },
    },
    {
      dataTypeId: 'beta_blockers_adherence',
      dataTypeShortLabel: 'Beta-Blockers (Medicare/Medicaid)',
      fullDisplayName: 'Adherence to beta-blockers',
      surveyCollectedData: true,
      dataTypeDefinition: `Sample definition from beta-blockers adherence data`,
      metrics: {
        pct_rate: {
          metricId: 'beta_blockers_adherence_pct_rate',
          chartTitle: 'Adherence to beta-blockers',
          shortLabel: '% adherent',
          type: 'pct_rate',
        },
        pct_share: {
          chartTitle: 'Percent share of total beta-blockers adherence',
          metricId: 'beta_blockers_adherence_pct_share',
          columnTitleHeader: 'Percent share of total beta-blockers adherence',
          shortLabel: '% of total adherence',
          type: 'pct_share',
          populationComparisonMetric: {
            chartTitle:
              'Share of beta-blockers beneficiary population vs. share of total adherence',
            metricId: 'beta_blockers_population_pct_share',
            columnTitleHeader:
              'Share of all Medicare beta-blockers beneficiaries',
            shortLabel: '% of beneficiary pop.',
            type: 'pct_share',
          },
        },
      },
    },
    {
      dataTypeId: 'nqf_adherence',
      dataTypeShortLabel: 'Beta-Blockers Post-Heart Attack (Medicare/Medicaid)',
      fullDisplayName:
        'Persistence of Beta-Blocker Treatment After a Heart Attack',
      surveyCollectedData: true,
      dataTypeDefinition: `Sample definition from Persistence of Beta-Blocker Treatment After a Heart Attack data`,
      metrics: {
        pct_rate: {
          metricId: 'nqf_adherence_pct_rate',
          chartTitle:
            'Persistence of Beta-Blocker Treatment After a Heart Attack',
          shortLabel: '% adherent',
          type: 'pct_rate',
        },
        pct_share: {
          chartTitle: 'Percent share of total adherence',
          metricId: 'nqf_adherence_pct_share',
          columnTitleHeader: 'Percent share of total adherence',
          shortLabel: '% of total adherence',
          type: 'pct_share',
          populationComparisonMetric: {
            chartTitle:
              'Share of beneficiary population vs. share of total adherence',
            metricId: 'nqf_population_pct_share',
            columnTitleHeader: 'Share of all Medicare beneficiaries',
            shortLabel: '% of beneficiary pop.',
            type: 'pct_share',
          },
        },
      },
    },
    {
      dataTypeId: 'rasa_adherence',
      dataTypeShortLabel: 'RAS-Antagonists (Medicare/Medicaid)',
      fullDisplayName: 'Adherence to RAS antagonists',
      surveyCollectedData: true,
      dataTypeDefinition: `Sample definition from RAS antagonists adherence data`,
      metrics: {
        pct_rate: {
          metricId: 'rasa_adherence_pct_rate',
          chartTitle: 'Adherence to RAS antagonists',
          shortLabel: '% adherent',
          type: 'pct_rate',
        },
        pct_share: {
          chartTitle: 'Percent share of total RAS antagonists adherence',
          metricId: 'rasa_adherence_pct_share',
          columnTitleHeader: 'Percent share of total RAS antagonists adherence',
          shortLabel: '% of total adherence',
          type: 'pct_share',
          populationComparisonMetric: {
            chartTitle:
              'Share of RASA beneficiary population vs. share of total adherence',
            metricId: 'rasa_population_pct_share',
            columnTitleHeader:
              'Share of all Medicare RAS antagonists beneficiaries',
            shortLabel: '% of beneficiary pop.',
            type: 'pct_share',
          },
        },
      },
    },
    {
      dataTypeId: 'ccb_adherence',
      dataTypeShortLabel: 'Calcium Channel Blockers (Medicare/Medicaid)',
      fullDisplayName: 'Adherence to calcium channel blockers',
      surveyCollectedData: true,
      dataTypeDefinition: `Sample definition from CCB adherence data`,
      metrics: {
        pct_rate: {
          metricId: 'ccb_adherence_pct_rate',
          chartTitle: 'Adherence to calcium channel blockers',
          shortLabel: '% adherent',
          type: 'pct_rate',
        },
        pct_share: {
          chartTitle:
            'Percent share of total calcium channel blockers adherence',
          metricId: 'ccb_adherence_pct_share',
          columnTitleHeader:
            'Percent share of total calcium channel blockers adherence',
          shortLabel: '% of total adherence',
          type: 'pct_share',
          populationComparisonMetric: {
            chartTitle:
              'Share of calcium channel blockers beneficiary population vs. share of total adherence',
            metricId: 'ccb_population_pct_share',
            columnTitleHeader:
              'Share of all Medicare calcium channel blockers beneficiaries',
            shortLabel: '% of beneficiary pop.',
            type: 'pct_share',
          },
        },
      },
    },
    {
      dataTypeId: 'doac_adherence',
      dataTypeShortLabel: 'Direct Oral Anticoagulants (Medicare/Medicaid)',
      fullDisplayName: 'Direct Oral Anticoagulants',
      surveyCollectedData: true,
      dataTypeDefinition: `Sample definition from DOAC adherence data`,
      metrics: {
        pct_rate: {
          metricId: 'doac_adherence_pct_rate',
          chartTitle: 'Direct Oral Anticoagulants Adherence',
          shortLabel: '% adherent',
          type: 'pct_rate',
        },
        pct_share: {
          chartTitle:
            'Percent share of total Direct Oral Anticoagulants adherence',
          metricId: 'doac_adherence_pct_share',
          columnTitleHeader:
            'Percent share of total Direct Oral Anticoagulants adherence',
          shortLabel: '% of total adherence',
          type: 'pct_share',
          populationComparisonMetric: {
            chartTitle:
              'Share of Direct Oral Anticoagulants beneficiary population vs. share of total adherence',
            metricId: 'doac_population_pct_share',
            columnTitleHeader:
              'Share of all Medicare Direct Oral Anticoagulants beneficiaries',
            shortLabel: '% of beneficiary pop.',
            type: 'pct_share',
          },
        },
      },
    },
  ],
  ami: [
    {
      dataTypeId: 'ami',
      dataTypeShortLabel: 'Heart Attacks (Medicare/Medicaid)',
      fullDisplayName: 'Heart Attacks',
      surveyCollectedData: true,
      dataTypeDefinition: `Sample definition from AMI data`,
      metrics: {
        per100k: {
          metricId: 'ami_per_100k',
          chartTitle: 'Rates of heart attacks',
          shortLabel: 'heart attacks per 100k',
          type: 'per100k',
        },
        pct_share: {
          chartTitle: 'Percent share of total heart attacks',
          metricId: 'ami_pct_share',
          columnTitleHeader: 'Percent share of total heart attacks',
          shortLabel: '% of total heart attacks',
          type: 'pct_share',
          populationComparisonMetric: {
            chartTitle:
              'Share of beneficiary population vs. share of total heart attacks',
            metricId: 'ami_population_pct_share',
            columnTitleHeader: 'Share of all beneficiaries',
            shortLabel: '% of beneficiary pop.',
            type: 'pct_share',
          },
        },
      },
    },
  ],
  phrma_hiv: [
    {
      dataTypeId: 'phrma_hiv',
      dataTypeShortLabel: 'HIV cases (Medicare/Medicaid)',
      fullDisplayName: 'HIV cases',
      surveyCollectedData: true,
      dataTypeDefinition: `Sample definition from PHRMA HIV data`,
      metrics: {
        per100k: {
          metricId: 'phrma_hiv_per_100k',
          chartTitle: 'Rates of HIV cases (Medicare Beneficiaries)',
          shortLabel: 'cases per 100k',
          type: 'per100k',
        },
        pct_share: {
          chartTitle: 'Percent share of total HIV cases',
          metricId: 'phrma_hiv_pct_share',
          columnTitleHeader: 'Percent share of total HIV cases',
          shortLabel: '% of total HIV cases',
          type: 'pct_share',
          populationComparisonMetric: {
            chartTitle:
              'Share of beneficiary population vs. share of total HIV cases',
            metricId: 'phrma_hiv_population_pct_share',
            columnTitleHeader: 'Share of all beneficiaries',
            shortLabel: '% of beneficiary pop.',
            type: 'pct_share',
          },
        },
      },
    },
  ],
  arv_adherence: [
    {
      dataTypeId: 'arv_adherence',
      dataTypeShortLabel: 'ARV',
      fullDisplayName: 'Adherence to anti-retrovirals (Medicare/Medicaid)',
      surveyCollectedData: true,
      dataTypeDefinition: `Sample definition from ARV adherence data`,
      metrics: {
        pct_rate: {
          metricId: 'arv_adherence_pct_rate',
          chartTitle: 'Adherence to anti-retrovirals',
          shortLabel: '% adherent',
          type: 'pct_rate',
        },
        pct_share: {
          chartTitle: 'Percent share of total anti-retrovirals adherence',
          metricId: 'arv_adherence_pct_share',
          columnTitleHeader:
            'Percent share of total anti-retrovirals adherence',
          shortLabel: '% of total adherence',
          type: 'pct_share',
          populationComparisonMetric: {
            chartTitle:
              'Share of anti-retrovirals beneficiary population vs. share of total adherence',
            metricId: 'arv_population_pct_share',
            columnTitleHeader:
              'Share of all Medicare anti-retrovirals beneficiaries',
            shortLabel: '% of beneficiary pop.',
            type: 'pct_share',
          },
        },
=======
>>>>>>> cc3c0f99
      },
    },
  ],
}<|MERGE_RESOLUTION|>--- conflicted
+++ resolved
@@ -7,19 +7,12 @@
 import { LESS_THAN_1 } from '../utils/Constants'
 
 const dropdownVarIds = [
-<<<<<<< HEAD
   'ami',
   'arv_adherence',
-
   'asthma',
   'avoided_care',
   'cardiovascular_diseases',
   'cardiovascular_medications_adherence',
-=======
-  'asthma',
-  'avoided_care',
-  'cardiovascular_diseases',
->>>>>>> cc3c0f99
   'chronic_kidney_disease',
   'copd',
   'covid_vaccinations',
@@ -34,10 +27,7 @@
   'hiv_prep',
   'hiv',
   'incarceration',
-<<<<<<< HEAD
   'phrma_hiv',
-=======
->>>>>>> cc3c0f99
   'poverty',
   'preventable_hospitalizations',
   'substance',
@@ -58,10 +48,7 @@
 export type DataTypeId =
   | DropdownVarId
   | AgeAdjustedDataTypeId
-<<<<<<< HEAD
   | 'beta_blockers_adherence'
-=======
->>>>>>> cc3c0f99
   | 'covid_cases'
   | 'covid_deaths'
   | 'covid_hospitalizations'
@@ -77,15 +64,15 @@
   | 'non_medical_drug_use'
   | 'poverty'
   | 'prison'
-<<<<<<< HEAD
   | 'rasa_adherence'
   | 'statins_adherence'
   | 'ccb_adherence'
   | 'doac_adherence'
   | 'nqf_adherence'
-=======
+  | 'women_in_state_legislature'
+  | 'women_in_us_congress'
+  | 'prison'
   | 'suicides'
->>>>>>> cc3c0f99
   | 'women_in_state_legislature'
   | 'women_in_us_congress'
 
@@ -669,20 +656,17 @@
       fullDisplayName: 'New HIV diagnoses',
       dataTypeDefinition: `Individuals ages 13+ diagnosed with HIV in a particular year (single-year charts use data from 2019).`,
       timeSeriesData: true,
-      dataTableTitle: 'Breakdown summary for new HIV diagnoses',
-      metrics: {
-        pct_share: {
-          chartTitle: 'Share of total new HIV diagnoses',
-          metricId: 'hiv_diagnoses_pct_share',
-          columnTitleHeader: 'Share of total new HIV diagnoses',
-          trendsCardTitleName:
-            'Inequitable share of new HIV diagnoses over time',
-          shortLabel: '% of new HIV diagnoses',
-          type: 'pct_share',
-          populationComparisonMetric: {
-            chartTitle:
-              'Population vs. distribution of total new HIV diagnoses',
-
+      dataTableTitle: 'Breakdown summary for HIV prevalence',
+      metrics: {
+        pct_share: {
+          chartTitle: 'Share of total HIV prevalence',
+          metricId: 'hiv_prevalence_pct_share',
+          columnTitleHeader: 'Share of total HIV prevalence',
+          trendsCardTitleName: 'Inequitable share of HIV prevalence over time',
+          shortLabel: '% of HIV prevalence',
+          type: 'pct_share',
+          populationComparisonMetric: {
+            chartTitle: 'Population vs. distribution of total HIV prevalence',
             metricId: 'hiv_population_pct',
             columnTitleHeader: 'Population share (ages 13+)', // populationPctTitle,
             shortLabel: populationPctShortLabel,
@@ -690,11 +674,11 @@
           },
         },
         per100k: {
-          metricId: 'hiv_diagnoses_per_100k',
-          chartTitle: 'New HIV diagnoses',
-          trendsCardTitleName: 'Rates of new HIV diagnoses over time',
-          columnTitleHeader: 'New HIV diagnoses per 100k',
-          shortLabel: 'diagnoses per 100k',
+          metricId: 'hiv_prevalence_per_100k',
+          chartTitle: 'HIV prevalence',
+          trendsCardTitleName: 'HIV prevalence over time',
+          columnTitleHeader: 'HIV prevalence per 100k people',
+          shortLabel: 'HIV prevalence per 100k',
           type: 'per100k',
         },
         pct_relative_inequity: {
@@ -749,11 +733,7 @@
   hiv_black_women: [
     {
       dataTypeId: 'hiv_prevalence_black_women',
-<<<<<<< HEAD
-      dataTypeShortLabel: 'Prevalence for Black women',
-=======
       dataTypeShortLabel: 'Prevalence for Black Women',
->>>>>>> cc3c0f99
       fullDisplayName: 'HIV prevalence for Black women',
       dataTypeDefinition: `Black or African-American (NH) women ages 13+ living with HIV (diagnosed & undiagnosed) in a particular year (single-year charts use data from 2019).`,
       timeSeriesData: true,
@@ -774,7 +754,7 @@
               'Population vs. distribution of total HIV prevalence for Black (NH) women',
             metricId: 'black_women_population_pct',
             columnTitleHeader: 'Population share (ages 13+)', // populationPctTitle,
-            shortLabel: '% of population (Black women)',
+            shortLabel: populationPctShortLabel,
             type: 'pct_share',
           },
         },
@@ -798,11 +778,7 @@
     },
     {
       dataTypeId: 'hiv_diagnoses_black_women',
-<<<<<<< HEAD
-      dataTypeShortLabel: 'New diagnoses for Black women',
-=======
       dataTypeShortLabel: 'New Diagnoses for Black Women',
->>>>>>> cc3c0f99
       fullDisplayName: 'New HIV diagnoses for Black women',
       dataTypeDefinition: `Black or African-American (NH) women ages 13+ diagnosed with HIV in a particular year (single-year charts use data from 2019).`,
       timeSeriesData: true,
@@ -848,26 +824,24 @@
     {
       dataTypeId: 'hiv_deaths_black_women',
       dataTypeShortLabel: 'Deaths for Black women',
-<<<<<<< HEAD
-      fullDisplayName: 'HIV deaths for Black women',
-=======
       fullDisplayName: 'Deaths for Black women',
->>>>>>> cc3c0f99
       dataTypeDefinition: `Black or African-American (NH) women ages 13+ who died from HIV or AIDS in a particular year (single-year charts use data from 2019).`,
       timeSeriesData: true,
-      dataTableTitle: 'Breakdown summary for HIV deaths for Black (NH) women',
-      metrics: {
-        pct_share: {
-          chartTitle: 'Share of total HIV deaths for Black (NH) Women',
-          metricId: 'hiv_deaths_black_women_pct_share',
-          columnTitleHeader: 'Share of total HIV deaths for Black women',
+      dataTableTitle:
+        'Breakdown summary for HIV prevalence for Black (NH) women',
+      metrics: {
+        pct_share: {
+          chartTitle: 'Share of total HIV prevalence for Black (NH) women',
+          metricId: 'hiv_prevalence_black_women_pct_share',
+          columnTitleHeader:
+            'Share of total HIV prevalence for Black (NH) women',
           trendsCardTitleName:
-            'Inequitable share of HIV deaths for Black women over time',
-          shortLabel: '% of HIV deaths (Black women)',
-          type: 'pct_share',
-          populationComparisonMetric: {
-            chartTitle:
-              'Population vs. distribution of total HIV deaths for Black (NH) women',
+            'Inequitable share of HIV prevalence for Black (NH) women over time',
+          shortLabel: '% of HIV prevalence (Black women)',
+          type: 'pct_share',
+          populationComparisonMetric: {
+            chartTitle:
+              'Population vs. distribution of total HIV prevalence for Black (NH) women',
             metricId: 'black_women_population_pct',
             columnTitleHeader: 'Population share (ages 13+)', // populationPctTitle,
             shortLabel: '% of population (Black women)',
@@ -875,18 +849,18 @@
           },
         },
         per100k: {
-          metricId: 'hiv_deaths_black_women_per_100k',
-          chartTitle: 'HIV deaths for Black (NH) women',
-          trendsCardTitleName:
-            'Rates of HIV deaths for Black (NH) women over time',
-          columnTitleHeader: 'HIV deaths for Black (NH) women per 100k people',
-          shortLabel: 'deaths per 100k',
+          metricId: 'hiv_prevalence_black_women_per_100k',
+          chartTitle: 'HIV prevalence for Black (NH) women',
+          trendsCardTitleName: 'HIV prevalence for Black (NH) women over time',
+          columnTitleHeader:
+            'HIV prevalence for Black (NH) women per 100k people',
+          shortLabel: 'prevalence per 100k',
           type: 'per100k',
         },
         pct_relative_inequity: {
           chartTitle:
-            'Historical relative inequity of HIV deaths for Black (NH) women',
-          metricId: 'hiv_deaths_black_women_pct_relative_inequity',
+            'Historical relative inequity of HIV prevalence for Black (NH) women',
+          metricId: 'hiv_prevalence_black_women_pct_relative_inequity',
           shortLabel: '% relative inequity',
           type: 'pct_relative_inequity',
         },
@@ -1640,7 +1614,6 @@
           shortLabel: '% relative inequity',
           type: 'pct_relative_inequity',
         },
-<<<<<<< HEAD
       },
     },
   ],
@@ -1932,8 +1905,6 @@
             type: 'pct_share',
           },
         },
-=======
->>>>>>> cc3c0f99
       },
     },
   ],
