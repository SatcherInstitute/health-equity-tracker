--- conflicted
+++ resolved
@@ -19,13 +19,9 @@
   }
 
   getUniqueKey(): string {
-<<<<<<< HEAD
     return (
       this.metricIds.join(",") + ":____:" + this.breakdowns.getBreakdownString()
     );
-=======
-    return this.metricIds.join(",") + ":____:" + this.breakdowns.getUniqueKey();
->>>>>>> acf0d0a8
   }
 }
 
