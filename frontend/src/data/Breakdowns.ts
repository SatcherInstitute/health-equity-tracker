--- conflicted
+++ resolved
@@ -40,19 +40,13 @@
 
   constructor(
     geography: GeographicBreakdown,
-<<<<<<< HEAD
-    demographic?: DemographicBreakdown,
-    time?: boolean,
-    filterFips?: string,
-    includeTotal?: boolean
-=======
     race = false,
     race_nonstandard = false,
     age = false,
     sex = false,
     time = false,
-    filterFips?: string
->>>>>>> f7598a1b
+    filterFips?: string,
+    includeTotal = false
   ) {
     this.geography = geography;
     this.race = race;
@@ -81,7 +75,7 @@
       ", filterGeo: " +
       this.filterFips +
       ", includeTotal: " +
-      !!this.includeTotal
+      this.includeTotal
     );
   }
 
@@ -94,6 +88,7 @@
       race_nonstandard: this.race_nonstandard || undefined,
       age: this.age || undefined,
       sex: this.sex || undefined,
+      includeTotal: this.includeTotal || undefined,
       filterFips: this.filterFips || undefined,
     });
   }
@@ -170,17 +165,16 @@
     return this.addBreakdown("date");
   }
 
-<<<<<<< HEAD
   andIncludeTotal(): Breakdowns {
     this.includeTotal = true;
     return this;
-=======
+  }
+
   // Helper function returning how many demographic breakdowns are currently requested
   demographicBreakdownCount() {
     return [this.age, this.sex, this.race, this.race_nonstandard].filter(
       (demo) => demo
     ).length;
->>>>>>> f7598a1b
   }
 
   /** Filters to entries that exactly match the specified FIPS code. */
