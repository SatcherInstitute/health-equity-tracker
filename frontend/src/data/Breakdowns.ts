--- conflicted
+++ resolved
@@ -113,16 +113,7 @@
       this.geography,
       Object.assign({}, this.demographicBreakdowns),
       this.time,
-<<<<<<< HEAD
-      this.filterFips
-        ? Object.assign(
-            Object.create(Object.getPrototypeOf(this.filterFips)),
-            this.filterFips
-          )
-        : undefined
-=======
       this.filterFips ? new Fips(this.filterFips.code) : undefined
->>>>>>> 349b2d14
     );
   }
 
