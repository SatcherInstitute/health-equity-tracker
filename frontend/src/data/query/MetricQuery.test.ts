import { MetricId } from "../config/MetricConfig";
import { MetricQueryResponse } from "../query/MetricQuery";
import { RACE } from "../utils/Constants";

let metricQueryResponse: MetricQueryResponse;

describe("MetricQueryResponse", () => {
  beforeEach(() => {
    metricQueryResponse = new MetricQueryResponse(
      [
        {
          fips: "01",
          race_and_ethnicity: "White",
          covid_cases: 7,
          invalid: undefined,
        },
        {
          fips: "01",
          race_and_ethnicity: "White (Non-Hispanic)",
          covid_cases: "abc",
          invalid: undefined,
        },
        {
          fips: "01",
          race_and_ethnicity: "Asian",
          covid_cases: 2,
          invalid: undefined,
        },
        {
          fips: "01",
          race_and_ethnicity: "Asian (Non-Hispanic)",
          covid_cases: undefined,
          invalid: undefined,
        },
        {
          fips: "02",
          race_and_ethnicity: "White",
          covid_cases: 12,
          invalid: undefined,
        },
        {
          fips: "02",
          race_and_ethnicity: "Asian",
          covid_cases: 5,
          invalid: undefined,
        },
      ],
      ["dataset1"]
    );
  });

  test("getFieldRange()", async () => {
    expect(metricQueryResponse.getFieldRange("covid_cases")).toEqual({
      min: 2,
      max: 12,
    });
    expect(metricQueryResponse.getFieldRange(RACE as MetricId)).toEqual(
      undefined
    );
  });

  test("getUniqueFieldValues()", async () => {
    const targetMetric = "covid_cases";

<<<<<<< HEAD
    expect(
      metricQueryResponse.getFieldValues("race_and_ethnicity", targetMetric)
    ).toEqual({
=======
    expect(metricQueryResponse.getFieldValues(RACE, targetMetric)).toEqual({
>>>>>>> da7fa690
      noData: ["Asian (Non-Hispanic)"],
      withData: ["White", "White (Non-Hispanic)", "Asian"],
    });

    expect(metricQueryResponse.getFieldValues("fips", targetMetric)).toEqual({
<<<<<<< HEAD
      noData: ["01"],
=======
      noData: [],
>>>>>>> da7fa690
      withData: ["01", "02"],
    });
  });

  test("fieldHasMissingValues()", async () => {
    expect(metricQueryResponse.invalidValues).toEqual({
      covid_cases: 1,
      invalid: 6,
    });
    expect(metricQueryResponse.isFieldMissing("covid_cases")).toEqual(false);
  });
});<|MERGE_RESOLUTION|>--- conflicted
+++ resolved
@@ -62,23 +62,13 @@
   test("getUniqueFieldValues()", async () => {
     const targetMetric = "covid_cases";
 
-<<<<<<< HEAD
-    expect(
-      metricQueryResponse.getFieldValues("race_and_ethnicity", targetMetric)
-    ).toEqual({
-=======
     expect(metricQueryResponse.getFieldValues(RACE, targetMetric)).toEqual({
->>>>>>> da7fa690
       noData: ["Asian (Non-Hispanic)"],
       withData: ["White", "White (Non-Hispanic)", "Asian"],
     });
 
     expect(metricQueryResponse.getFieldValues("fips", targetMetric)).toEqual({
-<<<<<<< HEAD
-      noData: ["01"],
-=======
       noData: [],
->>>>>>> da7fa690
       withData: ["01", "02"],
     });
   });
