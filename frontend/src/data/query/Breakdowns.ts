--- conflicted
+++ resolved
@@ -33,12 +33,8 @@
 } as const;
 
 // union type of values (capitalized display names), eg "Race and Ethnicity" | "Age" | "Sex"
-<<<<<<< HEAD
-export type BreakdownVarDisplayName = typeof BREAKDOWN_VAR_DISPLAY_NAMES[keyof typeof BREAKDOWN_VAR_DISPLAY_NAMES];
-=======
 export type BreakdownVarDisplayName =
   typeof BREAKDOWN_VAR_DISPLAY_NAMES[keyof typeof BREAKDOWN_VAR_DISPLAY_NAMES];
->>>>>>> da7fa690
 
 export const BREAKDOWN_VAR_DISPLAY_NAMES_LOWER_CASE: Record<
   BreakdownVar,
