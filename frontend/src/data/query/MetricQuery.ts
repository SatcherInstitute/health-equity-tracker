import { Breakdowns, BreakdownVar } from "./Breakdowns";
import { Row, FieldRange } from "../utils/DatasetTypes";
import { MetricId } from "../config/MetricConfig";
import { DemographicGroup } from "../utils/Constants";

export class MetricQuery {
  readonly metricIds: MetricId[];
  readonly breakdowns: Breakdowns;

  constructor(metricIds: MetricId | MetricId[], breakdowns: Breakdowns) {
    this.metricIds = [metricIds].flat();
    this.breakdowns = breakdowns;
  }

  getUniqueKey(): string {
    return this.metricIds.join(",") + ":____:" + this.breakdowns.getUniqueKey();
  }
}

function getInvalidValues(rows: Row[]) {
  let invalidValues: Record<string, number> = {};
  rows.forEach((row: Row) => {
    Object.entries(row).forEach(([fieldName, value]) => {
      if (value === undefined || value === null) {
        const currentValue = invalidValues[fieldName] || 0;
        invalidValues[fieldName] = currentValue + 1;
      }
    });
  });
  return invalidValues;
}

export function createMissingDataResponse(missingDataMessage: string) {
  return new MetricQueryResponse(
    [],
    /*consumedDatasetIds=*/ [],
    missingDataMessage
  );
}

export class MetricQueryResponse {
  readonly data: Row[];
  readonly missingDataMessage: string | undefined;
  readonly invalidValues: Record<string, number>;
  readonly consumedDatasetIds: string[];

  constructor(
    data: Row[],
    consumedDatasetIds: string[] = [],
    missingDataMessage: string | undefined = undefined
  ) {
    this.data = data;
    this.consumedDatasetIds = consumedDatasetIds;
    this.invalidValues = getInvalidValues(this.data);
    this.missingDataMessage = missingDataMessage; // possibly undefined
    if (this.missingDataMessage === undefined && this.data.length <= 0) {
      this.missingDataMessage = "No rows returned";
    }
  }

  dataIsMissing(): boolean {
    return this.missingDataMessage !== undefined;
  }

  isFieldMissing(fieldName: BreakdownVar | MetricId): boolean {
    return this.invalidValues[fieldName] === this.data.length;
  }

  // Calculate numerical range for a field or return undefined if not applicable
  getFieldRange(fieldName: MetricId): FieldRange | undefined {
    const fieldValues = this.data
      .filter((row) => !isNaN(row[fieldName]))
      .map((row) => row[fieldName]);
    if (fieldValues.length === 0) {
      return undefined;
    }
    return {
      min: Math.min(...fieldValues),
      max: Math.max(...fieldValues),
    };
  }

  // Filters rows to those for which the requested field has a valid value
  getValidRowsForField(fieldName: BreakdownVar | MetricId) {
    return this.data.filter(
      (row: Row) => row[fieldName] !== undefined && row[fieldName] !== null
    );
  }

  //! Is this method ever used?
  getValidRowsForFields(fieldNames: BreakdownVar[] | MetricId[]) {
    let data = this.data;
    fieldNames.forEach((name: BreakdownVar | MetricId) => {
      data = this.getValidRowsForField(name);
    });
    return data;
  }

  // Generate two arrays of demographic groups, with and without data in the target metric field
  getFieldValues(
    fieldName: BreakdownVar,
    targetMetric: MetricId
  ): { withData: DemographicGroup[]; noData: DemographicGroup[] } {
    if (this.isFieldMissing(fieldName)) {
      return {
        withData: [],
        noData: [],
      };
    }

<<<<<<< HEAD
    const populatedSet = new Set<DemographicGroup>();
    const unpopulatedSet = new Set<DemographicGroup>();

    this.getValidRowsForField(fieldName).forEach((row) => {
      // set.add(row[fieldName]);
      if (!targetMetric) populatedSet.add(row[fieldName]);
      else {
        row[targetMetric]
          ? populatedSet.add(row[fieldName])
          : unpopulatedSet.add(row[fieldName]);
      }
    });
    return {
      withData: Array.from(populatedSet),
      noData: Array.from(unpopulatedSet),
=======
    const withData: DemographicGroup[] = [];
    const noData: DemographicGroup[] = [];

    const validRows = this.getValidRowsForField(fieldName);
    const groupOptions = new Set<DemographicGroup>(
      validRows.map((row) => row[fieldName])
    );

    groupOptions.forEach((group) => {
      const validRowsPerGroup = validRows.filter(
        (row) => row[fieldName] === group
      );
      validRowsPerGroup.some((row) => row[targetMetric])
        ? withData.push(group)
        : noData.push(group);
    });

    return {
      withData,
      noData,
>>>>>>> da7fa690
    };
  }

  // Returns true if any of requested fields are missing or failure occurred
  shouldShowMissingDataMessage(fields: MetricId[]): boolean {
    return (
      this.dataIsMissing() || fields.some((field) => this.isFieldMissing(field))
    );
  }
}<|MERGE_RESOLUTION|>--- conflicted
+++ resolved
@@ -108,23 +108,6 @@
       };
     }
 
-<<<<<<< HEAD
-    const populatedSet = new Set<DemographicGroup>();
-    const unpopulatedSet = new Set<DemographicGroup>();
-
-    this.getValidRowsForField(fieldName).forEach((row) => {
-      // set.add(row[fieldName]);
-      if (!targetMetric) populatedSet.add(row[fieldName]);
-      else {
-        row[targetMetric]
-          ? populatedSet.add(row[fieldName])
-          : unpopulatedSet.add(row[fieldName]);
-      }
-    });
-    return {
-      withData: Array.from(populatedSet),
-      noData: Array.from(unpopulatedSet),
-=======
     const withData: DemographicGroup[] = [];
     const noData: DemographicGroup[] = [];
 
@@ -145,7 +128,6 @@
     return {
       withData,
       noData,
->>>>>>> da7fa690
     };
   }
 
