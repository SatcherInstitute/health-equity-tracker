import { MetadataMap, Dataset } from "./DatasetTypes";
import { joinOnCols } from "./datasetutils";
import { DataFrame, IDataFrame } from "data-forge";
import { MetricQuery, MetricQueryResponse } from "./MetricQuery";
import { getDataFetcher, getDataManager, getLogger } from "../utils/globals";
import VariableProviderMap from "./VariableProviderMap";

export abstract class ResourceCache<K, R> {
  private resources: Record<string, R>;
  private loadingResources: Record<string, Promise<R>>;
  private failedResources: Set<string>;

  constructor() {
    this.resources = {};
    this.loadingResources = {};
    this.failedResources = new Set();
  }

  resetCache() {
    // There's no way to cancel in-flight promises, so we don't clear the
    // loading resources.
    this.resources = {};
    this.failedResources = new Set();
  }

  addResourceToCache(key: K, resource: R) {
    const resourceId = this.getResourceId(key);
    this.resources[resourceId] = resource;
  }

  /**
   * Loads and returns the requested resource. If the resource is already in
   * cache and not expired, returns it without re-loading. Throws an error if
   * the resource cannot be returned.
   * @param key The uniquely identifying key for the resource. Uses
   *     `getResourceId` to determine uniqueness.
   */
  async loadResource(key: K): Promise<R> {
    const resourceId = this.getResourceId(key);

    // Errors are considered permanent, so we don't retry on errors. Reloading
    // is required to retry. In the future we could consider a more robust retry
    // mechanism that only allows retrying after a certain amount of time or
    // when the user changes Mad-libs. However, it's simpler and safer to just
    // not retry because frequent retries can risk spamming the server or
    // freezing the page from too many expensive computations.
    if (this.failedResources.has(resourceId)) {
      throw new Error("Resource already failed, not retrying");
    }

    try {
      // TODO handle errors at the DataFetcher level
      // TODO handle re-load periodically so long-lived tabs don't get stale.
      // Also need to reset the variable cache when datasets are reloaded.

      const resource = this.resources[resourceId];
      if (resource) {
        return resource;
      }
      const loadingResource = this.loadingResources[resourceId];
      if (loadingResource) {
        return await loadingResource;
      }

      getLogger().debugLog("Loading " + resourceId);
      const loadPromise = this.loadResourceInternal(key);
      this.loadingResources[resourceId] = loadPromise;
      const result = await loadPromise;

      this.resources[resourceId] = result;
      delete this.loadingResources[resourceId];
      getLogger().debugLog("Loaded " + resourceId);

      return result;
    } catch (e) {
      delete this.loadingResources[resourceId];
      this.failedResources.add(resourceId);
      await getLogger().logError(e, "WARNING", {
        error_type: "resource_load_failure",
        resource_id: resourceId,
      });
      throw e;
    }
  }

  protected abstract loadResourceInternal(key: K): Promise<R>;

  protected abstract getResourceId(key: K): string;
}

export class MetadataCache extends ResourceCache<string, MetadataMap> {
  static METADATA_KEY = "all_metadata";

  protected async loadResourceInternal(
    metadataId: string
  ): Promise<MetadataMap> {
    if (metadataId !== MetadataCache.METADATA_KEY) {
      throw new Error("Invalid metadata id");
    }
    return await getDataFetcher().getMetadata();
  }

  getResourceId(metadataId: string): string {
    return metadataId;
  }
}

class DatasetCache extends ResourceCache<string, Dataset> {
  protected async loadResourceInternal(datasetId: string): Promise<Dataset> {
    const promise = getDataFetcher().loadDataset(datasetId);
    const metadataPromise = getDataManager().loadMetadata();
    const [data, metadata] = await Promise.all([promise, metadataPromise]);
    // TODO throw specific error message if metadata is missing for this dataset
    // id.
    // TODO validate metadata against data, and also process variables out
    // of it?
    return new Dataset(data, metadata[datasetId]);
  }

  getResourceId(datasetId: string): string {
    return datasetId;
  }
}

class MetricQueryCache extends ResourceCache<MetricQuery, MetricQueryResponse> {
  private providerMap: VariableProviderMap;

  constructor(providerMap: VariableProviderMap) {
    super();
    this.providerMap = providerMap;
  }

  protected async loadResourceInternal(
    query: MetricQuery
  ): Promise<MetricQueryResponse> {
    const providers = this.providerMap.getUniqueProviders(query.metricIds);

    // Yield thread so the UI can respond. This prevents long calculations
    // from causing UI elements to look laggy.
    await new Promise((res) => {
      setTimeout(res, 0);
    });
    // TODO potentially improve caching by caching the individual results
    // before joining so those can be reused, or caching the results under
    // all of the variables provided under different keys. For example, if
    // you request covid cases we could also cache it under covid deaths
    // since they're provided together. Also, it would be nice to cache ACS
    // when it's used from within another provider.
<<<<<<< HEAD
    const queryResponses: MetricQueryResponse[] = providers.map((provider) =>
      provider.getData(query, datasetMap)
=======
    const promises: Promise<MetricQueryResponse>[] = providers.map((provider) =>
      provider.getData(query.breakdowns)
>>>>>>> 18832cb1
    );

    const queryResponses: MetricQueryResponse[] = await Promise.all(promises);

    const potentialErrorResponse = queryResponses.find((metricQueryResponse) =>
      metricQueryResponse.dataIsMissing()
    );
    if (potentialErrorResponse !== undefined) {
      return potentialErrorResponse;
    }

    const dataframes: IDataFrame[] = queryResponses.map(
      (response) => new DataFrame(response.data)
    );

    const joined = dataframes.reduce((prev, next) => {
      return joinOnCols(
        prev,
        next,
        query.breakdowns.getJoinColumns(),
        query.joinType
      );
    });

    const consumedDatasetIds = queryResponses.reduce(
      (accumulator: string[], response: MetricQueryResponse) =>
        accumulator.concat(response.consumedDatasetIds),
      []
    );
    const uniqueConsumedDatasetIds = Array.from(new Set(consumedDatasetIds));
    return new MetricQueryResponse(joined.toArray(), uniqueConsumedDatasetIds);
  }

  getResourceId(query: MetricQuery): string {
    return query.getUniqueKey();
  }
}

/**
 * Loads and caches metadata, datasets, and metric queries. This class is not
 * part of the React lifecycle, so it can manage its cache independently of UI
 * components updating. To use these in a React component, see
 * `useResources.tsx` and `WithLoadingOrErrorUI.tsx`
 */
export default class DataManager {
  private readonly datasetCache: DatasetCache;
  private readonly metricQueryCache: MetricQueryCache;
  private readonly metadataCache: MetadataCache;

  constructor() {
    this.datasetCache = new DatasetCache();
    this.metricQueryCache = new MetricQueryCache(new VariableProviderMap());
    this.metadataCache = new MetadataCache();
  }

  async loadDataset(datasetId: string): Promise<Dataset> {
    return await this.datasetCache.loadResource(datasetId);
  }

  async loadMetrics(query: MetricQuery): Promise<MetricQueryResponse> {
    return await this.metricQueryCache.loadResource(query);
  }

  async loadMetadata(): Promise<MetadataMap> {
    return await this.metadataCache.loadResource(MetadataCache.METADATA_KEY);
  }

  addQueryToCache(query: MetricQuery, response: MetricQueryResponse) {
    this.metricQueryCache.addResourceToCache(query, response);
  }

  resetCache() {
    this.datasetCache.resetCache();
    this.metricQueryCache.resetCache();
    this.metadataCache.resetCache();
  }
}<|MERGE_RESOLUTION|>--- conflicted
+++ resolved
@@ -146,13 +146,8 @@
     // you request covid cases we could also cache it under covid deaths
     // since they're provided together. Also, it would be nice to cache ACS
     // when it's used from within another provider.
-<<<<<<< HEAD
-    const queryResponses: MetricQueryResponse[] = providers.map((provider) =>
-      provider.getData(query, datasetMap)
-=======
     const promises: Promise<MetricQueryResponse>[] = providers.map((provider) =>
-      provider.getData(query.breakdowns)
->>>>>>> 18832cb1
+      provider.getData(query)
     );
 
     const queryResponses: MetricQueryResponse[] = await Promise.all(promises);
