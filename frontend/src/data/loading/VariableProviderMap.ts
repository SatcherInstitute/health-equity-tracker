--- conflicted
+++ resolved
@@ -16,12 +16,7 @@
   | "vaccine_provider"
   | "covid_provider"
   | "brfss_provider"
-<<<<<<< HEAD
-  | "acs_2010_pop_provider"
-  | "merged_pop_provider";
-=======
   | "acs_2010_pop_provider";
->>>>>>> 0ec7ab63
 
 export default class VariableProviderMap {
   private providers: VariableProvider[];
