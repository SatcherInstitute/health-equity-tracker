--- conflicted
+++ resolved
@@ -32,12 +32,8 @@
       acsProvider,
       acs2010Provider,
       new CdcCovidProvider(acsProvider),
-<<<<<<< HEAD
-      new BrfssProvider(acsProvider),
       new CawpProvider(acsProvider),
-=======
       new BrfssProvider(),
->>>>>>> dd04b36d
       new AcsHealthInsuranceProvider(),
       new AcsPovertyProvider(),
       new VaccineProvider(acsProvider),
