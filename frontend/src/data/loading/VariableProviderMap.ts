--- conflicted
+++ resolved
@@ -16,12 +16,8 @@
   | "vaccine_provider"
   | "covid_provider"
   | "brfss_provider"
-<<<<<<< HEAD
-  | "acs_2010_pop_provider";
-=======
   | "acs_2010_pop_provider"
   | "merged_pop_provider";
->>>>>>> d7b7365e
 
 export default class VariableProviderMap {
   private providers: VariableProvider[];
