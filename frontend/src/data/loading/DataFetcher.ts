--- conflicted
+++ resolved
@@ -102,30 +102,6 @@
             row["population"] == null ? null : Number(row["population"]),
         };
       });
-<<<<<<< HEAD
-    } else if (datasetId.startsWith("cdc_restricted")) {
-      result = result.map((row: any) => {
-        return {
-          ...row,
-          cases: row["cases"] == null ? null : Number(row["cases"]),
-          hosp_y: row["hosp_y"] == null ? null : Number(row["hosp_y"]),
-          hosp_n: row["hosp_n"] == null ? null : Number(row["hosp_n"]),
-          hosp_unknown:
-            row["hosp_unknown"] == null ? null : Number(row["hosp_unknown"]),
-          death_y: row["death_y"] == null ? null : Number(row["death_y"]),
-          death_n: row["death_n"] == null ? null : Number(row["death_n"]),
-          death_unknown:
-            row["death_unknown"] == null ? null : Number(row["death_unknown"]),
-          population:
-            row["population"] == null
-              ? null
-              : row["population"] == null
-              ? null
-              : Number(row["population"]),
-        };
-      });
-=======
->>>>>>> ab517365
     } else if (datasetId.startsWith("acs_poverty")) {
       result = result.map((row: any) => {
         return {
