--- conflicted
+++ resolved
@@ -36,11 +36,7 @@
 
 class GunViolenceYouthProvider extends VariableProvider {
     constructor() {
-<<<<<<< HEAD
         super('gun_violence_youth_provider', GUN_VIOLENCE_YOUTH_RESTRICTED_METRICS)
-=======
-        super('gun_violence_youth_provider', GUN_DEATH_YOUTH_METRIC_IDS)
->>>>>>> 6906cad0
     }
 
     getDatasetId(breakdowns: Breakdowns, dataTypeId?: DataTypeId, timeView?: TimeView): DatasetId | undefined {
