--- conflicted
+++ resolved
@@ -23,20 +23,7 @@
 
 class AcsConditionProvider extends VariableProvider {
   constructor() {
-<<<<<<< HEAD
-    super('acs_condition_provider', [
-      'uninsured_population_pct',
-      'uninsured_pct_rate',
-      'uninsured_pct_share',
-      'uninsured_pct_relative_inequity',
-      'poverty_population_pct',
-      'poverty_pct_rate',
-      'poverty_pct_share',
-      'poverty_pct_relative_inequity',
-    ])
-=======
     super('acs_condition_provider', ACS_CONDITION_METRICS)
->>>>>>> df54966a
   }
 
   getDatasetId(breakdowns: Breakdowns): string {
