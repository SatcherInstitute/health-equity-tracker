/*
Constant terms for demographic breakdowns and group options
Arrays to sort through distinct groupings
Converts to types for TS checking
*/

// DEMOGRAPHIC BREAKDOWN CATEGORY TERMS
export const RACE = "race_and_ethnicity";
export const AGE = "age";
export const SEX = "sex";

// MULTIUSE TERMS
export const ALL = "All";
export const TOTAL = "Total";
export const UNKNOWN = "Unknown";

// ETHNICITY
export const NON_HISPANIC = "Not Hispanic or Latino";

// UNKNOWNS
export const UNKNOWN_RACE = "Unknown race";
export const UNKNOWN_HL = "Unknown Hispanic or Latino";
export const UNKNOWN_ETHNICITY = "Unknown ethnicity";

// STANDARD RACE GROUPS AND ARRAY
export const AIAN_NH = "American Indian and Alaska Native (Non-Hispanic)";
export const ASIAN_NH = "Asian (Non-Hispanic)";
export const BLACK_NH = "Black or African American (Non-Hispanic)";
export const HISPANIC = "Hispanic or Latino";
export const NHPI_NH = "Native Hawaiian and Pacific Islander (Non-Hispanic)";
export const OTHER_STANDARD_NH = "Some other race (Non-Hispanic)";
export const MULTI_NH = "Two or more races (Non-Hispanic)";
export const WHITE_NH = "White (Non-Hispanic)";

export const STANDARD_RACES = [
  AIAN_NH,
  ASIAN_NH,
  BLACK_NH,
  HISPANIC,
  NHPI_NH,
  OTHER_STANDARD_NH,
  MULTI_NH,
  WHITE_NH,
  ALL,
] as const;

// NON-STANDARD RACE GROUPS AND ARRAY
export const AIAN = "American Indian and Alaska Native";
export const ASIAN = "Asian";
export const BLACK = "Black or African American";
export const NHPI = "Native Hawaiian and Pacific Islander";
export const MULTI = "Two or more races";
export const WHITE = "White";
export const OTHER_STANDARD = "Some other race";

export const NON_STANDARD_RACES = [
  AIAN,
  ASIAN,
  BLACK,
  NHPI,
  MULTI,
  WHITE,
  OTHER_STANDARD,
] as const;

// COMBINATION RACE GROUPS AND (UNUSED) ARRAY
export const API = "Asian, Native Hawaiian, and Pacific Islander";
export const API_NH =
  "Asian, Native Hawaiian, and Pacific Islander (Non-Hispanic";
export const INDIGENOUS = "Indigenous"; // Combines AIAN and NHPI
export const INDIGENOUS_NH = "Indigenous (Non-Hispanic)";
export const MULTI_OR_OTHER_STANDARD = "Two or more races & Some other race";
export const MULTI_OR_OTHER_STANDARD_NH =
  "Two or more races & Some other race (Non-Hispanic)";

export const COMBINATION_RACES = [
  API,
  API_NH,
  INDIGENOUS,
  INDIGENOUS_NH,
  MULTI_OR_OTHER_STANDARD,
  MULTI_OR_OTHER_STANDARD_NH,
] as const;

// COLLECT ALL RACE/ETH DEMOGRAPHIC GROUP OPTIONS INTO SINGLE ARRAY
export const RACE_GROUPS = [
  ...STANDARD_RACES,
  ...NON_STANDARD_RACES,
  ...COMBINATION_RACES,
  UNKNOWN_RACE,
  UNKNOWN_HL,
  UNKNOWN_ETHNICITY,
  UNKNOWN,
  NON_HISPANIC,
] as const;

// ENUMERATE THOSE PROPERTIES TO CREATE A RACE-GROUP TYPE
export type RaceAndEthnicityGroup = typeof RACE_GROUPS[number];

// AGE DEMOGRAPHIC  GROUP OPTIONS
export const DECADE_AGE_BUCKETS = [
  "0-9",
  "10-19",
  "20-29",
  "30-39",
  "40-49",
  "50-59",
  "60-69",
  "70-79",
  "80+",
] as const;

export const DECADE_PLUS_5_AGE_BUCKETS = [
  "15-24",
  "25-34",
  "35-44",
  "45-54",
  "55-64",
  "65-74",
  "75-84",
  "85+",
] as const;

export const BROAD_AGE_BUCKETS = ["18-44", "45-64", "65+"] as const;

export const CDC_AGE_BUCKETS = [
  "5-11",
  "12-17",
  "18-24",
  "25-39",
  "40-49",
  "50-64",
  "65-74",
  "75+",
  "Unknown",
  "Total",
];

// COMBINE ALL AGE GROUP OPTIONS INTO A SINGLE ARRAY
export const AGE_BUCKETS = [
  "All",
  ...DECADE_AGE_BUCKETS,
  ...DECADE_PLUS_5_AGE_BUCKETS,
  ...BROAD_AGE_BUCKETS,
  ...CDC_AGE_BUCKETS,
] as const;

// ENUMERATE THOSE PROPERTIES TO CREATE AN AGE-GROUP TYPE
export type AgeBucket = typeof AGE_BUCKETS[number];

// SEX DEMOGRAPHIC TERMS
export const MALE = "Male";
export const FEMALE = "Female";
export const SEX_GROUPS = [MALE, FEMALE, UNKNOWN, ALL] as const;
// CREATE SEX-GROUP TYPE
export type SexGroup = typeof SEX_GROUPS[number];

<<<<<<< HEAD
export const SEX_GROUPS = [MALE, FEMALE, UNKNOWN, ALL] as const;

type SexGroup = typeof SEX_GROUPS[number];

export const STANDARD_RACES = [
  "American Indian and Alaska Native (Non-Hispanic)",
  "Asian (Non-Hispanic)",
  "Black or African American (Non-Hispanic)",
  "Hispanic or Latino",
  "Native Hawaiian and Pacific Islander (Non-Hispanic)",
  "Some other race (Non-Hispanic)",
  "Two or more races (Non-Hispanic)",
  "White (Non-Hispanic)",
  ALL,
] as const;

export const RACE_GROUPS = [
  ...STANDARD_RACES,
  UNKNOWN_RACE,
  UNKNOWN_HL,
  UNKNOWN_ETHNICITY,
  UNKNOWN,
  WHITE,
  NON_HISPANIC,
  TWO_OR_MORE,
] as const;

type RaceAndEthnicityGroup = typeof RACE_GROUPS[number];

export const DECADE_AGE_BUCKETS = [
  "0-9",
  "10-19",
  "20-29",
  "30-39",
  "40-49",
  "50-59",
  "60-69",
  "70-79",
  "80+",
] as const;

export const DECADE_PLUS_5_AGE_BUCKETS = [
  "15-24",
  "25-34",
  "35-44",
  "45-54",
  "55-64",
  "65-74",
  "75-84",
  "85+",
] as const;

export const BROAD_AGE_BUCKETS = ["18-44", "45-64", "65+"] as const;

export const AGE_BUCKETS = [
  "All",
  ...DECADE_AGE_BUCKETS,
  ...DECADE_PLUS_5_AGE_BUCKETS,
  ...BROAD_AGE_BUCKETS,
] as const;

type AgeBucket = typeof AGE_BUCKETS[number];

export type DemographicGroup = AgeBucket | SexGroup | RaceAndEthnicityGroup;

/* DETERMINANT SPECIFIC CONSTANTS */

export const ABOVE_POVERTY_COL = "above_poverty_line";
export const BELOW_POVERTY_COL = "below_poverty_line";
=======
// CREATE A DEMOGRAPHIC GROUP TYPE INCL ALL SEX/AGE/RACE OPTIONS
export type DemographicGroup = AgeBucket | SexGroup | RaceAndEthnicityGroup;
>>>>>>> da7fa690
<|MERGE_RESOLUTION|>--- conflicted
+++ resolved
@@ -155,77 +155,5 @@
 // CREATE SEX-GROUP TYPE
 export type SexGroup = typeof SEX_GROUPS[number];
 
-<<<<<<< HEAD
-export const SEX_GROUPS = [MALE, FEMALE, UNKNOWN, ALL] as const;
-
-type SexGroup = typeof SEX_GROUPS[number];
-
-export const STANDARD_RACES = [
-  "American Indian and Alaska Native (Non-Hispanic)",
-  "Asian (Non-Hispanic)",
-  "Black or African American (Non-Hispanic)",
-  "Hispanic or Latino",
-  "Native Hawaiian and Pacific Islander (Non-Hispanic)",
-  "Some other race (Non-Hispanic)",
-  "Two or more races (Non-Hispanic)",
-  "White (Non-Hispanic)",
-  ALL,
-] as const;
-
-export const RACE_GROUPS = [
-  ...STANDARD_RACES,
-  UNKNOWN_RACE,
-  UNKNOWN_HL,
-  UNKNOWN_ETHNICITY,
-  UNKNOWN,
-  WHITE,
-  NON_HISPANIC,
-  TWO_OR_MORE,
-] as const;
-
-type RaceAndEthnicityGroup = typeof RACE_GROUPS[number];
-
-export const DECADE_AGE_BUCKETS = [
-  "0-9",
-  "10-19",
-  "20-29",
-  "30-39",
-  "40-49",
-  "50-59",
-  "60-69",
-  "70-79",
-  "80+",
-] as const;
-
-export const DECADE_PLUS_5_AGE_BUCKETS = [
-  "15-24",
-  "25-34",
-  "35-44",
-  "45-54",
-  "55-64",
-  "65-74",
-  "75-84",
-  "85+",
-] as const;
-
-export const BROAD_AGE_BUCKETS = ["18-44", "45-64", "65+"] as const;
-
-export const AGE_BUCKETS = [
-  "All",
-  ...DECADE_AGE_BUCKETS,
-  ...DECADE_PLUS_5_AGE_BUCKETS,
-  ...BROAD_AGE_BUCKETS,
-] as const;
-
-type AgeBucket = typeof AGE_BUCKETS[number];
-
-export type DemographicGroup = AgeBucket | SexGroup | RaceAndEthnicityGroup;
-
-/* DETERMINANT SPECIFIC CONSTANTS */
-
-export const ABOVE_POVERTY_COL = "above_poverty_line";
-export const BELOW_POVERTY_COL = "below_poverty_line";
-=======
 // CREATE A DEMOGRAPHIC GROUP TYPE INCL ALL SEX/AGE/RACE OPTIONS
-export type DemographicGroup = AgeBucket | SexGroup | RaceAndEthnicityGroup;
->>>>>>> da7fa690
+export type DemographicGroup = AgeBucket | SexGroup | RaceAndEthnicityGroup;