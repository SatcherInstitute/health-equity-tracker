--- conflicted
+++ resolved
@@ -144,10 +144,7 @@
 ];
 
 export const BJS_NATIONAL_AGE_BUCKETS = [
-<<<<<<< HEAD
-=======
   "All",
->>>>>>> f3c0ae08
   "18-19",
   "20-24",
   "25-29",
@@ -161,23 +158,11 @@
   "65+",
 ];
 
-<<<<<<< HEAD
 export const BJS_JAIL_AGE_BUCKETS = [ALL, "0-17", "18+"];
 
 // buckets that have been calculated in the BigQuery table but are not used in current code
 // still need to be defined here to explicitly exclude from the TABLE
 export const UNUSED_BUCKETS = ["15-17", "65-69", "70-74", "75-79", "80-84"];
-=======
-export const UNUSED_BUCKETS = [
-  "0-17",
-  "15-17",
-  "18+",
-  "65-69",
-  "70-74",
-  "75-79",
-  "80-84",
-];
->>>>>>> f3c0ae08
 
 export const UNDER_18_PRISON = `Children in Adult Prison`;
 
@@ -189,10 +174,7 @@
   ...BROAD_AGE_BUCKETS,
   ...CDC_AGE_BUCKETS,
   ...BJS_NATIONAL_AGE_BUCKETS,
-<<<<<<< HEAD
   ...BJS_JAIL_AGE_BUCKETS,
-=======
->>>>>>> f3c0ae08
   ...UNUSED_BUCKETS,
 ] as const;
 
