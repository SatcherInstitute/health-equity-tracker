import { failInvalidFips, Fips, sortFipsObjects } from './Fips'

describe('Test getDisplayName()', () => {
  test('US/STATE with no addon', async () => {
    expect(new Fips('00').getDisplayName()).toEqual('United States')
  })
  test('County without addon', async () => {
    expect(new Fips('02016').getDisplayName()).toEqual(
      'Aleutians West Census Area'
    )
  })
  test('County with Parish addon', async () => {
    expect(new Fips('22001').getDisplayName()).toEqual('Acadia Parish')
  })
  test('County with county addon', async () => {
    expect(new Fips('08031').getDisplayName()).toEqual('Denver County')
  })
})

describe('Test getSentenceDisplayName()', () => {
  test('The US', async () => {
    expect(new Fips('00').getSentenceDisplayName()).toEqual('the United States')
  })
})

describe('Test failInvalidFips()', () => {
  test('Good USA FIPS', async () => {
    expect(failInvalidFips('00')).toEqual(undefined)
  })
  test('Good state FIPS', async () => {
    expect(failInvalidFips('01')).toEqual(undefined)
  })
  test('Good county FIPS', async () => {
    expect(failInvalidFips('01011')).toEqual(undefined)
  })
  test('KNOWN ISSUE: Bad FIPS with 2 or 5 digit format will pass', async () => {
    expect(failInvalidFips('99999')).toEqual(undefined)
  })
  test('Bad number of digits FIPS', async () => {
    expect(() => {
      failInvalidFips('1')
    }).toThrow('Invalid FIPS code')
  })
  test('Bad non-digits FIPS', async () => {
    expect(() => {
      failInvalidFips('1A')
    }).toThrow('Invalid FIPS code')
  })
})

describe('Test getFipsCategory()', () => {
  test('The US', async () => {
    expect(new Fips('00').getFipsCategory()).toEqual('National')
  })
  test('A State', async () => {
    expect(new Fips('01').getFipsCategory()).toEqual('States')
  })
  test('A Territory', async () => {
    expect(new Fips('78').getFipsCategory()).toEqual('Territories')
  })
  test('A County of a State', async () => {
    expect(new Fips('01001').getFipsCategory()).toEqual('Alabama Counties')
  })
  test('A County-Equivalent of a Territory', async () => {
    expect(new Fips('78001').getFipsCategory()).toEqual(
      'U.S. Virgin Islands County Equivalents'
    )
  })
<<<<<<< HEAD
})

describe('Test sortFipsObjects()', () => {
  test('Sort FIPS objects by by category by alpha', async () => {
    const fipsObjects = [
      new Fips('78020'),
      new Fips('01'),
      new Fips('01001'),
      new Fips('02'),
      new Fips('56'),
      new Fips('02016'),
      new Fips('78'),
      new Fips('78010'),
      new Fips('00'),
    ]
    const sortedFipsObjects = sortFipsObjects(fipsObjects)

    expect(sortedFipsObjects.map((fips) => fips.getDisplayName())).toEqual([
      // National
      'United States',
      // States
      'Alabama',
      'Alaska',
      'Wyoming',
      // Territories
      'U.S. Virgin Islands',
      // Alabama Counties
      'Autauga County',
      // Alaska Counties
      'Aleutians West Census Area',
      // U.S. Virgin Islands County Equivalents
      'St. Croix',
      'St. John',
    ])
  })
=======
>>>>>>> f3990f60
})<|MERGE_RESOLUTION|>--- conflicted
+++ resolved
@@ -66,42 +66,4 @@
       'U.S. Virgin Islands County Equivalents'
     )
   })
-<<<<<<< HEAD
-})
-
-describe('Test sortFipsObjects()', () => {
-  test('Sort FIPS objects by by category by alpha', async () => {
-    const fipsObjects = [
-      new Fips('78020'),
-      new Fips('01'),
-      new Fips('01001'),
-      new Fips('02'),
-      new Fips('56'),
-      new Fips('02016'),
-      new Fips('78'),
-      new Fips('78010'),
-      new Fips('00'),
-    ]
-    const sortedFipsObjects = sortFipsObjects(fipsObjects)
-
-    expect(sortedFipsObjects.map((fips) => fips.getDisplayName())).toEqual([
-      // National
-      'United States',
-      // States
-      'Alabama',
-      'Alaska',
-      'Wyoming',
-      // Territories
-      'U.S. Virgin Islands',
-      // Alabama Counties
-      'Autauga County',
-      // Alaska Counties
-      'Aleutians West Census Area',
-      // U.S. Virgin Islands County Equivalents
-      'St. Croix',
-      'St. John',
-    ])
-  })
-=======
->>>>>>> f3990f60
 })