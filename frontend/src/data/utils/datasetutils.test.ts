import { METRIC_CONFIG, VariableConfig } from "../config/MetricConfig";
<<<<<<< HEAD
import { BreakdownVar } from "../query/Breakdowns";
import { getExclusionList, shortenNH } from "./datasetutils";
import { Fips } from "./Fips";

describe("DatasetUtils Unit Tests", () => {
  test("Test shortenNH()", async () => {
    expect(shortenNH("Any Race (Non-Hispanic)")).toEqual("Any Race NH");
    expect(shortenNH("Hispanic or Latino")).toEqual("Hispanic or Latino");
  });

  test("Test getExclusionList()", async () => {
=======
import { Breakdowns, BreakdownVar } from "../query/Breakdowns";
import { appendFipsIfNeeded, getExclusionList } from "./datasetutils";
import { Fips } from "./Fips";

describe("DatasetUtils.appendFipsIfNeeded() Unit Tests", () => {
  // Only county-level breakdowns should get the appended parent fips
  const base_id = "base_dataset_id";

  test("County Level", async () => {
    const breakdowns_for_county = Breakdowns.forFips(new Fips("06037"));
    const generated_county_set_id = appendFipsIfNeeded(
      base_id,
      breakdowns_for_county
    );
    expect(generated_county_set_id).toEqual(base_id + "-06");
  });

  test("State Level", async () => {
    const breakdowns_for_state = Breakdowns.forFips(new Fips("06"));
    const generated_state_set_id = appendFipsIfNeeded(
      base_id,
      breakdowns_for_state
    );
    expect(generated_state_set_id).toEqual(base_id);
  });

  test("National Level", async () => {
    const breakdowns_for_USA = Breakdowns.forFips(new Fips("00"));
    const generated_USA_set_id = appendFipsIfNeeded(
      base_id,
      breakdowns_for_USA
    );
    expect(generated_USA_set_id).toEqual(base_id);
  });
});

describe("DatasetUtils.getExclusionList() Tests", () => {
  test("Prison by Race in USA Exclusions", async () => {
>>>>>>> 7d5c6c9a
    const sampleVariableConfigPrisonRaceUSA: VariableConfig =
      METRIC_CONFIG.incarceration[0];
    const sampleBreakdownPrisonRaceUSA: BreakdownVar = "race_and_ethnicity";
    const sampleFipsPrisonRaceUSA: Fips = new Fips("00");
    const expectedExclusionListPrisonRaceUSA = [
      "Unknown",
      "Unknown ethnicity",
      "Unknown race",
      "Not Hispanic or Latino",
      "American Indian and Alaska Native",
      "Asian",
      "Black or African American",
      "Native Hawaiian and Pacific Islander",
      "Two or more races",
      "White",
      "Unrepresented race",
      "Two or more races & Unrepresented race",
      "Two or more races & Unrepresented race (Non-Hispanic)",
      "Asian, Native Hawaiian, and Pacific Islander (Non-Hispanic)",
    ];
    const sampleExclusionListPrisonRaceUSA = getExclusionList(
      sampleVariableConfigPrisonRaceUSA,
      sampleBreakdownPrisonRaceUSA,
      sampleFipsPrisonRaceUSA
    );
    expect(sampleExclusionListPrisonRaceUSA).toEqual(
      expectedExclusionListPrisonRaceUSA
    );
  });
  test("Diabetes by Sex in AL Exclusions", async () => {
    const sampleVariableConfigDiabetesSexAlabama: VariableConfig =
      METRIC_CONFIG.diabetes[0];
    const sampleBreakdownDiabetesSexAlabama: BreakdownVar = "sex";
    const sampleFipsDiabetesSexAlabama: Fips = new Fips("01");
    const expectedExclusionListDiabetesSexAlabama = [
      "Unknown",
      "Unknown ethnicity",
      "Unknown race",
      "All",
    ];
    const sampleExclusionListDiabetesSexAlabama = getExclusionList(
      sampleVariableConfigDiabetesSexAlabama,
      sampleBreakdownDiabetesSexAlabama,
      sampleFipsDiabetesSexAlabama
    );
    expect(sampleExclusionListDiabetesSexAlabama).toEqual(
      expectedExclusionListDiabetesSexAlabama
    );
  });
});<|MERGE_RESOLUTION|>--- conflicted
+++ resolved
@@ -1,20 +1,21 @@
 import { METRIC_CONFIG, VariableConfig } from "../config/MetricConfig";
-<<<<<<< HEAD
-import { BreakdownVar } from "../query/Breakdowns";
-import { getExclusionList, shortenNH } from "./datasetutils";
+import { Breakdowns, BreakdownVar } from "../query/Breakdowns";
+import {
+  appendFipsIfNeeded,
+  getExclusionList,
+  shortenNH,
+} from "./datasetutils";
 import { Fips } from "./Fips";
 
-describe("DatasetUtils Unit Tests", () => {
-  test("Test shortenNH()", async () => {
+describe("DatasetUtils.shortenNH() Unit Tests", () => {
+  test("Test shortenNH() Shortens", async () => {
     expect(shortenNH("Any Race (Non-Hispanic)")).toEqual("Any Race NH");
+  });
+
+  test("Test shortenNH() Doesn't Shorten", async () => {
     expect(shortenNH("Hispanic or Latino")).toEqual("Hispanic or Latino");
   });
-
-  test("Test getExclusionList()", async () => {
-=======
-import { Breakdowns, BreakdownVar } from "../query/Breakdowns";
-import { appendFipsIfNeeded, getExclusionList } from "./datasetutils";
-import { Fips } from "./Fips";
+});
 
 describe("DatasetUtils.appendFipsIfNeeded() Unit Tests", () => {
   // Only county-level breakdowns should get the appended parent fips
@@ -50,7 +51,6 @@
 
 describe("DatasetUtils.getExclusionList() Tests", () => {
   test("Prison by Race in USA Exclusions", async () => {
->>>>>>> 7d5c6c9a
     const sampleVariableConfigPrisonRaceUSA: VariableConfig =
       METRIC_CONFIG.incarceration[0];
     const sampleBreakdownPrisonRaceUSA: BreakdownVar = "race_and_ethnicity";
