import { IDataFrame } from "data-forge";
import { MetricId, VariableConfig, VariableId } from "../config/MetricConfig";
import { BreakdownVar, GeographicBreakdown } from "../query/Breakdowns";
import {
  UHC_API_NH_DETERMINANTS,
  UHC_DECADE_PLUS_5_AGE_DETERMINANTS,
  UHC_DETERMINANTS,
  UHC_VOTER_AGE_DETERMINANTS,
<<<<<<< HEAD
=======
  ALL_UHC_DETERMINANTS,
>>>>>>> 14a0347c
} from "../variables/BrfssProvider";
import {
  RACE,
  ALL,
  BROAD_AGE_BUCKETS,
  DECADE_PLUS_5_AGE_BUCKETS,
  VOTER_AGE_BUCKETS,
  AGE_BUCKETS,
  ASIAN_NH,
  NHPI_NH,
  API_NH,
<<<<<<< HEAD
  NON_STANDARD_RACES,
  MULTI_OR_OTHER_STANDARD,
  MULTI_OR_OTHER_STANDARD_NH,
  BJS_AGE_BUCKETS,
  AgeBucket,
=======
>>>>>>> 14a0347c
  NON_HISPANIC,
  UNKNOWN,
  UNKNOWN_ETHNICITY,
  UNKNOWN_RACE,
  AGE,
} from "./Constants";
import { Row } from "./DatasetTypes";

/**
 * Reshapes the data frame by creating a new column for each value in
 * newColNames, and using the values from newColValues, grouping by
 * groupedByCol. For example, if you have a dataset with columns: "fips_name",
 * "race_and_ethnicity", and "population", calling:
 *     reshapeRowsToCols(df, "population", "race_and_ethnicity", "fips_name");
 * will convert this to a data frame with a "fips_name" column and a population
 * column for each race. You can optionally rename the columns using
 * colNameGenerator.
 */
export function reshapeRowsToCols(
  df: IDataFrame,
  newColValues: string,
  newColNames: string,
  groupedByCol: string,
  colNameGenerator?: (value: any) => string
): IDataFrame {
  return df
    .groupBy((row: any) => row[groupedByCol])
    .select((group) => {
      const newCols = group.aggregate({}, (acc: any, row: any) => {
        let newColName = row[newColNames];
        if (colNameGenerator) {
          newColName = colNameGenerator(newColName);
        }
        acc[newColName] = row[newColValues];
        return acc;
      });
      return { ...group.first(), ...newCols };
    })
    .inflate()
    .dropSeries([newColNames, newColValues]);
}

/**
 * Does the opposite of reshapeRowsToCols. For example, if you have a dataset
 * with a "fips_name" column and a population column for each race, calling:
 *     reshapeColsToRows(
 *         df, ["Black", "White", "Hispanic", ...], "population",
 *         "race_and_ethnicity");
 * will convert it to a dataset with columns: "fips_name",
 * "race_and_ethnicity", and "population"
 * @param df
 * @param cols
 * @param newCol
 * @param groupedByCol
 */
export function reshapeColsToRows(
  df: IDataFrame,
  cols: string[],
  newCol: string,
  groupedByCol: string
) {
  return df
    .selectMany((row) => {
      return cols.map((col) => {
        return { ...row, [groupedByCol]: col, [newCol]: row[col] };
      });
    })
    .dropSeries(cols);
}

/**
 * Groups df by all the columns in groupByCols, and applies the specified
 * function to each group, and then collects the resulting groups into a data
 * frame and returns that.
 */
export function applyToGroups(
  df: IDataFrame,
  groupByCols: string[],
  fn: (group: IDataFrame) => IDataFrame
): IDataFrame {
  const groups = df
    .groupBy((row) => row[groupByCols[0]])
    .select((group) => {
      if (groupByCols.length === 1) {
        return fn(group);
      }
      return applyToGroups(group, groupByCols.slice(1), fn);
    });
  if (groups.count() === 0) {
    return df;
  }
  return groups
    .skip(1)
    .aggregate(groups.first(), (prev, next) => prev.concat(next))
    .resetIndex();
}

export type JoinType = "inner" | "left" | "outer";

// TODO consider finding different library for joins, or write our own. This
// library doesn't support multi-col joins naturally, so this uses a workaround.
// I've also seen occasional issues with the page hanging that have been
// difficult to consistently reproduce.
/**
 * Joins two data frames on the specified columns, keeping all the remaining
 * columns from both.
 */
export function joinOnCols(
  df1: IDataFrame,
  df2: IDataFrame,
  cols: BreakdownVar[],
  joinType: JoinType = "inner"
): IDataFrame {
  const keySelector = (row: any) => {
    const keys = cols.map((col) => col + ": " + row[col]);
    return keys.join(",");
  };
  const aggFn = (row1: any, row2: any) => ({ ...row2, ...row1 });
  let joined;
  switch (joinType) {
    case "inner":
      joined = df1.join(df2, keySelector, keySelector, aggFn);
      break;
    case "left":
      joined = df1.joinOuterLeft(df2, keySelector, keySelector, aggFn);
      break;
    case "outer":
      joined = df1.joinOuter(df2, keySelector, keySelector, aggFn);
      break;
  }
  return joined.resetIndex();
}

export function asDate(dateStr: string) {
  const parts = dateStr.split("-").map(Number);
  // Date expects month to be 0-indexed so need to subtract 1.
  return new Date(parts[0], parts[1] - 1, parts[2]);
}

// TODO handle date series missing
export function getLatestDate(df: IDataFrame): Date {
  const dateTimes = df
    .getSeries("date")
    .select((dateStr) => asDate(dateStr).getTime());
  return new Date(dateTimes.max());
}

export const getLowestN = (
  data: Row[],
  fieldName: MetricId,
  listSize: number
): Row[] => {
  return data
    .filter((row: Row) => !isNaN(row[fieldName]) && row[fieldName] != null)
    .sort((rowA: Row, rowB: Row) => rowA[fieldName] - rowB[fieldName])
    .slice(0, listSize);
};

export const getHighestN = (
  data: Row[],
  fieldName: MetricId,
  listSize: number
): Row[] => {
  return data
    .filter((row: Row) => !isNaN(row[fieldName]) && row[fieldName] != null)
    .sort((rowA: Row, rowB: Row) => rowB[fieldName] - rowA[fieldName])
    .slice(0, listSize);
};

/*
Analyzes state and determines if the 2nd population source should be used
*/
export interface ShouldShowAltPopCompareI {
  fips: { isState: () => boolean };
  breakdownVar: BreakdownVar;
  variableConfig: { variableId: VariableId };
}

export function shouldShowAltPopCompare(fromProps: ShouldShowAltPopCompareI) {
  return (
    fromProps.fips.isState() &&
    fromProps.breakdownVar === RACE &&
    fromProps.variableConfig.variableId === "covid_vaccinations"
  );
}

/* 
There are many gaps in the data, and not every variable contains info at each demographic breakdown by each geographic level.
This nested dictionary keeps track of known gaps, and is utilized by the UI (e.g. disable demographic toggle options)
*/
const missingAgeAllGeos: VariableId[] = [
  "non_medical_drug_use",
  "non_medical_rx_opioid_use",
  "illicit_opioid_use",
  "preventable_hospitalizations",
  "women_state_legislatures",
  "women_us_congress",
];

const missingSexAllGeos: VariableId[] = [
  "women_state_legislatures",
  "women_us_congress",
];

export const DATA_GAPS: Partial<
  Record<GeographicBreakdown, Partial<Record<BreakdownVar, VariableId[]>>>
> = {
  national: {
    age: [...missingAgeAllGeos],
    sex: [...missingSexAllGeos],
  },
  state: {
    age: [...missingAgeAllGeos, "covid_vaccinations"],
    sex: [...missingSexAllGeos, "covid_vaccinations"],
  },
  territory: {
    age: [...missingAgeAllGeos, "covid_vaccinations"],
    sex: [...missingSexAllGeos, "covid_vaccinations"],
  },
  county: {
    age: [...missingAgeAllGeos, "covid_vaccinations"],
    sex: [...missingSexAllGeos, "covid_vaccinations"],
    race_and_ethnicity: ["covid_vaccinations"],
  },
};

/* 

Conditionally hide some of the extra buckets from the table card, which generally should be showing only 1 complete set of buckets that show the entire population's comparison values.

*/
const showAllGroupIds: VariableId[] = [
  "women_state_legislatures",
  "women_us_congress",
];

<<<<<<< HEAD
// only for UHC variables
const ALL_UHC_DETERMINANTS = [
  ...UHC_DECADE_PLUS_5_AGE_DETERMINANTS,
  ...UHC_VOTER_AGE_DETERMINANTS,
  ...UHC_DETERMINANTS,
];

=======
>>>>>>> 14a0347c
export function getExclusionList(
  currentVariable: VariableConfig,
  currentBreakdown: BreakdownVar
) {
  const current100k = currentVariable.metrics.per100k.metricId;
  const currentVariableId = currentVariable.variableId;
  let exclusionList = [UNKNOWN, UNKNOWN_ETHNICITY, UNKNOWN_RACE];

  if (!showAllGroupIds.includes(currentVariableId)) {
    exclusionList.push(ALL);
  }

  if (currentBreakdown === RACE) {
    exclusionList.push(NON_HISPANIC);
  }

<<<<<<< HEAD
  // BJS / Incarceration
  if (["prison"].includes(currentVariableId)) {
    currentBreakdown === RACE &&
      exclusionList.push(
        ...NON_STANDARD_RACES,
        MULTI_OR_OTHER_STANDARD,
        MULTI_OR_OTHER_STANDARD_NH,
        API_NH
      );

    currentBreakdown === AGE &&
      exclusionList.push(
        ...AGE_BUCKETS.filter(
          (bucket: AgeBucket) => !BJS_AGE_BUCKETS.includes(bucket as any)
        )
      );
  }

=======
>>>>>>> 14a0347c
  // UHC/BRFSS/AHR
  if (ALL_UHC_DETERMINANTS.includes(current100k) && currentBreakdown === RACE) {
    UHC_API_NH_DETERMINANTS.includes(current100k)
      ? exclusionList.push(ASIAN_NH, NHPI_NH)
      : exclusionList.push(API_NH);
  }

  if (ALL_UHC_DETERMINANTS.includes(current100k) && currentBreakdown === AGE) {
    // get correct age buckets for this determinant
    let determinantBuckets: any[] = [];
    if (UHC_DECADE_PLUS_5_AGE_DETERMINANTS.includes(current100k))
      determinantBuckets.push(...DECADE_PLUS_5_AGE_BUCKETS);
    else if (UHC_VOTER_AGE_DETERMINANTS.includes(current100k))
      determinantBuckets.push(...VOTER_AGE_BUCKETS);
    else if (UHC_DETERMINANTS.includes(current100k))
      determinantBuckets.push(...BROAD_AGE_BUCKETS);

    // remove all of the other age groups
    const irrelevantAgeBuckets = AGE_BUCKETS.filter(
      (bucket) => !determinantBuckets.includes(bucket)
    );
    exclusionList.push(...irrelevantAgeBuckets);
  }

  return exclusionList;
}<|MERGE_RESOLUTION|>--- conflicted
+++ resolved
@@ -6,10 +6,7 @@
   UHC_DECADE_PLUS_5_AGE_DETERMINANTS,
   UHC_DETERMINANTS,
   UHC_VOTER_AGE_DETERMINANTS,
-<<<<<<< HEAD
-=======
   ALL_UHC_DETERMINANTS,
->>>>>>> 14a0347c
 } from "../variables/BrfssProvider";
 import {
   RACE,
@@ -21,14 +18,11 @@
   ASIAN_NH,
   NHPI_NH,
   API_NH,
-<<<<<<< HEAD
   NON_STANDARD_RACES,
   MULTI_OR_OTHER_STANDARD,
   MULTI_OR_OTHER_STANDARD_NH,
   BJS_AGE_BUCKETS,
   AgeBucket,
-=======
->>>>>>> 14a0347c
   NON_HISPANIC,
   UNKNOWN,
   UNKNOWN_ETHNICITY,
@@ -265,16 +259,6 @@
   "women_us_congress",
 ];
 
-<<<<<<< HEAD
-// only for UHC variables
-const ALL_UHC_DETERMINANTS = [
-  ...UHC_DECADE_PLUS_5_AGE_DETERMINANTS,
-  ...UHC_VOTER_AGE_DETERMINANTS,
-  ...UHC_DETERMINANTS,
-];
-
-=======
->>>>>>> 14a0347c
 export function getExclusionList(
   currentVariable: VariableConfig,
   currentBreakdown: BreakdownVar
@@ -291,7 +275,6 @@
     exclusionList.push(NON_HISPANIC);
   }
 
-<<<<<<< HEAD
   // BJS / Incarceration
   if (["prison"].includes(currentVariableId)) {
     currentBreakdown === RACE &&
@@ -310,8 +293,6 @@
       );
   }
 
-=======
->>>>>>> 14a0347c
   // UHC/BRFSS/AHR
   if (ALL_UHC_DETERMINANTS.includes(current100k) && currentBreakdown === RACE) {
     UHC_API_NH_DETERMINANTS.includes(current100k)
