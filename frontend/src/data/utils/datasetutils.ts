import { type IDataFrame } from "data-forge";
import {
  type MetricId,
  type VariableConfig,
  type VariableId,
} from "../config/MetricConfig";
import {
  type Breakdowns,
  type BreakdownVar,
  type GeographicBreakdown,
} from "../query/Breakdowns";
import {
  AHR_API_NH_DETERMINANTS,
  AHR_DECADE_PLUS_5_AGE_DETERMINANTS,
  AHR_DETERMINANTS,
  AHR_VOTER_AGE_DETERMINANTS,
  ALL_AHR_DETERMINANTS,
} from "../variables/AhrProvider";
import {
  RACE,
  ALL,
  BROAD_AGE_BUCKETS,
  DECADE_PLUS_5_AGE_BUCKETS,
  VOTER_AGE_BUCKETS,
  AGE_BUCKETS,
  ASIAN_NH,
  NHPI_NH,
  API_NH,
  NON_STANDARD_RACES,
  MULTI_OR_OTHER_STANDARD,
  MULTI_OR_OTHER_STANDARD_NH,
  type AgeBucket,
  NON_HISPANIC,
  UNKNOWN,
  UNKNOWN_ETHNICITY,
  UNKNOWN_RACE,
  AGE,
  BJS_NATIONAL_AGE_BUCKETS,
  BJS_JAIL_AGE_BUCKETS,
  type DemographicGroup,
  UNKNOWN_W,
} from "./Constants";
import { type Row } from "./DatasetTypes";
import { type Fips } from "./Fips";
<<<<<<< HEAD

/**
 * Reshapes the data frame by creating a new column for each value in
 * newColNames, and using the values from newColValues, grouping by
 * groupedByCol. For example, if you have a dataset with columns: "fips_name",
 * "race_and_ethnicity", and "population", calling:
 *     reshapeRowsToCols(df, "population", "race_and_ethnicity", "fips_name");
 * will convert this to a data frame with a "fips_name" column and a population
 * column for each race. You can optionally rename the columns using
 * colNameGenerator.
 */
export function reshapeRowsToCols(
  df: IDataFrame,
  newColValues: string,
  newColNames: string,
  groupedByCol: string,
  colNameGenerator?: (value: any) => string
): IDataFrame {
  return df
    .groupBy((row: any) => row[groupedByCol])
    .select((group) => {
      const newCols = group.aggregate({}, (acc: any, row: any) => {
        let newColName = row[newColNames];
        if (colNameGenerator) {
          newColName = colNameGenerator(newColName);
        }
        acc[newColName] = row[newColValues];
        return acc;
      });
      return { ...group.first(), ...newCols };
    })
    .inflate()
    .dropSeries([newColNames, newColValues]);
}

/**
 * Does the opposite of reshapeRowsToCols. For example, if you have a dataset
 * with a "fips_name" column and a population column for each race, calling:
 *     reshapeColsToRows(
 *         df, ["Black", "White", "Hispanic", ...], "population",
 *         "race_and_ethnicity");
 * will convert it to a dataset with columns: "fips_name",
 * "race_and_ethnicity", and "population"
 * @param df
 * @param cols
 * @param newCol
 * @param groupedByCol
 */
export function reshapeColsToRows(
  df: IDataFrame,
  cols: string[],
  newCol: string,
  groupedByCol: string
) {
  return df
    .selectMany((row) => {
      return cols.map((col) => {
        return { ...row, [groupedByCol]: col, [newCol]: row[col] };
      });
    })
    .dropSeries(cols);
}

/**
 * Groups df by all the columns in groupByCols, and applies the specified
 * function to each group, and then collects the resulting groups into a data
 * frame and returns that.
 */
export function applyToGroups(
  df: IDataFrame,
  groupByCols: string[],
  fn: (group: IDataFrame) => IDataFrame
): IDataFrame {
  const groups = df
    .groupBy((row) => row[groupByCols[0]])
    .select((group) => {
      if (groupByCols.length === 1) {
        return fn(group);
      }
      return applyToGroups(group, groupByCols.slice(1), fn);
    });
  if (groups.count() === 0) {
    return df;
  }
  return groups
    .skip(1)
    .aggregate(groups.first(), (prev, next) => prev.concat(next))
    .resetIndex();
}
=======
>>>>>>> 6b182007

export type JoinType = "inner" | "left" | "outer";

// TODO consider finding different library for joins, or write our own. This
// library doesn't support multi-col joins naturally, so this uses a workaround.
// I've also seen occasional issues with the page hanging that have been
// difficult to consistently reproduce.
/**
 * Joins two data frames on the specified columns, keeping all the remaining
 * columns from both.
 */
export function joinOnCols(
  df1: IDataFrame,
  df2: IDataFrame,
  cols: BreakdownVar[],
  joinType: JoinType = "inner"
): IDataFrame {
  const keySelector = (row: any) => {
    const keys = cols.map((col) => col + ": " + row[col]);
    return keys.join(",");
  };
  const aggFn = (row1: any, row2: any) => ({ ...row2, ...row1 });
  let joined;
  switch (joinType) {
    case "inner":
      joined = df1.join(df2, keySelector, keySelector, aggFn);
      break;
    case "left":
      joined = df1.joinOuterLeft(df2, keySelector, keySelector, aggFn);
      break;
    case "outer":
      joined = df1.joinOuter(df2, keySelector, keySelector, aggFn);
      break;
  }
  return joined.resetIndex();
}

/*
Returns the lowest `listSize` & highest `listSize` values, unless there are ties for first and/or last in which case the only the tied values are returned. If there is overlap, it is removed from the highest values.
*/
export function getExtremeValues(
  data: Row[],
  fieldName: MetricId,
  listSize: number
) {
  if (data.length === 0) return { lowestValues: [], highestValues: [] };

  listSize = listSize > data.length ? data.length : listSize;

  // cleanup and sort the data
  let sortedData = data
    .filter((row: Row) => !isNaN(row[fieldName]) && row[fieldName] != null)
    .sort((rowA: Row, rowB: Row) => rowA[fieldName] - rowB[fieldName]); // ascending order

  const lowestValue = sortedData[0][fieldName];
  const valuesTiedAtLowest = sortedData.filter(
    (row) => row[fieldName] === lowestValue
  );

  const lowestValuesAreTied = valuesTiedAtLowest.length > 1;

  const lowestValues = lowestValuesAreTied
    ? valuesTiedAtLowest
    : sortedData.slice(0, listSize);

  sortedData = sortedData.reverse();

  const highestValue = sortedData[0][fieldName];
  const valuesTiedAtHighest = sortedData.filter(
    (row) => row[fieldName] === highestValue
  );
  const highestValuesAreTied = valuesTiedAtHighest.length > 1;
  const highestValuesPotentialOverlap: Row[] = highestValuesAreTied
    ? valuesTiedAtHighest
    : sortedData.slice(0, listSize);

  const highestValues = highestValuesPotentialOverlap.filter(
    (value) => !lowestValues.includes(value)
  );

  return { lowestValues, highestValues };
}

/*
Analyzes state and determines if the 2nd population source should be used
*/
export interface ShouldShowAltPopCompareI {
  fips: { isState: () => boolean }
  breakdownVar: BreakdownVar
  variableConfig: { variableId: VariableId }
}

export function shouldShowAltPopCompare(fromProps: ShouldShowAltPopCompareI) {
  return (
    fromProps.fips.isState() &&
    fromProps.breakdownVar === RACE &&
    fromProps.variableConfig.variableId === "covid_vaccinations"
  );
}

/*
There are many gaps in the data, and not every variable contains info at each demographic breakdown by each geographic level.
This nested dictionary keeps track of known gaps, and is utilized by the UI (e.g. disable demographic toggle options)
*/
const missingAgeAllGeos: VariableId[] = [
  "non_medical_drug_use",
  "preventable_hospitalizations",
  "women_in_state_legislature",
  "women_in_us_congress",
];

const missingSexAllGeos: VariableId[] = [
  "women_in_state_legislature",
  "women_in_us_congress",
];

export const DATA_GAPS: Partial<
  Record<GeographicBreakdown, Partial<Record<BreakdownVar, VariableId[]>>>
> = {
  national: {
    age: [...missingAgeAllGeos],
    sex: [...missingSexAllGeos],
  },
  state: {
    age: [...missingAgeAllGeos, "covid_vaccinations", "prison"],
    sex: [...missingSexAllGeos, "covid_vaccinations"],
  },
  territory: {
    age: [...missingAgeAllGeos, "covid_vaccinations"],
    sex: [...missingSexAllGeos, "covid_vaccinations"],
  },
  county: {
    age: [...missingAgeAllGeos, "covid_vaccinations", "prison", "jail"],
    sex: [...missingSexAllGeos, "covid_vaccinations"],
    race_and_ethnicity: ["covid_vaccinations"],
  },
};

/*

Conditionally hide some of the extra buckets from the table card, which generally should be showing only 1 complete set of buckets that show the entire population's comparison values.

*/
const includeAllsGroupsIds: VariableId[] = [
  "women_in_state_legislature",
  "women_in_us_congress",
  "prison",
  "jail",
];

const NON_STANDARD_AND_MULTI: DemographicGroup[] = [
  ...NON_STANDARD_RACES,
  MULTI_OR_OTHER_STANDARD,
  MULTI_OR_OTHER_STANDARD_NH,
];

export function getExclusionList(
  currentVariable: VariableConfig,
  currentBreakdown: BreakdownVar,
  currentFips: Fips
): DemographicGroup[] {
  const current100k = currentVariable.metrics.per100k.metricId;
  const currentVariableId = currentVariable.variableId;
  const exclusionList: DemographicGroup[] = [
    UNKNOWN,
    UNKNOWN_ETHNICITY,
    UNKNOWN_RACE,
  ];

  if (!includeAllsGroupsIds.includes(currentVariableId)) {
    exclusionList.push(ALL);
  }

  if (currentBreakdown === RACE) {
    exclusionList.push(NON_HISPANIC);
  }

  // Incarceration
  if (currentVariableId === "prison") {
    if (currentBreakdown === RACE) {
      currentFips.isCounty()
        ? exclusionList.push(...NON_STANDARD_AND_MULTI, ASIAN_NH, NHPI_NH)
        : exclusionList.push(...NON_STANDARD_AND_MULTI, API_NH);
    }

    if (currentBreakdown === AGE) {
      currentFips.isUsa() &&
        exclusionList.push(
          ...AGE_BUCKETS.filter(
            (bucket: AgeBucket) =>
              !BJS_NATIONAL_AGE_BUCKETS.includes(bucket as any)
          )
        );

      currentFips.isState() &&
        exclusionList.push(
          // No demographic breakdowns so exclude ALL age buckets
          ...AGE_BUCKETS
        );
    }
  }
  if (currentVariableId === "jail") {
    if (currentBreakdown === RACE) {
      currentFips.isCounty()
        ? exclusionList.push(...NON_STANDARD_AND_MULTI, ASIAN_NH, NHPI_NH)
        : exclusionList.push(...NON_STANDARD_AND_MULTI, API_NH);
    }

    if (currentBreakdown === AGE) {
      exclusionList.push(
        ...AGE_BUCKETS.filter(
          (bucket: AgeBucket) => !BJS_JAIL_AGE_BUCKETS.includes(bucket as any)
        )
      );
    }
  }

  // AHR
  if (ALL_AHR_DETERMINANTS.includes(current100k) && currentBreakdown === RACE) {
    AHR_API_NH_DETERMINANTS.includes(current100k)
      ? exclusionList.push(ASIAN_NH, NHPI_NH)
      : exclusionList.push(API_NH);
  }

  if (ALL_AHR_DETERMINANTS.includes(current100k) && currentBreakdown === AGE) {
    // get correct age buckets for this determinant
    const determinantBuckets: any[] = [];
    if (AHR_DECADE_PLUS_5_AGE_DETERMINANTS.includes(current100k)) {
      determinantBuckets.push(...DECADE_PLUS_5_AGE_BUCKETS);
    } else if (AHR_VOTER_AGE_DETERMINANTS.includes(current100k)) {
      determinantBuckets.push(...VOTER_AGE_BUCKETS);
    } else if (AHR_DETERMINANTS.includes(current100k)) {
      determinantBuckets.push(...BROAD_AGE_BUCKETS);
    }

    // remove all of the other age groups
    const irrelevantAgeBuckets = AGE_BUCKETS.filter(
      (bucket) => !determinantBuckets.includes(bucket)
    );
    exclusionList.push(...irrelevantAgeBuckets);
  }

  return exclusionList;
}

export function splitIntoKnownsAndUnknowns(
  data: Row[],
  breakdownVar: BreakdownVar
): Row[][] {
  const knowns: Row[] = [];
  const unknowns: Row[] = [];

  data.forEach((row: Row) => {
    if (
      [UNKNOWN, UNKNOWN_RACE, UNKNOWN_ETHNICITY, UNKNOWN_W].includes(
        row[breakdownVar]
      )
    ) {
      unknowns.push(row);
    } else knowns.push(row);
  });

  return [knowns, unknowns];
}

export function appendFipsIfNeeded(
  baseId: string,
  breakdowns: Breakdowns
): string {
  // if there is a parent fips, append it as needed (for county-level files)
  if (breakdowns.geography !== "county") return baseId;

  const isCountyQueryFromStateLevelMap =
    breakdowns.geography === "county" &&
    breakdowns.filterFips?.isStateOrTerritory();

  const fipsToAppend = isCountyQueryFromStateLevelMap
    ? breakdowns.filterFips?.code
    : breakdowns?.filterFips?.getParentFips()?.code;

  const fipsTag = fipsToAppend ? `-${fipsToAppend}` : "";
  return `${baseId}${fipsTag}`;
}<|MERGE_RESOLUTION|>--- conflicted
+++ resolved
@@ -42,98 +42,6 @@
 } from "./Constants";
 import { type Row } from "./DatasetTypes";
 import { type Fips } from "./Fips";
-<<<<<<< HEAD
-
-/**
- * Reshapes the data frame by creating a new column for each value in
- * newColNames, and using the values from newColValues, grouping by
- * groupedByCol. For example, if you have a dataset with columns: "fips_name",
- * "race_and_ethnicity", and "population", calling:
- *     reshapeRowsToCols(df, "population", "race_and_ethnicity", "fips_name");
- * will convert this to a data frame with a "fips_name" column and a population
- * column for each race. You can optionally rename the columns using
- * colNameGenerator.
- */
-export function reshapeRowsToCols(
-  df: IDataFrame,
-  newColValues: string,
-  newColNames: string,
-  groupedByCol: string,
-  colNameGenerator?: (value: any) => string
-): IDataFrame {
-  return df
-    .groupBy((row: any) => row[groupedByCol])
-    .select((group) => {
-      const newCols = group.aggregate({}, (acc: any, row: any) => {
-        let newColName = row[newColNames];
-        if (colNameGenerator) {
-          newColName = colNameGenerator(newColName);
-        }
-        acc[newColName] = row[newColValues];
-        return acc;
-      });
-      return { ...group.first(), ...newCols };
-    })
-    .inflate()
-    .dropSeries([newColNames, newColValues]);
-}
-
-/**
- * Does the opposite of reshapeRowsToCols. For example, if you have a dataset
- * with a "fips_name" column and a population column for each race, calling:
- *     reshapeColsToRows(
- *         df, ["Black", "White", "Hispanic", ...], "population",
- *         "race_and_ethnicity");
- * will convert it to a dataset with columns: "fips_name",
- * "race_and_ethnicity", and "population"
- * @param df
- * @param cols
- * @param newCol
- * @param groupedByCol
- */
-export function reshapeColsToRows(
-  df: IDataFrame,
-  cols: string[],
-  newCol: string,
-  groupedByCol: string
-) {
-  return df
-    .selectMany((row) => {
-      return cols.map((col) => {
-        return { ...row, [groupedByCol]: col, [newCol]: row[col] };
-      });
-    })
-    .dropSeries(cols);
-}
-
-/**
- * Groups df by all the columns in groupByCols, and applies the specified
- * function to each group, and then collects the resulting groups into a data
- * frame and returns that.
- */
-export function applyToGroups(
-  df: IDataFrame,
-  groupByCols: string[],
-  fn: (group: IDataFrame) => IDataFrame
-): IDataFrame {
-  const groups = df
-    .groupBy((row) => row[groupByCols[0]])
-    .select((group) => {
-      if (groupByCols.length === 1) {
-        return fn(group);
-      }
-      return applyToGroups(group, groupByCols.slice(1), fn);
-    });
-  if (groups.count() === 0) {
-    return df;
-  }
-  return groups
-    .skip(1)
-    .aggregate(groups.first(), (prev, next) => prev.concat(next))
-    .resetIndex();
-}
-=======
->>>>>>> 6b182007
 
 export type JoinType = "inner" | "left" | "outer";
 
@@ -221,9 +129,9 @@
 Analyzes state and determines if the 2nd population source should be used
 */
 export interface ShouldShowAltPopCompareI {
-  fips: { isState: () => boolean }
-  breakdownVar: BreakdownVar
-  variableConfig: { variableId: VariableId }
+  fips: { isState: () => boolean };
+  breakdownVar: BreakdownVar;
+  variableConfig: { variableId: VariableId };
 }
 
 export function shouldShowAltPopCompare(fromProps: ShouldShowAltPopCompareI) {
