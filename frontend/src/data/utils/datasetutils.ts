--- conflicted
+++ resolved
@@ -29,10 +29,6 @@
   AGE,
   BJS_NATIONAL_AGE_BUCKETS,
   BJS_JAIL_AGE_BUCKETS,
-<<<<<<< HEAD
-  TIME_PERIOD,
-=======
->>>>>>> 8044a03d
   DemographicGroup,
 } from "./Constants";
 import { Row } from "./DatasetTypes";
@@ -378,102 +374,6 @@
   return [knowns, unknowns];
 }
 
-<<<<<<< HEAD
-/* 
-
-Nesting table data into time-series data needed by D3:
-
-Currently data is stored in json "rows" where every "column" name is present as a key to that location's value
-
-D3 requires the data in a different format, as a series of nested arrays, per demographic group, per time_period
-
-Before (Table / Vega) Example:
-
-[
-  {
-    "sex": "male",
-    "jail_per_100k": 3000,
-    "time_period": "2020"
-  },
-  {
-    "sex": "male",
-    "jail_per_100k": 2000,
-    "time_period": "2021"
-  },
-  {
-    "sex": "female",
-    "jail_per_100k": 300,
-    "time_period": "2020"
-  },
-  {
-    "sex": "female",
-    "jail_per_100k": 200,
-    "time_period": "2021"
-  }
-]
-
-After (Time-Series / D3) Example:
-
-[
-  ["male", 
-    [["2020", 3000],["2021", 2000]]
-  ],
-  ["female", 
-    [["2020", 300],["2021", 200]]
-  ]
-]
-
-*/
-
-export type TimeSeries = [Date, number][];
-export type GroupTrendData = [DemographicGroup, TimeSeries][];
-export type TrendsData = GroupTrendData[];
-export type UnknownTrendData = TimeSeries;
-
-export function getNestedRates(
-  data: Row[],
-  demographicGroups: DemographicGroup[],
-  currentBreakdown: BreakdownVar,
-  metricId: MetricId
-): TrendsData {
-  const nestedRates = demographicGroups.map((group) => {
-    const groupRows = data.filter((row) => row[currentBreakdown] === group);
-    const groupTimeSeries = groupRows.map((row) => [
-      row[TIME_PERIOD],
-      row[metricId],
-    ]);
-    return [group, groupTimeSeries] as GroupTrendData;
-  });
-
-  return nestedRates;
-}
-
-export function getNestedUndueShares(
-  data: Row[],
-  demographicGroups: DemographicGroup[],
-  currentBreakdown: BreakdownVar,
-  conditionPctShareId: MetricId,
-  popPctShareId: MetricId
-): TrendsData {
-  const nestedPctUndue = demographicGroups.map((group) => {
-    const groupRows = data.filter((row) => row[currentBreakdown] === group);
-    const groupTimeSeries = groupRows.map((row) => [
-      row[TIME_PERIOD],
-      row[conditionPctShareId] - row[popPctShareId],
-    ]);
-    return [group, groupTimeSeries] as GroupTrendData;
-  });
-
-  return nestedPctUndue;
-}
-
-export function getNestedUnknowns(
-  unknownsData: Row[],
-  metricId: MetricId
-): UnknownTrendData {
-  return unknownsData.map((row) => [row[TIME_PERIOD], row[metricId]]);
-=======
 export function shortenNH(group: DemographicGroup) {
   return group.replace("(Non-Hispanic", "NH");
->>>>>>> 8044a03d
 }