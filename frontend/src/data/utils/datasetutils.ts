import { IDataFrame } from "data-forge";
import { MetricId, VariableConfig, VariableId } from "../config/MetricConfig";
import {
  Breakdowns,
  BreakdownVar,
  GeographicBreakdown,
} from "../query/Breakdowns";
import {
  UHC_API_NH_DETERMINANTS,
  UHC_DECADE_PLUS_5_AGE_DETERMINANTS,
  UHC_DETERMINANTS,
  UHC_VOTER_AGE_DETERMINANTS,
  ALL_UHC_DETERMINANTS,
} from "../variables/BrfssProvider";
import {
  RACE,
  ALL,
  BROAD_AGE_BUCKETS,
  DECADE_PLUS_5_AGE_BUCKETS,
  VOTER_AGE_BUCKETS,
  AGE_BUCKETS,
  ASIAN_NH,
  NHPI_NH,
  API_NH,
  NON_STANDARD_RACES,
  MULTI_OR_OTHER_STANDARD,
  MULTI_OR_OTHER_STANDARD_NH,
  AgeBucket,
  NON_HISPANIC,
  UNKNOWN,
  UNKNOWN_ETHNICITY,
  UNKNOWN_RACE,
  AGE,
  BJS_NATIONAL_AGE_BUCKETS,
  BJS_JAIL_AGE_BUCKETS,
  DemographicGroup,
} from "./Constants";
import { Row } from "./DatasetTypes";
import { Fips } from "./Fips";

/**
 * Reshapes the data frame by creating a new column for each value in
 * newColNames, and using the values from newColValues, grouping by
 * groupedByCol. For example, if you have a dataset with columns: "fips_name",
 * "race_and_ethnicity", and "population", calling:
 *     reshapeRowsToCols(df, "population", "race_and_ethnicity", "fips_name");
 * will convert this to a data frame with a "fips_name" column and a population
 * column for each race. You can optionally rename the columns using
 * colNameGenerator.
 */
export function reshapeRowsToCols(
  df: IDataFrame,
  newColValues: string,
  newColNames: string,
  groupedByCol: string,
  colNameGenerator?: (value: any) => string
): IDataFrame {
  return df
    .groupBy((row: any) => row[groupedByCol])
    .select((group) => {
      const newCols = group.aggregate({}, (acc: any, row: any) => {
        let newColName = row[newColNames];
        if (colNameGenerator) {
          newColName = colNameGenerator(newColName);
        }
        acc[newColName] = row[newColValues];
        return acc;
      });
      return { ...group.first(), ...newCols };
    })
    .inflate()
    .dropSeries([newColNames, newColValues]);
}

/**
 * Does the opposite of reshapeRowsToCols. For example, if you have a dataset
 * with a "fips_name" column and a population column for each race, calling:
 *     reshapeColsToRows(
 *         df, ["Black", "White", "Hispanic", ...], "population",
 *         "race_and_ethnicity");
 * will convert it to a dataset with columns: "fips_name",
 * "race_and_ethnicity", and "population"
 * @param df
 * @param cols
 * @param newCol
 * @param groupedByCol
 */
export function reshapeColsToRows(
  df: IDataFrame,
  cols: string[],
  newCol: string,
  groupedByCol: string
) {
  return df
    .selectMany((row) => {
      return cols.map((col) => {
        return { ...row, [groupedByCol]: col, [newCol]: row[col] };
      });
    })
    .dropSeries(cols);
}

/**
 * Groups df by all the columns in groupByCols, and applies the specified
 * function to each group, and then collects the resulting groups into a data
 * frame and returns that.
 */
export function applyToGroups(
  df: IDataFrame,
  groupByCols: string[],
  fn: (group: IDataFrame) => IDataFrame
): IDataFrame {
  const groups = df
    .groupBy((row) => row[groupByCols[0]])
    .select((group) => {
      if (groupByCols.length === 1) {
        return fn(group);
      }
      return applyToGroups(group, groupByCols.slice(1), fn);
    });
  if (groups.count() === 0) {
    return df;
  }
  return groups
    .skip(1)
    .aggregate(groups.first(), (prev, next) => prev.concat(next))
    .resetIndex();
}

export type JoinType = "inner" | "left" | "outer";

// TODO consider finding different library for joins, or write our own. This
// library doesn't support multi-col joins naturally, so this uses a workaround.
// I've also seen occasional issues with the page hanging that have been
// difficult to consistently reproduce.
/**
 * Joins two data frames on the specified columns, keeping all the remaining
 * columns from both.
 */
export function joinOnCols(
  df1: IDataFrame,
  df2: IDataFrame,
  cols: BreakdownVar[],
  joinType: JoinType = "inner"
): IDataFrame {
  const keySelector = (row: any) => {
    const keys = cols.map((col) => col + ": " + row[col]);
    return keys.join(",");
  };
  const aggFn = (row1: any, row2: any) => ({ ...row2, ...row1 });
  let joined;
  switch (joinType) {
    case "inner":
      joined = df1.join(df2, keySelector, keySelector, aggFn);
      break;
    case "left":
      joined = df1.joinOuterLeft(df2, keySelector, keySelector, aggFn);
      break;
    case "outer":
      joined = df1.joinOuter(df2, keySelector, keySelector, aggFn);
      break;
  }
  return joined.resetIndex();
}

export function asDate(dateStr: string) {
  const parts = dateStr.split("-").map(Number);
  // Date expects month to be 0-indexed so need to subtract 1.
  return new Date(parts[0], parts[1] - 1, parts[2]);
}

// TODO handle date series missing
export function getLatestDate(df: IDataFrame): Date {
  const dateTimes = df
    .getSeries("date")
    .select((dateStr) => asDate(dateStr).getTime());
  return new Date(dateTimes.max());
}

export const getLowestN = (
  data: Row[],
  fieldName: MetricId,
  listSize: number
): Row[] => {
  return data
    .filter((row: Row) => !isNaN(row[fieldName]) && row[fieldName] != null)
    .sort((rowA: Row, rowB: Row) => rowA[fieldName] - rowB[fieldName])
    .slice(0, listSize);
};

export const getHighestN = (
  data: Row[],
  fieldName: MetricId,
  listSize: number
): Row[] => {
  return data
    .filter((row: Row) => !isNaN(row[fieldName]) && row[fieldName] != null)
    .sort((rowA: Row, rowB: Row) => rowB[fieldName] - rowA[fieldName])
    .slice(0, listSize);
};

/*
Analyzes state and determines if the 2nd population source should be used
*/
export interface ShouldShowAltPopCompareI {
  fips: { isState: () => boolean };
  breakdownVar: BreakdownVar;
  variableConfig: { variableId: VariableId };
}

export function shouldShowAltPopCompare(fromProps: ShouldShowAltPopCompareI) {
  return (
    fromProps.fips.isState() &&
    fromProps.breakdownVar === RACE &&
    fromProps.variableConfig.variableId === "covid_vaccinations"
  );
}

/* 
There are many gaps in the data, and not every variable contains info at each demographic breakdown by each geographic level.
This nested dictionary keeps track of known gaps, and is utilized by the UI (e.g. disable demographic toggle options)
*/
const missingAgeAllGeos: VariableId[] = [
  "non_medical_drug_use",
  "non_medical_rx_opioid_use",
  "illicit_opioid_use",
  "preventable_hospitalizations",
  "women_state_legislatures",
  "women_us_congress",
];

const missingSexAllGeos: VariableId[] = [
  "women_state_legislatures",
  "women_us_congress",
];

export const DATA_GAPS: Partial<
  Record<GeographicBreakdown, Partial<Record<BreakdownVar, VariableId[]>>>
> = {
  national: {
    age: [...missingAgeAllGeos],
    sex: [...missingSexAllGeos],
  },
  state: {
    age: [...missingAgeAllGeos, "covid_vaccinations", "prison"],
    sex: [...missingSexAllGeos, "covid_vaccinations"],
  },
  territory: {
    age: [...missingAgeAllGeos, "covid_vaccinations"],
    sex: [...missingSexAllGeos, "covid_vaccinations"],
  },
  county: {
    age: [...missingAgeAllGeos, "covid_vaccinations", "prison", "jail"],
    sex: [...missingSexAllGeos, "covid_vaccinations"],
    race_and_ethnicity: ["covid_vaccinations"],
  },
};

/* 

Conditionally hide some of the extra buckets from the table card, which generally should be showing only 1 complete set of buckets that show the entire population's comparison values.

*/
const includeAllsGroupsIds: VariableId[] = [
  "women_state_legislatures",
  "women_us_congress",
  "prison",
  "jail",
];

const NON_STANDARD_AND_MULTI = [
  ...NON_STANDARD_RACES,
  MULTI_OR_OTHER_STANDARD,
  MULTI_OR_OTHER_STANDARD_NH,
];

export function getExclusionList(
  currentVariable: VariableConfig,
  currentBreakdown: BreakdownVar,
  currentFips: Fips
): DemographicGroup[] {
  const current100k = currentVariable.metrics.per100k.metricId;
  const currentVariableId = currentVariable.variableId;
  let exclusionList = [UNKNOWN, UNKNOWN_ETHNICITY, UNKNOWN_RACE];

  if (!includeAllsGroupsIds.includes(currentVariableId)) {
    exclusionList.push(ALL);
  }

  if (currentBreakdown === RACE) {
    exclusionList.push(NON_HISPANIC);
  }

  // Incarceration
  if (currentVariableId === "prison") {
    if (currentBreakdown === RACE) {
      currentFips.isCounty()
        ? exclusionList.push(...NON_STANDARD_AND_MULTI, ASIAN_NH, NHPI_NH)
        : exclusionList.push(...NON_STANDARD_AND_MULTI, API_NH);
    }

    if (currentBreakdown === AGE) {
      currentFips.isUsa() &&
        exclusionList.push(
          ...AGE_BUCKETS.filter(
            (bucket: AgeBucket) =>
              !BJS_NATIONAL_AGE_BUCKETS.includes(bucket as any)
          )
        );

      currentFips.isState() &&
        exclusionList.push(
          // No demographic breakdowns so exclude ALL age buckets
          ...AGE_BUCKETS
        );
    }
  }
  if (currentVariableId === "jail") {
    if (currentBreakdown === RACE) {
      currentFips.isCounty()
        ? exclusionList.push(...NON_STANDARD_AND_MULTI, ASIAN_NH, NHPI_NH)
        : exclusionList.push(...NON_STANDARD_AND_MULTI, API_NH);
    }

    if (currentBreakdown === AGE) {
      exclusionList.push(
        ...AGE_BUCKETS.filter(
          (bucket: AgeBucket) => !BJS_JAIL_AGE_BUCKETS.includes(bucket as any)
        )
      );
    }
  }

  // UHC/BRFSS/AHR
  if (ALL_UHC_DETERMINANTS.includes(current100k) && currentBreakdown === RACE) {
    UHC_API_NH_DETERMINANTS.includes(current100k)
      ? exclusionList.push(ASIAN_NH, NHPI_NH)
      : exclusionList.push(API_NH);
  }

  if (ALL_UHC_DETERMINANTS.includes(current100k) && currentBreakdown === AGE) {
    // get correct age buckets for this determinant
    let determinantBuckets: any[] = [];
    if (UHC_DECADE_PLUS_5_AGE_DETERMINANTS.includes(current100k))
      determinantBuckets.push(...DECADE_PLUS_5_AGE_BUCKETS);
    else if (UHC_VOTER_AGE_DETERMINANTS.includes(current100k))
      determinantBuckets.push(...VOTER_AGE_BUCKETS);
    else if (UHC_DETERMINANTS.includes(current100k))
      determinantBuckets.push(...BROAD_AGE_BUCKETS);

    // remove all of the other age groups
    const irrelevantAgeBuckets = AGE_BUCKETS.filter(
      (bucket) => !determinantBuckets.includes(bucket)
    );
    exclusionList.push(...irrelevantAgeBuckets);
  }

  return exclusionList;
}

<<<<<<< HEAD
export function splitIntoKnownsAndUnknowns(
  data: Row[],
  breakdownVar: BreakdownVar
): Row[][] {
  const knowns: Row[] = [];
  const unknowns: Row[] = [];

  data.forEach((row: Row) => {
    if (
      row[breakdownVar] === UNKNOWN ||
      row[breakdownVar] === UNKNOWN_RACE ||
      row[breakdownVar] === UNKNOWN_ETHNICITY
    )
      unknowns.push(row);
    else knowns.push(row);
  });

  return [knowns, unknowns];
}

export function shortenNH(group: DemographicGroup) {
  return group.replace("(Non-Hispanic)", "NH");
=======
export function appendFipsIfNeeded(
  baseId: string,
  breakdowns: Breakdowns
): string {
  // if there is a parent fips, append it as needed (for county-level files)
  if (breakdowns.geography !== "county") return baseId;

  const isCountyQueryFromStateLevelMap =
    breakdowns.geography === "county" &&
    breakdowns.filterFips?.isStateOrTerritory();

  const fipsToAppend = isCountyQueryFromStateLevelMap
    ? breakdowns.filterFips?.code
    : breakdowns?.filterFips?.getParentFips()?.code;

  const fipsTag = fipsToAppend ? `-${fipsToAppend}` : "";
  return `${baseId}${fipsTag}`;
>>>>>>> 7d5c6c9a
}<|MERGE_RESOLUTION|>--- conflicted
+++ resolved
@@ -358,7 +358,6 @@
   return exclusionList;
 }
 
-<<<<<<< HEAD
 export function splitIntoKnownsAndUnknowns(
   data: Row[],
   breakdownVar: BreakdownVar
@@ -381,7 +380,8 @@
 
 export function shortenNH(group: DemographicGroup) {
   return group.replace("(Non-Hispanic)", "NH");
-=======
+}
+
 export function appendFipsIfNeeded(
   baseId: string,
   breakdowns: Breakdowns
@@ -399,5 +399,4 @@
 
   const fipsTag = fipsToAppend ? `-${fipsToAppend}` : "";
   return `${baseId}${fipsTag}`;
->>>>>>> 7d5c6c9a
 }