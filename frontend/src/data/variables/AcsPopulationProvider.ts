import { IDataFrame } from "data-forge";
import { Breakdowns, DemographicBreakdownKey } from "../Breakdowns";
import { applyToGroups, percent } from "../datasetutils";
import { USA_FIPS, USA_DISPLAY_NAME } from "../../utils/madlib/Fips";
import VariableProvider from "./VariableProvider";
import { MetricQuery, MetricQueryResponse } from "../MetricQuery";
import { getDataManager } from "../../utils/globals";
import { TOTAL } from "../Constants";

const standardizedRaces = [
  "American Indian and Alaska Native (Non-Hispanic)",
  "Asian (Non-Hispanic)",
  "Black or African American (Non-Hispanic)",
  "Hispanic or Latino",
  "Native Hawaiian and Pacific Islander (Non-Hispanic)",
  "Some other race (Non-Hispanic)",
  "Two or more races (Non-Hispanic)",
  "White (Non-Hispanic)",
  TOTAL,
];

function createNationalTotal(dataFrame: IDataFrame, breakdown: string) {
  return dataFrame
    .pivot(breakdown, {
      fips: (series) => USA_FIPS,
      fips_name: (series) => USA_DISPLAY_NAME,
      population: (series) => series.sum(),
    })
    .resetIndex();
}

class AcsPopulationProvider extends VariableProvider {
  constructor() {
    super("acs_pop_provider", ["population", "population_pct"]);
  }

  getDatasetId(breakdowns: Breakdowns): string {
    if (breakdowns.hasOnlySex()) {
      return breakdowns.geography === "county"
        ? "acs_population-by_sex_county"
        : "acs_population-by_sex_state";
    }
    if (breakdowns.hasOnlyAge()) {
      return breakdowns.geography === "county"
        ? "acs_population-by_age_county"
        : "acs_population-by_age_state";
    }
    if (breakdowns.hasOnlyRace() || breakdowns.hasOnlyRaceNonStandard()) {
      return breakdowns.geography === "county"
        ? "acs_population-by_race_county_std"
        : "acs_population-by_race_state_std";
    }
    throw new Error("Not implemented");
  }

  // TODO - only return requested metric queries, remove unrequested columns
  async getDataInternal(
    metricQuery: MetricQuery
  ): Promise<MetricQueryResponse> {
    const breakdowns = metricQuery.breakdowns;
    let df = await this.getDataInternalWithoutPercents(breakdowns);

    // Calculate totals where dataset doesn't provide it
    // TODO- this should be removed when Totals come from the Data Server
    ["age", "sex"].forEach((breakdownName) => {
      if (
        breakdowns.demographicBreakdowns[
          breakdownName as DemographicBreakdownKey
        ].enabled
      ) {
        df = df
          .concat(
            df.pivot(["fips", "fips_name"], {
              population: (series) => series.sum(),
              population_pct: (series) => 100,
              [breakdownName]: (series) => TOTAL,
            })
          )
          .resetIndex();
      }
    });

    // Calculate population_pct based on total for breakdown
    // Exactly one breakdown should be enabled per allowsBreakdowns()
    const breakdownColumnName = breakdowns.getSoleDemographicBreakdown()
      .columnName;

    df = applyToGroups(df, ["fips"], (group) => {
      let totalPopulation = group
<<<<<<< HEAD
        .where((r: any) => r[breakdownColumnName] === "Total")
=======
        .where((r: any) => r[enabledBreakdown.columnName] === TOTAL)
>>>>>>> cc2708be
        .first()["population"];
      return group.generateSeries({
        population_pct: (row) => percent(row.population, totalPopulation),
      });
    });

    df = this.removeUnwantedDemographicTotals(df, breakdowns);

    // TODO - remove this when we stop getting this field from server
    df = df.dropSeries(["ingestion_ts"]).resetIndex();

    return new MetricQueryResponse(df.toArray(), [
      this.getDatasetId(breakdowns),
    ]);
  }

  private async getDataInternalWithoutPercents(
    breakdowns: Breakdowns
  ): Promise<IDataFrame> {
    const acsDataset = await getDataManager().loadDataset(
      this.getDatasetId(breakdowns)
    );
    let acsDataFrame = acsDataset.toDataFrame();

    // If requested, filter geography by state or county level
    acsDataFrame = this.filterByGeo(acsDataFrame, breakdowns);
    acsDataFrame = this.renameGeoColumns(acsDataFrame, breakdowns);

    // Race must be special cased to standardize the data before proceeding
    if (breakdowns.hasOnlyRace()) {
      acsDataFrame = acsDataFrame.where((row) =>
        standardizedRaces.includes(row.race_and_ethnicity)
      );
    }

    return breakdowns.geography === "national"
      ? createNationalTotal(
          acsDataFrame,
          breakdowns.getSoleDemographicBreakdown().columnName
        )
      : acsDataFrame;
  }

  allowsBreakdowns(breakdowns: Breakdowns): boolean {
    return !breakdowns.time && breakdowns.hasExactlyOneDemographic();
  }
}

export default AcsPopulationProvider;<|MERGE_RESOLUTION|>--- conflicted
+++ resolved
@@ -84,14 +84,9 @@
     // Exactly one breakdown should be enabled per allowsBreakdowns()
     const breakdownColumnName = breakdowns.getSoleDemographicBreakdown()
       .columnName;
-
     df = applyToGroups(df, ["fips"], (group) => {
       let totalPopulation = group
-<<<<<<< HEAD
-        .where((r: any) => r[breakdownColumnName] === "Total")
-=======
-        .where((r: any) => r[enabledBreakdown.columnName] === TOTAL)
->>>>>>> cc2708be
+        .where((r: any) => r[breakdownColumnName] === TOTAL)
         .first()["population"];
       return group.generateSeries({
         population_pct: (row) => percent(row.population, totalPopulation),
