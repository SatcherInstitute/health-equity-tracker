import { IDataFrame } from "data-forge";
import { Breakdowns } from "../Breakdowns";
import { Dataset } from "../DatasetTypes";
import { applyToGroups, percent } from "../datasetutils";
import { USA_FIPS, USA_DISPLAY_NAME } from "../../utils/madlib/Fips";
import VariableProvider from "./VariableProvider";
import { MetricQueryResponse } from "../MetricQuery";

const standardizedRaces = [
  "American Indian and Alaska Native (Non-Hispanic)",
  "Asian (Non-Hispanic)",
  "Black or African American (Non-Hispanic)",
  "Hispanic or Latino",
  "Native Hawaiian and Pacific Islander (Non-Hispanic)",
  "Some other race (Non-Hispanic)",
  "Two or more races (Non-Hispanic)",
  "White (Non-Hispanic)",
  "Total",
];

function createNationalTotal(dataFrame: IDataFrame, breakdown: string) {
  return dataFrame
    .pivot(breakdown, {
      // TODO for the purpose of charts, rename state_name to something more
      // general so we can compare counties with states with the nation.
      state_fips: (series) => USA_FIPS,
      state_name: (series) => USA_DISPLAY_NAME,
      population: (series) => series.sum(),
    })
    .resetIndex();
}

class AcsPopulationProvider extends VariableProvider {
  constructor() {
    super(
      "acs_pop_provider",
      ["population", "population_pct"],
      ["acs_population-by_race_state_std", "acs_population-by_age_state"]
    );
  }

  getDataInternal(
    datasets: Record<string, Dataset>,
    breakdowns: Breakdowns
  ): MetricQueryResponse {
    let df = this.getDataInternalWithoutPercents(datasets, breakdowns);
    if (breakdowns.filterFips) {
      df = df.where((row) => row.state_fips === breakdowns.filterFips);
    }

    // Calculate totals where dataset doesn't provide it
    ["age", "sex"].forEach((breakdownName) => {
      if (breakdowns.demographicBreakdowns[breakdownName].enabled) {
        df = df
          .concat(
            df.pivot(["state_fips", "state_name"], {
              population: (series) => series.sum(),
              population_pct: (series) => 100,
              [breakdownName]: (series) => "Total",
            })
          )
          .resetIndex();
      }
    });

    // Calculate population_pct based on total for breakdown
    // Exactly one breakdown should be enabled per allowsBreakdowns()
    const enabledBreakdown = Object.values(
      breakdowns.demographicBreakdowns
    ).find((breakdown) => breakdown.enabled === true)!;
    df = applyToGroups(df, ["state_name"], (group) => {
      let totalPopulation = group
        .where((r: any) => r[enabledBreakdown.columnName] === "Total")
        .first()["population"];
      return group.generateSeries({
        population_pct: (row) => percent(row.population, totalPopulation),
      });
    });

<<<<<<< HEAD
    // If totals weren't requested, remove them
    Object.values(breakdowns.demographicBreakdowns).forEach(
      (demographicBreakdown) => {
        if (
          demographicBreakdown.enabled &&
          !demographicBreakdown.includeTotal
        ) {
          df = df
            .where((row) => row[demographicBreakdown.columnName] !== "Total")
            .resetIndex();
        }
      }
    );

    return new MetricQueryResponse(df.toArray());
=======
    const consumedDataset = breakdowns.age
      ? ["acs_population-by_age_state"]
      : ["acs_population-by_race_state_std"];
    return new MetricQueryResponse(df.toArray(), consumedDataset);
>>>>>>> acf0d0a8
  }

  private getDataInternalWithoutPercents(
    datasets: Record<string, Dataset>,
    breakdowns: Breakdowns
  ): IDataFrame {
    const statePopByBreakdown = breakdowns.demographicBreakdowns.age.enabled
      ? datasets["acs_population-by_age_state"]
      : datasets["acs_population-by_race_state_std"];
    const acsDataFrame = statePopByBreakdown.toDataFrame();

    if (breakdowns.demographicBreakdowns.race_nonstandard.enabled) {
      return breakdowns.geography === "national"
        ? createNationalTotal(
            acsDataFrame,
            breakdowns.demographicBreakdowns.race_nonstandard.columnName
          )
        : acsDataFrame;
    }
    if (breakdowns.demographicBreakdowns.race.enabled) {
      const standardizedAcsData = acsDataFrame.where((row) =>
        standardizedRaces.includes(row.race_and_ethnicity)
      );
      return breakdowns.geography === "national"
        ? createNationalTotal(
            standardizedAcsData,
            breakdowns.demographicBreakdowns.race.columnName
          )
        : standardizedAcsData;
    }
    if (breakdowns.demographicBreakdowns.age.enabled) {
      return breakdowns.geography === "national"
        ? createNationalTotal(
            acsDataFrame,
            breakdowns.demographicBreakdowns.age.columnName
          )
        : acsDataFrame;
    }

    throw new Error("Not implemented");
  }

  allowsBreakdowns(breakdowns: Breakdowns): boolean {
    const validDemographicBreakdownRequest: boolean =
      breakdowns.demographicBreakdownCount() === 1 &&
      (breakdowns.demographicBreakdowns.race_nonstandard.enabled ||
        breakdowns.demographicBreakdowns.race.enabled ||
        breakdowns.demographicBreakdowns.age.enabled);

    return (
      !breakdowns.time &&
      ["state", "national"].includes(breakdowns.geography) &&
      validDemographicBreakdownRequest
    );
  }
}

export default AcsPopulationProvider;<|MERGE_RESOLUTION|>--- conflicted
+++ resolved
@@ -77,7 +77,6 @@
       });
     });
 
-<<<<<<< HEAD
     // If totals weren't requested, remove them
     Object.values(breakdowns.demographicBreakdowns).forEach(
       (demographicBreakdown) => {
@@ -92,13 +91,11 @@
       }
     );
 
-    return new MetricQueryResponse(df.toArray());
-=======
-    const consumedDataset = breakdowns.age
+    const consumedDataset = breakdowns.demographicBreakdowns.age.enabled
       ? ["acs_population-by_age_state"]
       : ["acs_population-by_race_state_std"];
+
     return new MetricQueryResponse(df.toArray(), consumedDataset);
->>>>>>> acf0d0a8
   }
 
   private getDataInternalWithoutPercents(
