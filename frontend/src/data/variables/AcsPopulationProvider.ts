import { IDataFrame } from "data-forge";
import { Breakdowns } from "../Breakdowns";
import { Dataset } from "../DatasetTypes";
import { applyToGroups, percent } from "../datasetutils";
import { USA_FIPS, USA_DISPLAY_NAME } from "../../utils/madlib/Fips";
import VariableProvider from "./VariableProvider";
import { MetricQueryResponse } from "../MetricQuery";

const standardizedRaces = [
  "American Indian and Alaska Native (Non-Hispanic)",
  "Asian (Non-Hispanic)",
  "Black or African American (Non-Hispanic)",
  "Hispanic or Latino",
  "Native Hawaiian and Pacific Islander (Non-Hispanic)",
  "Some other race (Non-Hispanic)",
  "Two or more races (Non-Hispanic)",
  "White (Non-Hispanic)",
  "Total",
];

function createNationalTotal(dataFrame: IDataFrame, breakdown: string) {
  return dataFrame
    .pivot(breakdown, {
      // TODO for the purpose of charts, rename state_name to something more
      // general so we can compare counties with states with the nation.
      state_fips: (series) => USA_FIPS,
      state_name: (series) => USA_DISPLAY_NAME,
      population: (series) => series.sum(),
    })
    .resetIndex();
}

class AcsPopulationProvider extends VariableProvider {
  constructor() {
    super(
      "acs_pop_provider",
      ["population", "population_pct"],
      ["acs_population-by_race_state_std", "acs_population-by_age_state"]
    );
  }

  getDataInternal(
    datasets: Record<string, Dataset>,
    breakdowns: Breakdowns
  ): MetricQueryResponse {
    let df = this.getDataInternalWithoutPercents(datasets, breakdowns);
    if (breakdowns.filterFips) {
      df = df.where((row) => row.state_fips === breakdowns.filterFips);
    }

    // Calculate totals where dataset doesn't provide it
    ["age", "sex"].forEach((breakdownName) => {
      if (breakdowns.demographicBreakdowns[breakdownName].enabled) {
        df = df
          .concat(
            df.pivot(["state_fips", "state_name"], {
              population: (series) => series.sum(),
              population_pct: (series) => 100,
              [breakdownName]: (series) => "Total",
            })
          )
          .resetIndex();
      }
    });

    // Calculate population_pct based on total for breakdown
    // Exactly one breakdown should be enabled per allowsBreakdowns()
    const enabledBreakdown = Object.values(
      breakdowns.demographicBreakdowns
    ).find((breakdown) => breakdown.enabled === true)!;
    df = applyToGroups(df, ["state_name"], (group) => {
      let totalPopulation = group
        .where((r: any) => r[enabledBreakdown.columnName] === "Total")
        .first()["population"];
      return group.generateSeries({
        population_pct: (row) => percent(row.population, totalPopulation),
      });
    });

<<<<<<< HEAD
    // If totals weren't requested, remove them
    Object.values(breakdowns.demographicBreakdowns).forEach(
      (demographicBreakdown) => {
        if (
          demographicBreakdown.enabled &&
          !demographicBreakdown.includeTotal
        ) {
          df = df
            .where((row) => row[demographicBreakdown.columnName] !== "Total")
            .resetIndex();
        }
      }
    );

    return new MetricQueryResponse(df.toArray());
=======
    const consumedDataset = breakdowns.age
      ? ["acs_population-by_age_state"]
      : ["acs_population-by_race_state_std"];
    return new MetricQueryResponse(df.toArray(), consumedDataset);
>>>>>>> 0ff8d4a8
  }

  private getDataInternalWithoutPercents(
    datasets: Record<string, Dataset>,
    breakdowns: Breakdowns
  ): IDataFrame {
    const statePopByBreakdown = breakdowns.demographicBreakdowns.age.enabled
      ? datasets["acs_population-by_age_state"]
      : datasets["acs_population-by_race_state_std"];
    const acsDataFrame = statePopByBreakdown.toDataFrame();

    if (breakdowns.demographicBreakdowns.race_nonstandard.enabled) {
      return breakdowns.geography === "national"
        ? createNationalTotal(
            acsDataFrame,
            breakdowns.demographicBreakdowns.race_nonstandard.columnName
          )
        : acsDataFrame;
    }
    if (breakdowns.demographicBreakdowns.race.enabled) {
      const standardizedAcsData = acsDataFrame.where((row) =>
        standardizedRaces.includes(row.race_and_ethnicity)
      );
      return breakdowns.geography === "national"
        ? createNationalTotal(
            standardizedAcsData,
            breakdowns.demographicBreakdowns.race.columnName
          )
        : standardizedAcsData;
    }
    if (breakdowns.demographicBreakdowns.age.enabled) {
      return breakdowns.geography === "national"
        ? createNationalTotal(
            acsDataFrame,
            breakdowns.demographicBreakdowns.age.columnName
          )
        : acsDataFrame;
    }

    throw new Error("Not implemented");
  }

  allowsBreakdowns(breakdowns: Breakdowns): boolean {
    const validDemographicBreakdownRequest: boolean =
      breakdowns.demographicBreakdownCount() === 1 &&
      (breakdowns.demographicBreakdowns.race_nonstandard.enabled ||
        breakdowns.demographicBreakdowns.race.enabled ||
        breakdowns.demographicBreakdowns.age.enabled);

    return (
      !breakdowns.time &&
      ["state", "national"].includes(breakdowns.geography) &&
      validDemographicBreakdownRequest
    );
  }
}

export default AcsPopulationProvider;<|MERGE_RESOLUTION|>--- conflicted
+++ resolved
@@ -77,7 +77,6 @@
       });
     });
 
-<<<<<<< HEAD
     // If totals weren't requested, remove them
     Object.values(breakdowns.demographicBreakdowns).forEach(
       (demographicBreakdown) => {
@@ -92,13 +91,10 @@
       }
     );
 
-    return new MetricQueryResponse(df.toArray());
-=======
-    const consumedDataset = breakdowns.age
+    const consumedDataset = breakdowns.demographicBreakdowns.age.enabled
       ? ["acs_population-by_age_state"]
       : ["acs_population-by_race_state_std"];
     return new MetricQueryResponse(df.toArray(), consumedDataset);
->>>>>>> 0ff8d4a8
   }
 
   private getDataInternalWithoutPercents(
