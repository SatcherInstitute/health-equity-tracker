import { IDataFrame } from "data-forge";
import { Breakdowns, DemographicBreakdownKey } from "../Breakdowns";
import { applyToGroups, percent } from "../datasetutils";
import { USA_FIPS, USA_DISPLAY_NAME } from "../../utils/madlib/Fips";
import VariableProvider from "./VariableProvider";
import { MetricQueryResponse } from "../MetricQuery";
import { getDataManager } from "../../utils/globals";

const standardizedRaces = [
  "American Indian and Alaska Native (Non-Hispanic)",
  "Asian (Non-Hispanic)",
  "Black or African American (Non-Hispanic)",
  "Hispanic or Latino",
  "Native Hawaiian and Pacific Islander (Non-Hispanic)",
  "Some other race (Non-Hispanic)",
  "Two or more races (Non-Hispanic)",
  "White (Non-Hispanic)",
  "Total",
];

function createNationalTotal(dataFrame: IDataFrame, breakdown: string) {
  return dataFrame
    .pivot(breakdown, {
      // TODO for the purpose of charts, rename state_name to something more
      // general so we can compare counties with states with the nation.
      state_fips: (series) => USA_FIPS,
      state_name: (series) => USA_DISPLAY_NAME,
      population: (series) => series.sum(),
    })
    .resetIndex();
}

class AcsPopulationProvider extends VariableProvider {
  constructor() {
<<<<<<< HEAD
    super(
      "acs_pop_provider",
      ["population", "population_pct"],
      [
        "acs_population-by_race_state_std",
        "acs_population-by_race_county_std",
        "acs_population-by_age_state",
        "acs_population-by_age_county",
        "acs_population-by_sex_state",
        "acs_population-by_sex_county",
      ]
    );
=======
    super("acs_pop_provider", ["population", "population_pct"]);
>>>>>>> 1fd8ccf1
  }

  getDatasetId(breakdowns: Breakdowns): string {
    if (breakdowns.hasOnlySex()) {
      return breakdowns.geography === "county"
        ? "acs_population-by_sex_county"
        : "acs_population-by_sex_state";
    }
    if (breakdowns.hasOnlyAge()) {
      return breakdowns.geography === "county"
        ? "acs_population-by_age_county"
        : "acs_population-by_age_state";
    }
    if (breakdowns.hasOnlyRace() || breakdowns.hasOnlyRaceNonStandard()) {
      return breakdowns.geography === "county"
        ? "acs_population-by_race_county_std"
        : "acs_population-by_race_state_std";
    }
    throw new Error("Not implemented");
  }

  async getDataInternal(breakdowns: Breakdowns): Promise<MetricQueryResponse> {
    let df = await this.getDataInternalWithoutPercents(breakdowns);
    const [fipsColumn, geoNameColumn] =
      breakdowns.geography === "county"
        ? ["county_fips", "county_name"]
        : ["state_fips", "state_name"];

    // If requested, filter geography by state or county level
    df = this.filterByGeo(df, breakdowns);

    // Calculate totals where dataset doesn't provide it
    // TODO- this should be removed when Totals come from the Data Server
    ["age", "sex"].forEach((breakdownName) => {
      if (
        breakdowns.demographicBreakdowns[
          breakdownName as DemographicBreakdownKey
        ].enabled
      ) {
        df = df
          .concat(
            df.pivot([fipsColumn, geoNameColumn], {
              population: (series) => series.sum(),
              population_pct: (series) => 100,
              [breakdownName]: (series) => "Total",
            })
          )
          .resetIndex();
      }
    });

    // Calculate population_pct based on total for breakdown
    // Exactly one breakdown should be enabled per allowsBreakdowns()
    const enabledBreakdown = Object.values(
      breakdowns.demographicBreakdowns
    ).find((breakdown) => breakdown.enabled === true)!;
    df = applyToGroups(df, [fipsColumn], (group) => {
      let totalPopulation = group
        .where((r: any) => r[enabledBreakdown.columnName] === "Total")
        .first()["population"];
      return group.generateSeries({
        population_pct: (row) => percent(row.population, totalPopulation),
      });
    });

    df = this.removeUnwantedDemographicTotals(df, breakdowns);

    df = df.dropSeries(["ingestion_ts"]).resetIndex();

    df = this.renameGeoColumns(df, breakdowns);

    return new MetricQueryResponse(df.toArray(), [
      this.getDatasetId(breakdowns),
    ]);
  }

  private async getDataInternalWithoutPercents(
    breakdowns: Breakdowns
<<<<<<< HEAD
  ): IDataFrame {
    let acsDataFrame = datasets[this.getDatasetId(breakdowns)].toDataFrame();
=======
  ): Promise<IDataFrame> {
    const acsDataset = await getDataManager().loadDataset(
      this.getDatasetId(breakdowns)
    );
    const acsDataFrame = acsDataset.toDataFrame();
>>>>>>> 1fd8ccf1

    // Race must be special cased to standardize the data before proceeding
    if (breakdowns.hasOnlyRace()) {
      acsDataFrame = acsDataFrame.where((row) =>
        standardizedRaces.includes(row.race_and_ethnicity)
      );
    }

    // Exactly one breakdown should be enabled, identify it
    const enabledBreakdown = Object.values(
      breakdowns.demographicBreakdowns
    ).find((breakdown) => breakdown.enabled === true)!;

    return breakdowns.geography === "national"
      ? createNationalTotal(acsDataFrame, enabledBreakdown.columnName)
      : acsDataFrame;
  }

  allowsBreakdowns(breakdowns: Breakdowns): boolean {
    return !breakdowns.time && breakdowns.hasExactlyOneDemographic();
  }
}

export default AcsPopulationProvider;<|MERGE_RESOLUTION|>--- conflicted
+++ resolved
@@ -32,22 +32,7 @@
 
 class AcsPopulationProvider extends VariableProvider {
   constructor() {
-<<<<<<< HEAD
-    super(
-      "acs_pop_provider",
-      ["population", "population_pct"],
-      [
-        "acs_population-by_race_state_std",
-        "acs_population-by_race_county_std",
-        "acs_population-by_age_state",
-        "acs_population-by_age_county",
-        "acs_population-by_sex_state",
-        "acs_population-by_sex_county",
-      ]
-    );
-=======
     super("acs_pop_provider", ["population", "population_pct"]);
->>>>>>> 1fd8ccf1
   }
 
   getDatasetId(breakdowns: Breakdowns): string {
@@ -126,16 +111,11 @@
 
   private async getDataInternalWithoutPercents(
     breakdowns: Breakdowns
-<<<<<<< HEAD
-  ): IDataFrame {
-    let acsDataFrame = datasets[this.getDatasetId(breakdowns)].toDataFrame();
-=======
   ): Promise<IDataFrame> {
     const acsDataset = await getDataManager().loadDataset(
       this.getDatasetId(breakdowns)
     );
-    const acsDataFrame = acsDataset.toDataFrame();
->>>>>>> 1fd8ccf1
+    let acsDataFrame = acsDataset.toDataFrame();
 
     // Race must be special cased to standardize the data before proceeding
     if (breakdowns.hasOnlyRace()) {
