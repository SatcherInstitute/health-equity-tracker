--- conflicted
+++ resolved
@@ -74,21 +74,6 @@
         : datasets["acs_population-by_race_state_std"];
     const acsDataFrame = statePopByBreakdown.toDataFrame();
 
-<<<<<<< HEAD
-    function createNationalTotal(dataFrame: IDataFrame, breakdown: string) {
-      return dataFrame
-        .pivot(breakdown, {
-          // TODO for the purpose of charts, rename state_name to something more
-          // general so we can compare counties with states with the nation.
-          state_fips: (series) => USA_FIPS,
-          state_name: (series) => USA_DISPLAY_NAME,
-          population: (series) => series.sum(),
-        })
-        .resetIndex();
-    }
-
-=======
->>>>>>> e4a1e357
     switch (breakdowns.demographic) {
       case "race_nonstandard":
         return breakdowns.geography === "national"
