import { ISeries } from "data-forge";
import { getDataManager } from "../../utils/globals";
import { Breakdowns } from "../query/Breakdowns";
import { MetricQuery, MetricQueryResponse } from "../query/MetricQuery";
import { ALL, HISPANIC, WHITE_NH } from "../utils/Constants";
<<<<<<< HEAD
import { per100k } from "../utils/datasetutils";
=======
import { maybeApplyRowReorder } from "../utils/datasetutils";
>>>>>>> 3c653178
import { USA_DISPLAY_NAME, USA_FIPS } from "../utils/Fips";
import VariableProvider from "./VariableProvider";

class AcsHealthInsuranceProvider extends VariableProvider {
  constructor() {
    super("acs_health_insurance_provider", [
      "health_insurance_count",
      "health_insurance_per_100k",
      "health_insurance_pct_share",
      "health_insurance_population_pct",
    ]);
  }

  // ALERT! KEEP IN SYNC! Make sure you update DataSourceMetadata if you update dataset IDs
  getDatasetId(breakdowns: Breakdowns): string {
    if (breakdowns.hasOnlySex() || breakdowns.hasOnlyAge()) {
      return breakdowns.geography === "county"
        ? "acs_health_insurance-health_insurance_by_sex_age_county"
        : "acs_health_insurance-health_insurance_by_sex_age_state";
    }

    if (breakdowns.hasOnlyRace()) {
      return breakdowns.geography === "county"
        ? "acs_health_insurance-health_insurance_by_race_age_county"
        : "acs_health_insurance-health_insurance_by_race_age_state";
    }

    // Fallback for future breakdowns
    throw new Error("Not implemented");
  }

  async getDataInternal(
    metricQuery: MetricQuery
  ): Promise<MetricQueryResponse> {
    const breakdowns = metricQuery.breakdowns;
    const datasetId = this.getDatasetId(breakdowns);
    const acsDataset = await getDataManager().loadDataset(datasetId);

    let df = acsDataset.toDataFrame();

    // If requested, filter geography by state or county level
    // We apply the geo filter right away to reduce subsequent calculation times
    df = this.filterByGeo(df, breakdowns);
    df = this.renameGeoColumns(df, breakdowns);

    df = df.parseInts([
      "with_health_insurance",
      "without_health_insurance",
      "total_health_insurance",
    ]);

    if (breakdowns.geography === "national") {
      df = df
        .pivot([breakdowns.getSoleDemographicBreakdown().columnName], {
          fips: (series) => USA_FIPS,
          fips_name: (series) => USA_DISPLAY_NAME,
          with_health_insurance: (series) => series.sum(),
          without_health_insurance: (series) => series.sum(),
          total_health_insurance: (series) => series.sum(),
        })
        .resetIndex();
    } else {
      df = df.pivot(
        [
          "fips",
          "fips_name",
          breakdowns.getSoleDemographicBreakdown().columnName,
        ],
        {
          with_health_insurance: (series) => series.sum(),
          without_health_insurance: (series) => series.sum(),
          total_health_insurance: (series) => series.sum(),
        }
      );
    }

    //Remove white hispanic to bring inline with others
    df = df.where(
      (row) =>
        //We remove these races because they are subsets
        row["race_and_ethnicity"] !== WHITE_NH
    );

    let totalPivot: { [key: string]: (series: ISeries) => any } = {
      with_health_insurance: (series: ISeries) => series.sum(),
      without_health_insurance: (series: ISeries) => series.sum(),
      total_health_insurance: (series: ISeries) => series.sum(),
    };

    totalPivot[breakdowns.getSoleDemographicBreakdown().columnName] = (
      series: ISeries
    ) => ALL;

    // Calculate totals where dataset doesn't provide it
    // TODO- this should be removed when Totals come from the Data Server
    const total = df
      .where(
        (row) =>
          //We remove these races because they are subsets
          row["race_and_ethnicity"] !== HISPANIC
      )
      .pivot(["fips", "fips_name"], totalPivot)
      .resetIndex();
    df = df.concat(total).resetIndex();

    df = df.generateSeries({
      health_insurance_per_100k: (row) =>
        this.calculations.per100k(
          row.without_health_insurance,
          row.total_health_insurance
        ),
    });

    df = df.renameSeries({
      total_health_insurance: "total",
      without_health_insurance: "health_insurance_count",
    });

    df = this.calculations.calculatePctShare(
      df,
      "health_insurance_count",
      "health_insurance_pct_share",
      breakdowns.getSoleDemographicBreakdown().columnName,
      ["fips"]
    );

    df = this.calculations.calculatePctShare(
      df,
      "total",
      "health_insurance_population_pct",
      breakdowns.getSoleDemographicBreakdown().columnName,
      ["fips"]
    );

    df = this.applyDemographicBreakdownFilters(df, breakdowns);
    df = this.removeUnrequestedColumns(df, metricQuery);

    return new MetricQueryResponse(df.toArray(), [datasetId]);
  }

  allowsBreakdowns(breakdowns: Breakdowns): boolean {
    return breakdowns.hasExactlyOneDemographic() && !breakdowns.time;
  }
}

export default AcsHealthInsuranceProvider;<|MERGE_RESOLUTION|>--- conflicted
+++ resolved
@@ -3,11 +3,7 @@
 import { Breakdowns } from "../query/Breakdowns";
 import { MetricQuery, MetricQueryResponse } from "../query/MetricQuery";
 import { ALL, HISPANIC, WHITE_NH } from "../utils/Constants";
-<<<<<<< HEAD
 import { per100k } from "../utils/datasetutils";
-=======
-import { maybeApplyRowReorder } from "../utils/datasetutils";
->>>>>>> 3c653178
 import { USA_DISPLAY_NAME, USA_FIPS } from "../utils/Fips";
 import VariableProvider from "./VariableProvider";
 
