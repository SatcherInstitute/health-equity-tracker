import AcsPopulationProvider from "./AcsPopulationProvider";
import {
  autoInitGlobals,
  getDataFetcher,
  resetCacheDebug,
} from "../../utils/globals";
<<<<<<< HEAD
import { Breakdowns, BreakdownVar } from "../Breakdowns";
=======
import { Breakdowns } from "../Breakdowns";
>>>>>>> cc2708be
import { MetricQuery, createMissingDataResponse } from "../MetricQuery";
import { Fips } from "../../utils/madlib/Fips";
import FakeMetadataMap from "../FakeMetadataMap";
import FakeDataFetcher from "../../testing/FakeDataFetcher";
import {
<<<<<<< HEAD
  evaluateWithAndWithoutTotalInternal,
=======
  createWithAndWithoutTotalEvaluator,
>>>>>>> cc2708be
  FipsSpec,
  CHATAM,
  DURHAM,
  NC,
  AL,
  MARIN,
  USA,
<<<<<<< HEAD
=======
} from "./TestUtils";
import {
>>>>>>> cc2708be
  WHITE,
  ASIAN,
  TOTAL,
  RACE,
  AGE,
  SEX,
<<<<<<< HEAD
} from "./TestUtils";
=======
  MALE,
  FEMALE,
} from "../Constants";
>>>>>>> cc2708be

function countyRow(
  fips: FipsSpec,
  breakdownName: string,
  breakdownValue: string,
  population: number
) {
  return {
    county_fips: fips.code,
    state_fips: fips.code.substring(0, 2),
    county_name: fips.name,
    [breakdownName]: breakdownValue,
    ingestion_ts: "2021-01-08 22:02:55.964254 UTC",
    population: population,
  };
}

function stateRow(
  fips: FipsSpec,
  breakdownName: string,
  breakdownValue: string,
  population: number
) {
  return {
    state_fips: fips.code,
    state_name: fips.name,
    [breakdownName]: breakdownValue,
    population: population,
  };
}

function finalRow(
  fips: FipsSpec,
  breakdownName: string,
  breakdownValue: string,
  population: number,
  population_pct: number
) {
  return {
    fips: fips.code,
    fips_name: fips.name,
    [breakdownName]: breakdownValue,
    population: population,
    population_pct: population_pct,
  };
}

<<<<<<< HEAD
async function evaluateWithAndWithoutTotal(
  datasetId: string,
  rawData: any[],
  baseBreakdown: Breakdowns,
  breakdownVar: BreakdownVar,
  nonTotalRows: any[],
  totalRows: any[]
) {
  const acsProvider = new AcsPopulationProvider();

  return evaluateWithAndWithoutTotalInternal(
    "population",
    dataFetcher,
    acsProvider,
    datasetId,
    rawData,
    baseBreakdown,
    breakdownVar,
    nonTotalRows,
    totalRows
  );
}

=======
>>>>>>> cc2708be
autoInitGlobals();

const dataFetcher = getDataFetcher() as FakeDataFetcher;

const evaluateWithAndWithoutTotal = createWithAndWithoutTotalEvaluator(
  "population",
  dataFetcher,
  new AcsPopulationProvider()
);

describe("AcsPopulationProvider", () => {
  beforeEach(() => {
    resetCacheDebug();
    dataFetcher.resetState();
    dataFetcher.setFakeMetadataLoaded(FakeMetadataMap);
  });

  test("Invalid Breakdown", async () => {
    const acsProvider = new AcsPopulationProvider();

    const response = await acsProvider.getData(
      new MetricQuery("population", Breakdowns.national())
    );
    expect(response).toEqual(
      createMissingDataResponse(
        "Breakdowns not supported for provider acs_pop_provider: geography:national"
      )
    );
  });

  test("Get all counties in state with Race Breakdown", async () => {
    const rawData = [
      countyRow(MARIN, RACE, WHITE, 2),
      countyRow(CHATAM, RACE, TOTAL, 2),
      countyRow(CHATAM, RACE, ASIAN, 2),
      countyRow(DURHAM, RACE, ASIAN, 5),
      countyRow(DURHAM, RACE, WHITE, 15),
      countyRow(DURHAM, RACE, TOTAL, 20),
    ];

    // Chatam county rows
    const C_TOTAL_FINAL = finalRow(CHATAM, RACE, TOTAL, 2, 100);
    const C_ASIAN_FINAL = finalRow(CHATAM, RACE, ASIAN, 2, 100);

    // Durham county rows
    const D_ASIAN_FINAL = finalRow(DURHAM, RACE, ASIAN, 5, 25);
    const D_WHITE_FINAL = finalRow(DURHAM, RACE, WHITE, 15, 75);
    const D_TOTAL_FINAL = finalRow(DURHAM, RACE, TOTAL, 20, 100);

    await evaluateWithAndWithoutTotal(
      "acs_population-by_race_county_std",
      rawData,
      Breakdowns.byCounty().withGeoFilter(new Fips(NC.code)),
      RACE,
      [C_ASIAN_FINAL, D_ASIAN_FINAL, D_WHITE_FINAL],
      [
        C_TOTAL_FINAL,
        C_ASIAN_FINAL,
        D_ASIAN_FINAL,
        D_WHITE_FINAL,
        D_TOTAL_FINAL,
      ]
    );
  });

  test("Get one county with Race breakdown", async () => {
    const rawData = [
      countyRow(CHATAM, RACE, TOTAL, 2),
      countyRow(CHATAM, RACE, ASIAN, 2),
      countyRow(DURHAM, RACE, ASIAN, 5),
      countyRow(DURHAM, RACE, WHITE, 15),
      countyRow(DURHAM, RACE, TOTAL, 20),
    ];

    const D_ASIAN_FINAL = finalRow(DURHAM, RACE, ASIAN, 5, 25);
    const D_WHITE_FINAL = finalRow(DURHAM, RACE, WHITE, 15, 75);
    const D_TOTAL_FINAL = finalRow(DURHAM, RACE, TOTAL, 20, 100);

    await evaluateWithAndWithoutTotal(
      "acs_population-by_race_county_std",
      rawData,
      Breakdowns.forFips(new Fips(DURHAM.code)),
      RACE,
      [D_ASIAN_FINAL, D_WHITE_FINAL],
      [D_ASIAN_FINAL, D_WHITE_FINAL, D_TOTAL_FINAL]
    );
  });

  test("State and Race Breakdown", async () => {
    const rawData = [
      stateRow(AL, RACE, TOTAL, 2),
      stateRow(AL, RACE, ASIAN, 2),
      stateRow(NC, RACE, TOTAL, 20),
      stateRow(NC, RACE, ASIAN, 5),
      stateRow(NC, RACE, WHITE, 15),
    ];

    const NC_TOTAL_FINAL = finalRow(NC, RACE, TOTAL, 20, 100);
    const NC_ASIAN_FINAL = finalRow(NC, RACE, ASIAN, 5, 25);
    const NC_WHITE_FINAL = finalRow(NC, RACE, WHITE, 15, 75);

    await evaluateWithAndWithoutTotal(
      "acs_population-by_race_state_std",
      rawData,
      Breakdowns.forFips(new Fips(NC.code)),
      RACE,
      [NC_ASIAN_FINAL, NC_WHITE_FINAL],
      [NC_TOTAL_FINAL, NC_ASIAN_FINAL, NC_WHITE_FINAL]
    );
  });

  test("National and Race Breakdown", async () => {
    const rawData = [
      stateRow(NC, RACE, ASIAN, 5),
      stateRow(NC, RACE, WHITE, 15),
      stateRow(NC, RACE, TOTAL, 20),
      stateRow(AL, RACE, ASIAN, 5),
      stateRow(AL, RACE, TOTAL, 5),
    ];

    const NATIONAL_ASIAN_FINAL = finalRow(USA, RACE, ASIAN, 10, 40);
    const NATIONAL_WHITE_FINAL = finalRow(USA, RACE, WHITE, 15, 60);
    const NATIONAL_TOTAL_FINAL = finalRow(USA, RACE, TOTAL, 25, 100);

    await evaluateWithAndWithoutTotal(
      "acs_population-by_race_state_std",
      rawData,
      Breakdowns.national(),
      RACE,
      [NATIONAL_ASIAN_FINAL, NATIONAL_WHITE_FINAL],
      [NATIONAL_ASIAN_FINAL, NATIONAL_TOTAL_FINAL, NATIONAL_WHITE_FINAL]
    );
  });

  test("Get all counties in state with age Breakdown", async () => {
    const rawData = [
      countyRow(MARIN, AGE, "10-19", 2),
      countyRow(CHATAM, AGE, "0-9", 2),
      countyRow(DURHAM, AGE, "0-9", 5),
      countyRow(DURHAM, AGE, "10-19", 15),
    ];

    const C_0_9_FINAL = finalRow(CHATAM, AGE, "0-9", 2, 100);
    const C_TOTAL_FINAL = finalRow(CHATAM, AGE, TOTAL, 2, 100);

    const D_0_9_FINAL = finalRow(DURHAM, AGE, "0-9", 5, 25);
    const D_10_19_FINAL = finalRow(DURHAM, AGE, "10-19", 15, 75);
    const D_TOTAL_FINAL = finalRow(DURHAM, AGE, TOTAL, 20, 100);

    await evaluateWithAndWithoutTotal(
      "acs_population-by_age_county",
      rawData,
      Breakdowns.byCounty().withGeoFilter(new Fips(NC.code)),
      AGE,
      [C_0_9_FINAL, D_0_9_FINAL, D_10_19_FINAL],
      [C_0_9_FINAL, C_TOTAL_FINAL, D_0_9_FINAL, D_10_19_FINAL, D_TOTAL_FINAL]
    );
  });

  test("Get one county with age breakdown", async () => {
    const rawData = [
      countyRow(CHATAM, AGE, "0-9", 2),
      countyRow(DURHAM, AGE, "0-9", 5),
      countyRow(DURHAM, AGE, "10-19", 15),
    ];

    const D_0_9_FINAL = finalRow(DURHAM, AGE, "0-9", 5, 25);
    const D_10_19_FINAL = finalRow(DURHAM, AGE, "10-19", 15, 75);
    const D_TOTAL_FINAL = finalRow(DURHAM, AGE, TOTAL, 20, 100);

    await evaluateWithAndWithoutTotal(
      "acs_population-by_age_county",
      rawData,
      Breakdowns.forFips(new Fips(DURHAM.code)),
      AGE,
      [D_0_9_FINAL, D_10_19_FINAL],
      [D_0_9_FINAL, D_10_19_FINAL, D_TOTAL_FINAL]
    );
  });

  test("State and Age Breakdown", async () => {
    const rawData = [
      stateRow(AL, AGE, "10-19", 2),
      stateRow(NC, AGE, "0-9", 15),
      stateRow(NC, AGE, "10-19", 10),
    ];

    const NC_AGE_0_9_FINAL = finalRow(NC, AGE, "0-9", 15, 60);
    const NC_AGE_10_19_FINAL = finalRow(NC, AGE, "10-19", 10, 40);
    const NC_TOTAL_FINAL = finalRow(NC, AGE, TOTAL, 25, 100);

    await evaluateWithAndWithoutTotal(
      "acs_population-by_age_state",
      rawData,
      Breakdowns.forFips(new Fips(NC.code)),
      AGE,
      [NC_AGE_0_9_FINAL, NC_AGE_10_19_FINAL],
      [NC_AGE_0_9_FINAL, NC_AGE_10_19_FINAL, NC_TOTAL_FINAL]
    );
  });

  test("National and Age Breakdown", async () => {
    const rawData = [
      stateRow(AL, AGE, "0-9", 15),
      stateRow(NC, AGE, "0-9", 15),
      stateRow(NC, AGE, "10-19", 10),
    ];

    const AGE_0_9_FINAL = finalRow(USA, AGE, "0-9", 30, 75);
    const AGE_10_19_FINAL = finalRow(USA, AGE, "10-19", 10, 25);
    const AGE_TOTAL_FINAL = finalRow(USA, AGE, TOTAL, 40, 100);

    await evaluateWithAndWithoutTotal(
      "acs_population-by_age_state",
      rawData,
      Breakdowns.national(),
      AGE,
      [AGE_0_9_FINAL, AGE_10_19_FINAL],
      [AGE_0_9_FINAL, AGE_10_19_FINAL, AGE_TOTAL_FINAL]
    );
  });

  test("State and Gender Breakdown", async () => {
    const rawData = [
      stateRow(AL, SEX, MALE, 2),
      stateRow(NC, SEX, MALE, 15),
      stateRow(NC, SEX, FEMALE, 10),
    ];

    const NC_MALE_FINAL = finalRow(NC, SEX, MALE, 15, 60);
    const NC_FEMALE_FINAL = finalRow(NC, SEX, FEMALE, 10, 40);
    const NC_TOTAL = finalRow(NC, SEX, TOTAL, 25, 100);

    await evaluateWithAndWithoutTotal(
      "acs_population-by_sex_state",
      rawData,
      Breakdowns.forFips(new Fips(NC.code)),
      SEX,
      [NC_MALE_FINAL, NC_FEMALE_FINAL],
      [NC_MALE_FINAL, NC_FEMALE_FINAL, NC_TOTAL]
    );
  });

  test("National and Gender Breakdown", async () => {
    const rawData = [
      stateRow(AL, SEX, MALE, 15),
      stateRow(NC, SEX, MALE, 15),
      stateRow(NC, SEX, FEMALE, 10),
    ];

    const MALE_FINAL = finalRow(USA, SEX, MALE, 30, 75);
    const FEMALE_FINAL = finalRow(USA, SEX, FEMALE, 10, 25);
    const TOTAL_FINAL = finalRow(USA, SEX, TOTAL, 40, 100);

    await evaluateWithAndWithoutTotal(
      "acs_population-by_sex_state",
      rawData,
      Breakdowns.national(),
      SEX,
      [FEMALE_FINAL, MALE_FINAL],
      [FEMALE_FINAL, MALE_FINAL, TOTAL_FINAL]
    );
  });
});<|MERGE_RESOLUTION|>--- conflicted
+++ resolved
@@ -4,21 +4,13 @@
   getDataFetcher,
   resetCacheDebug,
 } from "../../utils/globals";
-<<<<<<< HEAD
-import { Breakdowns, BreakdownVar } from "../Breakdowns";
-=======
 import { Breakdowns } from "../Breakdowns";
->>>>>>> cc2708be
 import { MetricQuery, createMissingDataResponse } from "../MetricQuery";
 import { Fips } from "../../utils/madlib/Fips";
 import FakeMetadataMap from "../FakeMetadataMap";
 import FakeDataFetcher from "../../testing/FakeDataFetcher";
 import {
-<<<<<<< HEAD
-  evaluateWithAndWithoutTotalInternal,
-=======
   createWithAndWithoutTotalEvaluator,
->>>>>>> cc2708be
   FipsSpec,
   CHATAM,
   DURHAM,
@@ -26,24 +18,17 @@
   AL,
   MARIN,
   USA,
-<<<<<<< HEAD
-=======
 } from "./TestUtils";
 import {
->>>>>>> cc2708be
   WHITE,
   ASIAN,
   TOTAL,
   RACE,
   AGE,
   SEX,
-<<<<<<< HEAD
-} from "./TestUtils";
-=======
   MALE,
   FEMALE,
 } from "../Constants";
->>>>>>> cc2708be
 
 function countyRow(
   fips: FipsSpec,
@@ -91,32 +76,6 @@
   };
 }
 
-<<<<<<< HEAD
-async function evaluateWithAndWithoutTotal(
-  datasetId: string,
-  rawData: any[],
-  baseBreakdown: Breakdowns,
-  breakdownVar: BreakdownVar,
-  nonTotalRows: any[],
-  totalRows: any[]
-) {
-  const acsProvider = new AcsPopulationProvider();
-
-  return evaluateWithAndWithoutTotalInternal(
-    "population",
-    dataFetcher,
-    acsProvider,
-    datasetId,
-    rawData,
-    baseBreakdown,
-    breakdownVar,
-    nonTotalRows,
-    totalRows
-  );
-}
-
-=======
->>>>>>> cc2708be
 autoInitGlobals();
 
 const dataFetcher = getDataFetcher() as FakeDataFetcher;
