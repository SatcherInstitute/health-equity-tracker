--- conflicted
+++ resolved
@@ -36,8 +36,6 @@
   NC,
   USA,
 } from "./TestUtils";
-<<<<<<< HEAD
-=======
 import {
   WHITE_NH,
   ASIAN_NH,
@@ -52,7 +50,6 @@
   TOTAL,
 } from "../utils/Constants";
 import { onlyIncludeStandardRaces } from "../query/BreakdownFilter";
->>>>>>> 904a8b09
 
 function countyRow(
   fips: FipsSpec,
