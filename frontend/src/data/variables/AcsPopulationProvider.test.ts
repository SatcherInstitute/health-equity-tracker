import AcsPopulationProvider from "./AcsPopulationProvider";
import {
  autoInitGlobals,
  getDataFetcher,
  resetCacheDebug,
} from "../../utils/globals";
import { Breakdowns } from "../Breakdowns";
<<<<<<< HEAD
import {
  MetricQueryResponse,
  createMissingDataResponse,
  MetricQuery,
} from "../MetricQuery";
import { Dataset } from "../DatasetTypes";
=======
import { MetricQueryResponse, createMissingDataResponse } from "../MetricQuery";
>>>>>>> 18832cb1
import { Fips, USA_FIPS, USA_DISPLAY_NAME } from "../../utils/madlib/Fips";
import FakeMetadataMap from "../FakeMetadataMap";
import FakeDataFetcher from "../../testing/FakeDataFetcher";

const WHITE = "White (Non-Hispanic)";
const ASIAN = "Asian (Non-Hispanic)";
const TOTAL = "Total";

<<<<<<< HEAD
function fakeDataServerResponse(datasetId: string, dataset: any[]) {
  let serverResponse: Record<string, Dataset> = {};

  new AcsPopulationProvider().datasetIds.forEach((id) => {
    const data = id === datasetId ? dataset : [];

    serverResponse[id] = new Dataset(data, FakeMetadataMap[id]);
  });

  return serverResponse;
}

=======
>>>>>>> 18832cb1
function countyRow(
  fips: string,
  county_name: string,
  breakdownName: string,
  breakdownValue: string,
  population: number
) {
  return {
    county_fips: fips,
    state_fips: fips.substring(0, 2),
    county_name: county_name,
    [breakdownName]: breakdownValue,
    ingestion_ts: "2021-01-08 22:02:55.964254 UTC",
    population: population,
  };
}

function stateRow(
  fips: string,
  state_name: string,
  breakdownName: string,
  breakdownValue: string,
  population: number
) {
  return {
    state_fips: fips,
    state_name: state_name,
    [breakdownName]: breakdownValue,
    population: population,
  };
}

function addPopulationPctToRow(row: {}, pct: number) {
  return Object.assign(row, {
    population_pct: pct,
  });
}

autoInitGlobals();
const dataFetcher = getDataFetcher() as FakeDataFetcher;

describe("AcsPopulationProvider", () => {
  beforeEach(() => {
    resetCacheDebug();
    dataFetcher.resetState();
    dataFetcher.setFakeMetadataLoaded(FakeMetadataMap);
  });

  test("Invalid Breakdown", async () => {
    const acsProvider = new AcsPopulationProvider();

<<<<<<< HEAD
    const metricQuery = new MetricQuery("population", Breakdowns.national());
    expect(acsProvider.getData(metricQuery, {})).toEqual(
=======
    const response = await acsProvider.getData(Breakdowns.national());
    expect(response).toEqual(
>>>>>>> 18832cb1
      createMissingDataResponse(
        "Breakdowns not supported for provider acs_pop_provider: geography:national"
      )
    );
  });

  test("Get all counties in state with Race Breakdown", async () => {
    const acsProvider = new AcsPopulationProvider();

    const CHATAM_TOTAL_ROW = countyRow(
      "37037",
      "Chatam",
      "race_and_ethnicity",
      TOTAL,
      2
    );
    const CHATAM_ASIAN_ROW = countyRow(
      "37037",
      "Chatam",
      "race_and_ethnicity",
      ASIAN,
      2
    );
    const DURHAM_ASIAN_ROW = countyRow(
      "37063",
      "Durham",
      "race_and_ethnicity",
      ASIAN,
      5
    );
    const DURHAM_WHITE_ROW = countyRow(
      "37063",
      "Durham",
      "race_and_ethnicity",
      WHITE,
      15
    );
    const DURHAM_TOTAL_ROW = countyRow(
      "37063",
      "Durham",
      "race_and_ethnicity",
      TOTAL,
      20
    );

    const acsRaceCountyData = [
      countyRow("01111", "AL county", "race_and_ethnicity", WHITE, 2),
      CHATAM_TOTAL_ROW,
      CHATAM_ASIAN_ROW,
      DURHAM_ASIAN_ROW,
      DURHAM_WHITE_ROW,
      DURHAM_TOTAL_ROW,
    ];

    const CHATAM_TOTAL_FINAL_ROW = addPopulationPctToRow(CHATAM_TOTAL_ROW, 100);
    const CHATAM_ASIAN_FINAL_ROW = addPopulationPctToRow(CHATAM_ASIAN_ROW, 100);
    const DURHAM_ASIAN_FINAL_ROW = addPopulationPctToRow(DURHAM_ASIAN_ROW, 25);
    const DURHAM_WHITE_FINAL_ROW = addPopulationPctToRow(DURHAM_WHITE_ROW, 75);
    const DURHAM_TOTAL_FINAL_ROW = addPopulationPctToRow(DURHAM_TOTAL_ROW, 100);

    dataFetcher.setFakeDatasetLoaded(
      "acs_population-by_race_county_std",
      acsRaceCountyData
    );

    // Evaluate the response with requesting total field
    const rowsWithTotal = [
      CHATAM_TOTAL_FINAL_ROW,
      CHATAM_ASIAN_FINAL_ROW,
      DURHAM_ASIAN_FINAL_ROW,
      DURHAM_WHITE_FINAL_ROW,
      DURHAM_TOTAL_FINAL_ROW,
    ];
<<<<<<< HEAD
    const responseWithTotal = acsProvider.getData(
      new MetricQuery(
        "population",
        Breakdowns.byCounty().withGeoFilter(new Fips("37")).andRace(true)
      ),
      dataServerResponse
=======

    const responseWithTotal = await acsProvider.getData(
      Breakdowns.byCounty().withGeoFilter(new Fips("37")).andRace(true)
>>>>>>> 18832cb1
    );
    expect(responseWithTotal).toEqual(
      new MetricQueryResponse(rowsWithTotal, [
        "acs_population-by_race_county_std",
      ])
    );

    // Evaluate the response without requesting total field
    const rowsWithoutTotal = [
      CHATAM_ASIAN_FINAL_ROW,
      DURHAM_ASIAN_FINAL_ROW,
      DURHAM_WHITE_FINAL_ROW,
    ];
<<<<<<< HEAD
    const responseWithoutTotal = acsProvider.getData(
      new MetricQuery(
        "population",
        Breakdowns.byCounty().withGeoFilter(new Fips("37")).andRace()
      ),
      dataServerResponse
=======
    const responseWithoutTotal = await acsProvider.getData(
      Breakdowns.byCounty().withGeoFilter(new Fips("37")).andRace()
>>>>>>> 18832cb1
    );
    expect(responseWithoutTotal).toEqual(
      new MetricQueryResponse(rowsWithoutTotal, [
        "acs_population-by_race_county_std",
      ])
    );
  });

  test("Get one county with Race breakdown", async () => {
    const acsProvider = new AcsPopulationProvider();

    const DURHAM_ASIAN_ROW = countyRow(
      "37063",
      "Durham",
      "race_and_ethnicity",
      ASIAN,
      5
    );
    const DURHAM_WHITE_ROW = countyRow(
      "37063",
      "Durham",
      "race_and_ethnicity",
      WHITE,
      15
    );
    const DURHAM_TOTAL_ROW = countyRow(
      "37063",
      "Durham",
      "race_and_ethnicity",
      TOTAL,
      20
    );

    const acsRaceCountyData = [
      stateRow("37037", "Chatam", "race_and_ethnicity", TOTAL, 2),
      stateRow("37037", "Chatam", "race_and_ethnicity", ASIAN, 2),
      DURHAM_ASIAN_ROW,
      DURHAM_WHITE_ROW,
      DURHAM_TOTAL_ROW,
    ];

    const DURHAM_ASIAN_FINAL_ROW = addPopulationPctToRow(DURHAM_ASIAN_ROW, 25);
    const DURHAM_WHITE_FINAL_ROW = addPopulationPctToRow(DURHAM_WHITE_ROW, 75);
    const DURHAM_TOTAL_FINAL_ROW = addPopulationPctToRow(DURHAM_TOTAL_ROW, 100);

    // Evaluate the response with requesting total field
<<<<<<< HEAD
    const responseWithTotal = acsProvider.getData(
      new MetricQuery(
        "population",
        Breakdowns.forFips(new Fips("37063")).andRace(true)
      ),
      fakeDataServerResponse(
        "acs_population-by_race_county_std",
        acsRaceCountyData
      )
=======
    const rowsWithTotal = [
      DURHAM_ASIAN_FINAL_ROW,
      DURHAM_WHITE_FINAL_ROW,
      DURHAM_TOTAL_FINAL_ROW,
    ];
    dataFetcher.setFakeDatasetLoaded(
      "acs_population-by_race_county_std",
      acsRaceCountyData
    );
    const responseWithTotal = await acsProvider.getData(
      Breakdowns.forFips(new Fips("37063")).andRace(true)
>>>>>>> 18832cb1
    );
    expect(responseWithTotal).toEqual(
      new MetricQueryResponse(
        [
          DURHAM_ASIAN_FINAL_ROW,
          DURHAM_WHITE_FINAL_ROW,
          DURHAM_TOTAL_FINAL_ROW,
        ],
        ["acs_population-by_race_county_std"]
      )
    );

    // Evaluate the response without requesting total field
<<<<<<< HEAD
    const responseWithoutTotal = acsProvider.getData(
      new MetricQuery(
        "population",
        Breakdowns.forFips(new Fips("37063")).andRace()
      ),
      fakeDataServerResponse(
        "acs_population-by_race_county_std",
        acsRaceCountyData
      )
=======
    const rowsWithoutTotal = [DURHAM_ASIAN_FINAL_ROW, DURHAM_WHITE_FINAL_ROW];
    const responseWithoutTotal = await acsProvider.getData(
      Breakdowns.forFips(new Fips("37063")).andRace()
>>>>>>> 18832cb1
    );
    expect(responseWithoutTotal).toEqual(
      new MetricQueryResponse(
        [DURHAM_ASIAN_FINAL_ROW, DURHAM_WHITE_FINAL_ROW],
        ["acs_population-by_race_county_std"]
      )
    );
  });

  test("State and Race Breakdown", async () => {
    const acsProvider = new AcsPopulationProvider();

    const NC_TOTAL_ROW = stateRow("37", "NC", "race_and_ethnicity", TOTAL, 20);
    const NC_ASIAN_ROW = stateRow("37", "NC", "race_and_ethnicity", ASIAN, 5);
    const NC_WHITE_ROW = stateRow("37", "NC", "race_and_ethnicity", WHITE, 15);

    const NC_TOTAL_FINAL_ROW = addPopulationPctToRow(NC_TOTAL_ROW, 100);
    const NC_ASIAN_FINAL_ROW = addPopulationPctToRow(NC_ASIAN_ROW, 25);
    const NC_WHITE_FINAL_ROW = addPopulationPctToRow(NC_WHITE_ROW, 75);

    const acsRaceRows = [
      stateRow("01", "AL", "race_and_ethnicity", TOTAL, 2),
      stateRow("01", "AL", "race_and_ethnicity", ASIAN, 2),
      NC_ASIAN_ROW,
      NC_WHITE_ROW,
      NC_TOTAL_ROW,
    ];

    dataFetcher.setFakeDatasetLoaded(
      "acs_population-by_race_state_std",
      acsRaceRows
    );
    // Evaluate the response without requesting total field
<<<<<<< HEAD
    const responseWithoutTotal = acsProvider.getData(
      new MetricQuery(
        "population",
        Breakdowns.forFips(new Fips("37")).andRace()
      ),
      dataServerResponse
=======
    const responseWithoutTotal = await acsProvider.getData(
      Breakdowns.forFips(new Fips("37")).andRace()
>>>>>>> 18832cb1
    );
    expect(responseWithoutTotal).toEqual(
      new MetricQueryResponse(
        [NC_ASIAN_FINAL_ROW, NC_WHITE_FINAL_ROW],
        ["acs_population-by_race_state_std"]
      )
    );

    // Evaluate the response with requesting total field
<<<<<<< HEAD
    const responseWithTotal = acsProvider.getData(
      new MetricQuery(
        "population",
        Breakdowns.forFips(new Fips("37")).andRace(/*includeTotal=*/ true)
      ),
      dataServerResponse
=======
    const responseWithTotal = await acsProvider.getData(
      Breakdowns.forFips(new Fips("37")).andRace(/*includeTotal=*/ true)
>>>>>>> 18832cb1
    );
    expect(responseWithTotal).toEqual(
      new MetricQueryResponse(
        [NC_ASIAN_FINAL_ROW, NC_WHITE_FINAL_ROW, NC_TOTAL_FINAL_ROW],
        ["acs_population-by_race_state_std"]
      )
    );
  });

  test("National and Race Breakdown", async () => {
    const acsProvider = new AcsPopulationProvider();

    const NC_ASIAN_ROW = stateRow("37", "NC", "race_and_ethnicity", ASIAN, 5);
    const NC_WHITE_ROW = stateRow("37", "NC", "race_and_ethnicity", WHITE, 15);
    const NC_TOTAL_ROW = stateRow("37", "NC", "race_and_ethnicity", TOTAL, 20);

    const AL_ASIAN_ROW = stateRow("01", "AL", "race_and_ethnicity", ASIAN, 5);
    const AL_TOTAL_ROW = stateRow("01", "AL", "race_and_ethnicity", TOTAL, 5);

    const acsRaceStateData = [
      AL_TOTAL_ROW,
      AL_ASIAN_ROW,
      NC_ASIAN_ROW,
      NC_WHITE_ROW,
      NC_TOTAL_ROW,
    ];

    function finalNationalRow(
      race: string,
      population: number,
      population_pct: number
    ) {
      return {
        state_fips: USA_FIPS,
        state_name: USA_DISPLAY_NAME,
        race_and_ethnicity: race,
        population: population,
        population_pct: population_pct,
      };
    }

<<<<<<< HEAD
    // Evaluate the response without requesting total field
    const expectedNoTotalRows = [
      finalNationalRow(ASIAN, /*population=*/ 10, /*population_pct=*/ 40),
      finalNationalRow(WHITE, /*population=*/ 15, /*population_pct=*/ 60),
    ];
    const metricQueryWithoutTotal = new MetricQuery(
      "population",
=======
    const NATIONAL_ASIAN_FINAL_ROW = finalNationalRow(
      ASIAN,
      /*population=*/ 10,
      /*population_pct=*/ 40
    );
    const NATIONAL_WHITE_FINAL_ROW = finalNationalRow(
      WHITE,
      /*population=*/ 15,
      /*population_pct=*/ 60
    );
    const NATIONAL_TOTAL_FINAL_ROW = finalNationalRow(
      TOTAL,
      /*population=*/ 25,
      /*population_pct=*/ 100
    );

    dataFetcher.setFakeDatasetLoaded(
      "acs_population-by_race_state_std",
      acsRaceStateData
    );
    // Evaluate the response without requesting total field
    const responseWithoutTotal = await acsProvider.getData(
>>>>>>> 18832cb1
      Breakdowns.national().andRace()
    );
    const responseWithoutTotal = acsProvider.getData(
      metricQueryWithoutTotal,
      fakeDataServerResponse(
        "acs_population-by_race_state_std",
        acsRaceStateData
      )
    );
    expect(responseWithoutTotal).toEqual(
      new MetricQueryResponse(expectedNoTotalRows, [
        "acs_population-by_race_state_std",
      ])
    );

    // Evaluate the response with requesting total field
<<<<<<< HEAD
    const expectedTotalRows = [
      finalNationalRow(ASIAN, /*population=*/ 10, /*population_pct=*/ 40),
      finalNationalRow(TOTAL, /*population=*/ 25, /*population_pct=*/ 100),
      finalNationalRow(WHITE, /*population=*/ 15, /*population_pct=*/ 60),
    ];

    const metricQueryWithTotal = new MetricQuery(
      "population",
      Breakdowns.national().andRace(true)
    );
    const responseWithTotal = acsProvider.getData(
      metricQueryWithTotal,
      fakeDataServerResponse(
        "acs_population-by_race_state_std",
        acsRaceStateData
      )
=======
    const responseWithTotal = await acsProvider.getData(
      Breakdowns.national().andRace(/*includeTotal=*/ true)
>>>>>>> 18832cb1
    );
    expect(responseWithTotal).toEqual(
      new MetricQueryResponse(expectedTotalRows, [
        "acs_population-by_race_state_std",
      ])
    );
  });

  test("State and Age Breakdown", async () => {
    const acsProvider = new AcsPopulationProvider();

    const NC_AGE_0_9 = stateRow("37", "NC", "age", "0-9", 15);
    const NC_AGE_10_19 = stateRow("37", "NC", "age", "10-19", 10);
    const acsAgeRows = [
      stateRow("01", "AL", "age", "10-19", 2),
      NC_AGE_0_9,
      NC_AGE_10_19,
    ];

    const NC_AGE_0_9_FINAL = addPopulationPctToRow(NC_AGE_0_9, 60);
    const NC_AGE_10_19_FINAL = addPopulationPctToRow(NC_AGE_10_19, 40);
    const NC_TOTAL_FINAL = addPopulationPctToRow(
      stateRow("37", "NC", "age", "Total", 25),
      100
    );

    dataFetcher.setFakeDatasetLoaded("acs_population-by_age_state", acsAgeRows);
    // Evaluate the response without requesting total field
<<<<<<< HEAD
    const responseWithoutTotal = acsProvider.getData(
      new MetricQuery(
        "population",
        Breakdowns.forFips(new Fips("37")).andAge()
      ),
      dataServerResponse
=======
    const responseWithoutTotal = await acsProvider.getData(
      Breakdowns.forFips(new Fips("37")).andAge()
>>>>>>> 18832cb1
    );
    expect(responseWithoutTotal).toEqual(
      new MetricQueryResponse(
        [NC_AGE_0_9_FINAL, NC_AGE_10_19_FINAL],
        ["acs_population-by_age_state"]
      )
    );

    // Evaluate the response with requesting total field
<<<<<<< HEAD
    const responseWithTotal = acsProvider.getData(
      new MetricQuery(
        "population",
        Breakdowns.forFips(new Fips("37")).andAge(/*includeTotal=*/ true)
      ),
      dataServerResponse
=======
    const responseWithTotal = await acsProvider.getData(
      Breakdowns.forFips(new Fips("37")).andAge(/*includeTotal=*/ true)
>>>>>>> 18832cb1
    );
    expect(responseWithTotal).toEqual(
      new MetricQueryResponse(
        [NC_AGE_0_9_FINAL, NC_AGE_10_19_FINAL, NC_TOTAL_FINAL],
        ["acs_population-by_age_state"]
      )
    );
  });

  test("National and Age Breakdown", async () => {
    const acsProvider = new AcsPopulationProvider();

    const AL_AGE_0_9 = stateRow("01", "AL", "age", "0-9", 15);
    const NC_AGE_0_9 = stateRow("37", "NC", "age", "0-9", 15);
    const NC_AGE_10_19 = stateRow("37", "NC", "age", "10-19", 10);
    const acsAgeRows = [AL_AGE_0_9, NC_AGE_0_9, NC_AGE_10_19];

    const AGE_0_9_FINAL = addPopulationPctToRow(
      stateRow(USA_FIPS, USA_DISPLAY_NAME, "age", "0-9", 30),
      75
    );
    const AGE_10_19_FINAL = addPopulationPctToRow(
      stateRow(USA_FIPS, USA_DISPLAY_NAME, "age", "10-19", 10),
      25
    );
    const AGE_TOTAL_FINAL = addPopulationPctToRow(
      stateRow(USA_FIPS, USA_DISPLAY_NAME, "age", "Total", 40),
      100
    );

    dataFetcher.setFakeDatasetLoaded("acs_population-by_age_state", acsAgeRows);
    // Evaluate the response without requesting total field
<<<<<<< HEAD
    const responseWithoutTotal = acsProvider.getData(
      new MetricQuery("population", Breakdowns.national().andAge()),
      dataServerResponse
=======
    const responseWithoutTotal = await acsProvider.getData(
      Breakdowns.national().andAge()
>>>>>>> 18832cb1
    );
    expect(responseWithoutTotal).toEqual(
      new MetricQueryResponse(
        [AGE_0_9_FINAL, AGE_10_19_FINAL],
        ["acs_population-by_age_state"]
      )
    );

    // Evaluate the response with requesting total field
<<<<<<< HEAD
    const responseWithTotal = acsProvider.getData(
      new MetricQuery(
        "population",
        Breakdowns.national().andAge(/*includeTotal=*/ true)
      ),
      dataServerResponse
=======
    const responseWithTotal = await acsProvider.getData(
      Breakdowns.national().andAge(/*includeTotal=*/ true)
>>>>>>> 18832cb1
    );
    expect(responseWithTotal).toEqual(
      new MetricQueryResponse(
        [AGE_0_9_FINAL, AGE_10_19_FINAL, AGE_TOTAL_FINAL],
        ["acs_population-by_age_state"]
      )
    );
  });

  test("State and Gender Breakdown", async () => {
    const acsProvider = new AcsPopulationProvider();

    // Evaluate the response without requesting total field
<<<<<<< HEAD
    const responseWithoutTotal = acsProvider.getData(
      new MetricQuery(
        "population",
        Breakdowns.forFips(new Fips("37")).andGender()
      ),
      dataServerResponse
=======
    const responseWithoutTotal = await acsProvider.getData(
      Breakdowns.forFips(new Fips("37")).andGender()
>>>>>>> 18832cb1
    );
    expect(responseWithoutTotal).toEqual(
      createMissingDataResponse(
        "Breakdowns not supported for provider acs_pop_provider: filterFips:37,geography:state,sex:without total"
      )
    );

    // Evaluate the response with requesting total field
<<<<<<< HEAD
    const responseWithTotal = acsProvider.getData(
      new MetricQuery(
        "population",
        Breakdowns.forFips(new Fips("37")).andGender(/*includeTotal=*/ true)
      ),
      dataServerResponse
=======
    const responseWithTotal = await acsProvider.getData(
      Breakdowns.forFips(new Fips("37")).andGender(/*includeTotal=*/ true)
>>>>>>> 18832cb1
    );
    expect(responseWithTotal).toEqual(
      createMissingDataResponse(
        "Breakdowns not supported for provider acs_pop_provider: filterFips:37,geography:state,sex:with total"
      )
    );
  });

  test("National and Gender Breakdown", async () => {
    const acsProvider = new AcsPopulationProvider();

    // Evaluate the response without requesting total field
<<<<<<< HEAD
    const responseWithoutTotal = acsProvider.getData(
      new MetricQuery("population", Breakdowns.national().andGender()),
      dataServerResponse
=======
    const responseWithoutTotal = await acsProvider.getData(
      Breakdowns.national().andGender()
>>>>>>> 18832cb1
    );
    expect(responseWithoutTotal).toEqual(
      createMissingDataResponse(
        "Breakdowns not supported for provider acs_pop_provider: geography:national,sex:without total"
      )
    );

    // Evaluate the response with requesting total field
<<<<<<< HEAD
    const responseWithTotal = acsProvider.getData(
      new MetricQuery(
        "population",
        Breakdowns.national().andGender(/*includeTotal=*/ true)
      ),
      dataServerResponse
=======
    const responseWithTotal = await acsProvider.getData(
      Breakdowns.national().andGender(/*includeTotal=*/ true)
>>>>>>> 18832cb1
    );
    expect(responseWithTotal).toEqual(
      createMissingDataResponse(
        "Breakdowns not supported for provider acs_pop_provider: geography:national,sex:with total"
      )
    );
  });
});<|MERGE_RESOLUTION|>--- conflicted
+++ resolved
@@ -4,17 +4,8 @@
   getDataFetcher,
   resetCacheDebug,
 } from "../../utils/globals";
-import { Breakdowns } from "../Breakdowns";
-<<<<<<< HEAD
-import {
-  MetricQueryResponse,
-  createMissingDataResponse,
-  MetricQuery,
-} from "../MetricQuery";
-import { Dataset } from "../DatasetTypes";
-=======
-import { MetricQueryResponse, createMissingDataResponse } from "../MetricQuery";
->>>>>>> 18832cb1
+import { Breakdowns, BreakdownVar } from "../Breakdowns";
+import { MetricQuery, MetricQueryResponse, createMissingDataResponse } from "../MetricQuery";
 import { Fips, USA_FIPS, USA_DISPLAY_NAME } from "../../utils/madlib/Fips";
 import FakeMetadataMap from "../FakeMetadataMap";
 import FakeDataFetcher from "../../testing/FakeDataFetcher";
@@ -22,33 +13,50 @@
 const WHITE = "White (Non-Hispanic)";
 const ASIAN = "Asian (Non-Hispanic)";
 const TOTAL = "Total";
-
-<<<<<<< HEAD
-function fakeDataServerResponse(datasetId: string, dataset: any[]) {
-  let serverResponse: Record<string, Dataset> = {};
-
-  new AcsPopulationProvider().datasetIds.forEach((id) => {
-    const data = id === datasetId ? dataset : [];
-
-    serverResponse[id] = new Dataset(data, FakeMetadataMap[id]);
-  });
-
-  return serverResponse;
-}
-
-=======
->>>>>>> 18832cb1
+const RACE = "race_and_ethnicity";
+const AGE = "age";
+const SEX = "sex";
+
+interface FipsSpec {
+  code: string;
+  name: string;
+}
+
+const CHATAM: FipsSpec = {
+  code: "37037",
+  name: "Chatam County",
+};
+const DURHAM: FipsSpec = {
+  code: "37063",
+  name: "Durham County",
+};
+const NC: FipsSpec = {
+  code: "37",
+  name: "North Carolina",
+};
+const AL: FipsSpec = {
+  code: "01",
+  name: "Alabama",
+};
+const MARIN: FipsSpec = {
+  code: "06041",
+  name: "Marin County",
+};
+const USA: FipsSpec = {
+  code: USA_FIPS,
+  name: USA_DISPLAY_NAME,
+};
+
 function countyRow(
-  fips: string,
-  county_name: string,
+  fips: FipsSpec,
   breakdownName: string,
   breakdownValue: string,
   population: number
 ) {
   return {
-    county_fips: fips,
-    state_fips: fips.substring(0, 2),
-    county_name: county_name,
+    county_fips: fips.code,
+    state_fips: fips.code.substring(0, 2),
+    county_name: fips.name,
     [breakdownName]: breakdownValue,
     ingestion_ts: "2021-01-08 22:02:55.964254 UTC",
     population: population,
@@ -56,24 +64,61 @@
 }
 
 function stateRow(
-  fips: string,
-  state_name: string,
+  fips: FipsSpec,
   breakdownName: string,
   breakdownValue: string,
   population: number
 ) {
   return {
-    state_fips: fips,
-    state_name: state_name,
+    state_fips: fips.code,
+    state_name: fips.name,
     [breakdownName]: breakdownValue,
     population: population,
   };
 }
 
-function addPopulationPctToRow(row: {}, pct: number) {
-  return Object.assign(row, {
-    population_pct: pct,
-  });
+function finalRow(
+  fips: FipsSpec,
+  breakdownName: string,
+  breakdownValue: string,
+  population: number,
+  population_pct: number
+) {
+  return {
+    fips: fips.code,
+    fips_name: fips.name,
+    [breakdownName]: breakdownValue,
+    population: population,
+    population_pct: population_pct,
+  };
+}
+
+async function evaluate(
+  datasetId: string,
+  rawData: any[],
+  baseBreakdown: Breakdowns,
+  breakdownVar: BreakdownVar,
+  nonTotalRows: any[],
+  totalRows: any[]
+) {
+  const acsProvider = new AcsPopulationProvider();
+  dataFetcher.setFakeDatasetLoaded(datasetId, rawData);
+
+  // Evaluate the response with requesting total field
+  const responseWithTotal = await acsProvider.getData(
+    new MetricQuery(["population"],baseBreakdown.addBreakdown(breakdownVar, /*includeTotal=*/ true)
+  ));
+  expect(responseWithTotal).toEqual(
+    new MetricQueryResponse(totalRows, [datasetId])
+  );
+
+  // Evaluate the response without requesting total field
+  const responseWithoutTotal = await acsProvider.getData(
+    new MetricQuery(["population"],baseBreakdown.addBreakdown(breakdownVar, /*includeTotal=*/ false)
+  ));
+  expect(responseWithoutTotal).toEqual(
+    new MetricQueryResponse(nonTotalRows, [datasetId])
+  );
 }
 
 autoInitGlobals();
@@ -89,13 +134,9 @@
   test("Invalid Breakdown", async () => {
     const acsProvider = new AcsPopulationProvider();
 
-<<<<<<< HEAD
-    const metricQuery = new MetricQuery("population", Breakdowns.national());
-    expect(acsProvider.getData(metricQuery, {})).toEqual(
-=======
-    const response = await acsProvider.getData(Breakdowns.national());
+    const response = await acsProvider.getData(new MetricQuery(
+        ["population"],Breakdowns.national()));
     expect(response).toEqual(
->>>>>>> 18832cb1
       createMissingDataResponse(
         "Breakdowns not supported for provider acs_pop_provider: geography:national"
       )
@@ -103,585 +144,236 @@
   });
 
   test("Get all counties in state with Race Breakdown", async () => {
-    const acsProvider = new AcsPopulationProvider();
-
-    const CHATAM_TOTAL_ROW = countyRow(
-      "37037",
-      "Chatam",
-      "race_and_ethnicity",
-      TOTAL,
-      2
-    );
-    const CHATAM_ASIAN_ROW = countyRow(
-      "37037",
-      "Chatam",
-      "race_and_ethnicity",
-      ASIAN,
-      2
-    );
-    const DURHAM_ASIAN_ROW = countyRow(
-      "37063",
-      "Durham",
-      "race_and_ethnicity",
-      ASIAN,
-      5
-    );
-    const DURHAM_WHITE_ROW = countyRow(
-      "37063",
-      "Durham",
-      "race_and_ethnicity",
-      WHITE,
-      15
-    );
-    const DURHAM_TOTAL_ROW = countyRow(
-      "37063",
-      "Durham",
-      "race_and_ethnicity",
-      TOTAL,
-      20
-    );
-
-    const acsRaceCountyData = [
-      countyRow("01111", "AL county", "race_and_ethnicity", WHITE, 2),
-      CHATAM_TOTAL_ROW,
-      CHATAM_ASIAN_ROW,
-      DURHAM_ASIAN_ROW,
-      DURHAM_WHITE_ROW,
-      DURHAM_TOTAL_ROW,
-    ];
-
-    const CHATAM_TOTAL_FINAL_ROW = addPopulationPctToRow(CHATAM_TOTAL_ROW, 100);
-    const CHATAM_ASIAN_FINAL_ROW = addPopulationPctToRow(CHATAM_ASIAN_ROW, 100);
-    const DURHAM_ASIAN_FINAL_ROW = addPopulationPctToRow(DURHAM_ASIAN_ROW, 25);
-    const DURHAM_WHITE_FINAL_ROW = addPopulationPctToRow(DURHAM_WHITE_ROW, 75);
-    const DURHAM_TOTAL_FINAL_ROW = addPopulationPctToRow(DURHAM_TOTAL_ROW, 100);
-
-    dataFetcher.setFakeDatasetLoaded(
+    const rawData = [
+      countyRow(MARIN, RACE, WHITE, 2),
+      countyRow(CHATAM, RACE, TOTAL, 2),
+      countyRow(CHATAM, RACE, ASIAN, 2),
+      countyRow(DURHAM, RACE, ASIAN, 5),
+      countyRow(DURHAM, RACE, WHITE, 15),
+      countyRow(DURHAM, RACE, TOTAL, 20),
+    ];
+
+    // Chatam county rows
+    const C_TOTAL_FINAL = finalRow(CHATAM, RACE, TOTAL, 2, 100);
+    const C_ASIAN_FINAL = finalRow(CHATAM, RACE, ASIAN, 2, 100);
+
+    // Durham county rows
+    const D_ASIAN_FINAL = finalRow(DURHAM, RACE, ASIAN, 5, 25);
+    const D_WHITE_FINAL = finalRow(DURHAM, RACE, WHITE, 15, 75);
+    const D_TOTAL_FINAL = finalRow(DURHAM, RACE, TOTAL, 20, 100);
+
+    await evaluate(
       "acs_population-by_race_county_std",
-      acsRaceCountyData
-    );
-
-    // Evaluate the response with requesting total field
-    const rowsWithTotal = [
-      CHATAM_TOTAL_FINAL_ROW,
-      CHATAM_ASIAN_FINAL_ROW,
-      DURHAM_ASIAN_FINAL_ROW,
-      DURHAM_WHITE_FINAL_ROW,
-      DURHAM_TOTAL_FINAL_ROW,
-    ];
-<<<<<<< HEAD
-    const responseWithTotal = acsProvider.getData(
-      new MetricQuery(
-        "population",
-        Breakdowns.byCounty().withGeoFilter(new Fips("37")).andRace(true)
-      ),
-      dataServerResponse
-=======
-
-    const responseWithTotal = await acsProvider.getData(
-      Breakdowns.byCounty().withGeoFilter(new Fips("37")).andRace(true)
->>>>>>> 18832cb1
-    );
-    expect(responseWithTotal).toEqual(
-      new MetricQueryResponse(rowsWithTotal, [
-        "acs_population-by_race_county_std",
-      ])
-    );
-
-    // Evaluate the response without requesting total field
-    const rowsWithoutTotal = [
-      CHATAM_ASIAN_FINAL_ROW,
-      DURHAM_ASIAN_FINAL_ROW,
-      DURHAM_WHITE_FINAL_ROW,
-    ];
-<<<<<<< HEAD
-    const responseWithoutTotal = acsProvider.getData(
-      new MetricQuery(
-        "population",
-        Breakdowns.byCounty().withGeoFilter(new Fips("37")).andRace()
-      ),
-      dataServerResponse
-=======
-    const responseWithoutTotal = await acsProvider.getData(
-      Breakdowns.byCounty().withGeoFilter(new Fips("37")).andRace()
->>>>>>> 18832cb1
-    );
-    expect(responseWithoutTotal).toEqual(
-      new MetricQueryResponse(rowsWithoutTotal, [
-        "acs_population-by_race_county_std",
-      ])
+      rawData,
+      Breakdowns.byCounty().withGeoFilter(new Fips(NC.code)),
+      RACE,
+      [C_ASIAN_FINAL, D_ASIAN_FINAL, D_WHITE_FINAL],
+      [
+        C_TOTAL_FINAL,
+        C_ASIAN_FINAL,
+        D_ASIAN_FINAL,
+        D_WHITE_FINAL,
+        D_TOTAL_FINAL,
+      ]
     );
   });
 
   test("Get one county with Race breakdown", async () => {
-    const acsProvider = new AcsPopulationProvider();
-
-    const DURHAM_ASIAN_ROW = countyRow(
-      "37063",
-      "Durham",
-      "race_and_ethnicity",
-      ASIAN,
-      5
-    );
-    const DURHAM_WHITE_ROW = countyRow(
-      "37063",
-      "Durham",
-      "race_and_ethnicity",
-      WHITE,
-      15
-    );
-    const DURHAM_TOTAL_ROW = countyRow(
-      "37063",
-      "Durham",
-      "race_and_ethnicity",
-      TOTAL,
-      20
-    );
-
-    const acsRaceCountyData = [
-      stateRow("37037", "Chatam", "race_and_ethnicity", TOTAL, 2),
-      stateRow("37037", "Chatam", "race_and_ethnicity", ASIAN, 2),
-      DURHAM_ASIAN_ROW,
-      DURHAM_WHITE_ROW,
-      DURHAM_TOTAL_ROW,
-    ];
-
-    const DURHAM_ASIAN_FINAL_ROW = addPopulationPctToRow(DURHAM_ASIAN_ROW, 25);
-    const DURHAM_WHITE_FINAL_ROW = addPopulationPctToRow(DURHAM_WHITE_ROW, 75);
-    const DURHAM_TOTAL_FINAL_ROW = addPopulationPctToRow(DURHAM_TOTAL_ROW, 100);
-
-    // Evaluate the response with requesting total field
-<<<<<<< HEAD
-    const responseWithTotal = acsProvider.getData(
-      new MetricQuery(
-        "population",
-        Breakdowns.forFips(new Fips("37063")).andRace(true)
-      ),
-      fakeDataServerResponse(
-        "acs_population-by_race_county_std",
-        acsRaceCountyData
-      )
-=======
-    const rowsWithTotal = [
-      DURHAM_ASIAN_FINAL_ROW,
-      DURHAM_WHITE_FINAL_ROW,
-      DURHAM_TOTAL_FINAL_ROW,
-    ];
-    dataFetcher.setFakeDatasetLoaded(
+    const rawData = [
+      countyRow(CHATAM, RACE, TOTAL, 2),
+      countyRow(CHATAM, RACE, ASIAN, 2),
+      countyRow(DURHAM, RACE, ASIAN, 5),
+      countyRow(DURHAM, RACE, WHITE, 15),
+      countyRow(DURHAM, RACE, TOTAL, 20),
+    ];
+
+    const D_ASIAN_FINAL = finalRow(DURHAM, RACE, ASIAN, 5, 25);
+    const D_WHITE_FINAL = finalRow(DURHAM, RACE, WHITE, 15, 75);
+    const D_TOTAL_FINAL = finalRow(DURHAM, RACE, TOTAL, 20, 100);
+
+    await evaluate(
       "acs_population-by_race_county_std",
-      acsRaceCountyData
-    );
-    const responseWithTotal = await acsProvider.getData(
-      Breakdowns.forFips(new Fips("37063")).andRace(true)
->>>>>>> 18832cb1
-    );
-    expect(responseWithTotal).toEqual(
-      new MetricQueryResponse(
-        [
-          DURHAM_ASIAN_FINAL_ROW,
-          DURHAM_WHITE_FINAL_ROW,
-          DURHAM_TOTAL_FINAL_ROW,
-        ],
-        ["acs_population-by_race_county_std"]
-      )
-    );
-
-    // Evaluate the response without requesting total field
-<<<<<<< HEAD
-    const responseWithoutTotal = acsProvider.getData(
-      new MetricQuery(
-        "population",
-        Breakdowns.forFips(new Fips("37063")).andRace()
-      ),
-      fakeDataServerResponse(
-        "acs_population-by_race_county_std",
-        acsRaceCountyData
-      )
-=======
-    const rowsWithoutTotal = [DURHAM_ASIAN_FINAL_ROW, DURHAM_WHITE_FINAL_ROW];
-    const responseWithoutTotal = await acsProvider.getData(
-      Breakdowns.forFips(new Fips("37063")).andRace()
->>>>>>> 18832cb1
-    );
-    expect(responseWithoutTotal).toEqual(
-      new MetricQueryResponse(
-        [DURHAM_ASIAN_FINAL_ROW, DURHAM_WHITE_FINAL_ROW],
-        ["acs_population-by_race_county_std"]
-      )
+      rawData,
+      Breakdowns.forFips(new Fips(DURHAM.code)),
+      RACE,
+      [D_ASIAN_FINAL, D_WHITE_FINAL],
+      [D_ASIAN_FINAL, D_WHITE_FINAL, D_TOTAL_FINAL]
     );
   });
 
   test("State and Race Breakdown", async () => {
-    const acsProvider = new AcsPopulationProvider();
-
-    const NC_TOTAL_ROW = stateRow("37", "NC", "race_and_ethnicity", TOTAL, 20);
-    const NC_ASIAN_ROW = stateRow("37", "NC", "race_and_ethnicity", ASIAN, 5);
-    const NC_WHITE_ROW = stateRow("37", "NC", "race_and_ethnicity", WHITE, 15);
-
-    const NC_TOTAL_FINAL_ROW = addPopulationPctToRow(NC_TOTAL_ROW, 100);
-    const NC_ASIAN_FINAL_ROW = addPopulationPctToRow(NC_ASIAN_ROW, 25);
-    const NC_WHITE_FINAL_ROW = addPopulationPctToRow(NC_WHITE_ROW, 75);
-
-    const acsRaceRows = [
-      stateRow("01", "AL", "race_and_ethnicity", TOTAL, 2),
-      stateRow("01", "AL", "race_and_ethnicity", ASIAN, 2),
-      NC_ASIAN_ROW,
-      NC_WHITE_ROW,
-      NC_TOTAL_ROW,
-    ];
-
-    dataFetcher.setFakeDatasetLoaded(
+    const rawData = [
+      stateRow(AL, RACE, TOTAL, 2),
+      stateRow(AL, RACE, ASIAN, 2),
+      stateRow(NC, RACE, TOTAL, 20),
+      stateRow(NC, RACE, ASIAN, 5),
+      stateRow(NC, RACE, WHITE, 15),
+    ];
+
+    const NC_TOTAL_FINAL = finalRow(NC, RACE, TOTAL, 20, 100);
+    const NC_ASIAN_FINAL = finalRow(NC, RACE, ASIAN, 5, 25);
+    const NC_WHITE_FINAL = finalRow(NC, RACE, WHITE, 15, 75);
+
+    await evaluate(
       "acs_population-by_race_state_std",
-      acsRaceRows
-    );
-    // Evaluate the response without requesting total field
-<<<<<<< HEAD
-    const responseWithoutTotal = acsProvider.getData(
-      new MetricQuery(
-        "population",
-        Breakdowns.forFips(new Fips("37")).andRace()
-      ),
-      dataServerResponse
-=======
-    const responseWithoutTotal = await acsProvider.getData(
-      Breakdowns.forFips(new Fips("37")).andRace()
->>>>>>> 18832cb1
-    );
-    expect(responseWithoutTotal).toEqual(
-      new MetricQueryResponse(
-        [NC_ASIAN_FINAL_ROW, NC_WHITE_FINAL_ROW],
-        ["acs_population-by_race_state_std"]
-      )
-    );
-
-    // Evaluate the response with requesting total field
-<<<<<<< HEAD
-    const responseWithTotal = acsProvider.getData(
-      new MetricQuery(
-        "population",
-        Breakdowns.forFips(new Fips("37")).andRace(/*includeTotal=*/ true)
-      ),
-      dataServerResponse
-=======
-    const responseWithTotal = await acsProvider.getData(
-      Breakdowns.forFips(new Fips("37")).andRace(/*includeTotal=*/ true)
->>>>>>> 18832cb1
-    );
-    expect(responseWithTotal).toEqual(
-      new MetricQueryResponse(
-        [NC_ASIAN_FINAL_ROW, NC_WHITE_FINAL_ROW, NC_TOTAL_FINAL_ROW],
-        ["acs_population-by_race_state_std"]
-      )
+      rawData,
+      Breakdowns.forFips(new Fips(NC.code)),
+      RACE,
+      [NC_ASIAN_FINAL, NC_WHITE_FINAL],
+      [NC_TOTAL_FINAL, NC_ASIAN_FINAL, NC_WHITE_FINAL]
     );
   });
 
   test("National and Race Breakdown", async () => {
-    const acsProvider = new AcsPopulationProvider();
-
-    const NC_ASIAN_ROW = stateRow("37", "NC", "race_and_ethnicity", ASIAN, 5);
-    const NC_WHITE_ROW = stateRow("37", "NC", "race_and_ethnicity", WHITE, 15);
-    const NC_TOTAL_ROW = stateRow("37", "NC", "race_and_ethnicity", TOTAL, 20);
-
-    const AL_ASIAN_ROW = stateRow("01", "AL", "race_and_ethnicity", ASIAN, 5);
-    const AL_TOTAL_ROW = stateRow("01", "AL", "race_and_ethnicity", TOTAL, 5);
-
-    const acsRaceStateData = [
-      AL_TOTAL_ROW,
-      AL_ASIAN_ROW,
-      NC_ASIAN_ROW,
-      NC_WHITE_ROW,
-      NC_TOTAL_ROW,
-    ];
-
-    function finalNationalRow(
-      race: string,
-      population: number,
-      population_pct: number
-    ) {
-      return {
-        state_fips: USA_FIPS,
-        state_name: USA_DISPLAY_NAME,
-        race_and_ethnicity: race,
-        population: population,
-        population_pct: population_pct,
-      };
-    }
-
-<<<<<<< HEAD
-    // Evaluate the response without requesting total field
-    const expectedNoTotalRows = [
-      finalNationalRow(ASIAN, /*population=*/ 10, /*population_pct=*/ 40),
-      finalNationalRow(WHITE, /*population=*/ 15, /*population_pct=*/ 60),
-    ];
-    const metricQueryWithoutTotal = new MetricQuery(
-      "population",
-=======
-    const NATIONAL_ASIAN_FINAL_ROW = finalNationalRow(
-      ASIAN,
-      /*population=*/ 10,
-      /*population_pct=*/ 40
-    );
-    const NATIONAL_WHITE_FINAL_ROW = finalNationalRow(
-      WHITE,
-      /*population=*/ 15,
-      /*population_pct=*/ 60
-    );
-    const NATIONAL_TOTAL_FINAL_ROW = finalNationalRow(
-      TOTAL,
-      /*population=*/ 25,
-      /*population_pct=*/ 100
-    );
-
-    dataFetcher.setFakeDatasetLoaded(
+    const rawData = [
+      stateRow(NC, RACE, ASIAN, 5),
+      stateRow(NC, RACE, WHITE, 15),
+      stateRow(NC, RACE, TOTAL, 20),
+      stateRow(AL, RACE, ASIAN, 5),
+      stateRow(AL, RACE, TOTAL, 5),
+    ];
+
+    const NATIONAL_ASIAN_FINAL = finalRow(USA, RACE, ASIAN, 10, 40);
+    const NATIONAL_WHITE_FINAL = finalRow(USA, RACE, WHITE, 15, 60);
+    const NATIONAL_TOTAL_FINAL = finalRow(USA, RACE, TOTAL, 25, 100);
+
+    await evaluate(
       "acs_population-by_race_state_std",
-      acsRaceStateData
-    );
-    // Evaluate the response without requesting total field
-    const responseWithoutTotal = await acsProvider.getData(
->>>>>>> 18832cb1
-      Breakdowns.national().andRace()
-    );
-    const responseWithoutTotal = acsProvider.getData(
-      metricQueryWithoutTotal,
-      fakeDataServerResponse(
-        "acs_population-by_race_state_std",
-        acsRaceStateData
-      )
-    );
-    expect(responseWithoutTotal).toEqual(
-      new MetricQueryResponse(expectedNoTotalRows, [
-        "acs_population-by_race_state_std",
-      ])
-    );
-
-    // Evaluate the response with requesting total field
-<<<<<<< HEAD
-    const expectedTotalRows = [
-      finalNationalRow(ASIAN, /*population=*/ 10, /*population_pct=*/ 40),
-      finalNationalRow(TOTAL, /*population=*/ 25, /*population_pct=*/ 100),
-      finalNationalRow(WHITE, /*population=*/ 15, /*population_pct=*/ 60),
-    ];
-
-    const metricQueryWithTotal = new MetricQuery(
-      "population",
-      Breakdowns.national().andRace(true)
-    );
-    const responseWithTotal = acsProvider.getData(
-      metricQueryWithTotal,
-      fakeDataServerResponse(
-        "acs_population-by_race_state_std",
-        acsRaceStateData
-      )
-=======
-    const responseWithTotal = await acsProvider.getData(
-      Breakdowns.national().andRace(/*includeTotal=*/ true)
->>>>>>> 18832cb1
-    );
-    expect(responseWithTotal).toEqual(
-      new MetricQueryResponse(expectedTotalRows, [
-        "acs_population-by_race_state_std",
-      ])
+      rawData,
+      Breakdowns.national(),
+      RACE,
+      [NATIONAL_ASIAN_FINAL, NATIONAL_WHITE_FINAL],
+      [NATIONAL_ASIAN_FINAL, NATIONAL_TOTAL_FINAL, NATIONAL_WHITE_FINAL]
+    );
+  });
+
+  test("Get all counties in state with age Breakdown", async () => {
+    const rawData = [
+      countyRow(MARIN, AGE, "10-19", 2),
+      countyRow(CHATAM, AGE, "0-9", 2),
+      countyRow(DURHAM, AGE, "0-9", 5),
+      countyRow(DURHAM, AGE, "10-19", 15),
+    ];
+
+    const C_0_9_FINAL = finalRow(CHATAM, AGE, "0-9", 2, 100);
+    const C_TOTAL_FINAL = finalRow(CHATAM, AGE, TOTAL, 2, 100);
+
+    const D_0_9_FINAL = finalRow(DURHAM, AGE, "0-9", 5, 25);
+    const D_10_19_FINAL = finalRow(DURHAM, AGE, "10-19", 15, 75);
+    const D_TOTAL_FINAL = finalRow(DURHAM, AGE, "Total", 20, 100);
+
+    await evaluate(
+      "acs_population-by_age_county",
+      rawData,
+      Breakdowns.byCounty().withGeoFilter(new Fips(NC.code)),
+      AGE,
+      [C_0_9_FINAL, D_0_9_FINAL, D_10_19_FINAL],
+      [C_0_9_FINAL, C_TOTAL_FINAL, D_0_9_FINAL, D_10_19_FINAL, D_TOTAL_FINAL]
+    );
+  });
+
+  test("Get one county with age breakdown", async () => {
+    const rawData = [
+      countyRow(CHATAM, AGE, "0-9", 2),
+      countyRow(DURHAM, AGE, "0-9", 5),
+      countyRow(DURHAM, AGE, "10-19", 15),
+    ];
+
+    const D_0_9_FINAL = finalRow(DURHAM, AGE, "0-9", 5, 25);
+    const D_10_19_FINAL = finalRow(DURHAM, AGE, "10-19", 15, 75);
+    const D_TOTAL_FINAL = finalRow(DURHAM, AGE, TOTAL, 20, 100);
+
+    await evaluate(
+      "acs_population-by_age_county",
+      rawData,
+      Breakdowns.forFips(new Fips(DURHAM.code)),
+      AGE,
+      [D_0_9_FINAL, D_10_19_FINAL],
+      [D_0_9_FINAL, D_10_19_FINAL, D_TOTAL_FINAL]
     );
   });
 
   test("State and Age Breakdown", async () => {
-    const acsProvider = new AcsPopulationProvider();
-
-    const NC_AGE_0_9 = stateRow("37", "NC", "age", "0-9", 15);
-    const NC_AGE_10_19 = stateRow("37", "NC", "age", "10-19", 10);
-    const acsAgeRows = [
-      stateRow("01", "AL", "age", "10-19", 2),
-      NC_AGE_0_9,
-      NC_AGE_10_19,
-    ];
-
-    const NC_AGE_0_9_FINAL = addPopulationPctToRow(NC_AGE_0_9, 60);
-    const NC_AGE_10_19_FINAL = addPopulationPctToRow(NC_AGE_10_19, 40);
-    const NC_TOTAL_FINAL = addPopulationPctToRow(
-      stateRow("37", "NC", "age", "Total", 25),
-      100
-    );
-
-    dataFetcher.setFakeDatasetLoaded("acs_population-by_age_state", acsAgeRows);
-    // Evaluate the response without requesting total field
-<<<<<<< HEAD
-    const responseWithoutTotal = acsProvider.getData(
-      new MetricQuery(
-        "population",
-        Breakdowns.forFips(new Fips("37")).andAge()
-      ),
-      dataServerResponse
-=======
-    const responseWithoutTotal = await acsProvider.getData(
-      Breakdowns.forFips(new Fips("37")).andAge()
->>>>>>> 18832cb1
-    );
-    expect(responseWithoutTotal).toEqual(
-      new MetricQueryResponse(
-        [NC_AGE_0_9_FINAL, NC_AGE_10_19_FINAL],
-        ["acs_population-by_age_state"]
-      )
-    );
-
-    // Evaluate the response with requesting total field
-<<<<<<< HEAD
-    const responseWithTotal = acsProvider.getData(
-      new MetricQuery(
-        "population",
-        Breakdowns.forFips(new Fips("37")).andAge(/*includeTotal=*/ true)
-      ),
-      dataServerResponse
-=======
-    const responseWithTotal = await acsProvider.getData(
-      Breakdowns.forFips(new Fips("37")).andAge(/*includeTotal=*/ true)
->>>>>>> 18832cb1
-    );
-    expect(responseWithTotal).toEqual(
-      new MetricQueryResponse(
-        [NC_AGE_0_9_FINAL, NC_AGE_10_19_FINAL, NC_TOTAL_FINAL],
-        ["acs_population-by_age_state"]
-      )
+    const rawData = [
+      stateRow(AL, AGE, "10-19", 2),
+      stateRow(NC, AGE, "0-9", 15),
+      stateRow(NC, AGE, "10-19", 10),
+    ];
+
+    const NC_AGE_0_9_FINAL = finalRow(NC, AGE, "0-9", 15, 60);
+    const NC_AGE_10_19_FINAL = finalRow(NC, AGE, "10-19", 10, 40);
+    const NC_TOTAL_FINAL = finalRow(NC, AGE, TOTAL, 25, 100);
+
+    await evaluate(
+      "acs_population-by_age_state",
+      rawData,
+      Breakdowns.forFips(new Fips(NC.code)),
+      AGE,
+      [NC_AGE_0_9_FINAL, NC_AGE_10_19_FINAL],
+      [NC_AGE_0_9_FINAL, NC_AGE_10_19_FINAL, NC_TOTAL_FINAL]
     );
   });
 
   test("National and Age Breakdown", async () => {
-    const acsProvider = new AcsPopulationProvider();
-
-    const AL_AGE_0_9 = stateRow("01", "AL", "age", "0-9", 15);
-    const NC_AGE_0_9 = stateRow("37", "NC", "age", "0-9", 15);
-    const NC_AGE_10_19 = stateRow("37", "NC", "age", "10-19", 10);
-    const acsAgeRows = [AL_AGE_0_9, NC_AGE_0_9, NC_AGE_10_19];
-
-    const AGE_0_9_FINAL = addPopulationPctToRow(
-      stateRow(USA_FIPS, USA_DISPLAY_NAME, "age", "0-9", 30),
-      75
-    );
-    const AGE_10_19_FINAL = addPopulationPctToRow(
-      stateRow(USA_FIPS, USA_DISPLAY_NAME, "age", "10-19", 10),
-      25
-    );
-    const AGE_TOTAL_FINAL = addPopulationPctToRow(
-      stateRow(USA_FIPS, USA_DISPLAY_NAME, "age", "Total", 40),
-      100
-    );
-
-    dataFetcher.setFakeDatasetLoaded("acs_population-by_age_state", acsAgeRows);
-    // Evaluate the response without requesting total field
-<<<<<<< HEAD
-    const responseWithoutTotal = acsProvider.getData(
-      new MetricQuery("population", Breakdowns.national().andAge()),
-      dataServerResponse
-=======
-    const responseWithoutTotal = await acsProvider.getData(
-      Breakdowns.national().andAge()
->>>>>>> 18832cb1
-    );
-    expect(responseWithoutTotal).toEqual(
-      new MetricQueryResponse(
-        [AGE_0_9_FINAL, AGE_10_19_FINAL],
-        ["acs_population-by_age_state"]
-      )
-    );
-
-    // Evaluate the response with requesting total field
-<<<<<<< HEAD
-    const responseWithTotal = acsProvider.getData(
-      new MetricQuery(
-        "population",
-        Breakdowns.national().andAge(/*includeTotal=*/ true)
-      ),
-      dataServerResponse
-=======
-    const responseWithTotal = await acsProvider.getData(
-      Breakdowns.national().andAge(/*includeTotal=*/ true)
->>>>>>> 18832cb1
-    );
-    expect(responseWithTotal).toEqual(
-      new MetricQueryResponse(
-        [AGE_0_9_FINAL, AGE_10_19_FINAL, AGE_TOTAL_FINAL],
-        ["acs_population-by_age_state"]
-      )
+    const rawData = [
+      stateRow(AL, AGE, "0-9", 15),
+      stateRow(NC, AGE, "0-9", 15),
+      stateRow(NC, AGE, "10-19", 10),
+    ];
+
+    const AGE_0_9_FINAL = finalRow(USA, AGE, "0-9", 30, 75);
+    const AGE_10_19_FINAL = finalRow(USA, AGE, "10-19", 10, 25);
+    const AGE_TOTAL_FINAL = finalRow(USA, AGE, "Total", 40, 100);
+
+    await evaluate(
+      "acs_population-by_age_state",
+      rawData,
+      Breakdowns.national(),
+      AGE,
+      [AGE_0_9_FINAL, AGE_10_19_FINAL],
+      [AGE_0_9_FINAL, AGE_10_19_FINAL, AGE_TOTAL_FINAL]
     );
   });
 
   test("State and Gender Breakdown", async () => {
-    const acsProvider = new AcsPopulationProvider();
-
-    // Evaluate the response without requesting total field
-<<<<<<< HEAD
-    const responseWithoutTotal = acsProvider.getData(
-      new MetricQuery(
-        "population",
-        Breakdowns.forFips(new Fips("37")).andGender()
-      ),
-      dataServerResponse
-=======
-    const responseWithoutTotal = await acsProvider.getData(
-      Breakdowns.forFips(new Fips("37")).andGender()
->>>>>>> 18832cb1
-    );
-    expect(responseWithoutTotal).toEqual(
-      createMissingDataResponse(
-        "Breakdowns not supported for provider acs_pop_provider: filterFips:37,geography:state,sex:without total"
-      )
-    );
-
-    // Evaluate the response with requesting total field
-<<<<<<< HEAD
-    const responseWithTotal = acsProvider.getData(
-      new MetricQuery(
-        "population",
-        Breakdowns.forFips(new Fips("37")).andGender(/*includeTotal=*/ true)
-      ),
-      dataServerResponse
-=======
-    const responseWithTotal = await acsProvider.getData(
-      Breakdowns.forFips(new Fips("37")).andGender(/*includeTotal=*/ true)
->>>>>>> 18832cb1
-    );
-    expect(responseWithTotal).toEqual(
-      createMissingDataResponse(
-        "Breakdowns not supported for provider acs_pop_provider: filterFips:37,geography:state,sex:with total"
-      )
+    const rawData = [
+      stateRow(AL, SEX, "male", 2),
+      stateRow(NC, SEX, "male", 15),
+      stateRow(NC, SEX, "female", 10),
+    ];
+
+    const NC_MALE_FINAL = finalRow(NC, SEX, "male", 15, 60);
+    const NC_FEMALE_FINAL = finalRow(NC, SEX, "female", 10, 40);
+    const NC_TOTAL = finalRow(NC, SEX, "Total", 25, 100);
+
+    await evaluate(
+      "acs_population-by_sex_state",
+      rawData,
+      Breakdowns.forFips(new Fips(NC.code)),
+      SEX,
+      [NC_MALE_FINAL, NC_FEMALE_FINAL],
+      [NC_MALE_FINAL, NC_FEMALE_FINAL, NC_TOTAL]
     );
   });
 
   test("National and Gender Breakdown", async () => {
-    const acsProvider = new AcsPopulationProvider();
-
-    // Evaluate the response without requesting total field
-<<<<<<< HEAD
-    const responseWithoutTotal = acsProvider.getData(
-      new MetricQuery("population", Breakdowns.national().andGender()),
-      dataServerResponse
-=======
-    const responseWithoutTotal = await acsProvider.getData(
-      Breakdowns.national().andGender()
->>>>>>> 18832cb1
-    );
-    expect(responseWithoutTotal).toEqual(
-      createMissingDataResponse(
-        "Breakdowns not supported for provider acs_pop_provider: geography:national,sex:without total"
-      )
-    );
-
-    // Evaluate the response with requesting total field
-<<<<<<< HEAD
-    const responseWithTotal = acsProvider.getData(
-      new MetricQuery(
-        "population",
-        Breakdowns.national().andGender(/*includeTotal=*/ true)
-      ),
-      dataServerResponse
-=======
-    const responseWithTotal = await acsProvider.getData(
-      Breakdowns.national().andGender(/*includeTotal=*/ true)
->>>>>>> 18832cb1
-    );
-    expect(responseWithTotal).toEqual(
-      createMissingDataResponse(
-        "Breakdowns not supported for provider acs_pop_provider: geography:national,sex:with total"
-      )
+    const rawData = [
+      stateRow(AL, SEX, "Male", 15),
+      stateRow(NC, SEX, "Male", 15),
+      stateRow(NC, SEX, "Female", 10),
+    ];
+
+    const MALE_FINAL = finalRow(USA, SEX, "Male", 30, 75);
+    const FEMALE_FINAL = finalRow(USA, SEX, "Female", 10, 25);
+    const TOTAL_FINAL = finalRow(USA, SEX, "Total", 40, 100);
+
+    await evaluate(
+      "acs_population-by_sex_state",
+      rawData,
+      Breakdowns.national(),
+      SEX,
+      [FEMALE_FINAL, MALE_FINAL],
+      [FEMALE_FINAL, MALE_FINAL, TOTAL_FINAL]
     );
   });
 });