import AcsPopulationProvider from "./AcsPopulationProvider";
import { Breakdowns } from "../Breakdowns";
import { MetricQueryResponse, createMissingDataResponse } from "../MetricQuery";
import { Dataset } from "../DatasetTypes";
import { Fips, USA_FIPS, USA_DISPLAY_NAME } from "../../utils/madlib/Fips";
import FakeMetadataMap from "../FakeMetadataMap";

const WHITE = "White (Non-Hispanic)";
const ASIAN = "Asian (Non-Hispanic)";
const TOTAL = "Total";

<<<<<<< HEAD
function fakeDataServerResponse(
  acsRaceStateData: any[],
  acsAgeStateData: any[],
  acsRaceCountyData: any[]
) {
  return {
    "acs_population-by_race_state_std": new Dataset(
      acsRaceStateData,
      FakeMetadataMap["acs_population-by_race_state_std"]
    ),
    "acs_population-by_age_state": new Dataset(
      acsAgeStateData,
      FakeMetadataMap["acs_population-by_age_state"]
    ),
    "acs_population-by_race_county_std": new Dataset(
      acsRaceCountyData,
      FakeMetadataMap["acs_population-by_race_county_std"]
    ),
  };
}

function countyRow(
  fips: string,
  county_name: string,
  breakdownName: string,
  breakdownValue: string,
  population: number
) {
  return {
    county_fips: fips,
    county_name: county_name,
    [breakdownName]: breakdownValue,
    population: population,
  };
}

function row(
=======
function fakeDataServerResponse(acsRaceRows: any[], acsAgeRows: any[]) {
  return {
    "acs_population-by_race_state_std": new Dataset(
      acsRaceRows,
      FakeMetadataMap["acs_population-by_race_state_std"]
    ),
    "acs_population-by_age_state": new Dataset(
      acsAgeRows,
      FakeMetadataMap["acs_population-by_age_state"]
    ),
  };
}

function rawPopulationRow(
>>>>>>> c2323974
  fips: string,
  state_name: string,
  breakdownName: string,
  breakdownValue: string,
  population: number
) {
  return {
    state_fips: fips,
    state_name: state_name,
    [breakdownName]: breakdownValue,
    population: population,
  };
}

function addPopulationPctToRow(row: {}, pct: number) {
  return Object.assign(row, {
    population_pct: pct,
  });
}

describe("AcsPopulationProvider", () => {
  test("Invalid Breakdown", async () => {
    const acsProvider = new AcsPopulationProvider();

    expect(acsProvider.getData({}, Breakdowns.national())).toEqual(
      createMissingDataResponse(
        "Breakdowns not supported for provider acs_pop_provider: geography:national"
      )
    );
  });

  test("Get all counties in state with Race Breakdown", async () => {
    const acsProvider = new AcsPopulationProvider();

    const CHATAM_TOTAL_ROW = countyRow(
      "37037",
      "Chatam",
      "race_and_ethnicity",
      TOTAL,
      2
    );
    const CHATAM_ASIAN_ROW = countyRow(
      "37037",
      "Chatam",
      "race_and_ethnicity",
      ASIAN,
      2
    );
    const DURHAM_ASIAN_ROW = countyRow(
      "37063",
      "Durham",
      "race_and_ethnicity",
      ASIAN,
      5
    );
    const DURHAM_WHITE_ROW = countyRow(
      "37063",
      "Durham",
      "race_and_ethnicity",
      WHITE,
      15
    );
    const DURHAM_TOTAL_ROW = countyRow(
      "37063",
      "Durham",
      "race_and_ethnicity",
      TOTAL,
      20
    );

    const acsRaceCountyData = [
      countyRow("01111", "AL county", "race_and_ethnicity", WHITE, 2),
      CHATAM_TOTAL_ROW,
      CHATAM_ASIAN_ROW,
      DURHAM_ASIAN_ROW,
      DURHAM_WHITE_ROW,
      DURHAM_TOTAL_ROW,
    ];

    const CHATAM_TOTAL_FINAL_ROW = Object.assign(CHATAM_TOTAL_ROW, {
      population_pct: 100,
    });
    const CHATAM_ASIAN_FINAL_ROW = Object.assign(CHATAM_ASIAN_ROW, {
      population_pct: 100,
    });
    const DURHAM_ASIAN_FINAL_ROW = Object.assign(DURHAM_ASIAN_ROW, {
      population_pct: 25,
    });
    const DURHAM_WHITE_FINAL_ROW = Object.assign(DURHAM_WHITE_ROW, {
      population_pct: 75,
    });
    const DURHAM_TOTAL_FINAL_ROW = Object.assign(DURHAM_TOTAL_ROW, {
      population_pct: 100,
    });
    const expectedRows = [
      CHATAM_TOTAL_FINAL_ROW,
      CHATAM_ASIAN_FINAL_ROW,
      DURHAM_ASIAN_FINAL_ROW,
      DURHAM_WHITE_FINAL_ROW,
      DURHAM_TOTAL_FINAL_ROW,
    ];

    const breakdown = Breakdowns.byCounty()
      .withGeoFilter(new Fips("37"))
      .andRace(true);
    const actual = acsProvider.getData(
      fakeDataServerResponse(
        /*acsRaceStateData=*/ [],
        /*acsAgeStateData=*/ [],
        acsRaceCountyData
      ),
      breakdown
    );
    expect(actual).toEqual(
      new MetricQueryResponse(expectedRows, [
        "acs_population-by_race_county_std",
      ])
    );
  });

  test("County and Race Breakdown", async () => {
    const acsProvider = new AcsPopulationProvider();

    const DURHAM_ASIAN_ROW = countyRow(
      "37063",
      "Durham",
      "race_and_ethnicity",
      ASIAN,
      5
    );
    const DURHAM_WHITE_ROW = countyRow(
      "37063",
      "Durham",
      "race_and_ethnicity",
      WHITE,
      15
    );
    const DURHAM_TOTAL_ROW = countyRow(
      "37063",
      "Durham",
      "race_and_ethnicity",
      TOTAL,
      20
    );

    const acsRaceCountyData = [
      row("37037", "Chatam", "race_and_ethnicity", TOTAL, 2),
      row("37037", "Chatam", "race_and_ethnicity", ASIAN, 2),
      DURHAM_ASIAN_ROW,
      DURHAM_WHITE_ROW,
      DURHAM_TOTAL_ROW,
    ];

    const DURHAM_ASIAN_FINAL_ROW = Object.assign(DURHAM_ASIAN_ROW, {
      population_pct: 25,
    });
    const DURHAM_WHITE_FINAL_ROW = Object.assign(DURHAM_WHITE_ROW, {
      population_pct: 75,
    });
    const DURHAM_TOTAL_FINAL_ROW = Object.assign(DURHAM_TOTAL_ROW, {
      population_pct: 100,
    });
    const expectedRows = [
      DURHAM_ASIAN_FINAL_ROW,
      DURHAM_WHITE_FINAL_ROW,
      DURHAM_TOTAL_FINAL_ROW,
    ];

    const breakdown = Breakdowns.forFips(new Fips("37063")).andRace(true);
    const actual = acsProvider.getData(
      fakeDataServerResponse(
        /*acsRaceStateData=*/ [],
        /*acsAgeStateData=*/ [],
        acsRaceCountyData
      ),
      breakdown
    );
    expect(actual).toEqual(
      new MetricQueryResponse(expectedRows, [
        "acs_population-by_race_county_std",
      ])
    );
  });

  test("State and Race Breakdown", async () => {
    const acsProvider = new AcsPopulationProvider();

    const NC_TOTAL_ROW = rawPopulationRow(
      "37",
      "NC",
      "race_and_ethnicity",
      TOTAL,
      20
    );
    const NC_ASIAN_ROW = rawPopulationRow(
      "37",
      "NC",
      "race_and_ethnicity",
      ASIAN,
      5
    );
    const NC_WHITE_ROW = rawPopulationRow(
      "37",
      "NC",
      "race_and_ethnicity",
      WHITE,
      15
    );

    const NC_TOTAL_FINAL_ROW = addPopulationPctToRow(NC_TOTAL_ROW, 100);
    const NC_ASIAN_FINAL_ROW = addPopulationPctToRow(NC_ASIAN_ROW, 25);
    const NC_WHITE_FINAL_ROW = addPopulationPctToRow(NC_WHITE_ROW, 75);

<<<<<<< HEAD
    const acsRaceStateData = [
      row("01", "AL", "race_and_ethnicity", TOTAL, 2),
      row("01", "AL", "race_and_ethnicity", ASIAN, 2),
=======
    const acsRaceRows = [
      rawPopulationRow("01", "AL", "race_and_ethnicity", TOTAL, 2),
      rawPopulationRow("01", "AL", "race_and_ethnicity", ASIAN, 2),
>>>>>>> c2323974
      NC_ASIAN_ROW,
      NC_WHITE_ROW,
      NC_TOTAL_ROW,
    ];

    const dataServerResponse = fakeDataServerResponse(
      acsRaceRows,
      /*acsAgeRows=*/ []
    );

    // Evaluate the response without requesting total field
    const responseWithoutTotal = acsProvider.getData(
      dataServerResponse,
      Breakdowns.forFips(new Fips("37")).andRace()
    );
    expect(responseWithoutTotal).toEqual(
      new MetricQueryResponse(
        [NC_ASIAN_FINAL_ROW, NC_WHITE_FINAL_ROW],
        ["acs_population-by_race_state_std"]
      )
    );

<<<<<<< HEAD
    const breakdown = Breakdowns.forFips(new Fips("37")).andRace(true);
    const actual = acsProvider.getData(
      fakeDataServerResponse(
        acsRaceStateData,
        /*acsAgeStateData=*/ [],
        /*acsRaceCountyData=*/ []
      ),
      breakdown
    );
    expect(actual).toEqual(
      new MetricQueryResponse(expectedRows, [
        "acs_population-by_race_state_std",
      ])
=======
    // Evaluate the response with requesting total field
    const responseWithTotal = acsProvider.getData(
      dataServerResponse,
      Breakdowns.forFips(new Fips("37")).andRace(/*includeTotal=*/ true)
    );
    expect(responseWithTotal).toEqual(
      new MetricQueryResponse(
        [NC_ASIAN_FINAL_ROW, NC_WHITE_FINAL_ROW, NC_TOTAL_FINAL_ROW],
        ["acs_population-by_race_state_std"]
      )
>>>>>>> c2323974
    );
  });

  test("National and Race Breakdown", async () => {
    const acsProvider = new AcsPopulationProvider();

    const NC_ASIAN_ROW = rawPopulationRow(
      "37",
      "NC",
      "race_and_ethnicity",
      ASIAN,
      5
    );
    const NC_WHITE_ROW = rawPopulationRow(
      "37",
      "NC",
      "race_and_ethnicity",
      WHITE,
      15
    );
    const NC_TOTAL_ROW = rawPopulationRow(
      "37",
      "NC",
      "race_and_ethnicity",
      TOTAL,
      20
    );

    const AL_ASIAN_ROW = rawPopulationRow(
      "01",
      "AL",
      "race_and_ethnicity",
      ASIAN,
      5
    );
    const AL_TOTAL_ROW = rawPopulationRow(
      "01",
      "AL",
      "race_and_ethnicity",
      TOTAL,
      5
    );

<<<<<<< HEAD
    const acsRaceStateData = [
=======
    const acsRaceRows = [
>>>>>>> c2323974
      AL_TOTAL_ROW,
      AL_ASIAN_ROW,
      NC_ASIAN_ROW,
      NC_WHITE_ROW,
      NC_TOTAL_ROW,
    ];

    function finalNationalRow(
      race: string,
      population: number,
      population_pct: number
    ) {
      return {
        state_fips: USA_FIPS,
        state_name: USA_DISPLAY_NAME,
        race_and_ethnicity: race,
        population: population,
        population_pct: population_pct,
      };
    }

<<<<<<< HEAD
    const breakdown = Breakdowns.national().andRace(true);
    const actual = acsProvider.getData(
      fakeDataServerResponse(
        acsRaceStateData,
        /*acsAgeStateData=*/ [],
        /*acsRaceCountyData=*/ []
      ),
      breakdown
    );
    expect(actual).toEqual(
      new MetricQueryResponse(expectedRows, [
        "acs_population-by_race_state_std",
      ])
=======
    const NATIONAL_ASIAN_FINAL_ROW = finalNationalRow(
      ASIAN,
      /*population=*/ 10,
      /*population_pct=*/ 40
    );
    const NATIONAL_WHITE_FINAL_ROW = finalNationalRow(
      WHITE,
      /*population=*/ 15,
      /*population_pct=*/ 60
    );
    const NATIONAL_TOTAL_FINAL_ROW = finalNationalRow(
      TOTAL,
      /*population=*/ 25,
      /*population_pct=*/ 100
    );

    const dataServerResponse = fakeDataServerResponse(
      acsRaceRows,
      /*acsAgeRows=*/ []
    );

    // Evaluate the response without requesting total field
    const responseWithoutTotal = acsProvider.getData(
      dataServerResponse,
      Breakdowns.national().andRace()
    );
    expect(responseWithoutTotal).toEqual(
      new MetricQueryResponse(
        [NATIONAL_ASIAN_FINAL_ROW, NATIONAL_WHITE_FINAL_ROW],
        ["acs_population-by_race_state_std"]
      )
    );

    // Evaluate the response with requesting total field
    const responseWithTotal = acsProvider.getData(
      dataServerResponse,
      Breakdowns.national().andRace(/*includeTotal=*/ true)
    );
    expect(responseWithTotal).toEqual(
      new MetricQueryResponse(
        [
          NATIONAL_ASIAN_FINAL_ROW,
          NATIONAL_TOTAL_FINAL_ROW,
          NATIONAL_WHITE_FINAL_ROW,
        ],
        ["acs_population-by_race_state_std"]
      )
>>>>>>> c2323974
    );
  });

  test("State and Age Breakdown", async () => {
    const acsProvider = new AcsPopulationProvider();

<<<<<<< HEAD
    const NC_AGE_0_9 = row("37", "NC", "age", "0-9", 15);
    const NC_AGE_10_19 = row("37", "NC", "age", "10-19", 10);
    const acsAgeStateData = [
      row("01", "AL", "age", "10-19", 2),
=======
    const NC_AGE_0_9 = rawPopulationRow("37", "NC", "age", "0-9", 15);
    const NC_AGE_10_19 = rawPopulationRow("37", "NC", "age", "10-19", 10);
    const acsAgeRows = [
      rawPopulationRow("01", "AL", "age", "10-19", 2),
>>>>>>> c2323974
      NC_AGE_0_9,
      NC_AGE_10_19,
    ];

<<<<<<< HEAD
    const NC_AGE_0_9_FINAL = Object.assign(NC_AGE_0_9, { population_pct: 60 });
    const NC_AGE_10_19_FINAL = Object.assign(NC_AGE_10_19, {
      population_pct: 40,
    });

    const expectedRows = [NC_AGE_0_9_FINAL, NC_AGE_10_19_FINAL];

    const breakdown = Breakdowns.forFips(new Fips("37")).andAge();
    const actual = acsProvider.getData(
      fakeDataServerResponse(
        /*acsRaceStateData=*/ [],
        acsAgeStateData,
        /*acsRaceCountyData=*/ []
      ),
      breakdown
    );
    expect(actual).toEqual(
      new MetricQueryResponse(expectedRows, ["acs_population-by_age_state"])
=======
    const NC_AGE_0_9_FINAL = addPopulationPctToRow(NC_AGE_0_9, 60);
    const NC_AGE_10_19_FINAL = addPopulationPctToRow(NC_AGE_10_19, 40);
    const NC_TOTAL_FINAL = addPopulationPctToRow(
      rawPopulationRow("37", "NC", "age", "Total", 25),
      100
    );

    const dataServerResponse = fakeDataServerResponse(
      /*acsAgeRows=*/ [],
      acsAgeRows
    );

    // Evaluate the response without requesting total field
    const responseWithoutTotal = acsProvider.getData(
      dataServerResponse,
      Breakdowns.forFips(new Fips("37")).andAge()
    );
    expect(responseWithoutTotal).toEqual(
      new MetricQueryResponse(
        [NC_AGE_0_9_FINAL, NC_AGE_10_19_FINAL],
        ["acs_population-by_age_state"]
      )
    );

    // Evaluate the response without requesting total field
    const responseWithTotal = acsProvider.getData(
      dataServerResponse,
      Breakdowns.forFips(new Fips("37")).andAge(/*includeTotal=*/ true)
    );
    expect(responseWithTotal).toEqual(
      new MetricQueryResponse(
        [NC_AGE_0_9_FINAL, NC_AGE_10_19_FINAL, NC_TOTAL_FINAL],
        ["acs_population-by_age_state"]
      )
>>>>>>> c2323974
    );
  });

  test("National and Age Breakdown", async () => {
    const acsProvider = new AcsPopulationProvider();

<<<<<<< HEAD
    const AL_AGE_0_9 = row("01", "AL", "age", "0-9", 15);
    const NC_AGE_0_9 = row("37", "NC", "age", "0-9", 15);
    const NC_AGE_10_19 = row("37", "NC", "age", "10-19", 10);
    const acsAgeStateData = [AL_AGE_0_9, NC_AGE_0_9, NC_AGE_10_19];

    const AGE_0_9_FINAL = Object.assign(
      row(USA_FIPS, USA_DISPLAY_NAME, "age", "0-9", 30),
      { population_pct: 75 }
    );
    const AGE_10_19_FINAL = Object.assign(
      row(USA_FIPS, USA_DISPLAY_NAME, "age", "10-19", 10),
      { population_pct: 25 }
    );

    const expectedRows = [AGE_0_9_FINAL, AGE_10_19_FINAL];

    const breakdown = Breakdowns.national().andAge();
    const actual = acsProvider.getData(
      fakeDataServerResponse(
        /*acsRaceStateData=*/ [],
        acsAgeStateData,
        /*acsRaceCountyData=*/ []
      ),
      breakdown
    );
    expect(actual).toEqual(
      new MetricQueryResponse(expectedRows, ["acs_population-by_age_state"])
=======
    const AL_AGE_0_9 = rawPopulationRow("01", "AL", "age", "0-9", 15);
    const NC_AGE_0_9 = rawPopulationRow("37", "NC", "age", "0-9", 15);
    const NC_AGE_10_19 = rawPopulationRow("37", "NC", "age", "10-19", 10);
    const acsAgeRows = [AL_AGE_0_9, NC_AGE_0_9, NC_AGE_10_19];

    const AGE_0_9_FINAL = addPopulationPctToRow(
      rawPopulationRow(USA_FIPS, USA_DISPLAY_NAME, "age", "0-9", 30),
      75
    );
    const AGE_10_19_FINAL = addPopulationPctToRow(
      rawPopulationRow(USA_FIPS, USA_DISPLAY_NAME, "age", "10-19", 10),
      25
    );
    const AGE_TOTAL_FINAL = addPopulationPctToRow(
      rawPopulationRow(USA_FIPS, USA_DISPLAY_NAME, "age", "Total", 40),
      100
    );

    const dataServerResponse = fakeDataServerResponse(
      /*acsAgeRows=*/ [],
      acsAgeRows
    );

    // Evaluate the response without requesting total field
    const responseWithoutTotal = acsProvider.getData(
      dataServerResponse,
      Breakdowns.national().andAge()
    );
    expect(responseWithoutTotal).toEqual(
      new MetricQueryResponse(
        [AGE_0_9_FINAL, AGE_10_19_FINAL],
        ["acs_population-by_age_state"]
      )
    );

    // Evaluate the response with requesting total field
    const responseWithTotal = acsProvider.getData(
      dataServerResponse,
      Breakdowns.national().andAge(/*includeTotal=*/ true)
    );
    expect(responseWithTotal).toEqual(
      new MetricQueryResponse(
        [AGE_0_9_FINAL, AGE_10_19_FINAL, AGE_TOTAL_FINAL],
        ["acs_population-by_age_state"]
      )
>>>>>>> c2323974
    );
  });

  test("State and Gender Breakdown", async () => {
    const acsProvider = new AcsPopulationProvider();

    const dataServerResponse = fakeDataServerResponse(
      /*acsRaceRows=*/ [],
      /*acsAgeRows=*/ []
    );

    // Evaluate the response without requesting total field
    const responseWithoutTotal = acsProvider.getData(
      dataServerResponse,
      Breakdowns.forFips(new Fips("37")).andGender()
    );
    expect(responseWithoutTotal).toEqual(
      createMissingDataResponse(
        "Breakdowns not supported for provider acs_pop_provider: filterFips:37,geography:state,sex:without total"
      )
    );

    // Evaluate the response with requesting total field
    const responseWithTotal = acsProvider.getData(
      dataServerResponse,
      Breakdowns.forFips(new Fips("37")).andGender(/*includeTotal=*/ true)
    );
    expect(responseWithTotal).toEqual(
      createMissingDataResponse(
<<<<<<< HEAD
        'Breakdowns not supported for provider acs_pop_provider: {"geography":"state","filterFips":"37","sex":"without total"}'
=======
        "Breakdowns not supported for provider acs_pop_provider: filterFips:37,geography:state,sex:with total"
>>>>>>> c2323974
      )
    );
  });

  test("National and Gender Breakdown", async () => {
    const acsProvider = new AcsPopulationProvider();

    const dataServerResponse = fakeDataServerResponse(
      /*acsRaceRows=*/ [],
      /*acsAgeRows=*/ []
    );

    // Evaluate the response without requesting total field
    const responseWithoutTotal = acsProvider.getData(
      dataServerResponse,
      Breakdowns.national().andGender()
    );
    expect(responseWithoutTotal).toEqual(
      createMissingDataResponse(
        "Breakdowns not supported for provider acs_pop_provider: geography:national,sex:without total"
      )
    );

    // Evaluate the response with requesting total field
    const responseWithTotal = acsProvider.getData(
      dataServerResponse,
      Breakdowns.national().andGender(/*includeTotal=*/ true)
    );
    expect(responseWithTotal).toEqual(
      createMissingDataResponse(
<<<<<<< HEAD
        'Breakdowns not supported for provider acs_pop_provider: {"geography":"national","sex":"without total"}'
=======
        "Breakdowns not supported for provider acs_pop_provider: geography:national,sex:with total"
>>>>>>> c2323974
      )
    );
  });
});<|MERGE_RESOLUTION|>--- conflicted
+++ resolved
@@ -9,7 +9,6 @@
 const ASIAN = "Asian (Non-Hispanic)";
 const TOTAL = "Total";
 
-<<<<<<< HEAD
 function fakeDataServerResponse(
   acsRaceStateData: any[],
   acsAgeStateData: any[],
@@ -46,23 +45,7 @@
   };
 }
 
-function row(
-=======
-function fakeDataServerResponse(acsRaceRows: any[], acsAgeRows: any[]) {
-  return {
-    "acs_population-by_race_state_std": new Dataset(
-      acsRaceRows,
-      FakeMetadataMap["acs_population-by_race_state_std"]
-    ),
-    "acs_population-by_age_state": new Dataset(
-      acsAgeRows,
-      FakeMetadataMap["acs_population-by_age_state"]
-    ),
-  };
-}
-
 function rawPopulationRow(
->>>>>>> c2323974
   fips: string,
   state_name: string,
   breakdownName: string,
@@ -209,8 +192,8 @@
     );
 
     const acsRaceCountyData = [
-      row("37037", "Chatam", "race_and_ethnicity", TOTAL, 2),
-      row("37037", "Chatam", "race_and_ethnicity", ASIAN, 2),
+      rawPopulationRow("37037", "Chatam", "race_and_ethnicity", TOTAL, 2),
+      rawPopulationRow("37037", "Chatam", "race_and_ethnicity", ASIAN, 2),
       DURHAM_ASIAN_ROW,
       DURHAM_WHITE_ROW,
       DURHAM_TOTAL_ROW,
@@ -276,15 +259,9 @@
     const NC_ASIAN_FINAL_ROW = addPopulationPctToRow(NC_ASIAN_ROW, 25);
     const NC_WHITE_FINAL_ROW = addPopulationPctToRow(NC_WHITE_ROW, 75);
 
-<<<<<<< HEAD
-    const acsRaceStateData = [
-      row("01", "AL", "race_and_ethnicity", TOTAL, 2),
-      row("01", "AL", "race_and_ethnicity", ASIAN, 2),
-=======
     const acsRaceRows = [
       rawPopulationRow("01", "AL", "race_and_ethnicity", TOTAL, 2),
       rawPopulationRow("01", "AL", "race_and_ethnicity", ASIAN, 2),
->>>>>>> c2323974
       NC_ASIAN_ROW,
       NC_WHITE_ROW,
       NC_TOTAL_ROW,
@@ -292,7 +269,8 @@
 
     const dataServerResponse = fakeDataServerResponse(
       acsRaceRows,
-      /*acsAgeRows=*/ []
+      /*acsAgeRows=*/ [],
+      /*acsRaceCountyData=*/ []
     );
 
     // Evaluate the response without requesting total field
@@ -307,21 +285,6 @@
       )
     );
 
-<<<<<<< HEAD
-    const breakdown = Breakdowns.forFips(new Fips("37")).andRace(true);
-    const actual = acsProvider.getData(
-      fakeDataServerResponse(
-        acsRaceStateData,
-        /*acsAgeStateData=*/ [],
-        /*acsRaceCountyData=*/ []
-      ),
-      breakdown
-    );
-    expect(actual).toEqual(
-      new MetricQueryResponse(expectedRows, [
-        "acs_population-by_race_state_std",
-      ])
-=======
     // Evaluate the response with requesting total field
     const responseWithTotal = acsProvider.getData(
       dataServerResponse,
@@ -332,7 +295,6 @@
         [NC_ASIAN_FINAL_ROW, NC_WHITE_FINAL_ROW, NC_TOTAL_FINAL_ROW],
         ["acs_population-by_race_state_std"]
       )
->>>>>>> c2323974
     );
   });
 
@@ -376,11 +338,7 @@
       5
     );
 
-<<<<<<< HEAD
     const acsRaceStateData = [
-=======
-    const acsRaceRows = [
->>>>>>> c2323974
       AL_TOTAL_ROW,
       AL_ASIAN_ROW,
       NC_ASIAN_ROW,
@@ -402,21 +360,6 @@
       };
     }
 
-<<<<<<< HEAD
-    const breakdown = Breakdowns.national().andRace(true);
-    const actual = acsProvider.getData(
-      fakeDataServerResponse(
-        acsRaceStateData,
-        /*acsAgeStateData=*/ [],
-        /*acsRaceCountyData=*/ []
-      ),
-      breakdown
-    );
-    expect(actual).toEqual(
-      new MetricQueryResponse(expectedRows, [
-        "acs_population-by_race_state_std",
-      ])
-=======
     const NATIONAL_ASIAN_FINAL_ROW = finalNationalRow(
       ASIAN,
       /*population=*/ 10,
@@ -434,8 +377,9 @@
     );
 
     const dataServerResponse = fakeDataServerResponse(
-      acsRaceRows,
-      /*acsAgeRows=*/ []
+      acsRaceStateData,
+      /*acsAgeRows=*/ [],
+      /*acsRaceCountyData=*/ []
     );
 
     // Evaluate the response without requesting total field
@@ -464,48 +408,20 @@
         ],
         ["acs_population-by_race_state_std"]
       )
->>>>>>> c2323974
     );
   });
 
   test("State and Age Breakdown", async () => {
     const acsProvider = new AcsPopulationProvider();
 
-<<<<<<< HEAD
-    const NC_AGE_0_9 = row("37", "NC", "age", "0-9", 15);
-    const NC_AGE_10_19 = row("37", "NC", "age", "10-19", 10);
-    const acsAgeStateData = [
-      row("01", "AL", "age", "10-19", 2),
-=======
     const NC_AGE_0_9 = rawPopulationRow("37", "NC", "age", "0-9", 15);
     const NC_AGE_10_19 = rawPopulationRow("37", "NC", "age", "10-19", 10);
     const acsAgeRows = [
       rawPopulationRow("01", "AL", "age", "10-19", 2),
->>>>>>> c2323974
       NC_AGE_0_9,
       NC_AGE_10_19,
     ];
 
-<<<<<<< HEAD
-    const NC_AGE_0_9_FINAL = Object.assign(NC_AGE_0_9, { population_pct: 60 });
-    const NC_AGE_10_19_FINAL = Object.assign(NC_AGE_10_19, {
-      population_pct: 40,
-    });
-
-    const expectedRows = [NC_AGE_0_9_FINAL, NC_AGE_10_19_FINAL];
-
-    const breakdown = Breakdowns.forFips(new Fips("37")).andAge();
-    const actual = acsProvider.getData(
-      fakeDataServerResponse(
-        /*acsRaceStateData=*/ [],
-        acsAgeStateData,
-        /*acsRaceCountyData=*/ []
-      ),
-      breakdown
-    );
-    expect(actual).toEqual(
-      new MetricQueryResponse(expectedRows, ["acs_population-by_age_state"])
-=======
     const NC_AGE_0_9_FINAL = addPopulationPctToRow(NC_AGE_0_9, 60);
     const NC_AGE_10_19_FINAL = addPopulationPctToRow(NC_AGE_10_19, 40);
     const NC_TOTAL_FINAL = addPopulationPctToRow(
@@ -515,7 +431,8 @@
 
     const dataServerResponse = fakeDataServerResponse(
       /*acsAgeRows=*/ [],
-      acsAgeRows
+      acsAgeRows,
+      /*acsRaceCountyData=*/ []
     );
 
     // Evaluate the response without requesting total field
@@ -540,42 +457,12 @@
         [NC_AGE_0_9_FINAL, NC_AGE_10_19_FINAL, NC_TOTAL_FINAL],
         ["acs_population-by_age_state"]
       )
->>>>>>> c2323974
     );
   });
 
   test("National and Age Breakdown", async () => {
     const acsProvider = new AcsPopulationProvider();
 
-<<<<<<< HEAD
-    const AL_AGE_0_9 = row("01", "AL", "age", "0-9", 15);
-    const NC_AGE_0_9 = row("37", "NC", "age", "0-9", 15);
-    const NC_AGE_10_19 = row("37", "NC", "age", "10-19", 10);
-    const acsAgeStateData = [AL_AGE_0_9, NC_AGE_0_9, NC_AGE_10_19];
-
-    const AGE_0_9_FINAL = Object.assign(
-      row(USA_FIPS, USA_DISPLAY_NAME, "age", "0-9", 30),
-      { population_pct: 75 }
-    );
-    const AGE_10_19_FINAL = Object.assign(
-      row(USA_FIPS, USA_DISPLAY_NAME, "age", "10-19", 10),
-      { population_pct: 25 }
-    );
-
-    const expectedRows = [AGE_0_9_FINAL, AGE_10_19_FINAL];
-
-    const breakdown = Breakdowns.national().andAge();
-    const actual = acsProvider.getData(
-      fakeDataServerResponse(
-        /*acsRaceStateData=*/ [],
-        acsAgeStateData,
-        /*acsRaceCountyData=*/ []
-      ),
-      breakdown
-    );
-    expect(actual).toEqual(
-      new MetricQueryResponse(expectedRows, ["acs_population-by_age_state"])
-=======
     const AL_AGE_0_9 = rawPopulationRow("01", "AL", "age", "0-9", 15);
     const NC_AGE_0_9 = rawPopulationRow("37", "NC", "age", "0-9", 15);
     const NC_AGE_10_19 = rawPopulationRow("37", "NC", "age", "10-19", 10);
@@ -596,7 +483,8 @@
 
     const dataServerResponse = fakeDataServerResponse(
       /*acsAgeRows=*/ [],
-      acsAgeRows
+      acsAgeRows,
+      /*acsRaceCountyData=*/ []
     );
 
     // Evaluate the response without requesting total field
@@ -621,7 +509,6 @@
         [AGE_0_9_FINAL, AGE_10_19_FINAL, AGE_TOTAL_FINAL],
         ["acs_population-by_age_state"]
       )
->>>>>>> c2323974
     );
   });
 
@@ -630,7 +517,8 @@
 
     const dataServerResponse = fakeDataServerResponse(
       /*acsRaceRows=*/ [],
-      /*acsAgeRows=*/ []
+      /*acsAgeRows=*/ [],
+      /*acsRaceCountyData=*/ []
     );
 
     // Evaluate the response without requesting total field
@@ -651,11 +539,7 @@
     );
     expect(responseWithTotal).toEqual(
       createMissingDataResponse(
-<<<<<<< HEAD
-        'Breakdowns not supported for provider acs_pop_provider: {"geography":"state","filterFips":"37","sex":"without total"}'
-=======
         "Breakdowns not supported for provider acs_pop_provider: filterFips:37,geography:state,sex:with total"
->>>>>>> c2323974
       )
     );
   });
@@ -665,7 +549,8 @@
 
     const dataServerResponse = fakeDataServerResponse(
       /*acsRaceRows=*/ [],
-      /*acsAgeRows=*/ []
+      /*acsAgeRows=*/ [],
+      /*acsRaceCountyData=*/ []
     );
 
     // Evaluate the response without requesting total field
@@ -686,11 +571,7 @@
     );
     expect(responseWithTotal).toEqual(
       createMissingDataResponse(
-<<<<<<< HEAD
-        'Breakdowns not supported for provider acs_pop_provider: {"geography":"national","sex":"without total"}'
-=======
         "Breakdowns not supported for provider acs_pop_provider: geography:national,sex:with total"
->>>>>>> c2323974
       )
     );
   });
