import AcsPopulationProvider from "./AcsPopulationProvider";
import { Breakdowns } from "../Breakdowns";
import { MetricQueryResponse, createMissingDataResponse } from "../MetricQuery";
import { Dataset } from "../DatasetTypes";
import { Fips, USA_FIPS, USA_DISPLAY_NAME } from "../../utils/madlib/Fips";
import FakeMetadataMap from "../FakeMetadataMap";

const WHITE = "White (Non-Hispanic)";
const ASIAN = "Asian (Non-Hispanic)";
const TOTAL = "Total";

function fakeDataServerResponse(datasetId: string, data: any[]) {
  let dataServerResponse: Record<string, Dataset> = {};
  [
    "acs_population-by_race_state_std",
    "acs_population-by_age_state",
    "acs_population-by_race_county_std",
  ].forEach((id) => {
    const datasetRows = id === datasetId ? data : [];
    dataServerResponse[id] = new Dataset(datasetRows, FakeMetadataMap[id]);
  });
  return dataServerResponse;
}

function countyRow(
  fips: string,
  county_name: string,
  breakdownName: string,
  breakdownValue: string,
  population: number
) {
  return {
    county_fips: fips,
<<<<<<< HEAD
    county_name: county_name,
    [breakdownName]: breakdownValue,
=======
    state_fips: fips.substring(0, 2),
    county_name: county_name,
    [breakdownName]: breakdownValue,
    ingestion_ts: "2021-01-08 22:02:55.964254 UTC",
>>>>>>> 349b2d14
    population: population,
  };
}

function rawPopulationRow(
  fips: string,
  state_name: string,
  breakdownName: string,
  breakdownValue: string,
  population: number
) {
  return {
    state_fips: fips,
    state_name: state_name,
    [breakdownName]: breakdownValue,
    population: population,
  };
}

function addPopulationPctToRow(row: {}, pct: number) {
  return Object.assign(row, {
    population_pct: pct,
  });
}

describe("AcsPopulationProvider", () => {
  test("Invalid Breakdown", async () => {
    const acsProvider = new AcsPopulationProvider();

    expect(acsProvider.getData({}, Breakdowns.national())).toEqual(
      createMissingDataResponse(
        "Breakdowns not supported for provider acs_pop_provider: geography:national"
      )
    );
  });

  test("Get all counties in state with Race Breakdown", async () => {
    const acsProvider = new AcsPopulationProvider();

    const CHATAM_TOTAL_ROW = countyRow(
      "37037",
      "Chatam",
      "race_and_ethnicity",
      TOTAL,
      2
    );
    const CHATAM_ASIAN_ROW = countyRow(
      "37037",
      "Chatam",
      "race_and_ethnicity",
      ASIAN,
      2
    );
    const DURHAM_ASIAN_ROW = countyRow(
      "37063",
      "Durham",
      "race_and_ethnicity",
      ASIAN,
      5
    );
    const DURHAM_WHITE_ROW = countyRow(
      "37063",
      "Durham",
      "race_and_ethnicity",
      WHITE,
      15
    );
    const DURHAM_TOTAL_ROW = countyRow(
      "37063",
      "Durham",
      "race_and_ethnicity",
      TOTAL,
      20
    );

    const acsRaceCountyData = [
      countyRow("01111", "AL county", "race_and_ethnicity", WHITE, 2),
      CHATAM_TOTAL_ROW,
      CHATAM_ASIAN_ROW,
      DURHAM_ASIAN_ROW,
      DURHAM_WHITE_ROW,
      DURHAM_TOTAL_ROW,
    ];

    const CHATAM_TOTAL_FINAL_ROW = addPopulationPctToRow(CHATAM_TOTAL_ROW, 100);
    const CHATAM_ASIAN_FINAL_ROW = addPopulationPctToRow(CHATAM_ASIAN_ROW, 100);
    const DURHAM_ASIAN_FINAL_ROW = addPopulationPctToRow(DURHAM_ASIAN_ROW, 25);
    const DURHAM_WHITE_FINAL_ROW = addPopulationPctToRow(DURHAM_WHITE_ROW, 75);
    const DURHAM_TOTAL_FINAL_ROW = addPopulationPctToRow(DURHAM_TOTAL_ROW, 100);

    const dataServerResponse = fakeDataServerResponse(
      "acs_population-by_race_county_std",
      acsRaceCountyData
    );

    // Evaluate the response with requesting total field
    const rowsWithTotal = [
      CHATAM_TOTAL_FINAL_ROW,
      CHATAM_ASIAN_FINAL_ROW,
      DURHAM_ASIAN_FINAL_ROW,
      DURHAM_WHITE_FINAL_ROW,
      DURHAM_TOTAL_FINAL_ROW,
    ];
    const responseWithTotal = acsProvider.getData(
      dataServerResponse,
      Breakdowns.byCounty().withGeoFilter(new Fips("37")).andRace(true)
    );
    expect(responseWithTotal).toEqual(
      new MetricQueryResponse(rowsWithTotal, [
        "acs_population-by_race_county_std",
      ])
    );

    // Evaluate the response without requesting total field
    const rowsWithoutTotal = [
      CHATAM_ASIAN_FINAL_ROW,
      DURHAM_ASIAN_FINAL_ROW,
      DURHAM_WHITE_FINAL_ROW,
    ];
    const responseWithoutTotal = acsProvider.getData(
      dataServerResponse,
      Breakdowns.byCounty().withGeoFilter(new Fips("37")).andRace()
    );
    expect(responseWithoutTotal).toEqual(
      new MetricQueryResponse(rowsWithoutTotal, [
        "acs_population-by_race_county_std",
      ])
    );
  });

  test("Get one county with Race breakdown", async () => {
    const acsProvider = new AcsPopulationProvider();

    const DURHAM_ASIAN_ROW = countyRow(
      "37063",
      "Durham",
      "race_and_ethnicity",
      ASIAN,
      5
    );
    const DURHAM_WHITE_ROW = countyRow(
      "37063",
      "Durham",
      "race_and_ethnicity",
      WHITE,
      15
    );
    const DURHAM_TOTAL_ROW = countyRow(
      "37063",
      "Durham",
      "race_and_ethnicity",
      TOTAL,
      20
    );

    const acsRaceCountyData = [
      rawPopulationRow("37037", "Chatam", "race_and_ethnicity", TOTAL, 2),
      rawPopulationRow("37037", "Chatam", "race_and_ethnicity", ASIAN, 2),
      DURHAM_ASIAN_ROW,
      DURHAM_WHITE_ROW,
      DURHAM_TOTAL_ROW,
    ];

    const DURHAM_ASIAN_FINAL_ROW = addPopulationPctToRow(DURHAM_ASIAN_ROW, 25);
    const DURHAM_WHITE_FINAL_ROW = addPopulationPctToRow(DURHAM_WHITE_ROW, 75);
    const DURHAM_TOTAL_FINAL_ROW = addPopulationPctToRow(DURHAM_TOTAL_ROW, 100);

    // Evaluate the response with requesting total field
    const rowsWithTotal = [
      DURHAM_ASIAN_FINAL_ROW,
      DURHAM_WHITE_FINAL_ROW,
      DURHAM_TOTAL_FINAL_ROW,
    ];
    const responseWithTotal = acsProvider.getData(
      fakeDataServerResponse(
        "acs_population-by_race_county_std",
        acsRaceCountyData
      ),
      Breakdowns.forFips(new Fips("37063")).andRace(true)
    );
    expect(responseWithTotal).toEqual(
      new MetricQueryResponse(rowsWithTotal, [
        "acs_population-by_race_county_std",
      ])
    );

    // Evaluate the response without requesting total field
    const rowsWithoutTotal = [DURHAM_ASIAN_FINAL_ROW, DURHAM_WHITE_FINAL_ROW];
    const responseWithoutTotal = acsProvider.getData(
      fakeDataServerResponse(
        "acs_population-by_race_county_std",
        acsRaceCountyData
      ),
      Breakdowns.forFips(new Fips("37063")).andRace()
    );
    expect(responseWithoutTotal).toEqual(
      new MetricQueryResponse(rowsWithoutTotal, [
        "acs_population-by_race_county_std",
      ])
    );
  });

  test("State and Race Breakdown", async () => {
    const acsProvider = new AcsPopulationProvider();

    const NC_TOTAL_ROW = rawPopulationRow(
      "37",
      "NC",
      "race_and_ethnicity",
      TOTAL,
      20
    );
    const NC_ASIAN_ROW = rawPopulationRow(
      "37",
      "NC",
      "race_and_ethnicity",
      ASIAN,
      5
    );
    const NC_WHITE_ROW = rawPopulationRow(
      "37",
      "NC",
      "race_and_ethnicity",
      WHITE,
      15
    );

    const NC_TOTAL_FINAL_ROW = addPopulationPctToRow(NC_TOTAL_ROW, 100);
    const NC_ASIAN_FINAL_ROW = addPopulationPctToRow(NC_ASIAN_ROW, 25);
    const NC_WHITE_FINAL_ROW = addPopulationPctToRow(NC_WHITE_ROW, 75);

    const acsRaceRows = [
      rawPopulationRow("01", "AL", "race_and_ethnicity", TOTAL, 2),
      rawPopulationRow("01", "AL", "race_and_ethnicity", ASIAN, 2),
      NC_ASIAN_ROW,
      NC_WHITE_ROW,
      NC_TOTAL_ROW,
    ];

    const dataServerResponse = fakeDataServerResponse(
      "acs_population-by_race_state_std",
      acsRaceRows
    );

    // Evaluate the response without requesting total field
    const responseWithoutTotal = acsProvider.getData(
      dataServerResponse,
      Breakdowns.forFips(new Fips("37")).andRace()
    );
    expect(responseWithoutTotal).toEqual(
      new MetricQueryResponse(
        [NC_ASIAN_FINAL_ROW, NC_WHITE_FINAL_ROW],
        ["acs_population-by_race_state_std"]
      )
    );

    // Evaluate the response with requesting total field
    const responseWithTotal = acsProvider.getData(
      dataServerResponse,
      Breakdowns.forFips(new Fips("37")).andRace(/*includeTotal=*/ true)
    );
    expect(responseWithTotal).toEqual(
      new MetricQueryResponse(
        [NC_ASIAN_FINAL_ROW, NC_WHITE_FINAL_ROW, NC_TOTAL_FINAL_ROW],
        ["acs_population-by_race_state_std"]
      )
    );
  });

  test("National and Race Breakdown", async () => {
    const acsProvider = new AcsPopulationProvider();

    const NC_ASIAN_ROW = rawPopulationRow(
      "37",
      "NC",
      "race_and_ethnicity",
      ASIAN,
      5
    );
    const NC_WHITE_ROW = rawPopulationRow(
      "37",
      "NC",
      "race_and_ethnicity",
      WHITE,
      15
    );
    const NC_TOTAL_ROW = rawPopulationRow(
      "37",
      "NC",
      "race_and_ethnicity",
      TOTAL,
      20
    );

    const AL_ASIAN_ROW = rawPopulationRow(
      "01",
      "AL",
      "race_and_ethnicity",
      ASIAN,
      5
    );
    const AL_TOTAL_ROW = rawPopulationRow(
      "01",
      "AL",
      "race_and_ethnicity",
      TOTAL,
      5
    );

    const acsRaceStateData = [
      AL_TOTAL_ROW,
      AL_ASIAN_ROW,
      NC_ASIAN_ROW,
      NC_WHITE_ROW,
      NC_TOTAL_ROW,
    ];

    function finalNationalRow(
      race: string,
      population: number,
      population_pct: number
    ) {
      return {
        state_fips: USA_FIPS,
        state_name: USA_DISPLAY_NAME,
        race_and_ethnicity: race,
        population: population,
        population_pct: population_pct,
      };
    }

    const NATIONAL_ASIAN_FINAL_ROW = finalNationalRow(
      ASIAN,
      /*population=*/ 10,
      /*population_pct=*/ 40
    );
    const NATIONAL_WHITE_FINAL_ROW = finalNationalRow(
      WHITE,
      /*population=*/ 15,
      /*population_pct=*/ 60
    );
    const NATIONAL_TOTAL_FINAL_ROW = finalNationalRow(
      TOTAL,
      /*population=*/ 25,
      /*population_pct=*/ 100
    );

    const dataServerResponse = fakeDataServerResponse(
      "acs_population-by_race_state_std",
      acsRaceStateData
    );

    // Evaluate the response without requesting total field
    const responseWithoutTotal = acsProvider.getData(
      dataServerResponse,
      Breakdowns.national().andRace()
    );
    expect(responseWithoutTotal).toEqual(
      new MetricQueryResponse(
        [NATIONAL_ASIAN_FINAL_ROW, NATIONAL_WHITE_FINAL_ROW],
        ["acs_population-by_race_state_std"]
      )
    );

    // Evaluate the response with requesting total field
    const responseWithTotal = acsProvider.getData(
      dataServerResponse,
      Breakdowns.national().andRace(/*includeTotal=*/ true)
    );
    expect(responseWithTotal).toEqual(
      new MetricQueryResponse(
        [
          NATIONAL_ASIAN_FINAL_ROW,
          NATIONAL_TOTAL_FINAL_ROW,
          NATIONAL_WHITE_FINAL_ROW,
        ],
        ["acs_population-by_race_state_std"]
      )
    );
  });

  test("State and Age Breakdown", async () => {
    const acsProvider = new AcsPopulationProvider();

    const NC_AGE_0_9 = rawPopulationRow("37", "NC", "age", "0-9", 15);
    const NC_AGE_10_19 = rawPopulationRow("37", "NC", "age", "10-19", 10);
    const acsAgeRows = [
      rawPopulationRow("01", "AL", "age", "10-19", 2),
      NC_AGE_0_9,
      NC_AGE_10_19,
    ];

    const NC_AGE_0_9_FINAL = addPopulationPctToRow(NC_AGE_0_9, 60);
    const NC_AGE_10_19_FINAL = addPopulationPctToRow(NC_AGE_10_19, 40);
    const NC_TOTAL_FINAL = addPopulationPctToRow(
      rawPopulationRow("37", "NC", "age", "Total", 25),
      100
    );

    const dataServerResponse = fakeDataServerResponse(
      "acs_population-by_age_state",
      acsAgeRows
    );

    // Evaluate the response without requesting total field
    const responseWithoutTotal = acsProvider.getData(
      dataServerResponse,
      Breakdowns.forFips(new Fips("37")).andAge()
    );
    expect(responseWithoutTotal).toEqual(
      new MetricQueryResponse(
        [NC_AGE_0_9_FINAL, NC_AGE_10_19_FINAL],
        ["acs_population-by_age_state"]
      )
    );

    // Evaluate the response with requesting total field
    const responseWithTotal = acsProvider.getData(
      dataServerResponse,
      Breakdowns.forFips(new Fips("37")).andAge(/*includeTotal=*/ true)
    );
    expect(responseWithTotal).toEqual(
      new MetricQueryResponse(
        [NC_AGE_0_9_FINAL, NC_AGE_10_19_FINAL, NC_TOTAL_FINAL],
        ["acs_population-by_age_state"]
      )
    );
  });

  test("National and Age Breakdown", async () => {
    const acsProvider = new AcsPopulationProvider();

    const AL_AGE_0_9 = rawPopulationRow("01", "AL", "age", "0-9", 15);
    const NC_AGE_0_9 = rawPopulationRow("37", "NC", "age", "0-9", 15);
    const NC_AGE_10_19 = rawPopulationRow("37", "NC", "age", "10-19", 10);
    const acsAgeRows = [AL_AGE_0_9, NC_AGE_0_9, NC_AGE_10_19];

    const AGE_0_9_FINAL = addPopulationPctToRow(
      rawPopulationRow(USA_FIPS, USA_DISPLAY_NAME, "age", "0-9", 30),
      75
    );
    const AGE_10_19_FINAL = addPopulationPctToRow(
      rawPopulationRow(USA_FIPS, USA_DISPLAY_NAME, "age", "10-19", 10),
      25
    );
    const AGE_TOTAL_FINAL = addPopulationPctToRow(
      rawPopulationRow(USA_FIPS, USA_DISPLAY_NAME, "age", "Total", 40),
      100
    );

    const dataServerResponse = fakeDataServerResponse(
      "acs_population-by_age_state",
      acsAgeRows
    );

    // Evaluate the response without requesting total field
    const responseWithoutTotal = acsProvider.getData(
      dataServerResponse,
      Breakdowns.national().andAge()
    );
    expect(responseWithoutTotal).toEqual(
      new MetricQueryResponse(
        [AGE_0_9_FINAL, AGE_10_19_FINAL],
        ["acs_population-by_age_state"]
      )
    );

    // Evaluate the response with requesting total field
    const responseWithTotal = acsProvider.getData(
      dataServerResponse,
      Breakdowns.national().andAge(/*includeTotal=*/ true)
    );
    expect(responseWithTotal).toEqual(
      new MetricQueryResponse(
        [AGE_0_9_FINAL, AGE_10_19_FINAL, AGE_TOTAL_FINAL],
        ["acs_population-by_age_state"]
      )
    );
  });

  test("State and Gender Breakdown", async () => {
    const acsProvider = new AcsPopulationProvider();

    const dataServerResponse = fakeDataServerResponse("", []);

    // Evaluate the response without requesting total field
    const responseWithoutTotal = acsProvider.getData(
      dataServerResponse,
      Breakdowns.forFips(new Fips("37")).andGender()
    );
    expect(responseWithoutTotal).toEqual(
      createMissingDataResponse(
        "Breakdowns not supported for provider acs_pop_provider: filterFips:37,geography:state,sex:without total"
      )
    );

    // Evaluate the response with requesting total field
    const responseWithTotal = acsProvider.getData(
      dataServerResponse,
      Breakdowns.forFips(new Fips("37")).andGender(/*includeTotal=*/ true)
    );
    expect(responseWithTotal).toEqual(
      createMissingDataResponse(
        "Breakdowns not supported for provider acs_pop_provider: filterFips:37,geography:state,sex:with total"
      )
    );
  });

  test("National and Gender Breakdown", async () => {
    const acsProvider = new AcsPopulationProvider();

    const dataServerResponse = fakeDataServerResponse("", []);

    // Evaluate the response without requesting total field
    const responseWithoutTotal = acsProvider.getData(
      dataServerResponse,
      Breakdowns.national().andGender()
    );
    expect(responseWithoutTotal).toEqual(
      createMissingDataResponse(
        "Breakdowns not supported for provider acs_pop_provider: geography:national,sex:without total"
      )
    );

    // Evaluate the response with requesting total field
    const responseWithTotal = acsProvider.getData(
      dataServerResponse,
      Breakdowns.national().andGender(/*includeTotal=*/ true)
    );
    expect(responseWithTotal).toEqual(
      createMissingDataResponse(
        "Breakdowns not supported for provider acs_pop_provider: geography:national,sex:with total"
      )
    );
  });
});<|MERGE_RESOLUTION|>--- conflicted
+++ resolved
@@ -31,15 +31,10 @@
 ) {
   return {
     county_fips: fips,
-<<<<<<< HEAD
-    county_name: county_name,
-    [breakdownName]: breakdownValue,
-=======
     state_fips: fips.substring(0, 2),
     county_name: county_name,
     [breakdownName]: breakdownValue,
     ingestion_ts: "2021-01-08 22:02:55.964254 UTC",
->>>>>>> 349b2d14
     population: population,
   };
 }
