--- conflicted
+++ resolved
@@ -22,7 +22,7 @@
   };
 }
 
-function rawPopulationRow(
+function row(
   fips: string,
   state_name: string,
   breakdownName: string,
@@ -37,12 +37,6 @@
   };
 }
 
-function addPopulationPctToRow(row: {}, pct: number) {
-  return Object.assign(row, {
-    population_pct: pct,
-  });
-}
-
 describe("AcsPopulationProvider", () => {
   test("Invalid Breakdown", async () => {
     const acsProvider = new AcsPopulationProvider();
@@ -57,82 +51,41 @@
   test("State and Race Breakdown", async () => {
     const acsProvider = new AcsPopulationProvider();
 
-    const NC_TOTAL_ROW = rawPopulationRow(
-      "37",
-      "NC",
-      "race_and_ethnicity",
-      TOTAL,
-      20
-    );
-    const NC_ASIAN_ROW = rawPopulationRow(
-      "37",
-      "NC",
-      "race_and_ethnicity",
-      ASIAN,
-      5
-    );
-    const NC_WHITE_ROW = rawPopulationRow(
-      "37",
-      "NC",
-      "race_and_ethnicity",
-      WHITE,
-      15
-    );
-
-    const NC_TOTAL_FINAL_ROW = addPopulationPctToRow(NC_TOTAL_ROW, 100);
-    const NC_ASIAN_FINAL_ROW = addPopulationPctToRow(NC_ASIAN_ROW, 25);
-    const NC_WHITE_FINAL_ROW = addPopulationPctToRow(NC_WHITE_ROW, 75);
+    const NC_ASIAN_ROW = row("37", "NC", "race_and_ethnicity", ASIAN, 5);
+    const NC_WHITE_ROW = row("37", "NC", "race_and_ethnicity", WHITE, 15);
+    const NC_TOTAL_ROW = row("37", "NC", "race_and_ethnicity", TOTAL, 20);
 
     const acsRaceRows = [
-      rawPopulationRow("01", "AL", "race_and_ethnicity", TOTAL, 2),
-      rawPopulationRow("01", "AL", "race_and_ethnicity", ASIAN, 2),
+      row("01", "AL", "race_and_ethnicity", TOTAL, 2),
+      row("01", "AL", "race_and_ethnicity", ASIAN, 2),
       NC_ASIAN_ROW,
       NC_WHITE_ROW,
       NC_TOTAL_ROW,
     ];
 
-    const dataServerResponse = fakeDataServerResponse(
-      acsRaceRows,
-      /*acsAgeRows=*/ []
-    );
-
-<<<<<<< HEAD
-    // Evaluate the response without requesting total field
-    const responseWithoutTotal = acsProvider.getData(
-      dataServerResponse,
-      Breakdowns.forFips(new Fips("37")).andRace()
-    );
-    expect(responseWithoutTotal).toEqual(
-      new MetricQueryResponse([NC_ASIAN_FINAL_ROW, NC_WHITE_FINAL_ROW])
-    );
-
-    // Evaluate the response with requesting total field
-    const responseWithTotal = acsProvider.getData(
-      dataServerResponse,
-      Breakdowns.forFips(new Fips("37")).andRace(/*includeTotal=*/ true)
-    );
-    expect(responseWithTotal).toEqual(
-      new MetricQueryResponse([
-        NC_ASIAN_FINAL_ROW,
-        NC_WHITE_FINAL_ROW,
-        NC_TOTAL_FINAL_ROW,
-=======
-    const DATASET_MAP = {
-      "acs_population-by_race_state_std": new Dataset(
-        datasetRows,
-        FakeMetadataMap["acs_population-by_race_state_std"]
-      ),
-      "acs_population-by_age_state": new Dataset(
-        [],
-        FakeMetadataMap["acs_population-by_age_state"]
-      ),
-    };
-    const breakdown = Breakdowns.forFips(new Fips("37")).andRace();
-    const actual = acsProvider.getData(DATASET_MAP, breakdown);
+    const NC_ASIAN_FINAL_ROW = Object.assign(NC_ASIAN_ROW, {
+      population_pct: 25,
+    });
+    const NC_WHITE_FINAL_ROW = Object.assign(NC_WHITE_ROW, {
+      population_pct: 75,
+    });
+    const NC_TOTAL_FINAL_ROW = Object.assign(NC_TOTAL_ROW, {
+      population_pct: 100,
+    });
+    const expectedRows = [
+      NC_ASIAN_FINAL_ROW,
+      NC_WHITE_FINAL_ROW,
+      NC_TOTAL_FINAL_ROW,
+    ];
+
+    const breakdown = Breakdowns.forFips(new Fips("37")).andRace(true);
+    const actual = acsProvider.getData(
+      fakeDataServerResponse(acsRaceRows, /*acsAgeRows=*/ []),
+      breakdown
+    );
     expect(actual).toEqual(
       new MetricQueryResponse(expectedRows, [
         "acs_population-by_race_state_std",
->>>>>>> 0ff8d4a8
       ])
     );
   });
@@ -140,42 +93,12 @@
   test("National and Race Breakdown", async () => {
     const acsProvider = new AcsPopulationProvider();
 
-    const NC_ASIAN_ROW = rawPopulationRow(
-      "37",
-      "NC",
-      "race_and_ethnicity",
-      ASIAN,
-      5
-    );
-    const NC_WHITE_ROW = rawPopulationRow(
-      "37",
-      "NC",
-      "race_and_ethnicity",
-      WHITE,
-      15
-    );
-    const NC_TOTAL_ROW = rawPopulationRow(
-      "37",
-      "NC",
-      "race_and_ethnicity",
-      TOTAL,
-      20
-    );
-
-    const AL_ASIAN_ROW = rawPopulationRow(
-      "01",
-      "AL",
-      "race_and_ethnicity",
-      ASIAN,
-      5
-    );
-    const AL_TOTAL_ROW = rawPopulationRow(
-      "01",
-      "AL",
-      "race_and_ethnicity",
-      TOTAL,
-      5
-    );
+    const NC_ASIAN_ROW = row("37", "NC", "race_and_ethnicity", ASIAN, 5);
+    const NC_WHITE_ROW = row("37", "NC", "race_and_ethnicity", WHITE, 15);
+    const NC_TOTAL_ROW = row("37", "NC", "race_and_ethnicity", TOTAL, 20);
+
+    const AL_ASIAN_ROW = row("01", "AL", "race_and_ethnicity", ASIAN, 5);
+    const AL_TOTAL_ROW = row("01", "AL", "race_and_ethnicity", TOTAL, 5);
 
     const acsRaceRows = [
       AL_TOTAL_ROW,
@@ -185,7 +108,7 @@
       NC_TOTAL_ROW,
     ];
 
-    function finalNationalRow(
+    function finalRow(
       race: string,
       population: number,
       population_pct: number
@@ -198,68 +121,20 @@
         population_pct: population_pct,
       };
     }
-
-<<<<<<< HEAD
-    const NATIONAL_ASIAN_FINAL_ROW = finalNationalRow(
-      ASIAN,
-      /*population=*/ 10,
-      /*population_pct=*/ 40
-    );
-    const NATIONAL_WHITE_FINAL_ROW = finalNationalRow(
-      WHITE,
-      /*population=*/ 15,
-      /*population_pct=*/ 60
-    );
-    const NATIONAL_TOTAL_FINAL_ROW = finalNationalRow(
-      TOTAL,
-      /*population=*/ 25,
-      /*population_pct=*/ 100
-    );
-
-    const dataServerResponse = fakeDataServerResponse(
-      acsRaceRows,
-      /*acsAgeRows=*/ []
-    );
-
-    // Evaluate the response without requesting total field
-    const responseWithoutTotal = acsProvider.getData(
-      dataServerResponse,
-      Breakdowns.national().andRace()
-    );
-    expect(responseWithoutTotal).toEqual(
-      new MetricQueryResponse([
-        NATIONAL_ASIAN_FINAL_ROW,
-        NATIONAL_WHITE_FINAL_ROW,
-      ])
-    );
-
-    // Evaluate the response with requesting total field
-    const responseWithTotal = acsProvider.getData(
-      dataServerResponse,
-      Breakdowns.national().andRace(/*includeTotal=*/ true)
-    );
-    expect(responseWithTotal).toEqual(
-      new MetricQueryResponse([
-        NATIONAL_ASIAN_FINAL_ROW,
-        NATIONAL_TOTAL_FINAL_ROW,
-        NATIONAL_WHITE_FINAL_ROW,
-=======
-    const DATASET_MAP = {
-      "acs_population-by_race_state_std": new Dataset(
-        datasetRows,
-        FakeMetadataMap["acs_population-by_race_state_std"]
-      ),
-      "acs_population-by_age_state": new Dataset(
-        [],
-        FakeMetadataMap["acs_population-by_age_state"]
-      ),
-    };
-    const breakdown = Breakdowns.national().andRace();
-    const actual = acsProvider.getData(DATASET_MAP, breakdown);
+    const expectedRows = [
+      finalRow(ASIAN, /*population=*/ 10, /*population_pct=*/ 40),
+      finalRow(TOTAL, /*population=*/ 25, /*population_pct=*/ 100),
+      finalRow(WHITE, /*population=*/ 15, /*population_pct=*/ 60),
+    ];
+
+    const breakdown = Breakdowns.national().andRace(true);
+    const actual = acsProvider.getData(
+      fakeDataServerResponse(acsRaceRows, /*acsAgeRows=*/ []),
+      breakdown
+    );
     expect(actual).toEqual(
       new MetricQueryResponse(expectedRows, [
         "acs_population-by_race_state_std",
->>>>>>> 0ff8d4a8
       ])
     );
   });
@@ -267,48 +142,14 @@
   test("State and Age Breakdown", async () => {
     const acsProvider = new AcsPopulationProvider();
 
-    const NC_AGE_0_9 = rawPopulationRow("37", "NC", "age", "0-9", 15);
-    const NC_AGE_10_19 = rawPopulationRow("37", "NC", "age", "10-19", 10);
+    const NC_AGE_0_9 = row("37", "NC", "age", "0-9", 15);
+    const NC_AGE_10_19 = row("37", "NC", "age", "10-19", 10);
     const acsAgeRows = [
-      rawPopulationRow("01", "AL", "age", "10-19", 2),
+      row("01", "AL", "age", "10-19", 2),
       NC_AGE_0_9,
       NC_AGE_10_19,
     ];
 
-<<<<<<< HEAD
-    const NC_AGE_0_9_FINAL = addPopulationPctToRow(NC_AGE_0_9, 60);
-    const NC_AGE_10_19_FINAL = addPopulationPctToRow(NC_AGE_10_19, 40);
-    const NC_TOTAL_FINAL = addPopulationPctToRow(
-      rawPopulationRow("37", "NC", "age", "Total", 25),
-      100
-    );
-
-    const dataServerResponse = fakeDataServerResponse(
-      /*acsAgeRows=*/ [],
-      acsAgeRows
-    );
-
-    // Evaluate the response without requesting total field
-    const responseWithoutTotal = acsProvider.getData(
-      dataServerResponse,
-      Breakdowns.forFips(new Fips("37")).andAge()
-    );
-    expect(responseWithoutTotal).toEqual(
-      new MetricQueryResponse([NC_AGE_0_9_FINAL, NC_AGE_10_19_FINAL])
-    );
-
-    // Evaluate the response without requesting total field
-    const responseWithTotal = acsProvider.getData(
-      dataServerResponse,
-      Breakdowns.forFips(new Fips("37")).andAge(/*includeTotal=*/ true)
-    );
-    expect(responseWithTotal).toEqual(
-      new MetricQueryResponse([
-        NC_AGE_0_9_FINAL,
-        NC_AGE_10_19_FINAL,
-        NC_TOTAL_FINAL,
-      ])
-=======
     const NC_AGE_0_9_FINAL = Object.assign(NC_AGE_0_9, { population_pct: 60 });
     const NC_AGE_10_19_FINAL = Object.assign(NC_AGE_10_19, {
       population_pct: 40,
@@ -316,72 +157,23 @@
 
     const expectedRows = [NC_AGE_0_9_FINAL, NC_AGE_10_19_FINAL];
 
-    const DATASET_MAP = {
-      "acs_population-by_race_state_std": new Dataset(
-        [],
-        FakeMetadataMap["acs_population-by_race_state_std"]
-      ),
-      "acs_population-by_age_state": new Dataset(
-        datasetRows,
-        FakeMetadataMap["acs_population-by_age_state"]
-      ),
-    };
     const breakdown = Breakdowns.forFips(new Fips("37")).andAge();
-    const actual = acsProvider.getData(DATASET_MAP, breakdown);
+    const actual = acsProvider.getData(
+      fakeDataServerResponse(/*acsRaceRows=*/ [], acsAgeRows),
+      breakdown
+    );
     expect(actual).toEqual(
       new MetricQueryResponse(expectedRows, ["acs_population-by_age_state"])
->>>>>>> 0ff8d4a8
     );
   });
 
   test("National and Age Breakdown", async () => {
     const acsProvider = new AcsPopulationProvider();
 
-<<<<<<< HEAD
-    const AL_AGE_0_9 = rawPopulationRow("01", "AL", "age", "0-9", 15);
-    const NC_AGE_0_9 = rawPopulationRow("37", "NC", "age", "0-9", 15);
-    const NC_AGE_10_19 = rawPopulationRow("37", "NC", "age", "10-19", 10);
-    const acsAgeRows = [AL_AGE_0_9, NC_AGE_0_9, NC_AGE_10_19];
-
-    const AGE_0_9_FINAL = addPopulationPctToRow(
-      rawPopulationRow(USA_FIPS, USA_DISPLAY_NAME, "age", "0-9", 30),
-      75
-    );
-    const AGE_10_19_FINAL = addPopulationPctToRow(
-      rawPopulationRow(USA_FIPS, USA_DISPLAY_NAME, "age", "10-19", 10),
-      25
-    );
-    const AGE_TOTAL_FINAL = addPopulationPctToRow(
-      rawPopulationRow(USA_FIPS, USA_DISPLAY_NAME, "age", "Total", 40),
-      100
-    );
-
-    const dataServerResponse = fakeDataServerResponse(
-      /*acsAgeRows=*/ [],
-      acsAgeRows
-    );
-
-    // Evaluate the response without requesting total field
-    const responseWithoutTotal = acsProvider.getData(
-      dataServerResponse,
-      Breakdowns.national().andAge()
-    );
-    expect(responseWithoutTotal).toEqual(
-      new MetricQueryResponse([AGE_0_9_FINAL, AGE_10_19_FINAL])
-    );
-
-    // Evaluate the response with requesting total field
-    const responseWithTotal = acsProvider.getData(
-      dataServerResponse,
-      Breakdowns.national().andAge(/*includeTotal=*/ true)
-    );
-    expect(responseWithTotal).toEqual(
-      new MetricQueryResponse([AGE_0_9_FINAL, AGE_10_19_FINAL, AGE_TOTAL_FINAL])
-=======
     const AL_AGE_0_9 = row("01", "AL", "age", "0-9", 15);
     const NC_AGE_0_9 = row("37", "NC", "age", "0-9", 15);
     const NC_AGE_10_19 = row("37", "NC", "age", "10-19", 10);
-    const datasetRows = [AL_AGE_0_9, NC_AGE_0_9, NC_AGE_10_19];
+    const acsAgeRows = [AL_AGE_0_9, NC_AGE_0_9, NC_AGE_10_19];
 
     const AGE_0_9_FINAL = Object.assign(
       row(USA_FIPS, USA_DISPLAY_NAME, "age", "0-9", 30),
@@ -394,83 +186,61 @@
 
     const expectedRows = [AGE_0_9_FINAL, AGE_10_19_FINAL];
 
+    const breakdown = Breakdowns.national().andAge();
+    const actual = acsProvider.getData(
+      fakeDataServerResponse(/*acsRaceRows=*/ [], acsAgeRows),
+      breakdown
+    );
+    expect(actual).toEqual(
+      new MetricQueryResponse(expectedRows, ["acs_population-by_age_state"])
+    );
+  });
+
+  test("State and Gender Breakdown", async () => {
+    const acsProvider = new AcsPopulationProvider();
+
+    const breakdown = Breakdowns.forFips(new Fips("37")).andGender();
+
     const DATASET_MAP = {
       "acs_population-by_race_state_std": new Dataset(
         [],
         FakeMetadataMap["acs_population-by_race_state_std"]
       ),
       "acs_population-by_age_state": new Dataset(
-        datasetRows,
+        [],
         FakeMetadataMap["acs_population-by_age_state"]
       ),
     };
-    const breakdown = Breakdowns.national().andAge();
+
     const actual = acsProvider.getData(DATASET_MAP, breakdown);
     expect(actual).toEqual(
-      new MetricQueryResponse(expectedRows, ["acs_population-by_age_state"])
->>>>>>> 0ff8d4a8
-    );
-  });
-
-  test("State and Gender Breakdown", async () => {
-    const acsProvider = new AcsPopulationProvider();
-
-    const dataServerResponse = fakeDataServerResponse(
-      /*acsRaceRows=*/ [],
-      /*acsAgeRows=*/ []
-    );
-
-    // Evaluate the response without requesting total field
-    const responseWithoutTotal = acsProvider.getData(
-      dataServerResponse,
-      Breakdowns.forFips(new Fips("37")).andGender()
-    );
-    expect(responseWithoutTotal).toEqual(
       createMissingDataResponse(
         'Breakdowns not supported for provider acs_pop_provider: {"geography":"state","filterFips":"37","sex":"without total"}'
       )
     );
-
-    // Evaluate the response with requesting total field
-    const responseWithTotal = acsProvider.getData(
-      dataServerResponse,
-      Breakdowns.forFips(new Fips("37")).andGender(/*includeTotal=*/ true)
-    );
-    expect(responseWithTotal).toEqual(
-      createMissingDataResponse(
-        'Breakdowns not supported for provider acs_pop_provider: {"geography":"state","filterFips":"37","sex":"with total"}'
-      )
-    );
   });
 
   test("National and Gender Breakdown", async () => {
     const acsProvider = new AcsPopulationProvider();
 
-    const dataServerResponse = fakeDataServerResponse(
-      /*acsRaceRows=*/ [],
-      /*acsAgeRows=*/ []
-    );
-
-    // Evaluate the response without requesting total field
-    const responseWithoutTotal = acsProvider.getData(
-      dataServerResponse,
-      Breakdowns.national().andGender()
-    );
-    expect(responseWithoutTotal).toEqual(
+    const breakdown = Breakdowns.national().andGender();
+
+    const DATASET_MAP = {
+      "acs_population-by_race_state_std": new Dataset(
+        [],
+        FakeMetadataMap["acs_population-by_race_state_std"]
+      ),
+      "acs_population-by_age_state": new Dataset(
+        [],
+        FakeMetadataMap["acs_population-by_age_state"]
+      ),
+    };
+
+    const actual = acsProvider.getData(DATASET_MAP, breakdown);
+    expect(actual).toEqual(
       createMissingDataResponse(
         'Breakdowns not supported for provider acs_pop_provider: {"geography":"national","sex":"without total"}'
       )
     );
-
-    // Evaluate the response with requesting total field
-    const responseWithTotal = acsProvider.getData(
-      dataServerResponse,
-      Breakdowns.national().andGender(/*includeTotal=*/ true)
-    );
-    expect(responseWithTotal).toEqual(
-      createMissingDataResponse(
-        'Breakdowns not supported for provider acs_pop_provider: {"geography":"national","sex":"with total"}'
-      )
-    );
   });
 });