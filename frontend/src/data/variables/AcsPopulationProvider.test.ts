import AcsPopulationProvider from "./AcsPopulationProvider";
import { Breakdowns } from "../Breakdowns";
import { MetricQueryResponse, createMissingDataResponse } from "../MetricQuery";
import { Dataset } from "../DatasetTypes";
import { Fips, USA_FIPS, USA_DISPLAY_NAME } from "../../utils/madlib/Fips";
import FakeMetadataMap from "../FakeMetadataMap";

const WHITE = "White (Non-Hispanic)";
const ASIAN = "Asian (Non-Hispanic)";
const TOTAL = "Total";

function fakeDataServerResponse(datasetId: string, dataset: any[]) {
  let serverResponse: Record<string, Dataset> = {};

  new AcsPopulationProvider().datasetIds.forEach((id) => {
    const data = id === datasetId ? dataset : [];

    serverResponse[id] = new Dataset(data, FakeMetadataMap[id]);
  });

  return serverResponse;
}

function countyRow(
  fips: string,
  county_name: string,
  breakdownName: string,
  breakdownValue: string,
  population: number
) {
  return {
    county_fips: fips,
    state_fips: fips.substring(0, 2),
    county_name: county_name,
    [breakdownName]: breakdownValue,
    ingestion_ts: "2021-01-08 22:02:55.964254 UTC",
    population: population,
  };
}

function stateRow(
  fips: string,
  state_name: string,
  breakdownName: string,
  breakdownValue: string,
  population: number
) {
  return {
    state_fips: fips,
    state_name: state_name,
    [breakdownName]: breakdownValue,
    population: population,
  };
}

function addPopulationPctToRow(row: {}, pct: number) {
  return Object.assign(row, {
    population_pct: pct,
  });
}

describe("AcsPopulationProvider", () => {
  test("Invalid Breakdown", async () => {
    const acsProvider = new AcsPopulationProvider();

    const dataServerResponse = fakeDataServerResponse("", []);

    expect(
      acsProvider.getData(dataServerResponse, Breakdowns.national())
    ).toEqual(
      createMissingDataResponse(
        "Breakdowns not supported for provider acs_pop_provider: geography:national"
      )
    );
  });

  test("Get all counties in state with Race Breakdown", async () => {
    const acsProvider = new AcsPopulationProvider();

    const CHATAM_TOTAL_ROW = countyRow(
      "37037",
      "Chatam",
      "race_and_ethnicity",
      TOTAL,
      2
    );
    const CHATAM_ASIAN_ROW = countyRow(
      "37037",
      "Chatam",
      "race_and_ethnicity",
      ASIAN,
      2
    );
    const DURHAM_ASIAN_ROW = countyRow(
      "37063",
      "Durham",
      "race_and_ethnicity",
      ASIAN,
      5
    );
    const DURHAM_WHITE_ROW = countyRow(
      "37063",
      "Durham",
      "race_and_ethnicity",
      WHITE,
      15
    );
    const DURHAM_TOTAL_ROW = countyRow(
      "37063",
      "Durham",
      "race_and_ethnicity",
      TOTAL,
      20
    );

    const acsRaceCountyData = [
      countyRow("01111", "AL county", "race_and_ethnicity", WHITE, 2),
      CHATAM_TOTAL_ROW,
      CHATAM_ASIAN_ROW,
      DURHAM_ASIAN_ROW,
      DURHAM_WHITE_ROW,
      DURHAM_TOTAL_ROW,
    ];

    const CHATAM_TOTAL_FINAL_ROW = addPopulationPctToRow(CHATAM_TOTAL_ROW, 100);
    const CHATAM_ASIAN_FINAL_ROW = addPopulationPctToRow(CHATAM_ASIAN_ROW, 100);
    const DURHAM_ASIAN_FINAL_ROW = addPopulationPctToRow(DURHAM_ASIAN_ROW, 25);
    const DURHAM_WHITE_FINAL_ROW = addPopulationPctToRow(DURHAM_WHITE_ROW, 75);
    const DURHAM_TOTAL_FINAL_ROW = addPopulationPctToRow(DURHAM_TOTAL_ROW, 100);

    const dataServerResponse = fakeDataServerResponse(
      "acs_population-by_race_county_std",
      acsRaceCountyData
    );

    // Evaluate the response with requesting total field
    const rowsWithTotal = [
      CHATAM_TOTAL_FINAL_ROW,
      CHATAM_ASIAN_FINAL_ROW,
      DURHAM_ASIAN_FINAL_ROW,
      DURHAM_WHITE_FINAL_ROW,
      DURHAM_TOTAL_FINAL_ROW,
    ];
    const responseWithTotal = acsProvider.getData(
      dataServerResponse,
      Breakdowns.byCounty().withGeoFilter(new Fips("37")).andRace(true)
    );
    expect(responseWithTotal).toEqual(
      new MetricQueryResponse(rowsWithTotal, [
        "acs_population-by_race_county_std",
      ])
    );

    // Evaluate the response without requesting total field
    const rowsWithoutTotal = [
      CHATAM_ASIAN_FINAL_ROW,
      DURHAM_ASIAN_FINAL_ROW,
      DURHAM_WHITE_FINAL_ROW,
    ];
    const responseWithoutTotal = acsProvider.getData(
      dataServerResponse,
      Breakdowns.byCounty().withGeoFilter(new Fips("37")).andRace()
    );
    expect(responseWithoutTotal).toEqual(
      new MetricQueryResponse(rowsWithoutTotal, [
        "acs_population-by_race_county_std",
      ])
    );
  });

  test("Get one county with Race breakdown", async () => {
    const acsProvider = new AcsPopulationProvider();

    const DURHAM_ASIAN_ROW = countyRow(
      "37063",
      "Durham",
      "race_and_ethnicity",
      ASIAN,
      5
    );
    const DURHAM_WHITE_ROW = countyRow(
      "37063",
      "Durham",
      "race_and_ethnicity",
      WHITE,
      15
    );
    const DURHAM_TOTAL_ROW = countyRow(
      "37063",
      "Durham",
      "race_and_ethnicity",
      TOTAL,
      20
    );

    const acsRaceCountyData = [
      stateRow("37037", "Chatam", "race_and_ethnicity", TOTAL, 2),
      stateRow("37037", "Chatam", "race_and_ethnicity", ASIAN, 2),
      DURHAM_ASIAN_ROW,
      DURHAM_WHITE_ROW,
      DURHAM_TOTAL_ROW,
    ];

    const DURHAM_ASIAN_FINAL_ROW = addPopulationPctToRow(DURHAM_ASIAN_ROW, 25);
    const DURHAM_WHITE_FINAL_ROW = addPopulationPctToRow(DURHAM_WHITE_ROW, 75);
    const DURHAM_TOTAL_FINAL_ROW = addPopulationPctToRow(DURHAM_TOTAL_ROW, 100);

    // Evaluate the response with requesting total field
    const rowsWithTotal = [
      DURHAM_ASIAN_FINAL_ROW,
      DURHAM_WHITE_FINAL_ROW,
      DURHAM_TOTAL_FINAL_ROW,
    ];
    const responseWithTotal = acsProvider.getData(
      fakeDataServerResponse(
        "acs_population-by_race_county_std",
        acsRaceCountyData
      ),
      Breakdowns.forFips(new Fips("37063")).andRace(true)
    );
    expect(responseWithTotal).toEqual(
      new MetricQueryResponse(rowsWithTotal, [
        "acs_population-by_race_county_std",
      ])
    );

    // Evaluate the response without requesting total field
    const rowsWithoutTotal = [DURHAM_ASIAN_FINAL_ROW, DURHAM_WHITE_FINAL_ROW];
    const responseWithoutTotal = acsProvider.getData(
      fakeDataServerResponse(
        "acs_population-by_race_county_std",
        acsRaceCountyData
      ),
      Breakdowns.forFips(new Fips("37063")).andRace()
    );
    expect(responseWithoutTotal).toEqual(
      new MetricQueryResponse(rowsWithoutTotal, [
        "acs_population-by_race_county_std",
      ])
    );
  });

  test("State and Race Breakdown", async () => {
    const acsProvider = new AcsPopulationProvider();

    const NC_TOTAL_ROW = stateRow("37", "NC", "race_and_ethnicity", TOTAL, 20);
    const NC_ASIAN_ROW = stateRow("37", "NC", "race_and_ethnicity", ASIAN, 5);
    const NC_WHITE_ROW = stateRow("37", "NC", "race_and_ethnicity", WHITE, 15);

    const NC_TOTAL_FINAL_ROW = addPopulationPctToRow(NC_TOTAL_ROW, 100);
    const NC_ASIAN_FINAL_ROW = addPopulationPctToRow(NC_ASIAN_ROW, 25);
    const NC_WHITE_FINAL_ROW = addPopulationPctToRow(NC_WHITE_ROW, 75);

<<<<<<< HEAD
    const acsRaceStateData = [
      rawPopulationRow("01", "AL", "race_and_ethnicity", TOTAL, 2),
      rawPopulationRow("01", "AL", "race_and_ethnicity", ASIAN, 2),
=======
    const acsRaceRows = [
      stateRow("01", "AL", "race_and_ethnicity", TOTAL, 2),
      stateRow("01", "AL", "race_and_ethnicity", ASIAN, 2),
>>>>>>> 1e5a6f10
      NC_ASIAN_ROW,
      NC_WHITE_ROW,
      NC_TOTAL_ROW,
    ];

    const dataServerResponse = fakeDataServerResponse(
      "acs_population-by_race_state_std",
      acsRaceStateData
    );

    // Evaluate the response without requesting total field
    const responseWithoutTotal = acsProvider.getData(
      dataServerResponse,
      Breakdowns.forFips(new Fips("37")).andRace()
    );
    expect(responseWithoutTotal).toEqual(
      new MetricQueryResponse(
        [NC_ASIAN_FINAL_ROW, NC_WHITE_FINAL_ROW],
        ["acs_population-by_race_state_std"]
      )
    );

    // Evaluate the response with requesting total field
    const responseWithTotal = acsProvider.getData(
      dataServerResponse,
      Breakdowns.forFips(new Fips("37")).andRace(/*includeTotal=*/ true)
    );
    expect(responseWithTotal).toEqual(
      new MetricQueryResponse(
        [NC_ASIAN_FINAL_ROW, NC_WHITE_FINAL_ROW, NC_TOTAL_FINAL_ROW],
        ["acs_population-by_race_state_std"]
      )
    );
  });

  test("National and Race Breakdown", async () => {
    const acsProvider = new AcsPopulationProvider();

    const NC_ASIAN_ROW = stateRow("37", "NC", "race_and_ethnicity", ASIAN, 5);
    const NC_WHITE_ROW = stateRow("37", "NC", "race_and_ethnicity", WHITE, 15);
    const NC_TOTAL_ROW = stateRow("37", "NC", "race_and_ethnicity", TOTAL, 20);

    const AL_ASIAN_ROW = stateRow("01", "AL", "race_and_ethnicity", ASIAN, 5);
    const AL_TOTAL_ROW = stateRow("01", "AL", "race_and_ethnicity", TOTAL, 5);

    const acsRaceStateData = [
      AL_TOTAL_ROW,
      AL_ASIAN_ROW,
      NC_ASIAN_ROW,
      NC_WHITE_ROW,
      NC_TOTAL_ROW,
    ];

    function finalNationalRow(
      race: string,
      population: number,
      population_pct: number
    ) {
      return {
        state_fips: USA_FIPS,
        state_name: USA_DISPLAY_NAME,
        race_and_ethnicity: race,
        population: population,
        population_pct: population_pct,
      };
    }

    const NATIONAL_ASIAN_FINAL_ROW = finalNationalRow(
      ASIAN,
      /*population=*/ 10,
      /*population_pct=*/ 40
    );
    const NATIONAL_WHITE_FINAL_ROW = finalNationalRow(
      WHITE,
      /*population=*/ 15,
      /*population_pct=*/ 60
    );
    const NATIONAL_TOTAL_FINAL_ROW = finalNationalRow(
      TOTAL,
      /*population=*/ 25,
      /*population_pct=*/ 100
    );

    const dataServerResponse = fakeDataServerResponse(
      "acs_population-by_race_state_std",
      acsRaceStateData
    );

    // Evaluate the response without requesting total field
    const expectedNoTotalRows = [
      finalNationalRow(ASIAN, /*population=*/ 10, /*population_pct=*/ 40),
      finalNationalRow(WHITE, /*population=*/ 15, /*population_pct=*/ 60),
    ];
    const responseWithoutTotal = acsProvider.getData(
      dataServerResponse,
      Breakdowns.national().andRace()
    );
    expect(responseWithoutTotal).toEqual(
      new MetricQueryResponse(expectedNoTotalRows, [
        "acs_population-by_race_state_std",
      ])
    );

    // Evaluate the response with requesting total field
    const expectedTotalRows = [
      finalNationalRow(ASIAN, /*population=*/ 10, /*population_pct=*/ 40),
      finalNationalRow(TOTAL, /*population=*/ 25, /*population_pct=*/ 100),
      finalNationalRow(WHITE, /*population=*/ 15, /*population_pct=*/ 60),
    ];
    const responseWithTotal = acsProvider.getData(
      dataServerResponse,
      Breakdowns.national().andRace(true)
    );
    expect(responseWithTotal).toEqual(
      new MetricQueryResponse(expectedTotalRows, [
        "acs_population-by_race_state_std",
      ])
    );
  });

  test("State and Age Breakdown", async () => {
    const acsProvider = new AcsPopulationProvider();

    const NC_AGE_0_9 = stateRow("37", "NC", "age", "0-9", 15);
    const NC_AGE_10_19 = stateRow("37", "NC", "age", "10-19", 10);
    const acsAgeRows = [
      stateRow("01", "AL", "age", "10-19", 2),
      NC_AGE_0_9,
      NC_AGE_10_19,
    ];

    const NC_AGE_0_9_FINAL = addPopulationPctToRow(NC_AGE_0_9, 60);
    const NC_AGE_10_19_FINAL = addPopulationPctToRow(NC_AGE_10_19, 40);
<<<<<<< HEAD
    const AGE_TOTAL_FINAL = addPopulationPctToRow(
      rawPopulationRow("37", "NC", "age", "Total", 25),
=======
    const NC_TOTAL_FINAL = addPopulationPctToRow(
      stateRow("37", "NC", "age", "Total", 25),
>>>>>>> 1e5a6f10
      100
    );

    const dataServerResponse = fakeDataServerResponse(
      "acs_population-by_age_state",
      acsAgeRows
    );

    // Evaluate the response without requesting total field
    const responseWithoutTotal = acsProvider.getData(
      dataServerResponse,
      Breakdowns.forFips(new Fips("37")).andAge()
    );
    expect(responseWithoutTotal).toEqual(
      new MetricQueryResponse(
        [NC_AGE_0_9_FINAL, NC_AGE_10_19_FINAL],
        ["acs_population-by_age_state"]
      )
    );

    // Evaluate the response with requesting total field
    const responseWithTotal = acsProvider.getData(
      dataServerResponse,
      Breakdowns.forFips(new Fips("37")).andAge(/*includeTotal=*/ true)
    );
    expect(responseWithTotal).toEqual(
      new MetricQueryResponse(
        [NC_AGE_0_9_FINAL, NC_AGE_10_19_FINAL, AGE_TOTAL_FINAL],
        ["acs_population-by_age_state"]
      )
    );
  });

  test("National and Age Breakdown", async () => {
    const acsProvider = new AcsPopulationProvider();

<<<<<<< HEAD
    const AL_AGE_0_9 = rawPopulationRow("01", "AL", "age", "0-9", 15);
    const NC_AGE_0_9 = rawPopulationRow("37", "NC", "age", "0-9", 15);
    const NC_AGE_10_19 = rawPopulationRow("37", "NC", "age", "10-19", 10);
    const acsAgeStateData = [AL_AGE_0_9, NC_AGE_0_9, NC_AGE_10_19];
=======
    const AL_AGE_0_9 = stateRow("01", "AL", "age", "0-9", 15);
    const NC_AGE_0_9 = stateRow("37", "NC", "age", "0-9", 15);
    const NC_AGE_10_19 = stateRow("37", "NC", "age", "10-19", 10);
    const acsAgeRows = [AL_AGE_0_9, NC_AGE_0_9, NC_AGE_10_19];
>>>>>>> 1e5a6f10

    const AGE_0_9_FINAL = addPopulationPctToRow(
      stateRow(USA_FIPS, USA_DISPLAY_NAME, "age", "0-9", 30),
      75
    );
    const AGE_10_19_FINAL = addPopulationPctToRow(
      stateRow(USA_FIPS, USA_DISPLAY_NAME, "age", "10-19", 10),
      25
    );
    const AGE_TOTAL_FINAL = addPopulationPctToRow(
      stateRow(USA_FIPS, USA_DISPLAY_NAME, "age", "Total", 40),
      100
    );

    const dataServerResponse = fakeDataServerResponse(
      "acs_population-by_age_state",
      acsAgeStateData
    );

    // Evaluate the response without requesting total field
    const responseWithoutTotal = acsProvider.getData(
      dataServerResponse,
      Breakdowns.national().andAge()
    );
    expect(responseWithoutTotal).toEqual(
      new MetricQueryResponse(
        [AGE_0_9_FINAL, AGE_10_19_FINAL],
        ["acs_population-by_age_state"]
      )
    );

    // Evaluate the response with requesting total field
    const responseWithTotal = acsProvider.getData(
      dataServerResponse,
      Breakdowns.national().andAge(/*includeTotal=*/ true)
    );
    expect(responseWithTotal).toEqual(
      new MetricQueryResponse(
        [AGE_0_9_FINAL, AGE_10_19_FINAL, AGE_TOTAL_FINAL],
        ["acs_population-by_age_state"]
      )
    );
  });

  test("State and Gender Breakdown", async () => {
    const acsProvider = new AcsPopulationProvider();

    const NC_MALE = rawPopulationRow("37", "NC", "sex", "male", 15);
    const NC_FEMALE = rawPopulationRow("37", "NC", "sex", "female", 10);
    const acsSexStateData = [
      rawPopulationRow("01", "AL", "sex", "male", 2),
      NC_MALE,
      NC_FEMALE,
    ];

    const NC_MALE_FINAL = addPopulationPctToRow(NC_MALE, 60);
    const NC_FEMALE_FINAL = addPopulationPctToRow(NC_FEMALE, 40);
    const NC_TOTAL = addPopulationPctToRow(
      rawPopulationRow("37", "NC", "sex", "Total", 25),
      100
    );

    const dataServerResponse = fakeDataServerResponse(
      "acs_population-by_sex_state",
      acsSexStateData
    );

    // Evaluate the response without requesting total field
    const responseWithoutTotal = acsProvider.getData(
      dataServerResponse,
      Breakdowns.forFips(new Fips("37")).andGender()
    );
    expect(responseWithoutTotal).toEqual(
      new MetricQueryResponse(
        [NC_MALE_FINAL, NC_FEMALE_FINAL],
        ["acs_population-by_sex_state"]
      )
    );

    // Evaluate the response with requesting total field
    const responseWithTotal = acsProvider.getData(
      dataServerResponse,
      Breakdowns.forFips(new Fips("37")).andGender(/*includeTotal=*/ true)
    );
    expect(responseWithTotal).toEqual(
      new MetricQueryResponse(
        [NC_MALE_FINAL, NC_FEMALE_FINAL, NC_TOTAL],
        ["acs_population-by_sex_state"]
      )
    );
  });

  test("National and Gender Breakdown", async () => {
    const acsProvider = new AcsPopulationProvider();

    const AL_MALE = rawPopulationRow("01", "AL", "sex", "Male", 15);
    const NC_MALE = rawPopulationRow("37", "NC", "sex", "Male", 15);
    const NC_FEMALE = rawPopulationRow("37", "NC", "sex", "Female", 10);
    const acsSexStateData = [AL_MALE, NC_MALE, NC_FEMALE];

    const MALE_FINAL = addPopulationPctToRow(
      rawPopulationRow(USA_FIPS, USA_DISPLAY_NAME, "sex", "Male", 30),
      75
    );
    const FEMALE_FINAL = addPopulationPctToRow(
      rawPopulationRow(USA_FIPS, USA_DISPLAY_NAME, "sex", "Female", 10),
      25
    );
    const TOTAL_FINAL = addPopulationPctToRow(
      rawPopulationRow(USA_FIPS, USA_DISPLAY_NAME, "sex", "Total", 40),
      100
    );

    const dataServerResponse = fakeDataServerResponse(
      "acs_population-by_sex_state",
      acsSexStateData
    );

    // Evaluate the response without requesting total field
    const responseWithoutTotal = acsProvider.getData(
      dataServerResponse,
      Breakdowns.national().andGender()
    );
    expect(responseWithoutTotal).toEqual(
      new MetricQueryResponse(
        [FEMALE_FINAL, MALE_FINAL],
        ["acs_population-by_sex_state"]
      )
    );

    // Evaluate the response with requesting total field
    const responseWithTotal = acsProvider.getData(
      dataServerResponse,
      Breakdowns.national().andGender(/*includeTotal=*/ true)
    );
    expect(responseWithTotal).toEqual(
      new MetricQueryResponse(
        [FEMALE_FINAL, MALE_FINAL, TOTAL_FINAL],
        ["acs_population-by_sex_state"]
      )
    );
  });
});<|MERGE_RESOLUTION|>--- conflicted
+++ resolved
@@ -251,15 +251,9 @@
     const NC_ASIAN_FINAL_ROW = addPopulationPctToRow(NC_ASIAN_ROW, 25);
     const NC_WHITE_FINAL_ROW = addPopulationPctToRow(NC_WHITE_ROW, 75);
 
-<<<<<<< HEAD
     const acsRaceStateData = [
-      rawPopulationRow("01", "AL", "race_and_ethnicity", TOTAL, 2),
-      rawPopulationRow("01", "AL", "race_and_ethnicity", ASIAN, 2),
-=======
-    const acsRaceRows = [
       stateRow("01", "AL", "race_and_ethnicity", TOTAL, 2),
       stateRow("01", "AL", "race_and_ethnicity", ASIAN, 2),
->>>>>>> 1e5a6f10
       NC_ASIAN_ROW,
       NC_WHITE_ROW,
       NC_TOTAL_ROW,
@@ -393,13 +387,8 @@
 
     const NC_AGE_0_9_FINAL = addPopulationPctToRow(NC_AGE_0_9, 60);
     const NC_AGE_10_19_FINAL = addPopulationPctToRow(NC_AGE_10_19, 40);
-<<<<<<< HEAD
-    const AGE_TOTAL_FINAL = addPopulationPctToRow(
-      rawPopulationRow("37", "NC", "age", "Total", 25),
-=======
     const NC_TOTAL_FINAL = addPopulationPctToRow(
       stateRow("37", "NC", "age", "Total", 25),
->>>>>>> 1e5a6f10
       100
     );
 
@@ -427,7 +416,7 @@
     );
     expect(responseWithTotal).toEqual(
       new MetricQueryResponse(
-        [NC_AGE_0_9_FINAL, NC_AGE_10_19_FINAL, AGE_TOTAL_FINAL],
+        [NC_AGE_0_9_FINAL, NC_AGE_10_19_FINAL, NC_TOTAL_FINAL],
         ["acs_population-by_age_state"]
       )
     );
@@ -436,17 +425,10 @@
   test("National and Age Breakdown", async () => {
     const acsProvider = new AcsPopulationProvider();
 
-<<<<<<< HEAD
-    const AL_AGE_0_9 = rawPopulationRow("01", "AL", "age", "0-9", 15);
-    const NC_AGE_0_9 = rawPopulationRow("37", "NC", "age", "0-9", 15);
-    const NC_AGE_10_19 = rawPopulationRow("37", "NC", "age", "10-19", 10);
-    const acsAgeStateData = [AL_AGE_0_9, NC_AGE_0_9, NC_AGE_10_19];
-=======
     const AL_AGE_0_9 = stateRow("01", "AL", "age", "0-9", 15);
     const NC_AGE_0_9 = stateRow("37", "NC", "age", "0-9", 15);
     const NC_AGE_10_19 = stateRow("37", "NC", "age", "10-19", 10);
-    const acsAgeRows = [AL_AGE_0_9, NC_AGE_0_9, NC_AGE_10_19];
->>>>>>> 1e5a6f10
+    const acsAgeStateData = [AL_AGE_0_9, NC_AGE_0_9, NC_AGE_10_19];
 
     const AGE_0_9_FINAL = addPopulationPctToRow(
       stateRow(USA_FIPS, USA_DISPLAY_NAME, "age", "0-9", 30),
@@ -494,10 +476,10 @@
   test("State and Gender Breakdown", async () => {
     const acsProvider = new AcsPopulationProvider();
 
-    const NC_MALE = rawPopulationRow("37", "NC", "sex", "male", 15);
-    const NC_FEMALE = rawPopulationRow("37", "NC", "sex", "female", 10);
+    const NC_MALE = stateRow("37", "NC", "sex", "male", 15);
+    const NC_FEMALE = stateRow("37", "NC", "sex", "female", 10);
     const acsSexStateData = [
-      rawPopulationRow("01", "AL", "sex", "male", 2),
+      stateRow("01", "AL", "sex", "male", 2),
       NC_MALE,
       NC_FEMALE,
     ];
@@ -505,7 +487,7 @@
     const NC_MALE_FINAL = addPopulationPctToRow(NC_MALE, 60);
     const NC_FEMALE_FINAL = addPopulationPctToRow(NC_FEMALE, 40);
     const NC_TOTAL = addPopulationPctToRow(
-      rawPopulationRow("37", "NC", "sex", "Total", 25),
+      stateRow("37", "NC", "sex", "Total", 25),
       100
     );
 
@@ -542,21 +524,21 @@
   test("National and Gender Breakdown", async () => {
     const acsProvider = new AcsPopulationProvider();
 
-    const AL_MALE = rawPopulationRow("01", "AL", "sex", "Male", 15);
-    const NC_MALE = rawPopulationRow("37", "NC", "sex", "Male", 15);
-    const NC_FEMALE = rawPopulationRow("37", "NC", "sex", "Female", 10);
+    const AL_MALE = stateRow("01", "AL", "sex", "Male", 15);
+    const NC_MALE = stateRow("37", "NC", "sex", "Male", 15);
+    const NC_FEMALE = stateRow("37", "NC", "sex", "Female", 10);
     const acsSexStateData = [AL_MALE, NC_MALE, NC_FEMALE];
 
     const MALE_FINAL = addPopulationPctToRow(
-      rawPopulationRow(USA_FIPS, USA_DISPLAY_NAME, "sex", "Male", 30),
+      stateRow(USA_FIPS, USA_DISPLAY_NAME, "sex", "Male", 30),
       75
     );
     const FEMALE_FINAL = addPopulationPctToRow(
-      rawPopulationRow(USA_FIPS, USA_DISPLAY_NAME, "sex", "Female", 10),
+      stateRow(USA_FIPS, USA_DISPLAY_NAME, "sex", "Female", 10),
       25
     );
     const TOTAL_FINAL = addPopulationPctToRow(
-      rawPopulationRow(USA_FIPS, USA_DISPLAY_NAME, "sex", "Total", 40),
+      stateRow(USA_FIPS, USA_DISPLAY_NAME, "sex", "Total", 40),
       100
     );
 
