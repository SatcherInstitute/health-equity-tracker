import AcsPopulationProvider from "./AcsPopulationProvider";
import { Breakdowns } from "../Breakdowns";
import { MetricQueryResponse, createMissingDataResponse } from "../MetricQuery";
import { Dataset } from "../DatasetTypes";
import { Fips, USA_FIPS, USA_DISPLAY_NAME } from "../../utils/madlib/Fips";
import FakeMetadataMap from "../FakeMetadataMap";

const WHITE = "White (Non-Hispanic)";
const ASIAN = "Asian (Non-Hispanic)";
const TOTAL = "Total";

<<<<<<< HEAD
function fakeDataServerResponse(datasetId: string, dataset: any[]) {
  let serverResponse: Record<string, Dataset> = {};

  new AcsPopulationProvider().datasetIds.forEach((id) => {
    const data = id === datasetId ? dataset : [];

    serverResponse[id] = new Dataset(data, FakeMetadataMap[id]);
  });

  return serverResponse;
=======
function fakeDataServerResponse(datasetId: string, data: any[]) {
  let dataServerResponse: Record<string, Dataset> = {};
  [
    "acs_population-by_race_state_std",
    "acs_population-by_age_state",
    "acs_population-by_race_county_std",
  ].forEach((id) => {
    const datasetRows = id === datasetId ? data : [];
    dataServerResponse[id] = new Dataset(datasetRows, FakeMetadataMap[id]);
  });
  return dataServerResponse;
>>>>>>> 349b2d14
}

function countyRow(
  fips: string,
  county_name: string,
  breakdownName: string,
  breakdownValue: string,
  population: number
) {
  return {
    county_fips: fips,
<<<<<<< HEAD
    county_name: county_name,
    [breakdownName]: breakdownValue,
=======
    state_fips: fips.substring(0, 2),
    county_name: county_name,
    [breakdownName]: breakdownValue,
    ingestion_ts: "2021-01-08 22:02:55.964254 UTC",
>>>>>>> 349b2d14
    population: population,
  };
}

function rawPopulationRow(
  fips: string,
  state_name: string,
  breakdownName: string,
  breakdownValue: string,
  population: number
) {
  return {
    state_fips: fips,
    state_name: state_name,
    [breakdownName]: breakdownValue,
    population: population,
  };
}

function addPopulationPctToRow(row: {}, pct: number) {
  return Object.assign(row, {
    population_pct: pct,
  });
}

describe("AcsPopulationProvider", () => {
  test("Invalid Breakdown", async () => {
    const acsProvider = new AcsPopulationProvider();

    expect(acsProvider.getData({}, Breakdowns.national())).toEqual(
      createMissingDataResponse(
        "Breakdowns not supported for provider acs_pop_provider: geography:national"
      )
    );
  });

  test("Get all counties in state with Race Breakdown", async () => {
    const acsProvider = new AcsPopulationProvider();

    const CHATAM_TOTAL_ROW = countyRow(
      "37037",
      "Chatam",
      "race_and_ethnicity",
      TOTAL,
      2
    );
    const CHATAM_ASIAN_ROW = countyRow(
      "37037",
      "Chatam",
      "race_and_ethnicity",
      ASIAN,
      2
    );
    const DURHAM_ASIAN_ROW = countyRow(
      "37063",
      "Durham",
      "race_and_ethnicity",
      ASIAN,
      5
    );
    const DURHAM_WHITE_ROW = countyRow(
      "37063",
      "Durham",
      "race_and_ethnicity",
      WHITE,
      15
    );
    const DURHAM_TOTAL_ROW = countyRow(
      "37063",
      "Durham",
      "race_and_ethnicity",
      TOTAL,
      20
    );

    const acsRaceCountyData = [
      countyRow("01111", "AL county", "race_and_ethnicity", WHITE, 2),
      CHATAM_TOTAL_ROW,
      CHATAM_ASIAN_ROW,
      DURHAM_ASIAN_ROW,
      DURHAM_WHITE_ROW,
      DURHAM_TOTAL_ROW,
    ];

<<<<<<< HEAD
    const CHATAM_TOTAL_FINAL_ROW = Object.assign(CHATAM_TOTAL_ROW, {
      population_pct: 100,
    });
    const CHATAM_ASIAN_FINAL_ROW = Object.assign(CHATAM_ASIAN_ROW, {
      population_pct: 100,
    });
    const DURHAM_ASIAN_FINAL_ROW = Object.assign(DURHAM_ASIAN_ROW, {
      population_pct: 25,
    });
    const DURHAM_WHITE_FINAL_ROW = Object.assign(DURHAM_WHITE_ROW, {
      population_pct: 75,
    });
    const DURHAM_TOTAL_FINAL_ROW = Object.assign(DURHAM_TOTAL_ROW, {
      population_pct: 100,
    });
    const expectedRows = [
=======
    const CHATAM_TOTAL_FINAL_ROW = addPopulationPctToRow(CHATAM_TOTAL_ROW, 100);
    const CHATAM_ASIAN_FINAL_ROW = addPopulationPctToRow(CHATAM_ASIAN_ROW, 100);
    const DURHAM_ASIAN_FINAL_ROW = addPopulationPctToRow(DURHAM_ASIAN_ROW, 25);
    const DURHAM_WHITE_FINAL_ROW = addPopulationPctToRow(DURHAM_WHITE_ROW, 75);
    const DURHAM_TOTAL_FINAL_ROW = addPopulationPctToRow(DURHAM_TOTAL_ROW, 100);

    const dataServerResponse = fakeDataServerResponse(
      "acs_population-by_race_county_std",
      acsRaceCountyData
    );

    // Evaluate the response with requesting total field
    const rowsWithTotal = [
>>>>>>> 349b2d14
      CHATAM_TOTAL_FINAL_ROW,
      CHATAM_ASIAN_FINAL_ROW,
      DURHAM_ASIAN_FINAL_ROW,
      DURHAM_WHITE_FINAL_ROW,
      DURHAM_TOTAL_FINAL_ROW,
    ];
<<<<<<< HEAD

    const breakdown = Breakdowns.byCounty()
      .withGeoFilter(new Fips("37"))
      .andRace(true);
    const actual = acsProvider.getData(
      fakeDataServerResponse(
        "acs_population-by_race_county_std",
        acsRaceCountyData
      ),
      breakdown
    );
    expect(actual).toEqual(
      new MetricQueryResponse(expectedRows, [
=======
    const responseWithTotal = acsProvider.getData(
      dataServerResponse,
      Breakdowns.byCounty().withGeoFilter(new Fips("37")).andRace(true)
    );
    expect(responseWithTotal).toEqual(
      new MetricQueryResponse(rowsWithTotal, [
        "acs_population-by_race_county_std",
      ])
    );

    // Evaluate the response without requesting total field
    const rowsWithoutTotal = [
      CHATAM_ASIAN_FINAL_ROW,
      DURHAM_ASIAN_FINAL_ROW,
      DURHAM_WHITE_FINAL_ROW,
    ];
    const responseWithoutTotal = acsProvider.getData(
      dataServerResponse,
      Breakdowns.byCounty().withGeoFilter(new Fips("37")).andRace()
    );
    expect(responseWithoutTotal).toEqual(
      new MetricQueryResponse(rowsWithoutTotal, [
>>>>>>> 349b2d14
        "acs_population-by_race_county_std",
      ])
    );
  });

<<<<<<< HEAD
  test("County and Race Breakdown", async () => {
=======
  test("Get one county with Race breakdown", async () => {
>>>>>>> 349b2d14
    const acsProvider = new AcsPopulationProvider();

    const DURHAM_ASIAN_ROW = countyRow(
      "37063",
      "Durham",
      "race_and_ethnicity",
      ASIAN,
      5
    );
    const DURHAM_WHITE_ROW = countyRow(
      "37063",
      "Durham",
      "race_and_ethnicity",
      WHITE,
      15
    );
    const DURHAM_TOTAL_ROW = countyRow(
      "37063",
      "Durham",
      "race_and_ethnicity",
      TOTAL,
      20
    );

    const acsRaceCountyData = [
      rawPopulationRow("37037", "Chatam", "race_and_ethnicity", TOTAL, 2),
      rawPopulationRow("37037", "Chatam", "race_and_ethnicity", ASIAN, 2),
      DURHAM_ASIAN_ROW,
      DURHAM_WHITE_ROW,
      DURHAM_TOTAL_ROW,
    ];

<<<<<<< HEAD
    const DURHAM_ASIAN_FINAL_ROW = Object.assign(DURHAM_ASIAN_ROW, {
      population_pct: 25,
    });
    const DURHAM_WHITE_FINAL_ROW = Object.assign(DURHAM_WHITE_ROW, {
      population_pct: 75,
    });
    const DURHAM_TOTAL_FINAL_ROW = Object.assign(DURHAM_TOTAL_ROW, {
      population_pct: 100,
    });
    const expectedRows = [
=======
    const DURHAM_ASIAN_FINAL_ROW = addPopulationPctToRow(DURHAM_ASIAN_ROW, 25);
    const DURHAM_WHITE_FINAL_ROW = addPopulationPctToRow(DURHAM_WHITE_ROW, 75);
    const DURHAM_TOTAL_FINAL_ROW = addPopulationPctToRow(DURHAM_TOTAL_ROW, 100);

    // Evaluate the response with requesting total field
    const rowsWithTotal = [
>>>>>>> 349b2d14
      DURHAM_ASIAN_FINAL_ROW,
      DURHAM_WHITE_FINAL_ROW,
      DURHAM_TOTAL_FINAL_ROW,
    ];
<<<<<<< HEAD

    const breakdown = Breakdowns.forFips(new Fips("37063")).andRace(true);
    const actual = acsProvider.getData(
=======
    const responseWithTotal = acsProvider.getData(
      fakeDataServerResponse(
        "acs_population-by_race_county_std",
        acsRaceCountyData
      ),
      Breakdowns.forFips(new Fips("37063")).andRace(true)
    );
    expect(responseWithTotal).toEqual(
      new MetricQueryResponse(rowsWithTotal, [
        "acs_population-by_race_county_std",
      ])
    );

    // Evaluate the response without requesting total field
    const rowsWithoutTotal = [DURHAM_ASIAN_FINAL_ROW, DURHAM_WHITE_FINAL_ROW];
    const responseWithoutTotal = acsProvider.getData(
>>>>>>> 349b2d14
      fakeDataServerResponse(
        "acs_population-by_race_county_std",
        acsRaceCountyData
      ),
<<<<<<< HEAD
      breakdown
    );
    expect(actual).toEqual(
      new MetricQueryResponse(expectedRows, [
=======
      Breakdowns.forFips(new Fips("37063")).andRace()
    );
    expect(responseWithoutTotal).toEqual(
      new MetricQueryResponse(rowsWithoutTotal, [
>>>>>>> 349b2d14
        "acs_population-by_race_county_std",
      ])
    );
  });

  test("State and Race Breakdown", async () => {
    const acsProvider = new AcsPopulationProvider();

    const NC_TOTAL_ROW = rawPopulationRow(
      "37",
      "NC",
      "race_and_ethnicity",
      TOTAL,
      20
    );
    const NC_ASIAN_ROW = rawPopulationRow(
      "37",
      "NC",
      "race_and_ethnicity",
      ASIAN,
      5
    );
    const NC_WHITE_ROW = rawPopulationRow(
      "37",
      "NC",
      "race_and_ethnicity",
      WHITE,
      15
    );

    const NC_TOTAL_FINAL_ROW = addPopulationPctToRow(NC_TOTAL_ROW, 100);
    const NC_ASIAN_FINAL_ROW = addPopulationPctToRow(NC_ASIAN_ROW, 25);
    const NC_WHITE_FINAL_ROW = addPopulationPctToRow(NC_WHITE_ROW, 75);

    const acsRaceStateData = [
      rawPopulationRow("01", "AL", "race_and_ethnicity", TOTAL, 2),
      rawPopulationRow("01", "AL", "race_and_ethnicity", ASIAN, 2),
      NC_ASIAN_ROW,
      NC_WHITE_ROW,
      NC_TOTAL_ROW,
    ];

    const dataServerResponse = fakeDataServerResponse(
      "acs_population-by_race_state_std",
<<<<<<< HEAD
      acsRaceStateData
=======
      acsRaceRows
>>>>>>> 349b2d14
    );

    // Evaluate the response without requesting total field
    const responseWithoutTotal = acsProvider.getData(
      dataServerResponse,
      Breakdowns.forFips(new Fips("37")).andRace()
    );
    expect(responseWithoutTotal).toEqual(
      new MetricQueryResponse(
        [NC_ASIAN_FINAL_ROW, NC_WHITE_FINAL_ROW],
        ["acs_population-by_race_state_std"]
      )
    );

    // Evaluate the response with requesting total field
    const responseWithTotal = acsProvider.getData(
      dataServerResponse,
      Breakdowns.forFips(new Fips("37")).andRace(/*includeTotal=*/ true)
    );
    expect(responseWithTotal).toEqual(
      new MetricQueryResponse(
        [NC_ASIAN_FINAL_ROW, NC_WHITE_FINAL_ROW, NC_TOTAL_FINAL_ROW],
        ["acs_population-by_race_state_std"]
      )
    );
  });

  test("National and Race Breakdown", async () => {
    const acsProvider = new AcsPopulationProvider();

    const NC_ASIAN_ROW = rawPopulationRow(
      "37",
      "NC",
      "race_and_ethnicity",
      ASIAN,
      5
    );
    const NC_WHITE_ROW = rawPopulationRow(
      "37",
      "NC",
      "race_and_ethnicity",
      WHITE,
      15
    );
    const NC_TOTAL_ROW = rawPopulationRow(
      "37",
      "NC",
      "race_and_ethnicity",
      TOTAL,
      20
    );

    const AL_ASIAN_ROW = rawPopulationRow(
      "01",
      "AL",
      "race_and_ethnicity",
      ASIAN,
      5
    );
    const AL_TOTAL_ROW = rawPopulationRow(
      "01",
      "AL",
      "race_and_ethnicity",
      TOTAL,
      5
    );

    const acsRaceStateData = [
      AL_TOTAL_ROW,
      AL_ASIAN_ROW,
      NC_ASIAN_ROW,
      NC_WHITE_ROW,
      NC_TOTAL_ROW,
    ];

    function finalNationalRow(
      race: string,
      population: number,
      population_pct: number
    ) {
      return {
        state_fips: USA_FIPS,
        state_name: USA_DISPLAY_NAME,
        race_and_ethnicity: race,
        population: population,
        population_pct: population_pct,
      };
    }

<<<<<<< HEAD
=======
    const NATIONAL_ASIAN_FINAL_ROW = finalNationalRow(
      ASIAN,
      /*population=*/ 10,
      /*population_pct=*/ 40
    );
    const NATIONAL_WHITE_FINAL_ROW = finalNationalRow(
      WHITE,
      /*population=*/ 15,
      /*population_pct=*/ 60
    );
    const NATIONAL_TOTAL_FINAL_ROW = finalNationalRow(
      TOTAL,
      /*population=*/ 25,
      /*population_pct=*/ 100
    );

    const dataServerResponse = fakeDataServerResponse(
      "acs_population-by_race_state_std",
      acsRaceStateData
    );

>>>>>>> 349b2d14
    // Evaluate the response without requesting total field
    const expectedNoTotalRows = [
      finalNationalRow(ASIAN, /*population=*/ 10, /*population_pct=*/ 40),
      finalNationalRow(WHITE, /*population=*/ 15, /*population_pct=*/ 60),
    ];
    const responseWithoutTotal = acsProvider.getData(
      fakeDataServerResponse(
        "acs_population-by_race_state_std",
        acsRaceStateData
      ),
      Breakdowns.national().andRace()
    );
    expect(responseWithoutTotal).toEqual(
      new MetricQueryResponse(expectedNoTotalRows, [
        "acs_population-by_race_state_std",
      ])
    );

    // Evaluate the response with requesting total field
    const expectedTotalRows = [
      finalNationalRow(ASIAN, /*population=*/ 10, /*population_pct=*/ 40),
      finalNationalRow(TOTAL, /*population=*/ 25, /*population_pct=*/ 100),
      finalNationalRow(WHITE, /*population=*/ 15, /*population_pct=*/ 60),
    ];
    const responseWithTotal = acsProvider.getData(
      fakeDataServerResponse(
        "acs_population-by_race_state_std",
        acsRaceStateData
      ),
      Breakdowns.national().andRace(true)
    );
    expect(responseWithTotal).toEqual(
      new MetricQueryResponse(expectedTotalRows, [
        "acs_population-by_race_state_std",
      ])
    );
  });

  test("State and Age Breakdown", async () => {
    const acsProvider = new AcsPopulationProvider();

    const NC_AGE_0_9 = rawPopulationRow("37", "NC", "age", "0-9", 15);
    const NC_AGE_10_19 = rawPopulationRow("37", "NC", "age", "10-19", 10);
    const acsAgeRows = [
      rawPopulationRow("01", "AL", "age", "10-19", 2),
      NC_AGE_0_9,
      NC_AGE_10_19,
    ];

    const NC_AGE_0_9_FINAL = addPopulationPctToRow(NC_AGE_0_9, 60);
    const NC_AGE_10_19_FINAL = addPopulationPctToRow(NC_AGE_10_19, 40);
    const AGE_TOTAL_FINAL = addPopulationPctToRow(
      rawPopulationRow("37", "NC", "age", "Total", 25),
      100
    );

<<<<<<< HEAD
=======
    const dataServerResponse = fakeDataServerResponse(
      "acs_population-by_age_state",
      acsAgeRows
    );

>>>>>>> 349b2d14
    // Evaluate the response without requesting total field
    const responseWithoutTotal = acsProvider.getData(
      fakeDataServerResponse("acs_population-by_age_state", acsAgeRows),
      Breakdowns.forFips(new Fips("37")).andAge()
    );
    expect(responseWithoutTotal).toEqual(
      new MetricQueryResponse(
        [NC_AGE_0_9_FINAL, NC_AGE_10_19_FINAL],
        ["acs_population-by_age_state"]
      )
    );

    // Evaluate the response with requesting total field
    const responseWithTotal = acsProvider.getData(
      fakeDataServerResponse("acs_population-by_age_state", acsAgeRows),
      Breakdowns.forFips(new Fips("37")).andAge(/*includeTotal=*/ true)
    );
    expect(responseWithTotal).toEqual(
      new MetricQueryResponse(
        [NC_AGE_0_9_FINAL, NC_AGE_10_19_FINAL, AGE_TOTAL_FINAL],
        ["acs_population-by_age_state"]
      )
    );
  });

  test("National and Age Breakdown", async () => {
    const acsProvider = new AcsPopulationProvider();

    const AL_AGE_0_9 = rawPopulationRow("01", "AL", "age", "0-9", 15);
    const NC_AGE_0_9 = rawPopulationRow("37", "NC", "age", "0-9", 15);
    const NC_AGE_10_19 = rawPopulationRow("37", "NC", "age", "10-19", 10);
    const acsAgeStateData = [AL_AGE_0_9, NC_AGE_0_9, NC_AGE_10_19];

    const AGE_0_9_FINAL = addPopulationPctToRow(
      rawPopulationRow(USA_FIPS, USA_DISPLAY_NAME, "age", "0-9", 30),
      75
    );
    const AGE_10_19_FINAL = addPopulationPctToRow(
      rawPopulationRow(USA_FIPS, USA_DISPLAY_NAME, "age", "10-19", 10),
      25
    );
    const AGE_TOTAL_FINAL = addPopulationPctToRow(
      rawPopulationRow(USA_FIPS, USA_DISPLAY_NAME, "age", "Total", 40),
      100
    );

    const dataServerResponse = fakeDataServerResponse(
      "acs_population-by_age_state",
<<<<<<< HEAD
      acsAgeStateData
=======
      acsAgeRows
>>>>>>> 349b2d14
    );

    // Evaluate the response without requesting total field
    const responseWithoutTotal = acsProvider.getData(
      dataServerResponse,
      Breakdowns.national().andAge()
    );
    expect(responseWithoutTotal).toEqual(
      new MetricQueryResponse(
        [AGE_0_9_FINAL, AGE_10_19_FINAL],
        ["acs_population-by_age_state"]
      )
    );

    // Evaluate the response with requesting total field
    const responseWithTotal = acsProvider.getData(
      dataServerResponse,
      Breakdowns.national().andAge(/*includeTotal=*/ true)
    );
    expect(responseWithTotal).toEqual(
      new MetricQueryResponse(
        [AGE_0_9_FINAL, AGE_10_19_FINAL, AGE_TOTAL_FINAL],
        ["acs_population-by_age_state"]
      )
    );
  });

  test("State and Gender Breakdown", async () => {
    const acsProvider = new AcsPopulationProvider();

<<<<<<< HEAD
    const NC_MALE = rawPopulationRow("37", "NC", "sex", "male", 15);
    const NC_FEMALE = rawPopulationRow("37", "NC", "sex", "female", 10);
    const acsSexStateData = [
      rawPopulationRow("01", "AL", "sex", "male", 2),
      NC_MALE,
      NC_FEMALE,
    ];
=======
    const dataServerResponse = fakeDataServerResponse("", []);
>>>>>>> 349b2d14

    const NC_MALE_FINAL = Object.assign(NC_MALE, { population_pct: 60 });
    const NC_FEMALE_FINAL = Object.assign(NC_FEMALE, {
      population_pct: 40,
    });
    const expectedRows = [NC_MALE_FINAL, NC_FEMALE_FINAL];

    const breakdown = Breakdowns.forFips(new Fips("37")).andGender();
    const actual = acsProvider.getData(
      fakeDataServerResponse("acs_population-by_sex_state", acsSexStateData),
      breakdown
    );
    expect(actual).toEqual(
      new MetricQueryResponse(expectedRows, ["acs_population-by_sex_state"])
    );
  });

  test("National and Gender Breakdown", async () => {
    const acsProvider = new AcsPopulationProvider();

<<<<<<< HEAD
    const AL_MALE = rawPopulationRow("01", "AL", "sex", "Male", 15);
    const NC_MALE = rawPopulationRow("37", "NC", "sex", "Male", 15);
    const NC_FEMALE = rawPopulationRow("37", "NC", "sex", "Female", 10);
    const acsSexStateData = [AL_MALE, NC_MALE, NC_FEMALE];
=======
    const dataServerResponse = fakeDataServerResponse("", []);
>>>>>>> 349b2d14

    const MALE_FINAL = Object.assign(
      rawPopulationRow(USA_FIPS, USA_DISPLAY_NAME, "sex", "Male", 30),
      { population_pct: 75 }
    );
    const FEMALE_FINAL = Object.assign(
      rawPopulationRow(USA_FIPS, USA_DISPLAY_NAME, "sex", "Female", 10),
      { population_pct: 25 }
    );

    const expectedRows = [FEMALE_FINAL, MALE_FINAL];

    const breakdown = Breakdowns.national().andGender();
    const actual = acsProvider.getData(
      fakeDataServerResponse("acs_population-by_sex_state", acsSexStateData),
      breakdown
    );
    expect(actual).toEqual(
      new MetricQueryResponse(expectedRows, ["acs_population-by_sex_state"])
    );
  });
});<|MERGE_RESOLUTION|>--- conflicted
+++ resolved
@@ -9,7 +9,6 @@
 const ASIAN = "Asian (Non-Hispanic)";
 const TOTAL = "Total";
 
-<<<<<<< HEAD
 function fakeDataServerResponse(datasetId: string, dataset: any[]) {
   let serverResponse: Record<string, Dataset> = {};
 
@@ -20,19 +19,6 @@
   });
 
   return serverResponse;
-=======
-function fakeDataServerResponse(datasetId: string, data: any[]) {
-  let dataServerResponse: Record<string, Dataset> = {};
-  [
-    "acs_population-by_race_state_std",
-    "acs_population-by_age_state",
-    "acs_population-by_race_county_std",
-  ].forEach((id) => {
-    const datasetRows = id === datasetId ? data : [];
-    dataServerResponse[id] = new Dataset(datasetRows, FakeMetadataMap[id]);
-  });
-  return dataServerResponse;
->>>>>>> 349b2d14
 }
 
 function countyRow(
@@ -44,15 +30,10 @@
 ) {
   return {
     county_fips: fips,
-<<<<<<< HEAD
-    county_name: county_name,
-    [breakdownName]: breakdownValue,
-=======
     state_fips: fips.substring(0, 2),
     county_name: county_name,
     [breakdownName]: breakdownValue,
     ingestion_ts: "2021-01-08 22:02:55.964254 UTC",
->>>>>>> 349b2d14
     population: population,
   };
 }
@@ -82,7 +63,11 @@
   test("Invalid Breakdown", async () => {
     const acsProvider = new AcsPopulationProvider();
 
-    expect(acsProvider.getData({}, Breakdowns.national())).toEqual(
+    const dataServerResponse = fakeDataServerResponse("", []);
+
+    expect(
+      acsProvider.getData(dataServerResponse, Breakdowns.national())
+    ).toEqual(
       createMissingDataResponse(
         "Breakdowns not supported for provider acs_pop_provider: geography:national"
       )
@@ -137,24 +122,6 @@
       DURHAM_TOTAL_ROW,
     ];
 
-<<<<<<< HEAD
-    const CHATAM_TOTAL_FINAL_ROW = Object.assign(CHATAM_TOTAL_ROW, {
-      population_pct: 100,
-    });
-    const CHATAM_ASIAN_FINAL_ROW = Object.assign(CHATAM_ASIAN_ROW, {
-      population_pct: 100,
-    });
-    const DURHAM_ASIAN_FINAL_ROW = Object.assign(DURHAM_ASIAN_ROW, {
-      population_pct: 25,
-    });
-    const DURHAM_WHITE_FINAL_ROW = Object.assign(DURHAM_WHITE_ROW, {
-      population_pct: 75,
-    });
-    const DURHAM_TOTAL_FINAL_ROW = Object.assign(DURHAM_TOTAL_ROW, {
-      population_pct: 100,
-    });
-    const expectedRows = [
-=======
     const CHATAM_TOTAL_FINAL_ROW = addPopulationPctToRow(CHATAM_TOTAL_ROW, 100);
     const CHATAM_ASIAN_FINAL_ROW = addPopulationPctToRow(CHATAM_ASIAN_ROW, 100);
     const DURHAM_ASIAN_FINAL_ROW = addPopulationPctToRow(DURHAM_ASIAN_ROW, 25);
@@ -168,28 +135,12 @@
 
     // Evaluate the response with requesting total field
     const rowsWithTotal = [
->>>>>>> 349b2d14
       CHATAM_TOTAL_FINAL_ROW,
       CHATAM_ASIAN_FINAL_ROW,
       DURHAM_ASIAN_FINAL_ROW,
       DURHAM_WHITE_FINAL_ROW,
       DURHAM_TOTAL_FINAL_ROW,
     ];
-<<<<<<< HEAD
-
-    const breakdown = Breakdowns.byCounty()
-      .withGeoFilter(new Fips("37"))
-      .andRace(true);
-    const actual = acsProvider.getData(
-      fakeDataServerResponse(
-        "acs_population-by_race_county_std",
-        acsRaceCountyData
-      ),
-      breakdown
-    );
-    expect(actual).toEqual(
-      new MetricQueryResponse(expectedRows, [
-=======
     const responseWithTotal = acsProvider.getData(
       dataServerResponse,
       Breakdowns.byCounty().withGeoFilter(new Fips("37")).andRace(true)
@@ -212,17 +163,12 @@
     );
     expect(responseWithoutTotal).toEqual(
       new MetricQueryResponse(rowsWithoutTotal, [
->>>>>>> 349b2d14
         "acs_population-by_race_county_std",
       ])
     );
   });
 
-<<<<<<< HEAD
-  test("County and Race Breakdown", async () => {
-=======
   test("Get one county with Race breakdown", async () => {
->>>>>>> 349b2d14
     const acsProvider = new AcsPopulationProvider();
 
     const DURHAM_ASIAN_ROW = countyRow(
@@ -255,34 +201,16 @@
       DURHAM_TOTAL_ROW,
     ];
 
-<<<<<<< HEAD
-    const DURHAM_ASIAN_FINAL_ROW = Object.assign(DURHAM_ASIAN_ROW, {
-      population_pct: 25,
-    });
-    const DURHAM_WHITE_FINAL_ROW = Object.assign(DURHAM_WHITE_ROW, {
-      population_pct: 75,
-    });
-    const DURHAM_TOTAL_FINAL_ROW = Object.assign(DURHAM_TOTAL_ROW, {
-      population_pct: 100,
-    });
-    const expectedRows = [
-=======
     const DURHAM_ASIAN_FINAL_ROW = addPopulationPctToRow(DURHAM_ASIAN_ROW, 25);
     const DURHAM_WHITE_FINAL_ROW = addPopulationPctToRow(DURHAM_WHITE_ROW, 75);
     const DURHAM_TOTAL_FINAL_ROW = addPopulationPctToRow(DURHAM_TOTAL_ROW, 100);
 
     // Evaluate the response with requesting total field
     const rowsWithTotal = [
->>>>>>> 349b2d14
       DURHAM_ASIAN_FINAL_ROW,
       DURHAM_WHITE_FINAL_ROW,
       DURHAM_TOTAL_FINAL_ROW,
     ];
-<<<<<<< HEAD
-
-    const breakdown = Breakdowns.forFips(new Fips("37063")).andRace(true);
-    const actual = acsProvider.getData(
-=======
     const responseWithTotal = acsProvider.getData(
       fakeDataServerResponse(
         "acs_population-by_race_county_std",
@@ -299,22 +227,14 @@
     // Evaluate the response without requesting total field
     const rowsWithoutTotal = [DURHAM_ASIAN_FINAL_ROW, DURHAM_WHITE_FINAL_ROW];
     const responseWithoutTotal = acsProvider.getData(
->>>>>>> 349b2d14
       fakeDataServerResponse(
         "acs_population-by_race_county_std",
         acsRaceCountyData
       ),
-<<<<<<< HEAD
-      breakdown
-    );
-    expect(actual).toEqual(
-      new MetricQueryResponse(expectedRows, [
-=======
       Breakdowns.forFips(new Fips("37063")).andRace()
     );
     expect(responseWithoutTotal).toEqual(
       new MetricQueryResponse(rowsWithoutTotal, [
->>>>>>> 349b2d14
         "acs_population-by_race_county_std",
       ])
     );
@@ -359,11 +279,7 @@
 
     const dataServerResponse = fakeDataServerResponse(
       "acs_population-by_race_state_std",
-<<<<<<< HEAD
       acsRaceStateData
-=======
-      acsRaceRows
->>>>>>> 349b2d14
     );
 
     // Evaluate the response without requesting total field
@@ -453,8 +369,6 @@
       };
     }
 
-<<<<<<< HEAD
-=======
     const NATIONAL_ASIAN_FINAL_ROW = finalNationalRow(
       ASIAN,
       /*population=*/ 10,
@@ -476,17 +390,13 @@
       acsRaceStateData
     );
 
->>>>>>> 349b2d14
     // Evaluate the response without requesting total field
     const expectedNoTotalRows = [
       finalNationalRow(ASIAN, /*population=*/ 10, /*population_pct=*/ 40),
       finalNationalRow(WHITE, /*population=*/ 15, /*population_pct=*/ 60),
     ];
     const responseWithoutTotal = acsProvider.getData(
-      fakeDataServerResponse(
-        "acs_population-by_race_state_std",
-        acsRaceStateData
-      ),
+      dataServerResponse,
       Breakdowns.national().andRace()
     );
     expect(responseWithoutTotal).toEqual(
@@ -502,10 +412,7 @@
       finalNationalRow(WHITE, /*population=*/ 15, /*population_pct=*/ 60),
     ];
     const responseWithTotal = acsProvider.getData(
-      fakeDataServerResponse(
-        "acs_population-by_race_state_std",
-        acsRaceStateData
-      ),
+      dataServerResponse,
       Breakdowns.national().andRace(true)
     );
     expect(responseWithTotal).toEqual(
@@ -533,17 +440,14 @@
       100
     );
 
-<<<<<<< HEAD
-=======
     const dataServerResponse = fakeDataServerResponse(
       "acs_population-by_age_state",
       acsAgeRows
     );
 
->>>>>>> 349b2d14
-    // Evaluate the response without requesting total field
-    const responseWithoutTotal = acsProvider.getData(
-      fakeDataServerResponse("acs_population-by_age_state", acsAgeRows),
+    // Evaluate the response without requesting total field
+    const responseWithoutTotal = acsProvider.getData(
+      dataServerResponse,
       Breakdowns.forFips(new Fips("37")).andAge()
     );
     expect(responseWithoutTotal).toEqual(
@@ -555,7 +459,7 @@
 
     // Evaluate the response with requesting total field
     const responseWithTotal = acsProvider.getData(
-      fakeDataServerResponse("acs_population-by_age_state", acsAgeRows),
+      dataServerResponse,
       Breakdowns.forFips(new Fips("37")).andAge(/*includeTotal=*/ true)
     );
     expect(responseWithTotal).toEqual(
@@ -589,11 +493,7 @@
 
     const dataServerResponse = fakeDataServerResponse(
       "acs_population-by_age_state",
-<<<<<<< HEAD
       acsAgeStateData
-=======
-      acsAgeRows
->>>>>>> 349b2d14
     );
 
     // Evaluate the response without requesting total field
@@ -624,7 +524,6 @@
   test("State and Gender Breakdown", async () => {
     const acsProvider = new AcsPopulationProvider();
 
-<<<<<<< HEAD
     const NC_MALE = rawPopulationRow("37", "NC", "sex", "male", 15);
     const NC_FEMALE = rawPopulationRow("37", "NC", "sex", "female", 10);
     const acsSexStateData = [
@@ -632,56 +531,92 @@
       NC_MALE,
       NC_FEMALE,
     ];
-=======
-    const dataServerResponse = fakeDataServerResponse("", []);
->>>>>>> 349b2d14
-
-    const NC_MALE_FINAL = Object.assign(NC_MALE, { population_pct: 60 });
-    const NC_FEMALE_FINAL = Object.assign(NC_FEMALE, {
-      population_pct: 40,
-    });
-    const expectedRows = [NC_MALE_FINAL, NC_FEMALE_FINAL];
-
-    const breakdown = Breakdowns.forFips(new Fips("37")).andGender();
-    const actual = acsProvider.getData(
-      fakeDataServerResponse("acs_population-by_sex_state", acsSexStateData),
-      breakdown
-    );
-    expect(actual).toEqual(
-      new MetricQueryResponse(expectedRows, ["acs_population-by_sex_state"])
+
+    const NC_MALE_FINAL = addPopulationPctToRow(NC_MALE, 60);
+    const NC_FEMALE_FINAL = addPopulationPctToRow(NC_FEMALE, 40);
+    const NC_TOTAL = addPopulationPctToRow(
+      rawPopulationRow("37", "NC", "sex", "Total", 25),
+      100
+    );
+
+    const dataServerResponse = fakeDataServerResponse(
+      "acs_population-by_sex_state",
+      acsSexStateData
+    );
+
+    // Evaluate the response without requesting total field
+    const responseWithoutTotal = acsProvider.getData(
+      dataServerResponse,
+      Breakdowns.forFips(new Fips("37")).andGender()
+    );
+    expect(responseWithoutTotal).toEqual(
+      new MetricQueryResponse(
+        [NC_MALE_FINAL, NC_FEMALE_FINAL],
+        ["acs_population-by_sex_state"]
+      )
+    );
+
+    // Evaluate the response with requesting total field
+    const responseWithTotal = acsProvider.getData(
+      dataServerResponse,
+      Breakdowns.forFips(new Fips("37")).andGender(/*includeTotal=*/ true)
+    );
+    expect(responseWithTotal).toEqual(
+      new MetricQueryResponse(
+        [NC_MALE_FINAL, NC_FEMALE_FINAL, NC_TOTAL],
+        ["acs_population-by_sex_state"]
+      )
     );
   });
 
   test("National and Gender Breakdown", async () => {
     const acsProvider = new AcsPopulationProvider();
 
-<<<<<<< HEAD
     const AL_MALE = rawPopulationRow("01", "AL", "sex", "Male", 15);
     const NC_MALE = rawPopulationRow("37", "NC", "sex", "Male", 15);
     const NC_FEMALE = rawPopulationRow("37", "NC", "sex", "Female", 10);
     const acsSexStateData = [AL_MALE, NC_MALE, NC_FEMALE];
-=======
-    const dataServerResponse = fakeDataServerResponse("", []);
->>>>>>> 349b2d14
-
-    const MALE_FINAL = Object.assign(
+
+    const MALE_FINAL = addPopulationPctToRow(
       rawPopulationRow(USA_FIPS, USA_DISPLAY_NAME, "sex", "Male", 30),
-      { population_pct: 75 }
-    );
-    const FEMALE_FINAL = Object.assign(
+      75
+    );
+    const FEMALE_FINAL = addPopulationPctToRow(
       rawPopulationRow(USA_FIPS, USA_DISPLAY_NAME, "sex", "Female", 10),
-      { population_pct: 25 }
-    );
-
-    const expectedRows = [FEMALE_FINAL, MALE_FINAL];
-
-    const breakdown = Breakdowns.national().andGender();
-    const actual = acsProvider.getData(
-      fakeDataServerResponse("acs_population-by_sex_state", acsSexStateData),
-      breakdown
-    );
-    expect(actual).toEqual(
-      new MetricQueryResponse(expectedRows, ["acs_population-by_sex_state"])
+      25
+    );
+    const TOTAL_FINAL = addPopulationPctToRow(
+      rawPopulationRow(USA_FIPS, USA_DISPLAY_NAME, "sex", "Total", 40),
+      100
+    );
+
+    const dataServerResponse = fakeDataServerResponse(
+      "acs_population-by_sex_state",
+      acsSexStateData
+    );
+
+    // Evaluate the response without requesting total field
+    const responseWithoutTotal = acsProvider.getData(
+      dataServerResponse,
+      Breakdowns.national().andGender()
+    );
+    expect(responseWithoutTotal).toEqual(
+      new MetricQueryResponse(
+        [FEMALE_FINAL, MALE_FINAL],
+        ["acs_population-by_sex_state"]
+      )
+    );
+
+    // Evaluate the response with requesting total field
+    const responseWithTotal = acsProvider.getData(
+      dataServerResponse,
+      Breakdowns.national().andGender(/*includeTotal=*/ true)
+    );
+    expect(responseWithTotal).toEqual(
+      new MetricQueryResponse(
+        [FEMALE_FINAL, MALE_FINAL, TOTAL_FINAL],
+        ["acs_population-by_sex_state"]
+      )
     );
   });
 });