--- conflicted
+++ resolved
@@ -11,12 +11,8 @@
   per100k,
   percent,
 } from "../datasetutils";
-<<<<<<< HEAD
 import { MetricQuery, MetricQueryResponse } from "../MetricQuery";
-=======
-import { MetricQueryResponse } from "../MetricQuery";
 import { getDataManager } from "../../utils/globals";
->>>>>>> 18832cb1
 
 class CovidProvider extends VariableProvider {
   private acsProvider: AcsPopulationProvider;
@@ -36,21 +32,9 @@
     this.acsProvider = acsProvider;
   }
 
-<<<<<<< HEAD
-  getDataInternal(
-    metricQuery: MetricQuery,
-    datasets: Record<string, Dataset>
-  ): MetricQueryResponse {
+  async getDataInternal(metricQuery: MetricQuery): Promise<MetricQueryResponse> {
     const breakdowns = metricQuery.breakdowns;
-    const covid_dataset =
-      breakdowns.geography === "county"
-        ? datasets["covid_by_county_and_race"]
-        : datasets["covid_by_state_and_race"];
-    let consumedDatasetIds =
-=======
-  async getDataInternal(breakdowns: Breakdowns): Promise<MetricQueryResponse> {
     const datasetId =
->>>>>>> 18832cb1
       breakdowns.geography === "county"
         ? "covid_by_county_and_race"
         : "covid_by_state_and_race";
@@ -100,14 +84,8 @@
       includeTotal: true,
     };
 
-<<<<<<< HEAD
-    const acsMetricQueryResponse = this.acsProvider.getData(
-      new MetricQuery(["population", "population_pct"], acsBreakdowns),
-      datasets
-    );
-=======
-    const acsQueryResponse = await this.acsProvider.getData(acsBreakdowns);
->>>>>>> 18832cb1
+    const acsQueryResponse = await this.acsProvider.getData(
+        new MetricQuery(["population", "population_pct"], acsBreakdowns));
 
     consumedDatasetIds = consumedDatasetIds.concat(
       acsQueryResponse.consumedDatasetIds
