--- conflicted
+++ resolved
@@ -93,9 +93,6 @@
     consumedDatasetIds = consumedDatasetIds.concat(
       acsMetricQueryResponse.consumedDatasetIds
     );
-    consumedDatasetIds = consumedDatasetIds.concat(
-      acsMetricQueryResponse.consumedDatasetIds
-    );
     if (acsMetricQueryResponse.dataIsMissing()) {
       return acsMetricQueryResponse;
     }
@@ -157,13 +154,6 @@
   }
 
   allowsBreakdowns(breakdowns: Breakdowns): boolean {
-<<<<<<< HEAD
-    const validDemographicBreakdownRequest: boolean =
-      breakdowns.demographicBreakdownCount() === 1 &&
-      breakdowns.demographicBreakdowns.race_nonstandard.enabled;
-
-=======
->>>>>>> c2323974
     return (
       breakdowns.hasOnlyRaceNonStandard() &&
       (breakdowns.geography === "state" || breakdowns.geography === "national")
