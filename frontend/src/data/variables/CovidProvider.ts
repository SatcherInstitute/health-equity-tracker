--- conflicted
+++ resolved
@@ -2,7 +2,7 @@
 import { Breakdowns } from "../Breakdowns";
 import { Dataset } from "../DatasetTypes";
 import VariableProvider from "./VariableProvider";
-import { USA_FIPS, USA_DISPLAY_NAME, Fips } from "../../utils/madlib/Fips";
+import { USA_FIPS, USA_DISPLAY_NAME } from "../../utils/madlib/Fips";
 import AcsPopulationProvider from "./AcsPopulationProvider";
 import {
   applyToGroups,
@@ -82,14 +82,7 @@
             .resetIndex()
         : df;
 
-<<<<<<< HEAD
     df = this.filterByGeo(df, breakdowns);
-=======
-    if (breakdowns.filterFips !== undefined) {
-      const fips = breakdowns.filterFips as Fips;
-      df = df.where((row) => row.state_fips === fips.code);
-    }
->>>>>>> 349b2d14
 
     // TODO How to handle territories?
     const acsBreakdowns = breakdowns.copy();
