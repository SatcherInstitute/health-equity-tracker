--- conflicted
+++ resolved
@@ -35,10 +35,6 @@
   async getDataInternal(breakdowns: Breakdowns): Promise<MetricQueryResponse> {
     const datasetId =
       breakdowns.geography === "county"
-<<<<<<< HEAD
-        ? ["covid_by_county_and_race"]
-        : ["covid_by_state_and_race"];
-=======
         ? "covid_by_county_and_race"
         : "covid_by_state_and_race";
     const covid_dataset = await getDataManager().loadDataset(datasetId);
@@ -46,7 +42,6 @@
 
     const fipsColumn =
       breakdowns.geography === "county" ? "county_fips" : "state_fips";
->>>>>>> 1fd8ccf1
 
     // TODO need to figure out how to handle getting this at the national level
     // because each state reports race differently.
@@ -95,14 +90,9 @@
     consumedDatasetIds = consumedDatasetIds.concat(
       acsQueryResponse.consumedDatasetIds
     );
-<<<<<<< HEAD
-    if (acsMetricQueryResponse.dataIsMissing()) {
-      return acsMetricQueryResponse;
-=======
 
     if (acsQueryResponse.dataIsMissing()) {
       return acsQueryResponse;
->>>>>>> 1fd8ccf1
     }
     const acsPopulation = new DataFrame(acsQueryResponse.data);
 
