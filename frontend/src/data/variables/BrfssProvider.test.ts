import BrfssProvider from "./BrfssProvider";
import { Breakdowns } from "../Breakdowns";
import { MetricQueryResponse } from "../MetricQuery";
import { Dataset } from "../DatasetTypes";
import { Fips, USA_FIPS, USA_DISPLAY_NAME } from "../../utils/madlib/Fips";
import FakeMetadataMap from "../FakeMetadataMap";
import { per100k } from "../datasetutils";

function fakeDataServerResponse(rows: any[]) {
  return {
    brfss: new Dataset(rows, FakeMetadataMap["brfss"]),
  };
}

function addCopdAndDiabetesPer100k(
  row: {},
  copd_per_100k: number,
  diabetes_per_100k: number
) {
  return Object.assign(row, {
    copd_per_100k: copd_per_100k,
    diabetes_per_100k: diabetes_per_100k,
  });
}

describe("BrfssProvider", () => {
  test("State and Race Breakdown", async () => {
    const brfssProvider = new BrfssProvider();

    const AL_ASIAN_ROW = {
      race_and_ethnicity: "Asian (Non-Hispanic)",
      state_fips: "01",
      state_name: "AL",
      copd_count: 100,
      copd_no: 900,
      diabetes_count: 200,
      diabetes_no: 800,
    };
    const NC_ASIAN_ROW = {
      race_and_ethnicity: "Asian (Non-Hispanic)",
      state_fips: "37",
      state_name: "NC",
      copd_count: 100,
      copd_no: 900,
      diabetes_count: 400,
      diabetes_no: 600,
    };
    const NC_ASIAN_FINAL_ROW = addCopdAndDiabetesPer100k(
      NC_ASIAN_ROW,
      10000,
      40000
    );
    const NC_WHITE_ROW = {
      race_and_ethnicity: "White (Non-Hispanic)",
      state_fips: "37",
      state_name: "NC",
      copd_count: 500,
      copd_no: 500,
      diabetes_count: 600,
      diabetes_no: 400,
    };
    const NC_WHITE_FINAL_ROW = addCopdAndDiabetesPer100k(
      NC_WHITE_ROW,
      50000,
      60000
    );

    const NC_TOTAL_FINAL_ROW = {
      race_and_ethnicity: "Total",
      state_fips: "37",
      state_name: "NC",
      copd_count: 600,
      copd_no: 1400,
      copd_per_100k: 30000,
      diabetes_count: 1000,
      diabetes_no: 1000,
      diabetes_per_100k: 50000,
    };
<<<<<<< HEAD

    const dataServerResponse = fakeDataServerResponse([
      AL_ASIAN_ROW,
      NC_ASIAN_ROW,
      NC_WHITE_ROW,
    ]);

    // Evaluate the response without requesting total field
    const responseWithoutTotal = brfssProvider.getData(
      dataServerResponse,
      Breakdowns.forFips(new Fips("37")).andRace()
    );
    expect(responseWithoutTotal).toEqual(
      new MetricQueryResponse([NC_ASIAN_FINAL_ROW, NC_WHITE_FINAL_ROW])
    );

    // Evaluate the response with requesting total field
    const responseWithTotal = brfssProvider.getData(
      dataServerResponse,
      Breakdowns.forFips(new Fips("37")).andRace(/*includeTotal=*/ true)
    );
    expect(responseWithTotal).toEqual(
      new MetricQueryResponse([
        NC_ASIAN_FINAL_ROW,
        NC_WHITE_FINAL_ROW,
        NC_TOTAL_FINAL_ROW,
      ])
    );
=======
    const breakdown = Breakdowns.forFips(new Fips("37")).andRace();
    const actual = brfssProvider.getData(DATASET_MAP, breakdown);
    expect(actual).toEqual(new MetricQueryResponse(expectedRows, ["brfss"]));
>>>>>>> 0ff8d4a8
  });

  test("National and Race Breakdown", async () => {
    const brfssProvider = new BrfssProvider();

    const AL_ASIAN_ROW = {
      race_and_ethnicity: "Asian (Non-Hispanic)",
      state_fips: "01",
      state_name: "AL",
      copd_count: 100,
      copd_no: 900,
      diabetes_count: 200,
      diabetes_no: 800,
    };
    const NC_ASIAN_ROW = {
      race_and_ethnicity: "Asian (Non-Hispanic)",
      state_fips: "37",
      state_name: "NC",
      copd_count: 100,
      copd_no: 900,
      diabetes_count: 400,
      diabetes_no: 600,
    };
    const NC_WHITE_ROW = {
      race_and_ethnicity: "White (Non-Hispanic)",
      state_fips: "37",
      state_name: "NC",
      copd_count: 500,
      copd_no: 500,
      diabetes_count: 600,
      diabetes_no: 400,
    };

    const ASIAN_FINAL_ROW = {
      copd_count: 200,
      copd_no: 1800,
      copd_per_100k: per100k(200, 200 + 1800),
      diabetes_count: 600,
      diabetes_no: 1400,
      diabetes_per_100k: per100k(600, 600 + 1400),
      race_and_ethnicity: "Asian (Non-Hispanic)",
      state_fips: USA_FIPS,
      state_name: USA_DISPLAY_NAME,
    };
    const WHITE_FINAL_ROW = {
      copd_count: 500,
      copd_no: 500,
      copd_per_100k: per100k(500, 500 + 500),
      diabetes_count: 600,
      diabetes_no: 400,
      diabetes_per_100k: per100k(600, 600 + 400),
      race_and_ethnicity: "White (Non-Hispanic)",
      state_fips: USA_FIPS,
      state_name: USA_DISPLAY_NAME,
    };
    const TOTAL_FINAL_ROW = {
      copd_count: 700,
      copd_no: 2300,
      copd_per_100k: per100k(700, 700 + 2300),
      diabetes_count: 1200,
      diabetes_no: 1800,
      diabetes_per_100k: per100k(1200, 1200 + 1800),
      race_and_ethnicity: "Total",
      state_fips: USA_FIPS,
      state_name: USA_DISPLAY_NAME,
    };
<<<<<<< HEAD

    const dataServerResponse = fakeDataServerResponse([
      NC_ASIAN_ROW,
      NC_WHITE_ROW,
      AL_ASIAN_ROW,
    ]);

    // Evaluate the response without requesting total field
    const responseWithoutTotal = brfssProvider.getData(
      dataServerResponse,
      Breakdowns.national().andRace()
    );
    expect(responseWithoutTotal).toEqual(
      new MetricQueryResponse([ASIAN_FINAL_ROW, WHITE_FINAL_ROW])
    );

    // Evaluate the response with requesting total field
    const responseWithTotal = brfssProvider.getData(
      dataServerResponse,
      Breakdowns.national().andRace(/*includeTotal=*/ true)
    );
    expect(responseWithTotal).toEqual(
      new MetricQueryResponse([
        ASIAN_FINAL_ROW,
        WHITE_FINAL_ROW,
        TOTAL_FINAL_ROW,
      ])
    );
=======
    const breakdown = Breakdowns.national().andRace();
    const actual = brfssProvider.getData(DATASET_MAP, breakdown);
    expect(actual).toEqual(new MetricQueryResponse(expectedRows, ["brfss"]));
>>>>>>> 0ff8d4a8
  });
});<|MERGE_RESOLUTION|>--- conflicted
+++ resolved
@@ -76,7 +76,6 @@
       diabetes_no: 1000,
       diabetes_per_100k: 50000,
     };
-<<<<<<< HEAD
 
     const dataServerResponse = fakeDataServerResponse([
       AL_ASIAN_ROW,
@@ -90,7 +89,10 @@
       Breakdowns.forFips(new Fips("37")).andRace()
     );
     expect(responseWithoutTotal).toEqual(
-      new MetricQueryResponse([NC_ASIAN_FINAL_ROW, NC_WHITE_FINAL_ROW])
+      new MetricQueryResponse(
+        [NC_ASIAN_FINAL_ROW, NC_WHITE_FINAL_ROW],
+        ["brfss"]
+      )
     );
 
     // Evaluate the response with requesting total field
@@ -99,17 +101,11 @@
       Breakdowns.forFips(new Fips("37")).andRace(/*includeTotal=*/ true)
     );
     expect(responseWithTotal).toEqual(
-      new MetricQueryResponse([
-        NC_ASIAN_FINAL_ROW,
-        NC_WHITE_FINAL_ROW,
-        NC_TOTAL_FINAL_ROW,
-      ])
-    );
-=======
-    const breakdown = Breakdowns.forFips(new Fips("37")).andRace();
-    const actual = brfssProvider.getData(DATASET_MAP, breakdown);
-    expect(actual).toEqual(new MetricQueryResponse(expectedRows, ["brfss"]));
->>>>>>> 0ff8d4a8
+      new MetricQueryResponse(
+        [NC_ASIAN_FINAL_ROW, NC_WHITE_FINAL_ROW, NC_TOTAL_FINAL_ROW],
+        ["brfss"]
+      )
+    );
   });
 
   test("National and Race Breakdown", async () => {
@@ -176,7 +172,6 @@
       state_fips: USA_FIPS,
       state_name: USA_DISPLAY_NAME,
     };
-<<<<<<< HEAD
 
     const dataServerResponse = fakeDataServerResponse([
       NC_ASIAN_ROW,
@@ -190,7 +185,7 @@
       Breakdowns.national().andRace()
     );
     expect(responseWithoutTotal).toEqual(
-      new MetricQueryResponse([ASIAN_FINAL_ROW, WHITE_FINAL_ROW])
+      new MetricQueryResponse([ASIAN_FINAL_ROW, WHITE_FINAL_ROW], ["brfss"])
     );
 
     // Evaluate the response with requesting total field
@@ -199,16 +194,10 @@
       Breakdowns.national().andRace(/*includeTotal=*/ true)
     );
     expect(responseWithTotal).toEqual(
-      new MetricQueryResponse([
-        ASIAN_FINAL_ROW,
-        WHITE_FINAL_ROW,
-        TOTAL_FINAL_ROW,
-      ])
-    );
-=======
-    const breakdown = Breakdowns.national().andRace();
-    const actual = brfssProvider.getData(DATASET_MAP, breakdown);
-    expect(actual).toEqual(new MetricQueryResponse(expectedRows, ["brfss"]));
->>>>>>> 0ff8d4a8
+      new MetricQueryResponse(
+        [ASIAN_FINAL_ROW, WHITE_FINAL_ROW, TOTAL_FINAL_ROW],
+        ["brfss"]
+      )
+    );
   });
 });