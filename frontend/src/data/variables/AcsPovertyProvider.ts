--- conflicted
+++ resolved
@@ -1,8 +1,5 @@
 import { Breakdowns } from "../query/Breakdowns";
-<<<<<<< HEAD
-=======
 import { maybeApplyRowReorder, per100k } from "../utils/datasetutils";
->>>>>>> 53f1658c
 import { USA_FIPS, USA_DISPLAY_NAME } from "../utils/Fips";
 import VariableProvider from "./VariableProvider";
 import { MetricQuery, MetricQueryResponse } from "../query/MetricQuery";
