--- conflicted
+++ resolved
@@ -78,13 +78,7 @@
 
   allowsBreakdowns(breakdowns: Breakdowns): boolean {
     const validDemographicBreakdownRequest =
-<<<<<<< HEAD
-      breakdowns.demographicBreakdownCount() === 0 ||
-      (breakdowns.demographicBreakdownCount() === 1 &&
-        breakdowns.demographicBreakdowns.race.enabled);
-=======
       breakdowns.demographicBreakdownCount() === 0 || breakdowns.hasOnlyRace();
->>>>>>> c2323974
 
     return (
       !breakdowns.time &&
