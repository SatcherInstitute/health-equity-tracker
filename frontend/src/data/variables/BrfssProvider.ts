import { Breakdowns, ALL_RACES_DISPLAY_NAME } from "../Breakdowns";
import { Dataset } from "../DatasetTypes";
import { per100k } from "../datasetutils";
import { USA_FIPS, USA_DISPLAY_NAME, Fips } from "../../utils/madlib/Fips";
import VariableProvider from "./VariableProvider";
import { MetricQueryResponse } from "../MetricQuery";

class BrfssProvider extends VariableProvider {
  constructor() {
    super(
      "brfss_provider",
      ["diabetes_count", "diabetes_per_100k", "copd_count", "copd_per_100k"],
      ["brfss"]
    );
  }

  getDataInternal(
    datasets: Record<string, Dataset>,
    breakdowns: Breakdowns
  ): MetricQueryResponse {
    const brfss = datasets["brfss"];
    let df = brfss.toDataFrame();

    if (breakdowns.geography === "national") {
      df = df
        .pivot(breakdowns.demographicBreakdowns.race.columnName, {
          state_fips: (series) => USA_FIPS,
          state_name: (series) => USA_DISPLAY_NAME,
          diabetes_count: (series) => series.sum(),
          diabetes_no: (series) => series.sum(),
          copd_count: (series) => series.sum(),
          copd_no: (series) => series.sum(),
        })
        .resetIndex();
    }

    if (breakdowns.filterFips !== undefined) {
      const fips = breakdowns.filterFips as Fips;
      df = df.where((row) => row.state_fips === fips.code);
    }

    if (!breakdowns.demographicBreakdowns.race.enabled) {
      df = df.pivot(["state_name", "state_fips"], {
        race: (series) => ALL_RACES_DISPLAY_NAME,
        diabetes_count: (series) => series.sum(),
        diabetes_no: (series) => series.sum(),
        copd_count: (series) => series.sum(),
        copd_no: (series) => series.sum(),
      });
    }

    if (
      breakdowns.demographicBreakdowns.race.enabled &&
      breakdowns.demographicBreakdowns.race.includeTotal
    ) {
<<<<<<< HEAD
      // TODO totals
=======
>>>>>>> c2323974
      const total = df
        .pivot(["state_fips", "state_name"], {
          diabetes_count: (series) => series.sum(),
          diabetes_no: (series) => series.sum(),
          copd_count: (series) => series.sum(),
          copd_no: (series) => series.sum(),
          race_and_ethnicity: (series) => "Total",
        })
        .resetIndex();
      df = df.concat(total).resetIndex();
    }

    df = df.generateSeries({
      diabetes_per_100k: (row) =>
        per100k(row.diabetes_count, row.diabetes_count + row.diabetes_no),
      copd_per_100k: (row) =>
        per100k(row.copd_count, row.copd_count + row.copd_no),
    });

    return new MetricQueryResponse(df.toArray(), ["brfss"]);
  }

  allowsBreakdowns(breakdowns: Breakdowns): boolean {
    const validDemographicBreakdownRequest =
<<<<<<< HEAD
      breakdowns.demographicBreakdownCount() === 0 ||
      (breakdowns.demographicBreakdownCount() === 1 &&
        breakdowns.demographicBreakdowns.race.enabled);
=======
      breakdowns.demographicBreakdownCount() === 0 || breakdowns.hasOnlyRace();
>>>>>>> c2323974

    return (
      !breakdowns.time &&
      (breakdowns.geography === "state" ||
        breakdowns.geography === "national") &&
      validDemographicBreakdownRequest
    );
  }
}

export default BrfssProvider;<|MERGE_RESOLUTION|>--- conflicted
+++ resolved
@@ -53,10 +53,7 @@
       breakdowns.demographicBreakdowns.race.enabled &&
       breakdowns.demographicBreakdowns.race.includeTotal
     ) {
-<<<<<<< HEAD
       // TODO totals
-=======
->>>>>>> c2323974
       const total = df
         .pivot(["state_fips", "state_name"], {
           diabetes_count: (series) => series.sum(),
@@ -81,13 +78,7 @@
 
   allowsBreakdowns(breakdowns: Breakdowns): boolean {
     const validDemographicBreakdownRequest =
-<<<<<<< HEAD
-      breakdowns.demographicBreakdownCount() === 0 ||
-      (breakdowns.demographicBreakdownCount() === 1 &&
-        breakdowns.demographicBreakdowns.race.enabled);
-=======
       breakdowns.demographicBreakdownCount() === 0 || breakdowns.hasOnlyRace();
->>>>>>> c2323974
 
     return (
       !breakdowns.time &&
