import { DataFrame } from "data-forge";
import { getDataManager } from "../../utils/globals";
import { MetricId } from "../config/MetricConfig";
import { exclude } from "../query/BreakdownFilter";
import { Breakdowns } from "../query/Breakdowns";
import { MetricQuery, MetricQueryResponse } from "../query/MetricQuery";
import {
  BROAD_AGE_BUCKETS,
  DECADE_PLUS_5_AGE_BUCKETS,
  NON_HISPANIC,
} from "../utils/Constants";
import { joinOnCols } from "../utils/datasetutils";
import { USA_FIPS } from "../utils/Fips";
import AcsPopulationProvider from "./AcsPopulationProvider";
import VariableProvider from "./VariableProvider";

<<<<<<< HEAD
export const UHC_AGE_BUCKETS = [
  "All",
  // Suicide
  ...DECADE_PLUS_5_AGE_BUCKETS,
  // COPD, Diabetes, Depression, Frequent Mental Distress, Excessive Drinking
  ...BROAD_AGE_BUCKETS,
  // No Age Breakdowns for: Non-medical Drug (incl Illicit Opioid, Non-medical Rx Opioid)
];

=======
>>>>>>> da7fa690
export const UHC_BROAD_AGE_DETERMINANTS: MetricId[] = [
  "brfss_population_pct",
  "copd_pct",
  "copd_pct_share",
  "copd_per_100k",
  "diabetes_pct",
  "diabetes_pct_share",
  "diabetes_per_100k",
<<<<<<< HEAD
  "depression_pct",
  "depression_pct_share",
  "depression_per_100k",
  "illicit_opioid_use_pct",
  "illicit_opioid_use_pct_share",
  "illicit_opioid_use_per_100k",
  "non_medical_rx_opioid_use_pct",
  "non_medical_rx_opioid_use_pct_share",
  "non_medical_rx_opioid_use_per_100k",
  "non_medical_drug_use_pct",
  "non_medical_drug_use_pct_share",
  "non_medical_drug_use_per_100k",
  "excessive_drinking_pct",
  "excessive_drinking_pct_share",
  "excessive_drinking_per_100k",
  "frequent_mental_distress_pct",
  "frequent_mental_distress_pct_share",
  "frequent_mental_distress_per_100k",
];

export const UHC_DECADE_PLUS_5_AGE_DETERMINANTS: MetricId[] = [
  "suicide_pct_share",
  "suicide_per_100k",
];
=======
];

export const UHC_DECADE_PLUS_5_AGE_DETERMINANTS: MetricId[] = [];
>>>>>>> da7fa690

class BrfssProvider extends VariableProvider {
  private acsProvider: AcsPopulationProvider;

  constructor(acsProvider: AcsPopulationProvider) {
    super("brfss_provider", [
      "brfss_population_pct",
      ...UHC_BROAD_AGE_DETERMINANTS,
      ...UHC_DECADE_PLUS_5_AGE_DETERMINANTS,
    ]);
    this.acsProvider = acsProvider;
  }

  getDatasetId(breakdowns: Breakdowns): string {
    return "uhc_data-" + breakdowns.getSoleDemographicBreakdown().columnName;
  }

  async getDataInternal(
    metricQuery: MetricQuery
  ): Promise<MetricQueryResponse> {
    const breakdowns = metricQuery.breakdowns;

    const datasetId = this.getDatasetId(breakdowns);
    const brfss = await getDataManager().loadDataset(datasetId);
    let df = brfss.toDataFrame();

    const breakdownColumnName =
      breakdowns.getSoleDemographicBreakdown().columnName;

    df = this.filterByGeo(df, breakdowns);
    df = this.renameGeoColumns(df, breakdowns);

    let acsBreakdowns = breakdowns.copy();
    acsBreakdowns.time = false;
    acsBreakdowns = acsBreakdowns.addBreakdown(
      breakdownColumnName,
      exclude(NON_HISPANIC)
    );

    if (breakdowns.geography === "national") {
      df = df.where((row) => row.fips === USA_FIPS);
    } else if (breakdowns.geography === "state") {
      df = df.where((row) => row.fips !== USA_FIPS);
    }
    let consumedDatasetIds = [datasetId];

    const acsQueryResponse = await this.acsProvider.getData(
      new MetricQuery(["population", "population_pct"], acsBreakdowns)
    );

    consumedDatasetIds = consumedDatasetIds.concat(
      acsQueryResponse.consumedDatasetIds
    );

    const acs = new DataFrame(acsQueryResponse.data);
    df = joinOnCols(df, acs, ["fips", breakdownColumnName], "left");

    df = df.generateSeries({
      estimated_total_diabetes: (row) =>
        this.calculations.estimateTotal(row.diabetes_pct, row.population),
      estimated_total_copd: (row) =>
        this.calculations.estimateTotal(row.copd_pct, row.population),
      estimated_total_suicide: (row) =>
        this.calculations.estimateTotal(row.suicide_per_100k, row.population),
      estimated_total_depression: (row) =>
        this.calculations.estimateTotal(row.depression_pct, row.population),
      estimated_total_illicit_opioid_use: (row) =>
        this.calculations.estimateTotal(
          row.illicit_opioid_use_pct,
          row.population
        ),
      estimated_total_non_medical_drug_use: (row) =>
        this.calculations.estimateTotal(
          row.non_medical_drug_use_pct,
          row.population
        ),
      estimated_total_non_medical_rx_opioid_use: (row) =>
        this.calculations.estimateTotal(
          row.non_medical_rx_opioid_use_pct,
          row.population
        ),
      estimated_total_excessive_drinking: (row) =>
        this.calculations.estimateTotal(
          row.excessive_drinking_pct,
          row.population
        ),
      estimated_total_frequent_mental_distress: (row) =>
        this.calculations.estimateTotal(
          row.frequent_mental_distress_pct,
          row.population
        ),
    });

    df = df.renameSeries({
      population_pct: "brfss_population_pct",
    });

    df = df.generateSeries({
<<<<<<< HEAD
      // these determinants are already per 100k
      suicide_per_100k: (row) =>
        row.suicide_per_100k == null ? null : row.suicide_per_100k,
=======
>>>>>>> da7fa690
      // these determinants are percentages and need to be converted to per 100k
      diabetes_per_100k: (row) =>
        row.diabetes_pct == null ? null : row.diabetes_pct * 1000,
      copd_per_100k: (row) =>
        row.copd_pct == null ? null : row.copd_pct * 1000,
      depression_per_100k: (row) =>
        row.depression_pct == null ? null : row.depression_pct * 1000,
      illicit_opioid_use_per_100k: (row) =>
        row.illicit_opioid_use_pct == null
          ? null
          : row.illicit_opioid_use_pct * 1000,
      non_medical_drug_use_per_100k: (row) =>
        row.non_medical_drug_use_pct == null
          ? null
          : row.non_medical_drug_use_pct * 1000,
      non_medical_rx_opioid_use_per_100k: (row) =>
        row.non_medical_rx_opioid_use_pct == null
          ? null
          : row.non_medical_rx_opioid_use_pct * 1000,
      excessive_drinking_per_100k: (row) =>
        row.excessive_drinking_pct == null
          ? null
          : row.excessive_drinking_pct * 1000,
      frequent_mental_distress_per_100k: (row) =>
        row.frequent_mental_distress_pct == null
          ? null
          : row.frequent_mental_distress_pct * 1000,
    });

    // Calculate any share_of_known metrics that may have been requested in the query
    if (this.allowsBreakdowns(breakdowns)) {
      [
        "estimated_total_diabetes",
        "estimated_total_copd",
        "estimated_total_depression",
        "estimated_total_suicide",
        "estimated_total_illicit_opioid_use",
        "estimated_total_non_medical_drug_use",
        "estimated_total_non_medical_rx_opioid_use",
        "estimated_total_excessive_drinking",
        "estimated_total_frequent_mental_distress",
      ].forEach((col) => {
        df = this.calculations.calculatePctShare(
          df,
          col,
          col.replace("estimated_total_", "") + "_pct_share",
          breakdownColumnName,
          ["fips"]
        );
      });
    }

    df = df
      .dropSeries([
        "population",
        "estimated_total_copd",
        "estimated_total_diabetes",
        "estimated_total_depression",
        "estimated_total_suicide",
        "estimated_total_illicit_opioid_use",
        "estimated_total_non_medical_drug_use",
        "estimated_total_non_medical_rx_opioid_use",
        "estimated_total_excessive_drinking",
        "estimated_total_frequent_mental_distress",
      ])
      .resetIndex();

    df = this.applyDemographicBreakdownFilters(df, breakdowns);
    df = this.removeUnrequestedColumns(df, metricQuery);
    return new MetricQueryResponse(df.toArray(), consumedDatasetIds);
  }

  allowsBreakdowns(breakdowns: Breakdowns): boolean {
    const validDemographicBreakdownRequest =
      !breakdowns.time && breakdowns.hasExactlyOneDemographic();

    return (
      (breakdowns.geography === "state" ||
        breakdowns.geography === "national") &&
      validDemographicBreakdownRequest
    );
  }
}

export default BrfssProvider;<|MERGE_RESOLUTION|>--- conflicted
+++ resolved
@@ -14,7 +14,6 @@
 import AcsPopulationProvider from "./AcsPopulationProvider";
 import VariableProvider from "./VariableProvider";
 
-<<<<<<< HEAD
 export const UHC_AGE_BUCKETS = [
   "All",
   // Suicide
@@ -24,8 +23,6 @@
   // No Age Breakdowns for: Non-medical Drug (incl Illicit Opioid, Non-medical Rx Opioid)
 ];
 
-=======
->>>>>>> da7fa690
 export const UHC_BROAD_AGE_DETERMINANTS: MetricId[] = [
   "brfss_population_pct",
   "copd_pct",
@@ -34,7 +31,6 @@
   "diabetes_pct",
   "diabetes_pct_share",
   "diabetes_per_100k",
-<<<<<<< HEAD
   "depression_pct",
   "depression_pct_share",
   "depression_per_100k",
@@ -59,11 +55,6 @@
   "suicide_pct_share",
   "suicide_per_100k",
 ];
-=======
-];
-
-export const UHC_DECADE_PLUS_5_AGE_DETERMINANTS: MetricId[] = [];
->>>>>>> da7fa690
 
 class BrfssProvider extends VariableProvider {
   private acsProvider: AcsPopulationProvider;
@@ -162,12 +153,9 @@
     });
 
     df = df.generateSeries({
-<<<<<<< HEAD
       // these determinants are already per 100k
       suicide_per_100k: (row) =>
         row.suicide_per_100k == null ? null : row.suicide_per_100k,
-=======
->>>>>>> da7fa690
       // these determinants are percentages and need to be converted to per 100k
       diabetes_per_100k: (row) =>
         row.diabetes_pct == null ? null : row.diabetes_pct * 1000,
