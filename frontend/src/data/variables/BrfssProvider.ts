--- conflicted
+++ resolved
@@ -49,25 +49,6 @@
       });
     }
 
-<<<<<<< HEAD
-    if (
-      breakdowns.demographicBreakdowns.race.enabled &&
-      breakdowns.demographicBreakdowns.race.includeTotal
-    ) {
-      const total = df
-        .pivot(["state_fips", "state_name"], {
-          diabetes_count: (series) => series.sum(),
-          diabetes_no: (series) => series.sum(),
-          copd_count: (series) => series.sum(),
-          copd_no: (series) => series.sum(),
-          race_and_ethnicity: (series) => "Total",
-        })
-        .resetIndex();
-      df = df.concat(total).resetIndex();
-    }
-
-=======
->>>>>>> acf0d0a8
     df = df.generateSeries({
       diabetes_per_100k: (row) =>
         per100k(row.diabetes_count, row.diabetes_count + row.diabetes_no),
