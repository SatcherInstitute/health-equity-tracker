import { Breakdowns } from "../query/Breakdowns";
import { Fips } from "../utils/Fips";
import { FakeDatasetMetadataMap } from "../config/FakeDatasetMetadata";
import {
  autoInitGlobals,
  getDataFetcher,
  resetCacheDebug,
} from "../../utils/globals";
import FakeDataFetcher from "../../testing/FakeDataFetcher";
import {
  createWithAndWithoutAllEvaluator,
  FipsSpec,
  NC,
  AL,
  USA,
  CA,
  WA,
} from "./TestUtils";
import {
  WHITE_NH,
  ASIAN_NH,
  ALL,
  RACE,
  WHITE,
  HISPANIC,
  TOTAL,
} from "../utils/Constants";
import AcsHealthInsuranceProvider from "./AcsHealthInsuranceProvider";

autoInitGlobals();
const dataFetcher = getDataFetcher() as FakeDataFetcher;

export const MARIN: FipsSpec = {
  code: "0641",
  name: "Marin County",
};
export const KING_COUNTY: FipsSpec = {
  code: "53033",
  name: "King County",
};

function finalRow(
  fips: FipsSpec,
  breakdownName: string,
  breakdownValue: string,
  without_health_insurance: number,
  health_insurance_per_100k: number
) {
  const row = {
    [breakdownName]: breakdownValue,
    fips: fips.code,
    fips_name: fips.name,
    health_insurance_count: without_health_insurance,
    health_insurance_per_100k: health_insurance_per_100k,
  };
  return row;
}

function finalCountyRow(
  stateFips: FipsSpec,
  countyFips: FipsSpec,
  breakdownName: string,
  breakdownValue: string,
  without_health_insurance: number,
  health_insurance_per_100k: number
) {
  const row = {
    [breakdownName]: breakdownValue,
    fips: countyFips.code,
    fips_name: countyFips.name,
    health_insurance_count: without_health_insurance,
    health_insurance_per_100k: health_insurance_per_100k,
  };
  return row;
}

function stateRow(
  fips: FipsSpec,
  breakdownName: string,
  breakdownValue: string,
  with_health_insurance: string,
  without_health_insurance: string,
  total_health_insurance: string
) {
  return {
    [breakdownName]: breakdownValue,
    state_fips: fips.code,
    state_name: fips.name,
    with_health_insurance: with_health_insurance,
    without_health_insurance: without_health_insurance,
    total_health_insurance: total_health_insurance,
  };
}

function countyRow(
  stateFips: FipsSpec,
  countyFips: FipsSpec,
  breakdownName: string,
  breakdownValue: string,
  with_health_insurance: string,
  without_health_insurance: string,
  total_health_insurance: string
) {
  return {
    [breakdownName]: breakdownValue,
    state_fips: stateFips.code,
    state_name: stateFips.name,
    county_fips: countyFips.code,
    county_name: countyFips.name,
    with_health_insurance: with_health_insurance,
    without_health_insurance: without_health_insurance,
    total_health_insurance: total_health_insurance,
  };
}

const evaluateHealthInsuranceWithAndWithoutTotal = createWithAndWithoutAllEvaluator(
  /*metricIds=*/ ["health_insurance_count", "health_insurance_per_100k"],
  dataFetcher,
  new AcsHealthInsuranceProvider()
);

//TODO: Add more tests for breakdown by SEX.
describe("AcsHealthInsuranceProvider", () => {
  beforeEach(() => {
    resetCacheDebug();
    dataFetcher.resetState();
    dataFetcher.setFakeMetadataLoaded(FakeDatasetMetadataMap);
  });

  test("State and Race Breakdown", async () => {
    // Create raw rows with health insurance coverage
    const rawData = [
      stateRow(AL, "race", ASIAN_NH, "100", "900", "1000"),
      stateRow(NC, "race", ASIAN_NH, "100", "900", "1000"),
      stateRow(NC, "race", WHITE, "250", "250", "500"),
    ];

    // Create final rows with health insurance count
    // and health insurance per 100k
<<<<<<< HEAD
    const NC_ASIAN_FINAL = finalRow(NC, RACE, ASIAN_NH, 100, 10000);
    const NC_WHITE_FINAL = finalRow(NC, RACE, WHITE, 250, 50000);
    const NC_ALL_FINAL = finalRow(NC, RACE, ALL, 350, 23333);
=======
    const NC_ASIAN_FINAL = finalRow(NC, RACE, ASIAN_NH, 900, 90000);
    const NC_WHITE_FINAL = finalRow(NC, RACE, WHITE, 250, 50000);
    const NC_ALL_FINAL = finalRow(NC, RACE, ALL, 1150, 76667);
>>>>>>> 25f4ba93

    await evaluateHealthInsuranceWithAndWithoutTotal(
      "acs_health_insurance-health_insurance_by_race_age_state",
      rawData,
      Breakdowns.forFips(new Fips("37")),
      RACE,
      [NC_ASIAN_FINAL, NC_WHITE_FINAL],
      [NC_ASIAN_FINAL, NC_WHITE_FINAL, NC_ALL_FINAL]
    );
  });

  test("National and Race Breakdown", async () => {
    // Create raw rows with health insurance coverage
    const rawData = [
      stateRow(AL, "race", ASIAN_NH, "100", "900", "1000"),
      stateRow(NC, "race", ASIAN_NH, "100", "900", "1000"),
      stateRow(NC, "race", WHITE, "250", "250", "500"),
    ];

    // Create final rows with health insurance count
    // and health insurance per 100k
<<<<<<< HEAD
    const NC_ASIAN_FINAL = finalRow(USA, RACE, ASIAN_NH, 200, 10000);
    const NC_WHITE_FINAL = finalRow(USA, RACE, WHITE, 250, 50000);
    const NC_ALL_FINAL = finalRow(USA, RACE, ALL, 450, 18000);
=======
    const NC_ASIAN_FINAL = finalRow(USA, RACE, ASIAN_NH, 1800, 90000);
    const NC_WHITE_FINAL = finalRow(USA, RACE, WHITE, 250, 50000);
    const NC_ALL_FINAL = finalRow(USA, RACE, ALL, 2050, 82000);
>>>>>>> 25f4ba93

    await evaluateHealthInsuranceWithAndWithoutTotal(
      "acs_health_insurance-health_insurance_by_race_age_state",
      rawData,
      Breakdowns.forFips(new Fips(USA.code)),
      RACE,
      [NC_ASIAN_FINAL, NC_WHITE_FINAL],
      [NC_ASIAN_FINAL, NC_WHITE_FINAL, NC_ALL_FINAL]
    );
  });

  test("County and Race Breakdown", async () => {
    // Create raw rows with health insurance coverage
    const rawData = [
      countyRow(WA, KING_COUNTY, "race", ASIAN_NH, "100", "900", "1000"),
      countyRow(WA, KING_COUNTY, "race", WHITE, "150", "800", "950"),
    ];

    // Create final rows with health insurance count
    // and health insurance per 100k
    const WA_KC_ASIAN_FINAL = finalCountyRow(
      WA,
      KING_COUNTY,
      RACE,
      ASIAN_NH,
      900,
      90000
    );
    const WA_KC_WHITE_FINAL = finalCountyRow(
      WA,
      KING_COUNTY,
      RACE,
      WHITE,
<<<<<<< HEAD
      150,
      15789
=======
      800,
      84211
>>>>>>> 25f4ba93
    );
    const TOTAL_ROW = finalCountyRow(WA, KING_COUNTY, RACE, ALL, 1700, 87179);

    await evaluateHealthInsuranceWithAndWithoutTotal(
      "acs_health_insurance-health_insurance_by_race_age_county",
      rawData,
      Breakdowns.byCounty(),
      RACE,
      [WA_KC_ASIAN_FINAL, WA_KC_WHITE_FINAL],
      [WA_KC_ASIAN_FINAL, WA_KC_WHITE_FINAL, TOTAL_ROW]
    );
  });

  test("Testing total deaggregates by hispanic and white_nh", async () => {
    // Create raw rows with health insurance coverage
    const rawData = [
      stateRow(WA, "race", WHITE, "100", "800", "900"),
      stateRow(WA, "race", WHITE_NH, "200", "800", "1000"),
      stateRow(WA, "race", HISPANIC, "400", "800", "1200"),
    ];

<<<<<<< HEAD
    const WA_HL = finalRow(WA, RACE, HISPANIC, 400, 33333);

    const WA_WHITE = finalRow(WA, RACE, WHITE, 100, 11111);

    const WA_WHITE_NH = finalRow(WA, RACE, WHITE_NH, 200, 20000);

    const TOTAL_ROW = finalRow(WA, RACE, ALL, 100, 11111);

    await evaluateHealthInsuranceWithAndWithoutTotal(
      "acs_health_insurance-health_insurance_by_race_state",
=======
    const WA_HL = finalRow(WA, RACE, HISPANIC, 800, 66667);

    const WA_WHITE = finalRow(WA, RACE, WHITE, 800, 88889);

    const WA_WHITE_NH = finalRow(WA, RACE, WHITE_NH, 800, 80000);

    const TOTAL_ROW = finalRow(WA, RACE, ALL, 800, 88889);

    await evaluateHealthInsuranceWithAndWithoutTotal(
      "acs_health_insurance-health_insurance_by_race_age_state",
>>>>>>> 25f4ba93
      rawData,
      Breakdowns.forFips(new Fips("53")),
      RACE,
      [WA_HL, WA_WHITE, WA_WHITE_NH],
      [WA_HL, WA_WHITE, WA_WHITE_NH, TOTAL_ROW]
    );
  });
});<|MERGE_RESOLUTION|>--- conflicted
+++ resolved
@@ -137,15 +137,9 @@
 
     // Create final rows with health insurance count
     // and health insurance per 100k
-<<<<<<< HEAD
-    const NC_ASIAN_FINAL = finalRow(NC, RACE, ASIAN_NH, 100, 10000);
-    const NC_WHITE_FINAL = finalRow(NC, RACE, WHITE, 250, 50000);
-    const NC_ALL_FINAL = finalRow(NC, RACE, ALL, 350, 23333);
-=======
     const NC_ASIAN_FINAL = finalRow(NC, RACE, ASIAN_NH, 900, 90000);
     const NC_WHITE_FINAL = finalRow(NC, RACE, WHITE, 250, 50000);
     const NC_ALL_FINAL = finalRow(NC, RACE, ALL, 1150, 76667);
->>>>>>> 25f4ba93
 
     await evaluateHealthInsuranceWithAndWithoutTotal(
       "acs_health_insurance-health_insurance_by_race_age_state",
@@ -167,15 +161,9 @@
 
     // Create final rows with health insurance count
     // and health insurance per 100k
-<<<<<<< HEAD
-    const NC_ASIAN_FINAL = finalRow(USA, RACE, ASIAN_NH, 200, 10000);
-    const NC_WHITE_FINAL = finalRow(USA, RACE, WHITE, 250, 50000);
-    const NC_ALL_FINAL = finalRow(USA, RACE, ALL, 450, 18000);
-=======
     const NC_ASIAN_FINAL = finalRow(USA, RACE, ASIAN_NH, 1800, 90000);
     const NC_WHITE_FINAL = finalRow(USA, RACE, WHITE, 250, 50000);
     const NC_ALL_FINAL = finalRow(USA, RACE, ALL, 2050, 82000);
->>>>>>> 25f4ba93
 
     await evaluateHealthInsuranceWithAndWithoutTotal(
       "acs_health_insurance-health_insurance_by_race_age_state",
@@ -209,13 +197,8 @@
       KING_COUNTY,
       RACE,
       WHITE,
-<<<<<<< HEAD
-      150,
-      15789
-=======
       800,
       84211
->>>>>>> 25f4ba93
     );
     const TOTAL_ROW = finalCountyRow(WA, KING_COUNTY, RACE, ALL, 1700, 87179);
 
@@ -237,18 +220,6 @@
       stateRow(WA, "race", HISPANIC, "400", "800", "1200"),
     ];
 
-<<<<<<< HEAD
-    const WA_HL = finalRow(WA, RACE, HISPANIC, 400, 33333);
-
-    const WA_WHITE = finalRow(WA, RACE, WHITE, 100, 11111);
-
-    const WA_WHITE_NH = finalRow(WA, RACE, WHITE_NH, 200, 20000);
-
-    const TOTAL_ROW = finalRow(WA, RACE, ALL, 100, 11111);
-
-    await evaluateHealthInsuranceWithAndWithoutTotal(
-      "acs_health_insurance-health_insurance_by_race_state",
-=======
     const WA_HL = finalRow(WA, RACE, HISPANIC, 800, 66667);
 
     const WA_WHITE = finalRow(WA, RACE, WHITE, 800, 88889);
@@ -259,7 +230,6 @@
 
     await evaluateHealthInsuranceWithAndWithoutTotal(
       "acs_health_insurance-health_insurance_by_race_age_state",
->>>>>>> 25f4ba93
       rawData,
       Breakdowns.forFips(new Fips("53")),
       RACE,
