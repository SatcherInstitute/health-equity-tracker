--- conflicted
+++ resolved
@@ -10,21 +10,8 @@
   resetCacheDebug,
 } from "../../utils/globals";
 import FakeDataFetcher from "../../testing/FakeDataFetcher";
-<<<<<<< HEAD
-import {
-  FipsSpec,
-  NC,
-  AL,
-  DURHAM,
-  CHATAM,
-  USA,
-  WHITE,
-  TOTAL,
-} from "./TestUtils";
-=======
 import { FipsSpec, NC, AL, DURHAM, CHATAM, USA } from "./TestUtils";
 import { WHITE, TOTAL } from "../Constants";
->>>>>>> cc2708be
 
 function covidAndAcsRows(
   fips: FipsSpec,
