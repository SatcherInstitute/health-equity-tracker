--- conflicted
+++ resolved
@@ -8,22 +8,14 @@
 
 function fakeDataServerResponse(
   covidRows: any[],
-<<<<<<< HEAD
   acsDatasetId: string,
   acsDataset: any[]
 ) {
   let serverResponse: Record<string, Dataset> = {
-=======
-  acsRaceRows: any[],
-  acsAgeRows: any[]
-) {
-  return {
->>>>>>> c2323974
     covid_by_state_and_race: new Dataset(
       covidRows,
       FakeMetadataMap["covid_by_state_and_race"]
     ),
-<<<<<<< HEAD
   };
 
   new AcsPopulationProvider().datasetIds.forEach((id) => {
@@ -32,17 +24,6 @@
   });
 
   return serverResponse;
-=======
-    "acs_population-by_race_state_std": new Dataset(
-      acsRaceRows,
-      FakeMetadataMap["acs_population-by_race_state_std"]
-    ),
-    "acs_population-by_age_state": new Dataset(
-      acsAgeRows,
-      FakeMetadataMap["acs_population-by_age_state"]
-    ),
-  };
->>>>>>> c2323974
 }
 
 function covidAndAcsRows(
@@ -167,7 +148,6 @@
 
     const dataServerResponse = fakeDataServerResponse(
       covidDatasetRows,
-<<<<<<< HEAD
       "acs_population-by_race_state_std",
       acsRaceRows
     );
@@ -175,27 +155,15 @@
     // Evaluate the response with requesting total field
     const metricQueryWithTotal = new MetricQuery(
       ["covid_cases"],
-=======
-      acsRaceRows,
-      /*aceAgeRows=*/ []
-    );
-
-    // Evaluate the response with requesting total field
-    const responseWithTotal = covidProvider.getData(
-      dataServerResponse,
->>>>>>> c2323974
       Breakdowns.forFips(new Fips("37")).andRace(
         /*includeTotal=*/ true,
         /*nonstandard=*/ true
       )
     );
-<<<<<<< HEAD
     const responseWithTotal = covidProvider.getData(
       metricQueryWithTotal,
       dataServerResponse
     );
-=======
->>>>>>> c2323974
     expect(responseWithTotal).toEqual(
       new MetricQueryResponse(
         [NC_TOTAL_FINAL_ROW, NC_WHITE_FINAL_ROW],
@@ -204,25 +172,17 @@
     );
 
     // Evaluate the response without requesting total field
-<<<<<<< HEAD
     const metricQueryWithoutTotal = new MetricQuery(
       ["covid_cases"],
-=======
-    const responseWithoutTotal = covidProvider.getData(
-      dataServerResponse,
->>>>>>> c2323974
       Breakdowns.forFips(new Fips("37")).andRace(
         /*includeTotal=*/ false,
         /*nonstandard=*/ true
       )
     );
-<<<<<<< HEAD
     const responseWithoutTotal = covidProvider.getData(
       metricQueryWithoutTotal,
       dataServerResponse
     );
-=======
->>>>>>> c2323974
     expect(responseWithoutTotal).toEqual(
       new MetricQueryResponse(
         [NC_WHITE_FINAL_ROW],
@@ -321,35 +281,21 @@
     ];
     const dataServerResponse = fakeDataServerResponse(
       covidDatasetRows,
-<<<<<<< HEAD
       "acs_population-by_race_state_std",
       acsRaceRows
     );
-
     // Evaluate the response with requesting total field
     const metricQueryWithTotal = new MetricQuery(
       ["covid_cases"],
-=======
-      acsRaceRows,
-      /*aceAgeRows=*/ []
-    );
-
-    // Evaluate the response with requesting total field
-    const responseWithTotal = covidProvider.getData(
-      dataServerResponse,
->>>>>>> c2323974
       Breakdowns.national().andRace(
         /*includeTotal=*/ true,
         /*nonstandard=*/ true
       )
     );
-<<<<<<< HEAD
     const responseWithTotal = covidProvider.getData(
       metricQueryWithTotal,
       dataServerResponse
     );
-=======
->>>>>>> c2323974
     expect(responseWithTotal).toEqual(
       new MetricQueryResponse(
         [FINAL_TOTAL_ROW, FINAL_WHITE_ROW],
@@ -358,25 +304,17 @@
     );
 
     // Evaluate the response without requesting total field
-<<<<<<< HEAD
     const metricQueryWithoutTotal = new MetricQuery(
       ["covid_cases"],
-=======
-    const responseWithoutTotal = covidProvider.getData(
-      dataServerResponse,
->>>>>>> c2323974
       Breakdowns.national().andRace(
         /*includeTotal=*/ false,
         /*nonstandard=*/ true
       )
     );
-<<<<<<< HEAD
     const responseWithoutTotal = covidProvider.getData(
       metricQueryWithoutTotal,
       dataServerResponse
     );
-=======
->>>>>>> c2323974
     expect(responseWithoutTotal).toEqual(
       new MetricQueryResponse(
         [FINAL_WHITE_ROW],
