--- conflicted
+++ resolved
@@ -146,7 +146,6 @@
       AL_ACS_TOTAL_ROW,
       AL_ACS_WHITE_ROW,
     ];
-<<<<<<< HEAD
 
     const dataServerResponse = fakeDataServerResponse(
       covidDatasetRows,
@@ -163,30 +162,10 @@
       )
     );
     expect(responseWithTotal).toEqual(
-      new MetricQueryResponse([NC_TOTAL_FINAL_ROW, NC_WHITE_FINAL_ROW])
-=======
-    const DATASET_MAP = {
-      covid_by_state_and_race: new Dataset(
-        covidDatasetRows,
-        FakeMetadataMap["covid_by_state_and_race"]
-      ),
-      "acs_population-by_race_state_std": new Dataset(
-        acsDatasetRows,
-        FakeMetadataMap["acs_population-by_race_state_std"]
-      ),
-      "acs_population-by_age_state": new Dataset(
-        [],
-        FakeMetadataMap["acs_population-by_age_state"]
-      ),
-    };
-    const breakdown = Breakdowns.forFips(new Fips("37")).andRace(true);
-    const actual = covidProvider.getData(DATASET_MAP, breakdown);
-    expect(actual).toEqual(
       new MetricQueryResponse(
         [NC_TOTAL_FINAL_ROW, NC_WHITE_FINAL_ROW],
         ["covid_by_state_and_race", "acs_population-by_race_state_std"]
       )
->>>>>>> 0ff8d4a8
     );
 
     // Evaluate the response without requesting total field
@@ -198,7 +177,10 @@
       )
     );
     expect(responseWithoutTotal).toEqual(
-      new MetricQueryResponse([NC_WHITE_FINAL_ROW])
+      new MetricQueryResponse(
+        [NC_WHITE_FINAL_ROW],
+        ["covid_by_state_and_race", "acs_population-by_race_state_std"]
+      )
     );
   });
 
@@ -290,7 +272,6 @@
       AL_ACS_TOTAL_ROW,
       AL_ACS_WHITE_ROW,
     ];
-<<<<<<< HEAD
     const dataServerResponse = fakeDataServerResponse(
       covidDatasetRows,
       acsRaceRows,
@@ -306,30 +287,10 @@
       )
     );
     expect(responseWithTotal).toEqual(
-      new MetricQueryResponse([FINAL_TOTAL_ROW, FINAL_WHITE_ROW])
-=======
-    const DATASET_MAP = {
-      covid_by_state_and_race: new Dataset(
-        covidDatasetRows,
-        FakeMetadataMap["covid_by_state_and_race"]
-      ),
-      "acs_population-by_race_state_std": new Dataset(
-        acsDatasetRows,
-        FakeMetadataMap["acs_population-by_race_state_std"]
-      ),
-      "acs_population-by_age_state": new Dataset(
-        [],
-        FakeMetadataMap["acs_population-by_age_state"]
-      ),
-    };
-    const breakdown = Breakdowns.national().andRace(true);
-    const actual = covidProvider.getData(DATASET_MAP, breakdown);
-    expect(actual).toEqual(
       new MetricQueryResponse(
         [FINAL_TOTAL_ROW, FINAL_WHITE_ROW],
         ["covid_by_state_and_race", "acs_population-by_race_state_std"]
       )
->>>>>>> 0ff8d4a8
     );
 
     // Evaluate the response without requesting total field
@@ -341,7 +302,10 @@
       )
     );
     expect(responseWithoutTotal).toEqual(
-      new MetricQueryResponse([FINAL_WHITE_ROW])
+      new MetricQueryResponse(
+        [FINAL_WHITE_ROW],
+        ["covid_by_state_and_race", "acs_population-by_race_state_std"]
+      )
     );
   });
 });