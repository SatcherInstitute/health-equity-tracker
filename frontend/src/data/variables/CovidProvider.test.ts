--- conflicted
+++ resolved
@@ -10,19 +10,6 @@
   covidDatasetId: string,
   covidRows: any[],
   acsDatasetId: string,
-<<<<<<< HEAD
-  acsDataset: any[]
-) {
-  let serverResponse: Record<string, Dataset> = {
-    covid_by_state_and_race: new Dataset(
-      covidRows,
-      FakeMetadataMap["covid_by_state_and_race"]
-    ),
-  };
-
-  new AcsPopulationProvider().datasetIds.forEach((id) => {
-    const data = id === acsDatasetId ? acsDataset : [];
-=======
   acsRows: any[]
 ) {
   let serverResponse: Record<string, Dataset> = {};
@@ -35,7 +22,6 @@
 
   ["covid_by_state_and_race", "covid_by_county_and_race"].forEach((id) => {
     const data = id === covidDatasetId ? covidRows : [];
->>>>>>> 1e5a6f10
     serverResponse[id] = new Dataset(data, FakeMetadataMap[id]);
   });
 
@@ -199,11 +185,14 @@
 
     // Evaluate the response with requesting total field
     const responseWithTotal = covidProvider.getData(
-      dataServerResponse,
-      Breakdowns.forFips(new Fips("37037")).andRace(
-        /*includeTotal=*/ true,
-        /*nonstandard=*/ true
-      )
+      new MetricQuery(
+        "population",
+        Breakdowns.forFips(new Fips("37037")).andRace(
+          /*includeTotal=*/ true,
+          /*nonstandard=*/ true
+        )
+      ),
+      dataServerResponse
     );
     expect(responseWithTotal).toEqual(
       new MetricQueryResponse(
@@ -214,11 +203,14 @@
 
     // Evaluate the response without requesting total field
     const responseWithoutTotal = covidProvider.getData(
-      dataServerResponse,
-      Breakdowns.forFips(new Fips("37037")).andRace(
-        /*includeTotal=*/ false,
-        /*nonstandard=*/ true
-      )
+      new MetricQuery(
+        "population",
+        Breakdowns.forFips(new Fips("37037")).andRace(
+          /*includeTotal=*/ false,
+          /*nonstandard=*/ true
+        )
+      ),
+      dataServerResponse
     );
     expect(responseWithoutTotal).toEqual(
       new MetricQueryResponse(
