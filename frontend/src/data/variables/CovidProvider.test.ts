--- conflicted
+++ resolved
@@ -1,12 +1,7 @@
 import CovidProvider from "./CovidProvider";
 import AcsPopulationProvider from "./AcsPopulationProvider";
 import { Breakdowns } from "../Breakdowns";
-<<<<<<< HEAD
 import { MetricQuery, MetricQueryResponse } from "../MetricQuery";
-import { Dataset } from "../DatasetTypes";
-=======
-import { MetricQueryResponse } from "../MetricQuery";
->>>>>>> 18832cb1
 import { Fips } from "../../utils/madlib/Fips";
 import FakeMetadataMap from "../FakeMetadataMap";
 import {
@@ -183,23 +178,13 @@
     );
 
     // Evaluate the response with requesting total field
-<<<<<<< HEAD
-    const responseWithTotal = covidProvider.getData(
-      new MetricQuery(
-        "population",
-        Breakdowns.forFips(new Fips("37037")).andRace(
-          /*includeTotal=*/ true,
-          /*nonstandard=*/ true
-        )
-      ),
-      dataServerResponse
-=======
     const responseWithTotal = await covidProvider.getData(
-      Breakdowns.forFips(new Fips("37037")).andRace(
-        /*includeTotal=*/ true,
-        /*nonstandard=*/ true
-      )
->>>>>>> 18832cb1
+        new MetricQuery(
+            "population",
+            Breakdowns.forFips(new Fips("37037")).andRace(
+              /*includeTotal=*/ true,
+              /*nonstandard=*/ true
+            ))
     );
     expect(responseWithTotal).toEqual(
       new MetricQueryResponse(
@@ -209,23 +194,14 @@
     );
 
     // Evaluate the response without requesting total field
-<<<<<<< HEAD
-    const responseWithoutTotal = covidProvider.getData(
-      new MetricQuery(
-        "population",
-        Breakdowns.forFips(new Fips("37037")).andRace(
-          /*includeTotal=*/ false,
-          /*nonstandard=*/ true
-        )
-      ),
-      dataServerResponse
-=======
     const responseWithoutTotal = await covidProvider.getData(
-      Breakdowns.forFips(new Fips("37037")).andRace(
-        /*includeTotal=*/ false,
-        /*nonstandard=*/ true
-      )
->>>>>>> 18832cb1
+        new MetricQuery(
+            "population",
+            Breakdowns.forFips(new Fips("37037")).andRace(
+              /*includeTotal=*/ false,
+              /*nonstandard=*/ true
+            )
+          )
     );
     expect(responseWithoutTotal).toEqual(
       new MetricQueryResponse(
@@ -336,20 +312,14 @@
     );
 
     // Evaluate the response with requesting total field
-<<<<<<< HEAD
-    const metricQueryWithTotal = new MetricQuery(
-      ["covid_cases"],
-=======
-    const responseWithTotal = await covidProvider.getData(
->>>>>>> 18832cb1
-      Breakdowns.forFips(new Fips("37")).andRace(
+    const metricQueryWithTotal = 
+        new MetricQuery(
+            ["covid_cases"], Breakdowns.forFips(new Fips("37")).andRace(
         /*includeTotal=*/ true,
         /*nonstandard=*/ true
-      )
-    );
-    const responseWithTotal = covidProvider.getData(
-      metricQueryWithTotal,
-      dataServerResponse
+      ));
+    const responseWithTotal = await covidProvider.getData(
+      metricQueryWithTotal
     );
     expect(responseWithTotal).toEqual(
       new MetricQueryResponse(
@@ -359,20 +329,15 @@
     );
 
     // Evaluate the response without requesting total field
-<<<<<<< HEAD
     const metricQueryWithoutTotal = new MetricQuery(
       ["covid_cases"],
-=======
-    const responseWithoutTotal = await covidProvider.getData(
->>>>>>> 18832cb1
       Breakdowns.forFips(new Fips("37")).andRace(
         /*includeTotal=*/ false,
         /*nonstandard=*/ true
       )
     );
-    const responseWithoutTotal = covidProvider.getData(
-      metricQueryWithoutTotal,
-      dataServerResponse
+    const responseWithoutTotal = await covidProvider.getData(
+      metricQueryWithoutTotal
     );
     expect(responseWithoutTotal).toEqual(
       new MetricQueryResponse(
@@ -480,20 +445,15 @@
       acsRaceRows
     );
     // Evaluate the response with requesting total field
-<<<<<<< HEAD
     const metricQueryWithTotal = new MetricQuery(
       ["covid_cases"],
-=======
-    const responseWithTotal = await covidProvider.getData(
->>>>>>> 18832cb1
       Breakdowns.national().andRace(
         /*includeTotal=*/ true,
         /*nonstandard=*/ true
       )
     );
-    const responseWithTotal = covidProvider.getData(
-      metricQueryWithTotal,
-      dataServerResponse
+    const responseWithTotal = await covidProvider.getData(
+      metricQueryWithTotal
     );
     expect(responseWithTotal).toEqual(
       new MetricQueryResponse(
@@ -503,20 +463,15 @@
     );
 
     // Evaluate the response without requesting total field
-<<<<<<< HEAD
     const metricQueryWithoutTotal = new MetricQuery(
       ["covid_cases"],
-=======
-    const responseWithoutTotal = await covidProvider.getData(
->>>>>>> 18832cb1
       Breakdowns.national().andRace(
         /*includeTotal=*/ false,
         /*nonstandard=*/ true
       )
     );
-    const responseWithoutTotal = covidProvider.getData(
+    const responseWithoutTotal = await covidProvider.getData(
       metricQueryWithoutTotal,
-      dataServerResponse
     );
     expect(responseWithoutTotal).toEqual(
       new MetricQueryResponse(
