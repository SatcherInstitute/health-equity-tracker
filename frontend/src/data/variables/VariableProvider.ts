import { Breakdowns } from "../Breakdowns";
import { Dataset } from "../DatasetTypes";
import { ProviderId, MetricId } from "../variableProviders";
<<<<<<< HEAD
import {
  MetricQueryResponse,
  createMissingDataResponse,
  MetricQuery,
} from "../MetricQuery";
=======
import { MetricQueryResponse, createMissingDataResponse } from "../MetricQuery";
import { IDataFrame } from "data-forge";
import { Fips } from "../../utils/madlib/Fips";
>>>>>>> 1e5a6f10

abstract class VariableProvider {
  readonly providerId: ProviderId;
  readonly providesMetrics: MetricId[];
  readonly datasetIds: readonly string[];

  constructor(
    providerId: ProviderId,
    providesMetrics: MetricId[],
    datasetIds: string[]
  ) {
    this.providerId = providerId;
    this.providesMetrics = providesMetrics;
    this.datasetIds = datasetIds;
  }

  // TODO change return type to MetricQueryResponse instead of Row[]
  getData(
    metricQuery: MetricQuery,
    datasets: Record<string, Dataset>
  ): MetricQueryResponse {
    if (!this.allowsBreakdowns(metricQuery.breakdowns)) {
      return createMissingDataResponse(
        "Breakdowns not supported for provider " +
          this.providerId +
          ": " +
          metricQuery.breakdowns.getUniqueKey()
      );
    }

    const missingDatasetIds = this.datasetIds.filter((id) => !datasets[id]);
    if (missingDatasetIds.length > 0) {
      return createMissingDataResponse(
        "Datasets not loaded properly: " + missingDatasetIds.join(",")
      );
    }

    return this.getDataInternal(metricQuery, datasets);
  }

  filterByGeo(df: IDataFrame, breakdowns: Breakdowns): IDataFrame {
    const fipsColumn: string =
      breakdowns.geography === "county" ? "county_fips" : "state_fips";

    if (breakdowns.filterFips !== undefined) {
      const fips = breakdowns.filterFips as Fips;
      if (fips.isState() && breakdowns.geography === "county") {
        return df
          .where((row) => fips.isParentOf(row["county_fips"]))
          .resetIndex();
      } else {
        return df.where((row) => row[fipsColumn] === fips.code).resetIndex();
      }
    }
    return df;
  }

  renameGeoColumns(df: IDataFrame, breakdowns: Breakdowns): IDataFrame {
    const [fipsColumn, geoNameColumn] =
      breakdowns.geography === "county"
        ? ["county_fips", "county_name"]
        : ["state_fips", "state_name"];

    return df
      .renameSeries({
        [fipsColumn]: "fips",
        [geoNameColumn]: "fips_name",
      })
      .resetIndex();
  }

  removeUnwantedDemographicTotals(
    df: IDataFrame,
    breakdowns: Breakdowns
  ): IDataFrame {
    let dataFrame = df;
    Object.values(breakdowns.demographicBreakdowns).forEach(
      (demographicBreakdown) => {
        if (
          demographicBreakdown.enabled &&
          !demographicBreakdown.includeTotal
        ) {
          dataFrame = dataFrame
            .where((row) => row[demographicBreakdown.columnName] !== "Total")
            .resetIndex();
        }
      }
    );
    return dataFrame;
  }

  abstract getDataInternal(
    metricQuery: MetricQuery,
    datasets: Record<string, Dataset>
  ): MetricQueryResponse;

  abstract allowsBreakdowns(breakdowns: Breakdowns): boolean;

  static getUniqueDatasetIds(providers: VariableProvider[]): string[] {
    return Array.from(new Set(providers.map((p) => p.datasetIds).flat()));
  }
}

export default VariableProvider;<|MERGE_RESOLUTION|>--- conflicted
+++ resolved
@@ -1,17 +1,13 @@
 import { Breakdowns } from "../Breakdowns";
 import { Dataset } from "../DatasetTypes";
 import { ProviderId, MetricId } from "../variableProviders";
-<<<<<<< HEAD
 import {
   MetricQueryResponse,
   createMissingDataResponse,
   MetricQuery,
 } from "../MetricQuery";
-=======
-import { MetricQueryResponse, createMissingDataResponse } from "../MetricQuery";
 import { IDataFrame } from "data-forge";
 import { Fips } from "../../utils/madlib/Fips";
->>>>>>> 1e5a6f10
 
 abstract class VariableProvider {
   readonly providerId: ProviderId;
