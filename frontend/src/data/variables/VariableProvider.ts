--- conflicted
+++ resolved
@@ -61,13 +61,6 @@
     timeView: TimeView,
     sourceCurrentTimePeriod?: string
   ): IDataFrame {
-<<<<<<< HEAD
-    // TODO: Remove this check once ALL data sources have been refactored to include time series data
-
-    if (df.getColumnNames().includes(TIME_PERIOD)) {
-      if (timeView === CROSS_SECTIONAL)
-        df = df.where((row) => row[TIME_PERIOD] === sourceCurrentTimePeriod);
-=======
     // This method should only be used when the CROSS_SECTIONAL VEGA dataset is a recent subset of the LONGITUDINAL D3 dataset
     // For other sources like COVID, the LONGITUDINAL set is in a distinct table that doesn't need the added filtering
 
@@ -85,7 +78,6 @@
       if (timeView === CROSS_SECTIONAL) {
         df = df.where((row) => row[TIME_PERIOD] === sourceCurrentTimePeriod);
       }
->>>>>>> 8044a03d
     }
 
     return df;
