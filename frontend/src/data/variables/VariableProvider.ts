import { Breakdowns } from "../Breakdowns";
import { MetricId } from "../MetricConfig";
import { MetricQueryResponse, createMissingDataResponse } from "../MetricQuery";
<<<<<<< HEAD
import { ProviderId } from "../VariableProviderMap";
=======
import { IDataFrame } from "data-forge";
import { Fips } from "../../utils/madlib/Fips";
>>>>>>> 5f858aeb

abstract class VariableProvider {
  readonly providerId: ProviderId;
  readonly providesMetrics: MetricId[];

  constructor(providerId: ProviderId, providesMetrics: MetricId[]) {
    this.providerId = providerId;
    this.providesMetrics = providesMetrics;
  }

  async getData(breakdowns: Breakdowns): Promise<MetricQueryResponse> {
    if (!this.allowsBreakdowns(breakdowns)) {
      return createMissingDataResponse(
        "Breakdowns not supported for provider " +
          this.providerId +
          ": " +
          breakdowns.getUniqueKey()
      );
    }

    return await this.getDataInternal(breakdowns);
  }

  filterByGeo(df: IDataFrame, breakdowns: Breakdowns): IDataFrame {
    const fipsColumn: string =
      breakdowns.geography === "county" ? "county_fips" : "state_fips";

    if (breakdowns.filterFips !== undefined) {
      const fips = breakdowns.filterFips as Fips;
      if (fips.isState() && breakdowns.geography === "county") {
        return df
          .where((row) => fips.isParentOf(row["county_fips"]))
          .resetIndex();
      } else {
        return df.where((row) => row[fipsColumn] === fips.code).resetIndex();
      }
    }
    return df;
  }

  renameGeoColumns(df: IDataFrame, breakdowns: Breakdowns): IDataFrame {
    const [fipsColumn, geoNameColumn] =
      breakdowns.geography === "county"
        ? ["county_fips", "county_name"]
        : ["state_fips", "state_name"];

    return df
      .renameSeries({
        [fipsColumn]: "fips",
        [geoNameColumn]: "fips_name",
      })
      .resetIndex();
  }

  removeUnwantedDemographicTotals(
    df: IDataFrame,
    breakdowns: Breakdowns
  ): IDataFrame {
    let dataFrame = df;
    Object.values(breakdowns.demographicBreakdowns).forEach(
      (demographicBreakdown) => {
        if (
          demographicBreakdown.enabled &&
          !demographicBreakdown.includeTotal
        ) {
          dataFrame = dataFrame
            .where((row) => row[demographicBreakdown.columnName] !== "Total")
            .resetIndex();
        }
      }
    );
    return dataFrame;
  }

  abstract getDataInternal(
    breakdowns: Breakdowns
  ): Promise<MetricQueryResponse>;

  abstract allowsBreakdowns(breakdowns: Breakdowns): boolean;
}

export default VariableProvider;<|MERGE_RESOLUTION|>--- conflicted
+++ resolved
@@ -1,12 +1,9 @@
 import { Breakdowns } from "../Breakdowns";
 import { MetricId } from "../MetricConfig";
 import { MetricQueryResponse, createMissingDataResponse } from "../MetricQuery";
-<<<<<<< HEAD
 import { ProviderId } from "../VariableProviderMap";
-=======
 import { IDataFrame } from "data-forge";
 import { Fips } from "../../utils/madlib/Fips";
->>>>>>> 5f858aeb
 
 abstract class VariableProvider {
   readonly providerId: ProviderId;
