import { Breakdowns } from "../Breakdowns";
import { Dataset } from "../DatasetTypes";
import { ProviderId, MetricId } from "../variableProviders";
import {
  MetricQueryResponse,
  createMissingDataResponse,
  MetricQuery,
} from "../MetricQuery";

abstract class VariableProvider {
  readonly providerId: ProviderId;
  readonly providesMetrics: MetricId[];
  readonly datasetIds: readonly string[];

  constructor(
    providerId: ProviderId,
    providesMetrics: MetricId[],
    datasetIds: string[]
  ) {
    this.providerId = providerId;
    this.providesMetrics = providesMetrics;
    this.datasetIds = datasetIds;
  }

  // TODO change return type to MetricQueryResponse instead of Row[]
  getData(
    metricQuery: MetricQuery,
    datasets: Record<string, Dataset>
  ): MetricQueryResponse {
    if (!this.allowsBreakdowns(metricQuery.breakdowns)) {
      return createMissingDataResponse(
        "Breakdowns not supported for provider " +
          this.providerId +
          ": " +
<<<<<<< HEAD
          metricQuery.breakdowns.getBreakdownString()
=======
          breakdowns.getUniqueKey()
>>>>>>> c2323974
      );
    }

    const missingDatasetIds = this.datasetIds.filter((id) => !datasets[id]);
    if (missingDatasetIds.length > 0) {
      return createMissingDataResponse(
        "Datasets not loaded properly: " + missingDatasetIds.join(",")
      );
    }

    return this.getDataInternal(metricQuery, datasets);
  }

  abstract getDataInternal(
    metricQuery: MetricQuery,
    datasets: Record<string, Dataset>
  ): MetricQueryResponse;

  abstract allowsBreakdowns(breakdowns: Breakdowns): boolean;

  static getUniqueDatasetIds(providers: VariableProvider[]): string[] {
    return Array.from(new Set(providers.map((p) => p.datasetIds).flat()));
  }
}

export default VariableProvider;<|MERGE_RESOLUTION|>--- conflicted
+++ resolved
@@ -32,11 +32,7 @@
         "Breakdowns not supported for provider " +
           this.providerId +
           ": " +
-<<<<<<< HEAD
-          metricQuery.breakdowns.getBreakdownString()
-=======
-          breakdowns.getUniqueKey()
->>>>>>> c2323974
+          metricQuery.breakdowns.getUniqueKey()
       );
     }
 
