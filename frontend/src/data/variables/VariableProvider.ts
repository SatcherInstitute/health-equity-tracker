--- conflicted
+++ resolved
@@ -1,29 +1,16 @@
-<<<<<<< HEAD
 import { DataFrame, IDataFrame } from "data-forge";
 import { Fips } from "../../data/utils/Fips";
 import { MetricId } from "../config/MetricConfig";
 import { ProviderId } from "../loading/VariableProviderMap";
 import { Breakdowns, BreakdownVar } from "../query/Breakdowns";
-=======
-import { Breakdowns } from "../query/Breakdowns";
->>>>>>> 3c653178
 import {
   createMissingDataResponse,
   MetricQuery,
   MetricQueryResponse,
 } from "../query/MetricQuery";
-<<<<<<< HEAD
 import { DatasetOrganizer } from "../sorting/DatasetOrganizer";
 import { ALL, TOTAL, UNKNOWN, UNKNOWN_RACE } from "../utils/Constants";
 import { applyToGroups, percent } from "../utils/datasetutils";
-=======
-import { MetricId } from "../config/MetricConfig";
-import { ProviderId } from "../loading/VariableProviderMap";
-import { IDataFrame } from "data-forge";
-import { Fips } from "../../data/utils/Fips";
-import { ALL, TOTAL } from "../utils/Constants";
-import { DatasetCalculator } from "../utils/DatasetCalculator";
->>>>>>> 3c653178
 
 abstract class VariableProvider {
   readonly providerId: ProviderId;
