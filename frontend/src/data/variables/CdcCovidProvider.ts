--- conflicted
+++ resolved
@@ -5,11 +5,8 @@
 import { GetAcsDatasetId } from "./AcsPopulationProvider";
 import AcsPopulationProvider from "./AcsPopulationProvider";
 import VariableProvider from "./VariableProvider";
-<<<<<<< HEAD
 import { CROSS_SECTIONAL, LONGITUDINAL } from "../utils/Constants";
-=======
 import { appendFipsIfNeeded } from "../utils/datasetutils";
->>>>>>> 7d5c6c9a
 
 class CdcCovidProvider extends VariableProvider {
   private acsProvider: AcsPopulationProvider;
@@ -37,12 +34,14 @@
   }
 
   // ALERT! KEEP IN SYNC! Make sure you update data/config/DatasetMetadata AND data/config/MetadataMap.ts if you update dataset IDs
-<<<<<<< HEAD
   getDatasetId(breakdowns: Breakdowns, timeView: TimeView): string {
     if (timeView === CROSS_SECTIONAL) {
       if (breakdowns.hasOnlyRace()) {
         if (breakdowns.geography === "county") {
-          return "cdc_restricted_data-by_race_county_processed";
+          return appendFipsIfNeeded(
+            "cdc_restricted_data-by_race_county_processed",
+            breakdowns
+          );
         } else if (breakdowns.geography === "state") {
           return "cdc_restricted_data-by_race_state_processed-with_age_adjust";
         } else if (breakdowns.geography === "national") {
@@ -51,7 +50,10 @@
       }
       if (breakdowns.hasOnlyAge()) {
         if (breakdowns.geography === "county") {
-          return "cdc_restricted_data-by_age_county_processed";
+          return appendFipsIfNeeded(
+            "cdc_restricted_data-by_age_county_processed",
+            breakdowns
+          );
         } else if (breakdowns.geography === "state") {
           return "cdc_restricted_data-by_age_state_processed";
         } else if (breakdowns.geography === "national") {
@@ -60,7 +62,10 @@
       }
       if (breakdowns.hasOnlySex()) {
         if (breakdowns.geography === "county") {
-          return "cdc_restricted_data-by_sex_county_processed";
+          return appendFipsIfNeeded(
+            "cdc_restricted_data-by_sex_county_processed",
+            breakdowns
+          );
         } else if (breakdowns.geography === "state") {
           return "cdc_restricted_data-by_sex_state_processed";
         } else if (breakdowns.geography === "national") {
@@ -72,7 +77,10 @@
     if (timeView === LONGITUDINAL) {
       if (breakdowns.hasOnlyRace()) {
         if (breakdowns.geography === "county") {
-          return "cdc_restricted_data-by_race_county_processed_time_series";
+          return appendFipsIfNeeded(
+            "cdc_restricted_data-by_race_county_processed_time_series",
+            breakdowns
+          );
         } else if (breakdowns.geography === "state") {
           return "cdc_restricted_data-by_race_state_processed_time_series";
         } else if (breakdowns.geography === "national") {
@@ -81,7 +89,10 @@
       }
       if (breakdowns.hasOnlyAge()) {
         if (breakdowns.geography === "county") {
-          return "cdc_restricted_data-by_age_county_processed_time_series";
+          return appendFipsIfNeeded(
+            "cdc_restricted_data-by_age_county_processed_time_series",
+            breakdowns
+          );
         } else if (breakdowns.geography === "state") {
           return "cdc_restricted_data-by_age_state_processed_time_series";
         } else if (breakdowns.geography === "national") {
@@ -90,49 +101,15 @@
       }
       if (breakdowns.hasOnlySex()) {
         if (breakdowns.geography === "county") {
-          return "cdc_restricted_data-by_sex_county_processed_time_series";
+          return appendFipsIfNeeded(
+            "cdc_restricted_data-by_sex_county_processed_time_series",
+            breakdowns
+          );
         } else if (breakdowns.geography === "state") {
           return "cdc_restricted_data-by_sex_state_processed_time_series";
         } else if (breakdowns.geography === "national") {
           return "cdc_restricted_data-by_sex_national_processed_time_series";
         }
-=======
-  getDatasetId(breakdowns: Breakdowns): string {
-    if (breakdowns.hasOnlyRace()) {
-      if (breakdowns.geography === "county") {
-        return appendFipsIfNeeded(
-          "cdc_restricted_data-by_race_county_processed",
-          breakdowns
-        );
-      } else if (breakdowns.geography === "state") {
-        return "cdc_restricted_data-by_race_state_processed-with_age_adjust";
-      } else if (breakdowns.geography === "national") {
-        return "cdc_restricted_data-by_race_national_processed-with_age_adjust";
-      }
-    }
-    if (breakdowns.hasOnlyAge()) {
-      if (breakdowns.geography === "county") {
-        return appendFipsIfNeeded(
-          "cdc_restricted_data-by_age_county_processed",
-          breakdowns
-        );
-      } else if (breakdowns.geography === "state") {
-        return "cdc_restricted_data-by_age_state_processed";
-      } else if (breakdowns.geography === "national") {
-        return "cdc_restricted_data-by_age_national_processed";
-      }
-    }
-    if (breakdowns.hasOnlySex()) {
-      if (breakdowns.geography === "county") {
-        return appendFipsIfNeeded(
-          "cdc_restricted_data-by_sex_county_processed",
-          breakdowns
-        );
-      } else if (breakdowns.geography === "state") {
-        return "cdc_restricted_data-by_sex_state_processed";
-      } else if (breakdowns.geography === "national") {
-        return "cdc_restricted_data-by_sex_national_processed";
->>>>>>> 7d5c6c9a
       }
     }
 
