import { DataFrame } from "data-forge";
import { getDataManager } from "../../utils/globals";
import { MetricId } from "../config/MetricConfig";
import { Breakdowns } from "../query/Breakdowns";
import { MetricQuery, MetricQueryResponse } from "../query/MetricQuery";
import { joinOnCols } from "../utils/datasetutils";
import { DC_COUNTY_FIPS, USA_DISPLAY_NAME, USA_FIPS } from "../utils/Fips";
import AcsPopulationProvider from "./AcsPopulationProvider";
import VariableProvider from "./VariableProvider";

class CdcCovidProvider extends VariableProvider {
  private acsProvider: AcsPopulationProvider;

  constructor(acsProvider: AcsPopulationProvider) {
    super("cdc_covid_provider", [
      "covid_cases",
      "covid_deaths",
      "covid_hosp",
      "covid_cases_share",
      "covid_deaths_share",
      "covid_hosp_share",
      "covid_cases_share_of_known",
      "covid_deaths_share_of_known",
      "covid_hosp_share_of_known",
      "covid_deaths_per_100k",
      "covid_cases_per_100k",
      "covid_hosp_per_100k",
      "covid_cases_reporting_population",
      "covid_deaths_reporting_population",
      "covid_hosp_reporting_population",
      "covid_cases_reporting_population_pct",
      "covid_deaths_reporting_population_pct",
      "covid_hosp_reporting_population_pct",
    ]);
    this.acsProvider = acsProvider;
  }

  // ALERT! KEEP IN SYNC! Make sure you update DataSourceMetadata if you update dataset IDs
  getDatasetId(breakdowns: Breakdowns): string {
    if (breakdowns.hasOnlyRace()) {
      return breakdowns.geography === "county"
        ? "cdc_restricted_data-by_race_county"
        : "cdc_restricted_data-by_race_state";
    }
    if (breakdowns.hasOnlyAge()) {
      return breakdowns.geography === "county"
        ? "cdc_restricted_data-by_age_county"
        : "cdc_restricted_data-by_age_state";
    }
    if (breakdowns.hasOnlySex()) {
      return breakdowns.geography === "county"
        ? "cdc_restricted_data-by_sex_county"
        : "cdc_restricted_data-by_sex_state";
    }
    throw new Error("Not implemented");
  }

  // TODO - only return requested metric queries, remove unrequested columns
  async getDataInternal(
    metricQuery: MetricQuery
  ): Promise<MetricQueryResponse> {
    const breakdowns = metricQuery.breakdowns;
    const datasetId = this.getDatasetId(breakdowns);
    const covidDataset = await getDataManager().loadDataset(datasetId);
    let consumedDatasetIds = [datasetId];
    let df = covidDataset.toDataFrame();

    const breakdownColumnName = breakdowns.getSoleDemographicBreakdown()
      .columnName;

    df = this.renameTotalToAll(df, breakdownColumnName);

    const allValues = df.getSeries(breakdownColumnName).distinct().toArray();

    // If requested, filter geography by state or county level. We apply the
    // geo filter right away to reduce subsequent calculation times.
    df = this.filterByGeo(df, breakdowns);
    if (df.toArray().length === 0) {
      return new MetricQueryResponse([], consumedDatasetIds);
    }
    df = this.renameGeoColumns(df, breakdowns);

    df = df.renameSeries({
      cases: "covid_cases",
      death_y: "covid_deaths",
      hosp_y: "covid_hosp",
    });

    // For hospitalizations and deaths, NaN signifies missing data.
    df = df.transformSeries({
      covid_deaths: (value) => (isNaN(value) ? null : value),
      covid_hosp: (value) => (isNaN(value) ? null : value),
    });

    df =
      breakdowns.geography === "national"
        ? df
            .pivot([breakdownColumnName], {
              fips: (series) => USA_FIPS,
              fips_name: (series) => USA_DISPLAY_NAME,
              covid_cases: (series) => series.sum(),
              covid_deaths: (series) => series.sum(),
              covid_hosp: (series) => series.sum(),
              population: (series) =>
                series.where((population) => !isNaN(population)).sum(),
            })
            .resetIndex()
        : df;

    // If a given geo x breakdown has all unknown hospitalizations or deaths,
    // we treat it as if it has "no data," i.e. we clear the hosp/death fields.
    df = df
      .generateSeries({
        covid_deaths: (row) =>
          row.death_unknown === row.covid_cases ? null : row.covid_deaths,
        covid_hosp: (row) =>
          row.hosp_unknown === row.covid_cases ? null : row.covid_hosp,
      })
      .resetIndex();

<<<<<<< HEAD
    // Drop unused columns for faster processing.
    df = df
      .dropSeries(["death_unknown", "death_n", "hosp_unknown", "hosp_n"])
      .resetIndex();

    // Ensure that every geo contains a row for all possible breakdown values.
    // For example, if a county does not have Asian, we add in a row for Asian
    // with values of null for all stats.
    const allFips = df.getSeries("fips").distinct();
    allFips.forEach((fips) => {
      const slice = df.where((row) => row.fips === fips);
      const values = slice.getSeries(breakdownColumnName).distinct().toArray();
      const valuesToAdd = allValues.filter((value) => !values.includes(value));

      let templateRow = slice.take(1);
      templateRow = templateRow.transformSeries({
        covid_cases: (series) => null,
        covid_deaths: (series) => null,
        covid_hosp: (series) => null,
        population: (series) => null,
      });
      valuesToAdd.forEach((value) => {
        let newRow = templateRow.transformSeries({
          [breakdownColumnName]: (series) => value,
        });
        df = df.concat(newRow).resetIndex();
      });
    });

    // When race/ethnicity is the breakdown, there are extra columns (currently
    // unused) that we do not update when we add in the new rows above. Remove
    // these extra columns as they are set incorrectly for these new rows.
    if (breakdownColumnName === "race_and_ethnicity") {
      df = df.dropSeries([
        "race",
        "race_category_id",
        "race_includes_hispanic",
      ]);
    }

=======
    // Drop unused columns for simplicity.
    df = df.dropSeries(["death_n", "death_unknown", "hosp_n", "hosp_unknown"]);

    // Clear all county-level DC data. See issue for more details:
    // https://github.com/SatcherInstitute/health-equity-tracker/issues/872.
    // TODO - fix this the right way.
    df = df.withSeries({
      covid_cases: (df) =>
        df.deflate((row) =>
          row.fips === DC_COUNTY_FIPS ? null : row.covid_cases
        ),
      covid_deaths: (df) =>
        df.deflate((row) =>
          row.fips === DC_COUNTY_FIPS ? null : row.covid_deaths
        ),
      covid_hosp: (df) =>
        df.deflate((row) =>
          row.fips === DC_COUNTY_FIPS ? null : row.covid_hosp
        ),
    });

>>>>>>> 43f47095
    df = df
      .generateSeries({
        covid_cases_per_100k: (row) =>
          this.calculations.per100k(row.covid_cases, row.population),
        covid_deaths_per_100k: (row) =>
          this.calculations.per100k(row.covid_deaths, row.population),
        covid_hosp_per_100k: (row) =>
          this.calculations.per100k(row.covid_hosp, row.population),
      })
      .resetIndex();

    ["covid_cases", "covid_deaths", "covid_hosp"].forEach((col) => {
      df = this.calculations.calculatePctShare(
        df,
        col,
        col + "_share",
        breakdownColumnName,
        ["fips"]
      );
    });

    // Calculate any share_of_known metrics that may have been requested in the query
    const shareOfUnknownMetrics = metricQuery.metricIds.filter((metricId) =>
      [
        "covid_cases_share_of_known",
        "covid_deaths_share_of_known",
        "covid_hosp_share_of_known",
      ].includes(metricId)
    );
    shareOfUnknownMetrics.forEach((shareOfUnknownColumnName) => {
      const rawCountColunn = shareOfUnknownColumnName.slice(
        0,
        -"_share_of_known".length
      );
      df = this.calculations.calculatePctShareOfKnown(
        df,
        rawCountColunn,
        shareOfUnknownColumnName,
        breakdownColumnName
      );
    });

    // TODO - calculate actual reporting values on the BE instead of just copying fields
    const populationMetric: MetricId[] = [
      "covid_cases_reporting_population",
      "covid_deaths_reporting_population",
      "covid_hosp_reporting_population",
    ];
    populationMetric.forEach((reportingPopulation) => {
      if (metricQuery.metricIds.includes(reportingPopulation)) {
        df = df
          .generateSeries({
            [reportingPopulation]: (row) => row["population"],
          })
          .resetIndex();
      }
    });

    // TODO How to handle territories?
    const acsBreakdowns = breakdowns.copy();
    acsBreakdowns.time = false;

    // Get ACS population_pct data. Population data is expected to already be
    // joined in at this point for this data.
    const acsQueryResponse = await this.acsProvider.getData(
      new MetricQuery(["population_pct"], acsBreakdowns)
    );
    consumedDatasetIds = consumedDatasetIds.concat(
      acsQueryResponse.consumedDatasetIds
    );
    if (acsQueryResponse.dataIsMissing()) {
      return acsQueryResponse;
    }
    const acsPopulation = new DataFrame(acsQueryResponse.data);

    // TODO this is a weird hack - prefer left join but for some reason it's
    // causing issues. We should really do this on the BE instead.
    const supportedGeos = acsPopulation
      .distinct((row) => row.fips)
      .getSeries("fips")
      .toArray();

    const unknowns = df
      .where((row) => row.breakdownColumnName === "Unknown")
      .where((row) => supportedGeos.includes(row.fips));

    df = joinOnCols(df, acsPopulation, ["fips", breakdownColumnName], "left");

    const populationPctMetric: MetricId[] = [
      "covid_cases_reporting_population_pct",
      "covid_deaths_reporting_population_pct",
      "covid_hosp_reporting_population_pct",
    ];
    populationPctMetric.forEach((reportingPopulation) => {
      if (metricQuery.metricIds.includes(reportingPopulation)) {
        df = df
          .generateSeries({
            [reportingPopulation]: (row) => row["population_pct"],
          })
          .resetIndex();
      }
    });

    // Must reset index or calculation is wrong. TODO how to make this less brittle?
    df = df.concat(unknowns).resetIndex();

    df = df.dropSeries(["population", "population_pct"]).resetIndex();
    df = this.applyDemographicBreakdownFilters(df, breakdowns);
    df = this.removeUnrequestedColumns(df, metricQuery);

    return new MetricQueryResponse(df.toArray(), consumedDatasetIds);
  }

  allowsBreakdowns(breakdowns: Breakdowns): boolean {
    return !breakdowns.time && breakdowns.hasExactlyOneDemographic();
  }
}

export default CdcCovidProvider;<|MERGE_RESOLUTION|>--- conflicted
+++ resolved
@@ -118,48 +118,6 @@
       })
       .resetIndex();
 
-<<<<<<< HEAD
-    // Drop unused columns for faster processing.
-    df = df
-      .dropSeries(["death_unknown", "death_n", "hosp_unknown", "hosp_n"])
-      .resetIndex();
-
-    // Ensure that every geo contains a row for all possible breakdown values.
-    // For example, if a county does not have Asian, we add in a row for Asian
-    // with values of null for all stats.
-    const allFips = df.getSeries("fips").distinct();
-    allFips.forEach((fips) => {
-      const slice = df.where((row) => row.fips === fips);
-      const values = slice.getSeries(breakdownColumnName).distinct().toArray();
-      const valuesToAdd = allValues.filter((value) => !values.includes(value));
-
-      let templateRow = slice.take(1);
-      templateRow = templateRow.transformSeries({
-        covid_cases: (series) => null,
-        covid_deaths: (series) => null,
-        covid_hosp: (series) => null,
-        population: (series) => null,
-      });
-      valuesToAdd.forEach((value) => {
-        let newRow = templateRow.transformSeries({
-          [breakdownColumnName]: (series) => value,
-        });
-        df = df.concat(newRow).resetIndex();
-      });
-    });
-
-    // When race/ethnicity is the breakdown, there are extra columns (currently
-    // unused) that we do not update when we add in the new rows above. Remove
-    // these extra columns as they are set incorrectly for these new rows.
-    if (breakdownColumnName === "race_and_ethnicity") {
-      df = df.dropSeries([
-        "race",
-        "race_category_id",
-        "race_includes_hispanic",
-      ]);
-    }
-
-=======
     // Drop unused columns for simplicity.
     df = df.dropSeries(["death_n", "death_unknown", "hosp_n", "hosp_unknown"]);
 
@@ -181,7 +139,41 @@
         ),
     });
 
->>>>>>> 43f47095
+    // Ensure that every geo contains a row for all possible breakdown values.
+    // For example, if a county does not have Asian, we add in a row for Asian
+    // with values of null for all stats.
+    const allFips = df.getSeries("fips").distinct();
+    allFips.forEach((fips) => {
+      const slice = df.where((row) => row.fips === fips);
+      const values = slice.getSeries(breakdownColumnName).distinct().toArray();
+      const valuesToAdd = allValues.filter((value) => !values.includes(value));
+
+      let templateRow = slice.take(1);
+      templateRow = templateRow.transformSeries({
+        covid_cases: (series) => null,
+        covid_deaths: (series) => null,
+        covid_hosp: (series) => null,
+        population: (series) => null,
+      });
+      valuesToAdd.forEach((value) => {
+        let newRow = templateRow.transformSeries({
+          [breakdownColumnName]: (series) => value,
+        });
+        df = df.concat(newRow).resetIndex();
+      });
+    });
+
+    // When race/ethnicity is the breakdown, there are extra columns (currently
+    // unused) that we do not update when we add in the new rows above. Remove
+    // these extra columns as they are set incorrectly for these new rows.
+    if (breakdownColumnName === "race_and_ethnicity") {
+      df = df.dropSeries([
+        "race",
+        "race_category_id",
+        "race_includes_hispanic",
+      ]);
+    }
+
     df = df
       .generateSeries({
         covid_cases_per_100k: (row) =>
