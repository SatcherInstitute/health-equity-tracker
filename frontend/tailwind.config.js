--- conflicted
+++ resolved
@@ -18,8 +18,6 @@
       titleLg: '1500px',
       titleXl: '1850px',
     },
-<<<<<<< HEAD
-=======
     maxWidth: {
       sm: '600px',
       md: '960px',
@@ -28,10 +26,6 @@
       "teamHeadshot": "181px",
       "teamLogo": "250px"
     },
-    borderWidth: {
-      "1": "1px"
-    },
->>>>>>> cf248220
     colors: {
       // 'blue': '#1fb6ff',
       // 'purple': '#7e5bef',
@@ -204,19 +198,6 @@
     //     '144': '36rem',
     //   },
       }
-<<<<<<< HEAD
-=======
-      // extend: {
-      //   spacing: {
-      //     '128': '32rem',
-      //     '144': '36rem',
-      //   },
-      //   borderRadius: {
-      //     '4xl': '2rem',
-      //   }
-      // }
-
->>>>>>> cf248220
   },
 
   plugins: [],
