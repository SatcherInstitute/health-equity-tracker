--- conflicted
+++ resolved
@@ -5,13 +5,9 @@
   },
   extends: [
     'plugin:react/recommended',
-<<<<<<< HEAD
     "plugin:jsx-a11y/recommended",
-    'standard-with-typescript'
-=======
     'standard-with-typescript',
     'prettier'
->>>>>>> e4c3dd6f
   ],
   overrides: [
   ],
@@ -40,15 +36,8 @@
     'react/no-unescaped-entities': "off",
     '@typescript-eslint/indent': "off",
     "react/react-in-jsx-scope": "off",
-<<<<<<< HEAD
     '@typescript-eslint/require-array-sort-compare': "off",
     '@typescript-eslint/ban-ts-comment': "off",
-=======
-    '@typescript-eslint/restrict-plus-operands': "off",
-    '@typescript-eslint/require-array-sort-compare': "off",
-    '@typescript-eslint/ban-ts-comment': "off",
-    'react/no-unescaped-entities': "off",
->>>>>>> e4c3dd6f
     "multiline-ternary": "off",
     "react/prop-types": "off"
   }
