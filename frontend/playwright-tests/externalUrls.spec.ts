import { test } from '@playwright/test'
import {
  AIAN_RESOURCES,
  API_RESOURCES,
  COVID_RESOURCES,
  COVID_VACCINATION_RESOURCES,
  ECONOMIC_EQUITY_RESOURCES,
  EQUITY_INDEX_RESOURCES,
  HISP_RESOURCES,
  MENTAL_HEALTH_RESOURCES,
  PDOH_RESOURCES,
  RESOURCES,
} from '../src/pages/Methodology/methodologyContent/ResourcesData.js'
import {
  communityResources,
  economicResources,
  educationalResources,
  justiceResources,
  mentalHealthResources,
} from '../src/pages/Policy/policyContent/CurrentEffortsContent.js'
import { externalResourceMappings } from '../src/pages/WhatIsHealthEquity/wiheContent/ExternalResourcesTabData.js'
// these are actually .ts files but load as .js to prevent some error I forget exactly what
import { urlMap } from '../src/utils/externalUrls.js'

const knownFlakyUrls = [
  'https://satcherinstitute.github.io/analysis/cdc_case_data',
  'https://satcherinstitute.github.io/analysis/cdc_death_data',
  'https://doi.org/10.1111/j.1540-5907.2011.00512.x',
  'https://doi.org/10.1146/annurev.polisci.11.053106.123839',
  'https://www.ncbi.nlm.nih.gov/pmc/articles/PMC3222512/',
  'https://www.linkedin.com/in/satcherhealth',
  'https://twitter.com/SatcherHealth',
  'https://twitter.com/repjohnlewis/status/758023941998776321?lang=en',
  'https://www.apha.org/topics-and-issues/communicable-disease/coronavirus/equity',
  'https://www.policylink.org/health-equity-resources',
  'https://www.uihi.org/resources/best-practices-for-american-indian-and-alaska-native-data-collection/',
  'https://www.atsdr.cdc.gov/placeandhealth/svi/documentation/pdf/SVI2018Documentation_01192022_1.pdf',
  'https://www.naccho.org/programs/public-health-infrastructure/health-equity',
  'https://www.naccho.org/programs/public-health-infrastructure/performance-improvement/community-health-assessment/mapp',
  'https://pubmed.ncbi.nlm.nih.gov/21563622/',
  'https://jamanetwork.com/channels/health-forum/fullarticle/2760153',
  urlMap.southernCenterForHumanRights,
  urlMap.randGunPolicy,
  urlMap.cdcTrans,
]

test.describe.configure({ mode: 'parallel' })

// TEST Headless Wordpress Endpoint
test(`Fetch First 100 Blog Posts`, async ({ page }) => {
  const url =
    'https://hetblog.dreamhosters.com/wp-json/wp/v2/posts?_embed&per_page=100'
  const response = await page.goto(url, { waitUntil: 'domcontentloaded' })
  if (response?.status() !== 200)
    console.error('\n🙀', url, response?.status(), '\n')
})

for (const url of Object.values(urlMap)) {
  if (!url || knownFlakyUrls.includes(url)) continue
  test(`${url}`, async ({ page }) => {
    const response = await page.goto(url, { waitUntil: 'domcontentloaded' })
    if (response?.status() !== 200)
      console.error('\n🙀', url, response?.status(), '\n')
  })
}

for (const url of RESOURCES.resources
  .filter((resource) => resource.url)
  .map((fellow) => fellow.url)) {
  if (!url || knownFlakyUrls.includes(url)) continue
  test(`Resource Page: ${url}`, async ({ page }) => {
    const response = await page.goto(url)
    if (response?.status() !== 200)
      console.error('\n🙀', url, response?.status(), '\n')
  })
}

for (const url of PDOH_RESOURCES.resources
  .filter((resource) => resource.url)
  .map((fellow) => fellow.url)) {
  if (!url || knownFlakyUrls.includes(url)) continue
  test(`PDOH_RESOURCES Page: ${url}`, async ({ page }) => {
    const response = await page.goto(url)
    if (response?.status() !== 200)
      console.error('\n🙀', url, response?.status(), '\n')
  })
}

for (const url of EQUITY_INDEX_RESOURCES.resources
  .filter((resource) => resource.url)
  .map((fellow) => fellow.url)) {
  if (!url || knownFlakyUrls.includes(url)) continue
  test(`EQUITY_INDEX_RESOURCES Page: ${url}`, async ({ page }) => {
    const response = await page.goto(url)
    if (response?.status() !== 200)
      console.error('\n🙀', url, response?.status(), '\n')
  })
}

for (const url of ECONOMIC_EQUITY_RESOURCES.resources
  .filter((resource) => resource.url)
  .map((fellow) => fellow.url)) {
  if (!url || knownFlakyUrls.includes(url)) continue
  test(`ECONOMIC_EQUITY_RESOURCES Page: ${url}`, async ({ page }) => {
    const response = await page.goto(url)
    if (response?.status() !== 200)
      console.error('\n🙀', url, response?.status(), '\n')
  })
}

for (const url of AIAN_RESOURCES.resources
  .filter((resource) => resource.url)
  .map((fellow) => fellow.url)) {
  if (!url || knownFlakyUrls.includes(url)) continue
  test(`AIAN_RESOURCES Page: ${url}`, async ({ page }) => {
    const response = await page.goto(url)
    if (response?.status() !== 200)
      console.error('\n🙀', url, response?.status(), '\n')
  })
}

for (const url of API_RESOURCES.resources
  .filter((resource) => resource.url)
  .map((fellow) => fellow.url)) {
  if (!url || knownFlakyUrls.includes(url)) continue
  test(`API_RESOURCES Page: ${url}`, async ({ page }) => {
    const response = await page.goto(url)
    if (response?.status() !== 200)
      console.error('\n🙀', url, response?.status(), '\n')
  })
}

for (const url of HISP_RESOURCES.resources
  .filter((resource) => resource.url)
  .map((fellow) => fellow.url)) {
  if (!url || knownFlakyUrls.includes(url)) continue
  test(`HISP_RESOURCES Page: ${url}`, async ({ page }) => {
    const response = await page.goto(url)
    if (response?.status() !== 200)
      console.error('\n🙀', url, response?.status(), '\n')
  })
}

for (const url of MENTAL_HEALTH_RESOURCES.resources
  .filter((resource) => resource.url)
  .map((fellow) => fellow.url)) {
  if (!url || knownFlakyUrls.includes(url)) continue
  test(`MENTAL_HEALTH_RESOURCES Page: ${url}`, async ({ page }) => {
    const response = await page.goto(url)
    if (response?.status() !== 200)
      console.error('\n🙀', url, response?.status(), '\n')
  })
}
for (const url of COVID_RESOURCES.resources
  .filter((resource) => resource.url)
  .map((fellow) => fellow.url)) {
  if (!url || knownFlakyUrls.includes(url)) continue
  test(`COVID_RESOURCES Page: ${url}`, async ({ page }) => {
    const response = await page.goto(url)
    if (response?.status() !== 200)
      console.error('\n🙀', url, response?.status(), '\n')
  })
}
for (const url of COVID_VACCINATION_RESOURCES.resources
  .filter((resource) => resource.url)
  .map((fellow) => fellow.url)) {
  if (!url || knownFlakyUrls.includes(url)) continue
  test(`COVID_VACCINATION_RESOURCES Page: ${url}`, async ({ page }) => {
    const response = await page.goto(url)
    if (response?.status() !== 200)
      console.error('\n🙀', url, response?.status(), '\n')
  })
<<<<<<< HEAD
}
=======
}

for (const url of externalResourceMappings.map(
  (resource: any) => resource.link,
)) {
  if (!url || knownFlakyUrls.includes(url as string)) continue
  test(`WHAT IS HEALTH EQUITY Resource Page: ${url}`, async ({ page }) => {
    const response = await page.goto(url as string)
    if (response?.status() !== 200)
      console.error('\n🙀', url, response?.status(), '\n')
  })
}

for (const url of economicResources.map((resource: any) => resource.link)) {
  if (!url || knownFlakyUrls.includes(url as string)) continue
  test(`Economic Resources Page: ${url}`, async ({ page }) => {
    const response = await page.goto(url as string)
    if (response?.status() !== 200)
      console.error('\n🙀', url, response?.status(), '\n')
  })
}

for (const url of mentalHealthResources.map((resource: any) => resource.link)) {
  if (!url || knownFlakyUrls.includes(url as string)) continue
  test(`Mental Health Resources Page: ${url}`, async ({ page }) => {
    const response = await page.goto(url as string)
    if (response?.status() !== 200)
      console.error('\n🙀', url, response?.status(), '\n')
  })
}

for (const url of justiceResources.map((resource: any) => resource.link)) {
  if (!url || knownFlakyUrls.includes(url as string)) continue
  test(`Justice Resources Page: ${url}`, async ({ page }) => {
    const response = await page.goto(url as string)
    if (response?.status() !== 200)
      console.error('\n🙀', url, response?.status(), '\n')
  })
}

for (const url of educationalResources.map((resource: any) => resource.link)) {
  if (!url || knownFlakyUrls.includes(url as string)) continue
  test(`Educational Resources Page: ${url}`, async ({ page }) => {
    const response = await page.goto(url as string)
    if (response?.status() !== 200)
      console.error('\n🙀', url, response?.status(), '\n')
  })
}

for (const url of communityResources.map((resource: any) => resource.link)) {
  if (!url || knownFlakyUrls.includes(url as string)) continue
  test(`Community Resources Page: ${url}`, async ({ page }) => {
    const response = await page.goto(url as string)
    if (response?.status() !== 200)
      console.error('\n🙀', url, response?.status(), '\n')
  })
}

test('Verify CAWP denominators from external data source', async ({ page }) => {
  await page.goto(
    'https://www.ncsl.org/resources/details/number-of-legislators-and-length-of-terms-in-years',
  )

  try {
    const rowAS = await page.locator('tr', {
      has: page.locator('td:first-child:text("American Samoa Fono")'), // FIPS 60
    })
    const lastCellAS = await rowAS.locator('td:last-child').textContent()
    expect(lastCellAS?.trim()).toBe('39')

    const rowDC = await page.locator('tr', {
      has: page.locator('td:first-child:text("D.C. Council*")'), // FIPS 11
    })
    const lastCellDC = await rowDC.locator('td:last-child').textContent()
    expect(lastCellDC?.trim()).toBe('13')

    const rowGU = await page.locator('tr', {
      has: page.locator('td:first-child:text("Guam Senate*")'), // FIPS 66
    })
    const lastCellGU = await rowGU.locator('td:last-child').textContent()
    expect(lastCellGU?.trim()).toBe('15')

    const rowMP = await page.locator('tr', {
      has: page.locator('td:first-child:text("Northern Mariana Islands")'), // FIPS 69
    })
    const lastCellMP = await rowMP.locator('td:last-child').textContent()
    expect(lastCellMP?.trim()).toBe('29')

    const rowPR = await page.locator('tr', {
      has: page.locator('td:first-child:text("Puerto Rico")'), // FIPS 72
    })
    const lastCellPR = await rowPR.locator('td:last-child').textContent()
    expect(lastCellPR?.trim()).toBe('78')

    const rowVI = await page.locator('tr', {
      has: page.locator('td:first-child:text("U.S. Virgin Islands Senate*")'), // FIPS 78
    })
    const lastCellVI = await rowVI.locator('td:last-child').textContent()
    expect(lastCellVI?.trim()).toBe('15')
  } catch (e) {
    throw new Error(`❌ If this test fails, it means the data on the NCSL page has changed, meaning one or more territories have a new number of territorial legislators (counting both the local senate and house equivalents where applicable). We need to verify the new number and manually update our data/cawp territory files.

    Original error: ${e.message}`)
  }
})
>>>>>>> d17e903e
<|MERGE_RESOLUTION|>--- conflicted
+++ resolved
@@ -170,9 +170,6 @@
     if (response?.status() !== 200)
       console.error('\n🙀', url, response?.status(), '\n')
   })
-<<<<<<< HEAD
-}
-=======
 }
 
 for (const url of externalResourceMappings.map(
@@ -229,53 +226,4 @@
     if (response?.status() !== 200)
       console.error('\n🙀', url, response?.status(), '\n')
   })
-}
-
-test('Verify CAWP denominators from external data source', async ({ page }) => {
-  await page.goto(
-    'https://www.ncsl.org/resources/details/number-of-legislators-and-length-of-terms-in-years',
-  )
-
-  try {
-    const rowAS = await page.locator('tr', {
-      has: page.locator('td:first-child:text("American Samoa Fono")'), // FIPS 60
-    })
-    const lastCellAS = await rowAS.locator('td:last-child').textContent()
-    expect(lastCellAS?.trim()).toBe('39')
-
-    const rowDC = await page.locator('tr', {
-      has: page.locator('td:first-child:text("D.C. Council*")'), // FIPS 11
-    })
-    const lastCellDC = await rowDC.locator('td:last-child').textContent()
-    expect(lastCellDC?.trim()).toBe('13')
-
-    const rowGU = await page.locator('tr', {
-      has: page.locator('td:first-child:text("Guam Senate*")'), // FIPS 66
-    })
-    const lastCellGU = await rowGU.locator('td:last-child').textContent()
-    expect(lastCellGU?.trim()).toBe('15')
-
-    const rowMP = await page.locator('tr', {
-      has: page.locator('td:first-child:text("Northern Mariana Islands")'), // FIPS 69
-    })
-    const lastCellMP = await rowMP.locator('td:last-child').textContent()
-    expect(lastCellMP?.trim()).toBe('29')
-
-    const rowPR = await page.locator('tr', {
-      has: page.locator('td:first-child:text("Puerto Rico")'), // FIPS 72
-    })
-    const lastCellPR = await rowPR.locator('td:last-child').textContent()
-    expect(lastCellPR?.trim()).toBe('78')
-
-    const rowVI = await page.locator('tr', {
-      has: page.locator('td:first-child:text("U.S. Virgin Islands Senate*")'), // FIPS 78
-    })
-    const lastCellVI = await rowVI.locator('td:last-child').textContent()
-    expect(lastCellVI?.trim()).toBe('15')
-  } catch (e) {
-    throw new Error(`❌ If this test fails, it means the data on the NCSL page has changed, meaning one or more territories have a new number of territorial legislators (counting both the local senate and house equivalents where applicable). We need to verify the new number and manually update our data/cawp territory files.
-
-    Original error: ${e.message}`)
-  }
-})
->>>>>>> d17e903e
+}