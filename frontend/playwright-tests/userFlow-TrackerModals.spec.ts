import { test, expect } from '@playwright/test';

test.describe.configure({ mode: 'parallel' });

test.describe('Topic and Multiple Maps Modals Open / Close States Represented in URL Param', () => {

    test('Topic Info Modal from Sidebar', async ({ page }) => {

        // Compare Topics Page Loads
        await page.goto('/exploredata?mls=1.incarceration-3.poverty-5.13&mlp=comparevars&dt1=prison', { waitUntil: "commit" });

        // Clicking topic info modal button launched modal
        await page.getByRole('button', { name: 'open the topic info modal' }).click();
        await expect(page).toHaveURL(/.*topic-info=true/);

        // clicking methodology link takes directly to #hiv section
        await page.getByRole('link', { name: 'methodology' }).click();
        const IncarcerationSubheading = page.getByRole('heading', { name: 'Incarceration', exact: true })
        await expect(IncarcerationSubheading).toBeInViewport()
        await expect(page).toHaveURL(/.*methodology#incarceration/);


        // browser back button takes you back to the open topic modal
        page.goBack()

        // CLOSE modal
        await page.getByRole('button', { name: 'close topic info modal' }).click();
        await expect(page).not.toHaveURL(/.*topic-info=true/);
    })

    test('Topic Info Modal from Map Legend', async ({ page }) => {


        await page.goto('http://localhost:3000/', { waitUntil: "commit" });
        await page.locator('#landingPageCTA').click();
        await page.getByRole('link', { name: 'Uninsurance in Florida & California, by sex' }).click();
        await page.locator('#rate-map2').getByRole('button', { name: 'Click for more info on uninsured people' }).click();
        await page.getByRole('link', { name: 'methodology' }).click();
        await page.getByRole('link', { name: 'age-adjustment methodology' }).click();
        await page.getByRole('link', { name: 'COVID-19 deaths' }).click();
        await page.getByRole('link', { name: 'data reporting gaps' }).click();
        await page.getByText('A COVID-19 case is an individual who has been determined').click();
        await page.getByText('Investigate rates ofCOVID-19 Deaths in theUnited States DemographicRace/eth').press('Meta+c');

    })




    test('Multiple Maps 1 (Left Side)', async ({ page }) => {

        // Compare Topics Page With Multimap Open Loads
        await page.goto('/exploredata?mls=1.incarceration-3.poverty-5.13&mlp=comparevars&dt1=prison&multiple-maps=true', { waitUntil: "commit" });
        await expect(page.getByRole('heading', { name: 'Prison incarceration in Georgia across all race and ethnicity groups' })).toBeVisible()

        // CLOSE IT
        await page.getByRole('button', { name: 'close multiple maps modal' }).click();
        await expect(page).not.toHaveURL(/.*multiple-maps=true/);
    })

    test('Multiple Maps 2 (Right Side)', async ({ page }) => {

        // Compare Topics Page Loads
        await page.goto('/exploredata?mls=1.incarceration-3.poverty-5.13&mlp=comparevars&dt1=prison', { waitUntil: "commit" });

        // Clicking right side multiple maps button launches POVERTY multimap modal
<<<<<<< HEAD
        await page.locator('#rate-map2').getByLabel('Launch to see race and ethnicity disparties across multiple small maps').click();
=======
        await page.locator('#rate-map2').getByLabel('Launch multiple maps view with side-by-side maps of each race and ethnicity group').click();
>>>>>>> 309ebfc7
        await expect(page).toHaveURL(/.*multiple-maps2=true/);
        await expect(page.getByRole('heading', { name: 'People below the poverty line in Georgia across all race and ethnicity groups' })).toBeVisible()

        // CLOSE IT
        await page.getByRole('button', { name: 'close multiple maps modal' }).click();
        await expect(page).not.toHaveURL(/.*multiple-maps2=true/);
    })


});<|MERGE_RESOLUTION|>--- conflicted
+++ resolved
@@ -64,11 +64,7 @@
         await page.goto('/exploredata?mls=1.incarceration-3.poverty-5.13&mlp=comparevars&dt1=prison', { waitUntil: "commit" });
 
         // Clicking right side multiple maps button launches POVERTY multimap modal
-<<<<<<< HEAD
-        await page.locator('#rate-map2').getByLabel('Launch to see race and ethnicity disparties across multiple small maps').click();
-=======
         await page.locator('#rate-map2').getByLabel('Launch multiple maps view with side-by-side maps of each race and ethnicity group').click();
->>>>>>> 309ebfc7
         await expect(page).toHaveURL(/.*multiple-maps2=true/);
         await expect(page.getByRole('heading', { name: 'People below the poverty line in Georgia across all race and ethnicity groups' })).toBeVisible()
 
