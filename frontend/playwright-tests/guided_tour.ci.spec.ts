--- conflicted
+++ resolved
@@ -1,8 +1,4 @@
-<<<<<<< HEAD
-import { test, expect } from '@playwright/test'
-=======
 import { expect, test } from '@playwright/test'
->>>>>>> 1924b3b9
 
 test.describe.configure({ mode: 'parallel' })
 
