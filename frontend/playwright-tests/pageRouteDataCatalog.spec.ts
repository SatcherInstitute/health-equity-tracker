import { test, expect } from '@playwright/test';

test('Data Catalog Loads', async ({ page }) => {
<<<<<<< HEAD
    await page.goto('/faqs', { waitUntil: "networkidle" });
    await expect(page.getByRole('heading', { name: 'Data', exact: true })).toBeVisible();
=======
    await page.goto('/datacatalog', { waitUntil: "networkidle" });
    await expect(page.getByRole('heading', { name: 'View and download Health Equity Tracker data sources', exact: true })).toBeVisible();
>>>>>>> 2953acac
    // @ts-ignore
    await expect(page).toPassAxe()
});<|MERGE_RESOLUTION|>--- conflicted
+++ resolved
@@ -1,13 +1,8 @@
 import { test, expect } from '@playwright/test';
 
 test('Data Catalog Loads', async ({ page }) => {
-<<<<<<< HEAD
-    await page.goto('/faqs', { waitUntil: "networkidle" });
-    await expect(page.getByRole('heading', { name: 'Data', exact: true })).toBeVisible();
-=======
     await page.goto('/datacatalog', { waitUntil: "networkidle" });
     await expect(page.getByRole('heading', { name: 'View and download Health Equity Tracker data sources', exact: true })).toBeVisible();
->>>>>>> 2953acac
     // @ts-ignore
     await expect(page).toPassAxe()
 });