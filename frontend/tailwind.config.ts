--- conflicted
+++ resolved
@@ -182,13 +182,10 @@
         '1p': '1%',
         '15p': '15%',
       },
-<<<<<<< HEAD
       // for use w/spacing utilities: 'm', 'p', 'gap', etc.
       spacing: {
         cardGutter: '8px',
       },
-=======
->>>>>>> c90bf655
     },
   },
   plugins: [],
