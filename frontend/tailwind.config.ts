import type { Config } from 'tailwindcss'
import {
<<<<<<< HEAD
  het,
  ThemeStandardScreenSizes,
  ThemeZIndexValues,
=======
  ThemeStandardScreenSizes,
  ThemeZIndexValues,
  het,
>>>>>>> 1924b3b9
} from './src/styles/DesignTokens'

export default {
  content: ['./index.html', './src/**/*.{js,ts,jsx,tsx}'],
  important: true,
  theme: {
    screens: ThemeStandardScreenSizes,
    maxHeight: ThemeStandardScreenSizes,
    maxWidth: ThemeStandardScreenSizes,
    borderRadius: {
      xs: '2px',
      sm: '4px',
      md: '8px',
      lg: '16px',
      xl: '30px',
      '2xl': '40px',
      '3xl': '64px',
    },
    boxShadow: {
      raised:
        'rgba(0, 0, 0, 0.2) 0px 5px 5px -3px, rgba(0, 0, 0, 0.14) 0px 8px 10px 1px, rgba(0, 0, 0, 0.12) 0px 3px 14px 2px',
      'raised-tighter':
        'rgba(0, 0, 0, 0.1) 0px 3px 3px -2px, rgba(0, 0, 0, 0.08) 0px 6px 7px 0px, rgba(0, 0, 0, 0.06) 0px 2px 9px 1px',
    },
    colors: het,
    lineHeight: {
      lhSuperLoose: '2.45',
      lhLoose: '1.6',
      lhSomeMoreSpace: '1.3',
      lhSomeSpace: '1.15',
      lhNormal: '1',
      lhTight: '0.95',
      lhModalHeading: '1.25',
      lhListBoxTitle: '47px',
    },
    fontFamily: {
      // Nested quotations are required for font names with spaces
      sansTitle: ["'DM Sans Variable'", 'sans-serif'],
      sansText: ['"Inter Variable"', 'sans-serif'],
      roboto: ['Roboto', 'sans-serif'],
      robotoCondensed: ["'Roboto Condensed'", 'sans-serif'],
      serif: ['Taviraj', 'serif'],
    },
    fontSize: {
      tinyTag: '0.625rem',
      smallest: '0.75rem',
      small: '0.875rem',
      text: '1rem',
      title: '1.125rem',
      exploreButton: '1.2rem',
      navBarHeader: '1.25rem',
      fluidMadLib: 'clamp(1rem, 2.5vw, 1.5rem)',
      smallestHeader: '1.5rem',
      smallerHeader: '1.625rem',
      smallHeader: '1.75rem',
      header: '2rem',
      bigHeader: '3rem',
      biggerHeader: '3.125rem',
      biggestHeader: '4rem',
    },
    // TODO: improve this hack that convinces TS that Tailwind can use z index numbers (not only strings)
    zIndex: ThemeZIndexValues as Record<string, unknown> as Record<
      string,
      string
    >,
    extend: {
      maxHeight: {
        aimToGo: '255px',
        articleLogo: '700px',
      },
      maxWidth: {
        aimToGo: '255px',
        menu: '320px',
        onThisPageMenuDesktop: '200px',
        articleLogo: '700px',
        teamHeadshot: '181px',
        teamLogo: '250px',
        exploreDataPage: '1500px',
        exploreDataTwoColumnPage: '2500px',
        newsText: '800px',
        equityLogo: '400px',
        helperBox: '1200px',
      },
      minHeight: {
        multimapMobile: '125px',
        multimapDesktop: '175px',
        'preload-article': '750px',
      },
      height: {
        littleHetLogo: '30px',
        joinEffortLogo: '720px',
      },
      width: {
        littleHetLogo: '30px',
        joinEffortLogo: '600px',
        '90p': '90%',
        '98p': '98%',
        onThisPageMenuDesktop: '192px',
      },
      padding: {
        '1p': '1%',
        '15p': '15%',
      },
      // for use w/spacing utilities: 'm', 'p', 'gap', etc.
      spacing: {
        cardGutter: '8px',
        footer: '10rem',
      },
      strokeWidth: {
        '2.5': '2.5',
        '5.5': '5.5',
      },
    },
  },
  plugins: [],
  corePlugins: {
    preflight: false,
  },
} satisfies Config<|MERGE_RESOLUTION|>--- conflicted
+++ resolved
@@ -1,14 +1,8 @@
 import type { Config } from 'tailwindcss'
 import {
-<<<<<<< HEAD
-  het,
-  ThemeStandardScreenSizes,
-  ThemeZIndexValues,
-=======
   ThemeStandardScreenSizes,
   ThemeZIndexValues,
   het,
->>>>>>> 1924b3b9
 } from './src/styles/DesignTokens'
 
 export default {
