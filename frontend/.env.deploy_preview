--- conflicted
+++ resolved
@@ -19,11 +19,8 @@
 VITE_SHOW_CORRELATION_CARD=1
 VITE_SHOW_INSIGHT_GENERATION=1
 VITE_SHOW_CHR_GUN_DEATHS=1
-<<<<<<< HEAD
+VITE_CHLP_GRAPHS=1
 
 # Testing configuration
 # Note: PLAYWRIGHT_BASE_URL needs to be set dynamically via the command line
-# with the associated Netlify preview link
-=======
-VITE_CHLP_GRAPHS=1
->>>>>>> 9ba1a605
+# with the associated Netlify preview link