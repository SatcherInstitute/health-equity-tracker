#!/bin/bash

set -eux
set -o pipefail

readonly PROGDIR="$(cd "$(dirname "${BASH_SOURCE[0]}")" && pwd)"
readonly TRACKERDIR="$(cd "${PROGDIR}/.." && pwd)"

# shellcheck source=SCRIPTDIR/.util/print.sh
source "${PROGDIR}/.util/print.sh"

function main() {
  local build_frontend
  local build_m1
  local project_id

  while [[ "${#}" != 0 ]]; do
      case "${1}" in
        --help|-h)
          shift 1
          usage
          exit 0
          ;;

        --build-frontned|-b)
          build_frontend="true"
          shift 1
          ;;

        --build-m1|-m)
          build_m1="true"
          shift 1
          ;;

        "")
          shift 1
          ;;

        *)
          util::print::info "unknown argument \"${1}\""
          exit 1

      esac
    done

  project_id=$(gcloud config get-value project)

<<<<<<< HEAD
  images::build "${project_id}" "${build_frontend}"
  
=======
  if [[ -n "${build_m1}" ]]; then
    images::build_m1 "${project_id}" "${build_frontend}"
  else 
    images::build "${project_id}" "${build_frontend}"
    images::push "${project_id}" "${build_frontend}"
  fi
>>>>>>> 562cc1ae
  digest::write "${project_id}"

  util::print::success "Success !!"
}


function usage() {
  cat <<-USAGE
push_images.sh [OPTIONS]
Builds and pushes images to google container storage. For testing puroposes.
OPTIONS
  --help            -h  prints the command usage
  --build_frontend  -b  builds the frontend image, slows down the script a bit and is prone to failure
  --build_m1        -m  builds docker images on m1 machine.
USAGE
}

function images::build() {
  local project_id build_frontend
  project_id="${1}"
  build_frontend="${2}"

  util::print::info "Building Images Locally"
  docker buildx build --platform linux/amd64 -t "gcr.io/${project_id}/ingestion-service" -f "${TRACKERDIR}/run_ingestion/Dockerfile" --push .
  docker buildx build --platform linux/amd64 -t "gcr.io/${project_id}/gcs-to-bq-service" -f "${TRACKERDIR}/run_gcs_to_bq/Dockerfile" --push .
  docker buildx build --platform linux/amd64 -t "gcr.io/${project_id}/data-server-service" -f "${TRACKERDIR}/data_server/Dockerfile" --push .
  docker buildx build --platform linux/amd64 -t "gcr.io/${project_id}/exporter-service" -f "${TRACKERDIR}/exporter/Dockerfile" --push .
  docker buildx build --platform linux/amd64 -t "gcr.io/${project_id}/aggregator-service" -f "${TRACKERDIR}/aggregator/Dockerfile" --push .

  if [[ -n "${build_frontend}" ]]; then
    docker build -t "gcr.io/${project_id}/frontend-service" -f "${TRACKERDIR}/frontend_server/Dockerfile" . --build-arg="DEPLOY_CONTEXT=development"
  fi
}

function images::build_m1() {
  local project_id build_frontend
  project_id="${1}"
  build_frontend="${2}"

   util::print::info "Building Images Locally"
  docker buildx build --platform linux/amd64 -t "gcr.io/${project_id}/ingestion-service" -f "${TRACKERDIR}/run_ingestion/Dockerfile" --push .
  docker buildx build --platform linux/amd64 -t "gcr.io/${project_id}/gcs-to-bq-service" -f "${TRACKERDIR}/run_gcs_to_bq/Dockerfile" --push .
  docker buildx build --platform linux/amd64 -t "gcr.io/${project_id}/data-server-service" -f "${TRACKERDIR}/data_server/Dockerfile" --push .
  docker buildx build --platform linux/amd64 -t "gcr.io/${project_id}/exporter-service" -f "${TRACKERDIR}/exporter/Dockerfile" --push .
  docker buildx build --platform linux/amd64 -t "gcr.io/${project_id}/aggregator-service" -f "${TRACKERDIR}/aggregator/Dockerfile" --push .

  if [[ -n "${build_frontend}" ]]; then
    docker buildx build --platform linux/amd64 -t "gcr.io/${project_id}/frontend-service" -f "${TRACKERDIR}/frontend_server/Dockerfile" . --build-arg="DEPLOY_CONTEXT=development" --push
  fi
}

function images::push() {
  local project_id
  project_id="${1}"
  build_frontend="${2}"

  util::print::info "Pushing Images to gcr.io/${project_id}"

  docker push "gcr.io/${project_id}/ingestion-service"
  docker push "gcr.io/${project_id}/gcs-to-bq-service"
  docker push "gcr.io/${project_id}/data-server-service"
  docker push "gcr.io/${project_id}/exporter-service"
  docker push "gcr.io/${project_id}/aggregator-service"

  if [[ -n "${build_frontend}" ]]; then
    docker push "gcr.io/${project_id}/frontend-service"
  fi
}

function digest::write() {
  local project_id digest_file

  project_id="${1}"
  digest_file="${TRACKERDIR}/config/digest.tfvars"

  util::print::info "Writing image digests to ${digest_file}"

  # Get the image digests
  ingestion_digest=$(gcloud container images describe "gcr.io/${project_id}/ingestion-service" --format="value(image_summary.digest)")
  gcs_to_bq_digest=$(gcloud container images describe "gcr.io/${project_id}/gcs-to-bq-service" --format="value(image_summary.digest)")
  data_server_digest=$(gcloud container images describe "gcr.io/${project_id}/data-server-service" --format="value(image_summary.digest)")
  exporter_digest=$(gcloud container images describe "gcr.io/${project_id}/exporter-service" --format="value(image_summary.digest)")
  aggregator_digest=$(gcloud container images describe "gcr.io/${project_id}/aggregator-service" --format="value(image_summary.digest)")
  frontend_digest=$(gcloud container images describe "gcr.io/${project_id}/frontend-service" --format="value(image_summary.digest)")

  # Write them to digest.tfvars. Note this overwrites digest.tfvars if it exists.
  echo "ingestion_image_digest=\"${ingestion_digest}\"" > "${digest_file}"
  echo "gcs_to_bq_image_digest=\"${gcs_to_bq_digest}\"" >> "${digest_file}"
  echo "data_server_image_digest=\"${data_server_digest}\"" >> "${digest_file}"
  echo "exporter_image_digest=\"${exporter_digest}\"" >> "${digest_file}"
  echo "aggregator_image_digest=\"${aggregator_digest}\"" >> "${digest_file}"
  echo "frontend_image_digest=\"${frontend_digest}\"" >> "${digest_file}"
}

main "${@:-}"<|MERGE_RESOLUTION|>--- conflicted
+++ resolved
@@ -45,17 +45,12 @@
 
   project_id=$(gcloud config get-value project)
 
-<<<<<<< HEAD
-  images::build "${project_id}" "${build_frontend}"
-  
-=======
   if [[ -n "${build_m1}" ]]; then
     images::build_m1 "${project_id}" "${build_frontend}"
   else 
     images::build "${project_id}" "${build_frontend}"
     images::push "${project_id}" "${build_frontend}"
   fi
->>>>>>> 562cc1ae
   digest::write "${project_id}"
 
   util::print::success "Success !!"
